--- conflicted
+++ resolved
@@ -32,12 +32,6 @@
 %
 % Unsteady restart iteration (need previous restart files)
 RESTART_ITER= 2
-<<<<<<< HEAD
-%
-% Unsteady restart iteration (need previous restart files)
-DYN_RESTART_ITER= 2
-=======
->>>>>>> 9977c3e7
 %
 % Restart the solution from a steady state solution (sets Grid Vel to 0)
 RESTART_STEADY_STATE = NO
