--- conflicted
+++ resolved
@@ -189,14 +189,7 @@
     flatplate_udobj.cfg_dir   = "user_defined_functions"
     flatplate_udobj.cfg_file  = "lam_flatplate.cfg"
     flatplate_udobj.test_iter = 20
-<<<<<<< HEAD
-    flatplate_udobj.test_vals = [-6.653803, -1.181430, -0.794886, 0.000611, -3.6850e-04, 7.3568e-04, -1.1042e-03, 5.9669e+02, 2.9980e+02, 2.9689e+02, 2.1492e+01, 5.6399e-01, 2.2787]
-=======
     flatplate_udobj.test_vals = [-6.653802, -1.181430, -0.794887, 0.000611, -0.000369, 0.000736, -0.001104, 596.690000, 299.800000, 296.890000, 21.492000, 0.563990, 2.278700]
-    flatplate_udobj.su2_exec  = "mpirun -n 2 SU2_CFD"
-    flatplate_udobj.timeout   = 1600
-    flatplate_udobj.tol       = 0.00001
->>>>>>> 3c783fa8
     test_list.append(flatplate_udobj)
 
     # Laminar cylinder (steady)
@@ -291,12 +284,7 @@
     turb_oneram6_nk.cfg_dir   = "rans/oneram6"
     turb_oneram6_nk.cfg_file  = "turb_ONERAM6_nk.cfg"
     turb_oneram6_nk.test_iter = 20
-<<<<<<< HEAD
-    turb_oneram6_nk.test_vals = [-4.892257, -4.514011, -11.432312, 0.221025, 0.045570, 2, -0.899459, 3.1384e+01]
-=======
     turb_oneram6_nk.test_vals = [-4.892253, -4.514006, -11.432312, 0.221026, 0.045570, 2.000000, -0.899460, 31.384000]
-    turb_oneram6_nk.su2_exec  = "mpirun -n 2 SU2_CFD"
->>>>>>> 3c783fa8
     turb_oneram6_nk.timeout   = 600
     turb_oneram6_nk.tol       = 0.0001
     test_list.append(turb_oneram6_nk)
@@ -315,12 +303,7 @@
     turb_naca0012_sst.cfg_dir   = "rans/naca0012"
     turb_naca0012_sst.cfg_file  = "turb_NACA0012_sst.cfg"
     turb_naca0012_sst.test_iter = 10
-<<<<<<< HEAD
-    turb_naca0012_sst.test_vals = [-11.456387, -12.800055, -5.865784, 1.049989, 0.019163, -1.838252, -38.694000]
-=======
     turb_naca0012_sst.test_vals = [-11.456386, -12.800055, -5.865784, 1.049989, 0.019163, -1.838252, -38.694000]
-    turb_naca0012_sst.su2_exec  = "parallel_computation.py -f"
->>>>>>> 3c783fa8
     turb_naca0012_sst.timeout   = 3200
     test_list.append(turb_naca0012_sst)
 
@@ -329,12 +312,7 @@
     turb_naca0012_sst_sust.cfg_dir   = "rans/naca0012"
     turb_naca0012_sst_sust.cfg_file  = "turb_NACA0012_sst_sust.cfg"
     turb_naca0012_sst_sust.test_iter = 10
-<<<<<<< HEAD
-    turb_naca0012_sst_sust.test_vals = [-11.370785, -12.641676, -5.748419, 1.005233, 0.019017, -2.057144]
-=======
     turb_naca0012_sst_sust.test_vals = [-11.370789, -12.641676, -5.748419, 1.005233, 0.019017, -2.057142]
-    turb_naca0012_sst_sust.su2_exec  = "parallel_computation.py -f"
->>>>>>> 3c783fa8
     turb_naca0012_sst_sust.timeout   = 3200
     test_list.append(turb_naca0012_sst_sust)
 
@@ -393,13 +371,7 @@
     axi_rans_air_nozzle.cfg_dir   = "axisymmetric_rans/air_nozzle"
     axi_rans_air_nozzle.cfg_file  = "air_nozzle.cfg"
     axi_rans_air_nozzle.test_iter = 10
-<<<<<<< HEAD
-    axi_rans_air_nozzle.test_vals = [-12.096377, -6.636625, -8.786639, -2.399099, -1938.200000]
-=======
     axi_rans_air_nozzle.test_vals = [-12.096361, -6.636587, -8.786643, -2.399099, -1938.200000]
-    axi_rans_air_nozzle.su2_exec  = "mpirun -n 2 SU2_CFD"
-    axi_rans_air_nozzle.timeout   = 1600
->>>>>>> 3c783fa8
     axi_rans_air_nozzle.tol       = 0.0001
     test_list.append(axi_rans_air_nozzle)
 
@@ -696,14 +668,7 @@
     contadj_ns_cylinder.cfg_dir   = "cont_adj_navierstokes/cylinder"
     contadj_ns_cylinder.cfg_file  = "lam_cylinder.cfg"
     contadj_ns_cylinder.test_iter = 20
-<<<<<<< HEAD
-    contadj_ns_cylinder.test_vals = [-3.651435, -9.113086, 2.056700, -0.000000]
-=======
     contadj_ns_cylinder.test_vals = [-3.651430, -9.113079, 2.056700, -0.000000]
-    contadj_ns_cylinder.su2_exec  = "parallel_computation.py -f"
-    contadj_ns_cylinder.timeout   = 1600
-    contadj_ns_cylinder.tol       = 0.00001
->>>>>>> 3c783fa8
     test_list.append(contadj_ns_cylinder)
 
     # Adjoint laminar naca0012 subsonic
@@ -816,14 +781,7 @@
     hb_rans_preconditioning.cfg_dir   = "harmonic_balance/hb_rans_preconditioning"
     hb_rans_preconditioning.cfg_file  = "davis.cfg"
     hb_rans_preconditioning.test_iter = 25
-<<<<<<< HEAD
-    hb_rans_preconditioning.test_vals = [-1.902099, -5.949279, 0.007768, 0.128062]
-=======
     hb_rans_preconditioning.test_vals = [-1.902098, -5.949275, 0.007768, 0.128061]
-    hb_rans_preconditioning.su2_exec  = "parallel_computation.py -f"
-    hb_rans_preconditioning.timeout   = 1600
-    hb_rans_preconditioning.tol       = 0.00001
->>>>>>> 3c783fa8
     hb_rans_preconditioning.new_output = False
     test_list.append(hb_rans_preconditioning)
 
@@ -873,14 +831,7 @@
     sine_gust.cfg_dir   = "gust"
     sine_gust.cfg_file  = "inv_gust_NACA0012.cfg"
     sine_gust.test_iter = 5
-<<<<<<< HEAD
-    sine_gust.test_vals = [-1.977520, 3.481804, -0.012378, -0.007388]
-=======
     sine_gust.test_vals = [-1.977520, 3.481804, -0.012377, -0.007389]
-    sine_gust.su2_exec  = "parallel_computation.py -f"
-    sine_gust.timeout   = 1600
-    sine_gust.tol       = 0.00001
->>>>>>> 3c783fa8
     sine_gust.unsteady  = True
     test_list.append(sine_gust)
 
@@ -958,13 +909,7 @@
     Jones_tc_rst.cfg_dir   = "turbomachinery/APU_turbocharger"
     Jones_tc_rst.cfg_file  = "Jones_rst.cfg"
     Jones_tc_rst.test_iter = 5
-<<<<<<< HEAD
-    Jones_tc_rst.test_vals = [-4.625153, -1.568706, 33.994680, 10.181950]
-=======
     Jones_tc_rst.test_vals = [-4.625155, -1.568708, 33.994680, 10.181950]
-    Jones_tc_rst.su2_exec  = "parallel_computation.py -f"
-    Jones_tc_rst.timeout   = 1600
->>>>>>> 3c783fa8
     Jones_tc_rst.new_output = False
     test_list.append(Jones_tc_rst)
 
@@ -973,13 +918,7 @@
     axial_stage2D.cfg_dir   = "turbomachinery/axial_stage_2D"
     axial_stage2D.cfg_file  = "Axial_stage2D.cfg"
     axial_stage2D.test_iter = 20
-<<<<<<< HEAD
-    axial_stage2D.test_vals = [-1.933143, 5.379977, 73.357940, 0.925863]
-=======
     axial_stage2D.test_vals = [-1.933119, 5.365091, 73.354540, 0.925889]
-    axial_stage2D.su2_exec  = "parallel_computation.py -f"
-    axial_stage2D.timeout   = 1600
->>>>>>> 3c783fa8
     axial_stage2D.new_output = False
     test_list.append(axial_stage2D)
 
@@ -1010,14 +949,7 @@
     uniform_flow.cfg_dir   = "sliding_interface/uniform_flow"
     uniform_flow.cfg_file  = "uniform_NN.cfg"
     uniform_flow.test_iter = 5
-<<<<<<< HEAD
-    uniform_flow.test_vals = [5.000000, 0.000000, -0.188747, -10.631534] #last 4 columns
-=======
     uniform_flow.test_vals = [5.000000, 0.000000, -0.188747, -10.631538]
-    uniform_flow.su2_exec  = "parallel_computation.py -f"
-    uniform_flow.timeout   = 1600
-    uniform_flow.tol       = 0.00001
->>>>>>> 3c783fa8
     uniform_flow.unsteady  = True
     uniform_flow.multizone = True
     test_list.append(uniform_flow)
@@ -1060,14 +992,7 @@
     rotating_cylinders.cfg_dir   = "sliding_interface/rotating_cylinders"
     rotating_cylinders.cfg_file  = "rot_cylinders_WA.cfg"
     rotating_cylinders.test_iter = 3
-<<<<<<< HEAD
-    rotating_cylinders.test_vals = [3.000000, 0.000000, 0.777575, 1.134804, 1.224136] #last 4 columns
-=======
     rotating_cylinders.test_vals = [3.000000, 0.000000, 0.777572, 1.134804, 1.224137]
-    rotating_cylinders.su2_exec  = "parallel_computation.py -f"
-    rotating_cylinders.timeout   = 1600
-    rotating_cylinders.tol       = 0.00001
->>>>>>> 3c783fa8
     rotating_cylinders.unsteady  = True
     rotating_cylinders.multizone  = True
     test_list.append(rotating_cylinders)
@@ -1077,14 +1002,7 @@
     supersonic_vortex_shedding.cfg_dir   = "sliding_interface/supersonic_vortex_shedding"
     supersonic_vortex_shedding.cfg_file  = "sup_vor_shed_WA.cfg"
     supersonic_vortex_shedding.test_iter = 5
-<<<<<<< HEAD
-    supersonic_vortex_shedding.test_vals = [5.000000, 0.000000, 1.214356, 1.663914] #last 4 columns
-=======
     supersonic_vortex_shedding.test_vals = [5.000000, 0.000000, 1.214350, 1.663914]
-    supersonic_vortex_shedding.su2_exec  = "parallel_computation.py -f"
-    supersonic_vortex_shedding.timeout   = 1600
-    supersonic_vortex_shedding.tol       = 0.00001
->>>>>>> 3c783fa8
     supersonic_vortex_shedding.unsteady  = True
     supersonic_vortex_shedding.multizone  = True
     test_list.append(supersonic_vortex_shedding)
@@ -1094,15 +1012,8 @@
     bars_SST_2D.cfg_dir   = "sliding_interface/bars_SST_2D"
     bars_SST_2D.cfg_file  = "bars.cfg"
     bars_SST_2D.test_iter = 13
-<<<<<<< HEAD
-    bars_SST_2D.test_vals = [13.000000, -0.619686, -1.564594]
+    bars_SST_2D.test_vals = [13.000000, -0.619686, -1.564595]
     bars_SST_2D.command   = TestCase.Command(exec = "SU2_CFD")
-=======
-    bars_SST_2D.test_vals = [13.000000, -0.619686, -1.564595]
-    bars_SST_2D.su2_exec  = "SU2_CFD"
-    bars_SST_2D.timeout   = 1600
-    bars_SST_2D.tol       = 0.00001
->>>>>>> 3c783fa8
     bars_SST_2D.multizone = True
     test_list.append(bars_SST_2D)
 
@@ -1247,14 +1158,7 @@
     sp_pinArray_cht_2d_dp_hf.cfg_dir   = "incomp_navierstokes/streamwise_periodic/chtPinArray_2d"
     sp_pinArray_cht_2d_dp_hf.cfg_file  = "configMaster.cfg"
     sp_pinArray_cht_2d_dp_hf.test_iter = 100
-<<<<<<< HEAD
-    sp_pinArray_cht_2d_dp_hf.test_vals = [0.246951, -0.811811, -0.962123, -0.753322, 208.023676, 350.000000, -0.000000, -0.753320, 0.753320]
-=======
     sp_pinArray_cht_2d_dp_hf.test_vals = [0.246954, -0.811809, -0.962122, -0.753321, 208.023676, 350.000000, -0.000000, -0.753320, 0.753320]
-    sp_pinArray_cht_2d_dp_hf.su2_exec  = "mpirun -n 2 SU2_CFD"
-    sp_pinArray_cht_2d_dp_hf.timeout   = 1600
-    sp_pinArray_cht_2d_dp_hf.tol       = 0.00001
->>>>>>> 3c783fa8
     sp_pinArray_cht_2d_dp_hf.multizone = True
     test_list.append(sp_pinArray_cht_2d_dp_hf)
 
@@ -1286,13 +1190,8 @@
     pywrapper_turb_naca0012_sst.cfg_dir   = "rans/naca0012"
     pywrapper_turb_naca0012_sst.cfg_file  = "turb_NACA0012_sst.cfg"
     pywrapper_turb_naca0012_sst.test_iter = 10
-<<<<<<< HEAD
-    pywrapper_turb_naca0012_sst.test_vals = [-11.456387, -12.800055, -5.865784, 1.049989, 0.019163, -1.838252, -38.694000]
+    pywrapper_turb_naca0012_sst.test_vals = [-11.456386, -12.800055, -5.865784, 1.049989, 0.019163, -1.838252, -38.694000]
     pywrapper_turb_naca0012_sst.command   = TestCase.Command("mpirun -np 2", "SU2_CFD.py", "--parallel -f")
-=======
-    pywrapper_turb_naca0012_sst.test_vals = [-11.456386, -12.800055, -5.865784, 1.049989, 0.019163, -1.838252, -38.694000]
-    pywrapper_turb_naca0012_sst.su2_exec  = "mpirun -np 2 SU2_CFD.py --parallel -f"
->>>>>>> 3c783fa8
     pywrapper_turb_naca0012_sst.timeout   = 3200
     test_list.append(pywrapper_turb_naca0012_sst)
 
@@ -1332,15 +1231,8 @@
     pywrapper_unsteadyCHT.cfg_dir       = "py_wrapper/flatPlate_unsteady_CHT"
     pywrapper_unsteadyCHT.cfg_file      = "unsteady_CHT_FlatPlate_Conf.cfg"
     pywrapper_unsteadyCHT.test_iter     = 5
-<<<<<<< HEAD
-    pywrapper_unsteadyCHT.test_vals     = [-1.614167, 2.245726, -0.001240, 0.175715]
+    pywrapper_unsteadyCHT.test_vals     = [-1.614167, 2.245726, -0.001241, 0.175715]
     pywrapper_unsteadyCHT.command       = TestCase.Command("mpirun -np 2", "python", "launch_unsteady_CHT_FlatPlate.py --parallel -f")
-=======
-    pywrapper_unsteadyCHT.test_vals     = [-1.614167, 2.245726, -0.001241, 0.175715]
-    pywrapper_unsteadyCHT.su2_exec      = "mpirun -np 2 python launch_unsteady_CHT_FlatPlate.py --parallel -f"
-    pywrapper_unsteadyCHT.timeout       = 1600
-    pywrapper_unsteadyCHT.tol           = 0.00001
->>>>>>> 3c783fa8
     pywrapper_unsteadyCHT.unsteady      = True
     pywrapper_unsteadyCHT.new_output    = True
     test_list.append(pywrapper_unsteadyCHT)
@@ -1434,13 +1326,7 @@
     species2_primitiveVenturi_mixingmodel_viscosity.cfg_dir   = "species_transport/venturi_primitive_3species"
     species2_primitiveVenturi_mixingmodel_viscosity.cfg_file  = "species2_primitiveVenturi_mixingmodel_viscosity.cfg"
     species2_primitiveVenturi_mixingmodel_viscosity.test_iter = 50
-<<<<<<< HEAD
-    species2_primitiveVenturi_mixingmodel_viscosity.test_vals = [-5.157644, -4.362599, -4.283857, -5.463199, 0.081487, -5.318959, 5.000000, -2.004281, 5.000000, -5.185921, 5.000000, -1.245597, 2.408977, 0.958168, 0.605425, 0.845384]
-=======
     species2_primitiveVenturi_mixingmodel_viscosity.test_vals = [-5.157644, -4.362599, -4.283856, -5.463200, 0.081487, -5.318960, 5.000000, -2.004278, 5.000000, -5.185927, 5.000000, -1.245596, 2.408977, 0.958168, 0.605425, 0.845383]
-    species2_primitiveVenturi_mixingmodel_viscosity.su2_exec  = "mpirun -n 2 SU2_CFD"
-    species2_primitiveVenturi_mixingmodel_viscosity.timeout   = 1600
->>>>>>> 3c783fa8
     species2_primitiveVenturi_mixingmodel_viscosity.new_output = True
     test_list.append(species2_primitiveVenturi_mixingmodel_viscosity)
 
