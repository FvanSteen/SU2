%%%%%%%%%%%%%%%%%%%%%%%%%%%%%%%%%%%%%%%%%%%%%%%%%%%%%%%%%%%%%%%%%%%%%%%%%%%%%%%%
%                                                                              %
% SU2 configuration file                                                       %
% Case description: Propeller simulation                                       %
% Author:                                                                      %
% Institution:                                                                 %
% Date:                                                                        %
% File Version 6.2.0 "Falcon"                                                   %
%                                                                              %
%%%%%%%%%%%%%%%%%%%%%%%%%%%%%%%%%%%%%%%%%%%%%%%%%%%%%%%%%%%%%%%%%%%%%%%%%%%%%%%%

% ------------- DIRECT, ADJOINT, AND LINEARIZED PROBLEM DEFINITION ------------%
%
% Physical governing equations (EULER, NAVIER_STOKES)
PHYSICAL_PROBLEM= NAVIER_STOKES
%
% Specify turbulence model (NONE, SA, SA_NEG, SST)
KIND_TURB_MODEL= SA
%
% Mathematical problem (DIRECT, CONTINUOUS_ADJOINT, DISCRETE_ADJOINT)
MATH_PROBLEM= DIRECT
%
% Restart solution (NO, YES)
RESTART_SOL= NO
%
% System of measurements (SI, US)
% International system of units (SI): ( meters, kilograms, Kelvins,
%                                       Newtons = kg m/s^2, Pascals = N/m^2, 
%                                       Density = kg/m^3, Speed = m/s,
%                                       Equiv. Area = m^2 )
% United States customary units (US): ( inches, slug, Rankines, lbf = slug ft/s^2, 
%                                       psf = lbf/ft^2, Density = slug/ft^3, 
%                                       Speed = ft/s, Equiv. Area = ft^2 )
SYSTEM_MEASUREMENTS= US
%
% New singlezone driver
SINGLEZONE_DRIVER= YES

% -------------------- COMPRESSIBLE FREE-STREAM DEFINITION --------------------%
%
% Mach number (non-dimensional, based on the free-stream values)
MACH_NUMBER= 0.3
%
% Angle of attack (degrees, only for compressible flows)
AOA= 0.0
%
% Side-slip angle (degrees, only for compressible flows)
SIDESLIP_ANGLE= 0.0
%
% Free-stream temperature (518.67 R by default)
FREESTREAM_TEMPERATURE= 393.872
%
% Reynolds number (non-dimensional, based on the free-stream values)
REYNOLDS_NUMBER= 59847
%
% Reynolds length (1 in by default)
REYNOLDS_LENGTH= 1.0

% ---------------------- REFERENCE VALUE DEFINITION ---------------------------%
%
% Reference origin for moment computation (in)
REF_ORIGIN_MOMENT_X = 0.0
REF_ORIGIN_MOMENT_Y = 0.0
REF_ORIGIN_MOMENT_Z = 0.0
%
% Reference length for pitching, rolling, and yawing non-dimensional
% moment (in)
REF_LENGTH= 1.0
%
% Reference area for force coefficients (0 implies automatic
% calculation) (in^2)
REF_AREA= 105120.0
%
% Flow non-dimensionalization (DIMENSIONAL, FREESTREAM_PRESS_EQ_ONE,
%                              FREESTREAM_VEL_EQ_MACH, FREESTREAM_VEL_EQ_ONE)
REF_DIMENSIONALIZATION= FREESTREAM_PRESS_EQ_ONE

% --------------- ENGINE AND ACTUATOR DISK SIMULATION -------------------------%
%
% Highlite area to compute MFR (1 in by default)
HIGHLITE_AREA= 1.0
%
% Engine nu factor (SA model).
ENGINE_NU_FACTOR= 30.0

% -------------------- BOUNDARY CONDITION DEFINITION --------------------------%
%
% Navier Stokes boundary marker(s) (NONE = no marker)
MARKER_HEATFLUX= ( INNER_NACELLE, 0.0, OUTER_NACELLE, 0.0)
%
% Actuator disk boundary type (VARIABLES_JUMP, NET_THRUST, BC_THRUST, 
%                              DRAG_MINUS_THRUST, POWER)
ACTDISK_TYPE= VARIABLES_JUMP
%
% Actuator disk jump definition using ratio or difference (DIFFERENCE, RATIO)
ACTDISK_JUMP= DIFFERENCE
%
% Actuator disk boundary marker(s) with the following formats (NONE = no marker)
% Variables Jump: ( inlet face marker, outlet face marker,
%                   Takeoff pressure jump (psf), Takeoff temperature jump (R), Takeoff rev/min,
%                   Cruise  pressure jump (psf), Cruise temperature jump (R), Cruise rev/min )
% Net Thrust: ( inlet face marker, outlet face marker,
%               Takeoff net thrust (lbs), 0.0, Takeoff rev/min,
%               Cruise net thrust (lbs), 0.0, Cruise rev/min )
% BC Thrust: ( inlet face marker, outlet face marker,
%              Takeoff BC thrust (lbs), 0.0, Takeoff rev/min,
%              Cruise BC thrust (lbs), 0.0, Cruise rev/min )
% Drag-Thrust: ( inlet face marker, outlet face marker,
%                Takeoff Drag-Thrust (lbs), 0.0, Takeoff rev/min,
%                Cruise Drag-Thrust (lbs), 0.0, Cruise rev/min )
% Power: ( inlet face marker, outlet face marker,
%           Takeoff power (HP), 0.0, Takeoff rev/min
%           Cruise power (HP), 0.0, Cruise rev/min )
MARKER_ACTDISK = ( ACTDISK, ACTDISK_BACK, 70.5, 10, 0, 70.5, 10, 0 )
%
% Marker of the far field (0 = no marker)
MARKER_FAR= ( FARFIELD )

% ------------------------ SURFACES IDENTIFICATION ----------------------------%
%
% Marker(s) of the surface in the surface flow solution file
MARKER_PLOTTING = ( INNER_NACELLE, OUTER_NACELLE, ACTDISK, ACTDISK_BACK )
%
% Marker(s) of the surface where the non-dimensional coefficients are evaluated.
MARKER_MONITORING = ( INNER_NACELLE, OUTER_NACELLE, ACTDISK, ACTDISK_BACK )
%
% Marker(s) of the surface where obj. func. (design problem) will be evaluated
MARKER_DESIGNING = ( INNER_NACELLE, OUTER_NACELLE, ACTDISK, ACTDISK_BACK )

% ------------- COMMON PARAMETERS DEFINING THE NUMERICAL METHOD ---------------%
%
% Numerical method for spatial gradients (GREEN_GAUSS, WEIGHTED_LEAST_SQUARES)
NUM_METHOD_GRAD= GREEN_GAUSS 
%
% Courant-Friedrichs-Lewy condition of the finest grid
CFL_NUMBER= 1.0
%
% Adaptive CFL number (NO, YES)
CFL_ADAPT= NO
%
% Parameters of the adaptive CFL number (factor down, factor up, CFL min value,
%                                        CFL max value )
CFL_ADAPT_PARAM= ( 1.0, 1.0, 1.0, 10.0 )
%
% Objective function in gradient evaluation  (DRAG, LIFT, SIDEFORCE, MOMENT_X,
%                                             MOMENT_Y, MOMENT_Z, EFFICIENCY,
%                                             EQUIVALENT_AREA, NEARFIELD_PRESSURE,
%                                             FORCE_X, FORCE_Y, FORCE_Z, THRUST,
%                                             TORQUE, FREE_SURFACE, TOTAL_HEATFLUX,
%                                             MAXIMUM_HEATFLUX, INVERSE_DESIGN_PRESSURE,
%                                             INVERSE_DESIGN_HEATFLUX, AVG_TOTAL_PRESSURE, 
%                                             MASS_FLOW_RATE)
OBJECTIVE_FUNCTION= DRAG

% ------------------------ LINEAR SOLVER DEFINITION ---------------------------%
%
% Linear solver or smoother for implicit formulations (BCGSTAB, FGMRES, SMOOTHER_JACOBI, 
%                                                      SMOOTHER_ILU, SMOOTHER_LUSGS, 
%                                                      SMOOTHER_LINELET)
LINEAR_SOLVER= FGMRES
%
% Preconditioner of the Krylov linear solver (ILU, LU_SGS, LINELET, JACOBI)
LINEAR_SOLVER_PREC= LU_SGS
%
% Minimum error of the linear solver for implicit formulations
LINEAR_SOLVER_ERROR= 1E-12
%
% Max number of iterations of the linear solver for the implicit formulation
LINEAR_SOLVER_ITER= 3

% -------------------- FLOW NUMERICAL METHOD DEFINITION -----------------------%
%
% Convective numerical method (JST, LAX-FRIEDRICH, CUSP, ROE, AUSM, HLLC,
%                              TURKEL_PREC, MSW)
CONV_NUM_METHOD_FLOW= ROE
%
% Spatial numerical order integration (1ST_ORDER, 2ND_ORDER, 2ND_ORDER_LIMITER)
MUSCL_FLOW= YES
%
% Slope limiter (VENKATAKRISHNAN, BARTH_JESPERSEN)
SLOPE_LIMITER_FLOW= VENKATAKRISHNAN
%
% Time discretization (RUNGE-KUTTA_EXPLICIT, EULER_IMPLICIT, EULER_EXPLICIT)
TIME_DISCRE_FLOW= EULER_IMPLICIT
%
% Relaxation coefficient
RELAXATION_FACTOR_FLOW= 0.9

% -------------------- TURBULENT NUMERICAL METHOD DEFINITION ------------------%
%
% Convective numerical method (SCALAR_UPWIND)
CONV_NUM_METHOD_TURB= SCALAR_UPWIND
%
% Monotonic Upwind Scheme for Conservation Laws (TVD) in the turbulence equations.
%           Required for 2nd order upwind schemes (NO, YES)
MUSCL_TURB= NO
%
% Slope limiter (VENKATAKRISHNAN)
SLOPE_LIMITER_TURB= VENKATAKRISHNAN
%
% Time discretization (EULER_IMPLICIT)
TIME_DISCRE_TURB= EULER_IMPLICIT
%
% Relaxation coefficient
RELAXATION_FACTOR_TURB= 0.9

% --------------------------- CONVERGENCE PARAMETERS --------------------------%
%
% Number of total iterations
ITER= 15
%
% Convergence criteria (CAUCHY, RESIDUAL)
%
CONV_CRITERIA= RESIDUAL
%
% Residual reduction (order of magnitude with respect to the initial value)
RESIDUAL_REDUCTION= 10
%
% Min value of the residual (log10 of the residual)
RESIDUAL_MINVAL= -12
%
% Start convergence criteria at iteration number
STARTCONV_ITER= 10

% ------------------------- INPUT/OUTPUT INFORMATION --------------------------%
%
% Mesh input file
MESH_FILENAME= ActuatorDisk.su2
%
% Mesh input file format (SU2, CGNS)
MESH_FORMAT= SU2
%
% Mesh output file
MESH_OUT_FILENAME= mesh_out.su2
%
% Restart flow input file
SOLUTION_FILENAME= solution_flow.dat
%
% Restart adjoint input file
SOLUTION_ADJ_FILENAME= solution_adj.dat
%
% Output file format (TECPLOT, TECPLOT_BINARY, PARAVIEW,
%                     FIELDVIEW, FIELDVIEW_BINARY)
OUTPUT_FORMAT= TECPLOT
%
% Output file convergence history (w/o extension) 
CONV_FILENAME= history
%
% Output file with the forces breakdown
BREAKDOWN_FILENAME= forces_breakdown.dat
%
% Output file restart flow
RESTART_FILENAME= restart_flow.dat
%
% Output file restart adjoint
RESTART_ADJ_FILENAME= restart_adj.dat
%
% Output file flow (w/o extension) variables
VOLUME_FILENAME= flow
%
% Output file adjoint (w/o extension) variables
VOLUME_ADJ_FILENAME= adjoint
%
% Output Objective function
VALUE_OBJFUNC_FILENAME= of_eval.dat
%
% Output objective function gradient (using continuous adjoint)
GRAD_OBJFUNC_FILENAME= of_grad.dat
%
% Output file surface flow coefficient (w/o extension)
SURFACE_FILENAME= surface_flow
%
% Output file surface adjoint coefficient (w/o extension)
SURFACE_ADJ_FILENAME= surface_adjoint
%
% Writing solution file frequency
WRT_SOL_FREQ= 1500
%
% Writing solution file frequency for physical time steps (dual time)
WRT_SOL_FREQ_DUALTIME= 1
%
% Writing convergence history frequency
WRT_CON_FREQ= 1
%
% Writing convergence history frequency (dual time, only written to screen)
WRT_CON_FREQ_DUALTIME= 10
%
% Output residual values in the solution files
WRT_RESIDUALS= NO
%
% Output limiters values in the solution files
WRT_LIMITERS= NO
%
% Output the sharp edges detector
WRT_SHARPEDGES= NO
%
% Minimize the required output memory
LOW_MEMORY_OUTPUT= NO
%
<<<<<<< HEAD
% Verbosity of console output: NONE removes minor MPI overhead (NONE, HIGH)
CONSOLE_OUTPUT_VERBOSITY= HIGH
=======
>>>>>>> 0515509c
%
% Screen output fields
SCREEN_OUTPUT= (INNER_ITER, RMS_DENSITY, RMS_NU_TILDE, LIFT, DRAG)
<|MERGE_RESOLUTION|>--- conflicted
+++ resolved
@@ -297,11 +297,6 @@
 % Minimize the required output memory
 LOW_MEMORY_OUTPUT= NO
 %
-<<<<<<< HEAD
-% Verbosity of console output: NONE removes minor MPI overhead (NONE, HIGH)
-CONSOLE_OUTPUT_VERBOSITY= HIGH
-=======
->>>>>>> 0515509c
 %
 % Screen output fields
 SCREEN_OUTPUT= (INNER_ITER, RMS_DENSITY, RMS_NU_TILDE, LIFT, DRAG)
