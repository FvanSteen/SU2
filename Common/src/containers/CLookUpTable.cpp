--- conflicted
+++ resolved
@@ -410,41 +410,6 @@
 std::pair<unsigned long, unsigned long> CLookUpTable::FindInclusionLevels(const su2double val_CV3) {
   /*--- Find the table levels with constant z-values directly below and above the query value val_CV3 ---*/
 
-<<<<<<< HEAD
-  
-  unsigned long i_low{0},i_up{0};
-  su2double val_z = val_CV3;
-  /* Check if val_CV3 lies outside table bounds */
-  if (val_z < z_values_levels.front()) val_z = z_values_levels.front();
-  if (val_z > z_values_levels.back()) val_z = z_values_levels.back();
-
-  /* Perform line search to find upper inclusion level. */
-  std::pair<std::vector<su2double>::iterator, std::vector<su2double>::iterator> bounds;
-  bounds = std::equal_range(z_values_levels.begin(), z_values_levels.end(), val_z);
-
-   /*--- if upper bound = 0, then use the range [0,1] ---*/
-  i_up = max<unsigned long>(1, bounds.first - z_values_levels.begin());
-  i_low = i_up - 1;
-
-  return make_pair(i_low, i_up);
-}
-
-unsigned long CLookUpTable::LookUp_XYZ(const std::string& val_name_var, su2double* val_var, su2double val_CV1,
-                                       su2double val_CV2, su2double val_CV3) {
-  /*--- Perform quasi-3D interpolation for a single variable named val_name_var on a query point
-        with coordinates val_CV1, val_CV2, and val_CV3 ---*/
-
-  /* 1: Find table levels directly above and below the query point (the levels that sandwhich val_CV3) */
-  std::pair<unsigned long, unsigned long> inclusion_levels = FindInclusionLevels(val_CV3);
-  bool within_z_limits = (inclusion_levels.first != inclusion_levels.second);
-
-  if (within_z_limits) {
-    /* 2: Determine val_CV1 and val_CV2 for the inclusion table levels. */
-    std::array<std::array<su2double, 2>, 2> lower_upper_CV1_2 =
-        ComputeNormalizedXY(inclusion_levels, val_CV1, val_CV2, val_CV3);
-    su2double val_CV1_lower = lower_upper_CV1_2[0][0], val_CV2_lower = lower_upper_CV1_2[0][1],
-              val_CV1_upper = lower_upper_CV1_2[1][0], val_CV2_upper = lower_upper_CV1_2[1][1];
-=======
   su2double val_z = val_CV3;
   unsigned long i_up{0}, i_low{0};
   /* Check if val_CV3 lies outside table bounds */
@@ -460,7 +425,6 @@
   }
   std::pair<std::vector<su2double>::iterator, std::vector<su2double>::iterator> bounds;
   bounds = std::equal_range(z_values_levels.begin(), z_values_levels.end(), val_z);
->>>>>>> c1acf465
 
   /*--- if upper bound = 0, then use the range [0,1] ---*/
   i_up = max<unsigned long>(1, bounds.first - z_values_levels.begin());
