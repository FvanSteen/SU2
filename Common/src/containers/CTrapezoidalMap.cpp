--- conflicted
+++ resolved
@@ -147,11 +147,11 @@
   for (unsigned long i_y=0; i_y < y_edge_at_band_mid.size(); i_y++)
     for (unsigned long j_y=0; j_y < y_edge_at_band_mid[i_y].size(); j_y++)
       size_y_edge_at_band_mid += sizeof(su2double)  / 1e6 + sizeof(unsigned long)  / 1e6;
-  
-  double size_total = size_unique_bands + 
-                      size_edge_limits_x + 
-                      size_edge_limits_y + 
-                      size_edge_to_triangle + 
+
+  double size_total = size_unique_bands +
+                      size_edge_limits_x +
+                      size_edge_limits_y +
+                      size_edge_to_triangle +
                       size_y_edge_at_band_mid;
 
   /* print size of trapezoidal map components to screen */
@@ -184,14 +184,9 @@
 
   /* identify the adjacent triangles using the two edges */
   std::array<unsigned long, 2> triangles_edge_low;
-<<<<<<< HEAD
+
   for (long unsigned int i = 0; i < edge_to_triangle[edges.first].size(); i++)
     triangles_edge_low[i] = edge_to_triangle[edges.first][i];
-=======
-
-  for (int i=0;i<2;i++)
-   triangles_edge_low[i] = edge_to_triangle[edges.first][i];
->>>>>>> 12e0ed91
 
   std::array<unsigned long, 2> triangles_edge_up;
   for (long unsigned int i = 0; i < edge_to_triangle[edges.second].size(); i++)
