/*!
 * \file config_structure.cpp
 * \brief Main file for managing the config file
 * \author F. Palacios, T. Economon, B. Tracey
 * \version 4.3.0 "Cardinal"
 *
 * SU2 Lead Developers: Dr. Francisco Palacios (Francisco.D.Palacios@boeing.com).
 *                      Dr. Thomas D. Economon (economon@stanford.edu).
 *
 * SU2 Developers: Prof. Juan J. Alonso's group at Stanford University.
 *                 Prof. Piero Colonna's group at Delft University of Technology.
 *                 Prof. Nicolas R. Gauger's group at Kaiserslautern University of Technology.
 *                 Prof. Alberto Guardone's group at Polytechnic University of Milan.
 *                 Prof. Rafael Palacios' group at Imperial College London.
 *                 Prof. Edwin van der Weide's group at the University of Twente.
 *                 Prof. Vincent Terrapon's group at the University of Liege.
 *
 * Copyright (C) 2012-2016 SU2, the open-source CFD code.
 *
 * SU2 is free software; you can redistribute it and/or
 * modify it under the terms of the GNU Lesser General Public
 * License as published by the Free Software Foundation; either
 * version 2.1 of the License, or (at your option) any later version.
 *
 * SU2 is distributed in the hope that it will be useful,
 * but WITHOUT ANY WARRANTY; without even the implied warranty of
 * MERCHANTABILITY or FITNESS FOR A PARTICULAR PURPOSE. See the GNU
 * Lesser General Public License for more details.
 *
 * You should have received a copy of the GNU Lesser General Public
 * License along with SU2. If not, see <http://www.gnu.org/licenses/>.
 */

#include "../include/config_structure.hpp"


CConfig::CConfig(char case_filename[MAX_STRING_SIZE], unsigned short val_software, unsigned short val_iZone, unsigned short val_nZone, unsigned short val_nDim, unsigned short verb_level) {
  
#ifdef HAVE_MPI
  MPI_Comm_rank(MPI_COMM_WORLD, &rank);
#else
  rank = MASTER_NODE;
#endif

  /*--- Initialize pointers to Null---*/

  SetPointersNull();

  /*--- Reading config options  ---*/

  SetConfig_Options(val_iZone, val_nZone);

  /*--- Parsing the config file  ---*/

  SetConfig_Parsing(case_filename);

  /*--- Configuration file postprocessing ---*/

  SetPostprocessing(val_software, val_iZone, val_nDim);

  /*--- Configuration file boundaries/markers setting ---*/

  SetMarkers(val_software);

  /*--- Configuration file output ---*/

  if ((rank == MASTER_NODE) && (verb_level == VERB_HIGH) && (val_iZone == 0))
    SetOutput(val_software, val_iZone);

}

CConfig::CConfig(char case_filename[MAX_STRING_SIZE], unsigned short val_software) {

  /*--- Initialize pointers to Null---*/

  SetPointersNull();

  /*--- Reading config options  ---*/

  SetConfig_Options(0, 1);

  /*--- Parsing the config file  ---*/

  SetConfig_Parsing(case_filename);

  /*--- Configuration file postprocessing ---*/

  SetPostprocessing(val_software, 0, 1);

}

CConfig::CConfig(char case_filename[MAX_STRING_SIZE], CConfig *config) {

  bool runtime_file = false;

  /*--- Initialize pointers to Null---*/

  SetPointersNull();

  /*--- Reading config options  ---*/

  SetRunTime_Options();

  /*--- Parsing the config file  ---*/

  runtime_file = SetRunTime_Parsing(case_filename);

  /*--- Update original config file ---*/

  if (runtime_file) {
    config->SetnExtIter(nExtIter);
  }

}

unsigned short CConfig::GetnZone(string val_mesh_filename, unsigned short val_format, CConfig *config) {
  string text_line, Marker_Tag;
  ifstream mesh_file;
  short nZone = 1; // Default value
  unsigned short iLine, nLine = 10;
  char cstr[200];
  string::size_type position;

  /*--- Search the mesh file for the 'NZONE' keyword. ---*/

  switch (val_format) {
    case SU2:

      /*--- Open grid file ---*/

      strcpy (cstr, val_mesh_filename.c_str());
      mesh_file.open(cstr, ios::in);
      if (mesh_file.fail()) {
        cout << "cstr=" << cstr << endl;
        cout << "There is no geometry file (GetnZone))!" << endl;

#ifndef HAVE_MPI
        exit(EXIT_FAILURE);
#else
        MPI_Abort(MPI_COMM_WORLD,1);
        MPI_Finalize();
#endif
      }

      /*--- Read the SU2 mesh file ---*/

      for (iLine = 0; iLine < nLine ; iLine++) {

        getline (mesh_file, text_line);

        /*--- Search for the "NZONE" keyword to see if there are multiple Zones ---*/

        position = text_line.find ("NZONE=",0);
        if (position != string::npos) {
          text_line.erase (0,6); nZone = atoi(text_line.c_str());
        }
      }

      break;

  }

  /*--- For harmonic balance integration, nZones = nTimeInstances. ---*/

  if (config->GetUnsteady_Simulation() == HARMONIC_BALANCE && (config->GetKind_SU2() != SU2_DEF)   ) {
  	nZone = config->GetnTimeInstances();
  }

  return (unsigned short) nZone;
}

unsigned short CConfig::GetnDim(string val_mesh_filename, unsigned short val_format) {

  string text_line, Marker_Tag;
  ifstream mesh_file;
  short nDim = 3;
  unsigned short iLine, nLine = 10;
  char cstr[200];
  string::size_type position;

  /*--- Open grid file ---*/

  strcpy (cstr, val_mesh_filename.c_str());
  mesh_file.open(cstr, ios::in);

  switch (val_format) {
  case SU2:

    /*--- Read SU2 mesh file ---*/

    for (iLine = 0; iLine < nLine ; iLine++) {

      getline (mesh_file, text_line);

      /*--- Search for the "NDIM" keyword to see if there are multiple Zones ---*/

      position = text_line.find ("NDIME=",0);
      if (position != string::npos) {
        text_line.erase (0,6); nDim = atoi(text_line.c_str());
      }
    }
    break;

  case CGNS:

#ifdef HAVE_CGNS

    /*--- Local variables which are needed when calling the CGNS mid-level API. ---*/

    int fn, nbases = 0, nzones = 0, file_type;
    int cell_dim = 0, phys_dim = 0;
    char basename[CGNS_STRING_SIZE];

    /*--- Check whether the supplied file is truly a CGNS file. ---*/

    if ( cg_is_cgns(val_mesh_filename.c_str(), &file_type) != CG_OK ) {
      printf( "\n\n   !!! Error !!!\n" );
      printf( " %s is not a CGNS file.\n", val_mesh_filename.c_str());
      printf( " Now exiting...\n\n");
      exit(EXIT_FAILURE);
    }

    /*--- Open the CGNS file for reading. The value of fn returned
       is the specific index number for this file and will be
       repeatedly used in the function calls. ---*/

    if (cg_open(val_mesh_filename.c_str(), CG_MODE_READ, &fn)) cg_error_exit();

    /*--- Get the number of databases. This is the highest node
       in the CGNS heirarchy. ---*/

    if (cg_nbases(fn, &nbases)) cg_error_exit();

    /*--- Check if there is more than one database. Throw an
       error if there is because this reader can currently
       only handle one database. ---*/

    if ( nbases > 1 ) {
      printf("\n\n   !!! Error !!!\n" );
      printf("CGNS reader currently incapable of handling more than 1 database.");
      printf("Now exiting...\n\n");
      exit(EXIT_FAILURE);
    }

    /*--- Read the databases. Note that the indexing starts at 1. ---*/

    for ( int i = 1; i <= nbases; i++ ) {

      if (cg_base_read(fn, i, basename, &cell_dim, &phys_dim)) cg_error_exit();

      /*--- Get the number of zones for this base. ---*/

      if (cg_nzones(fn, i, &nzones)) cg_error_exit();

    }

    /*--- Set the problem dimension as read from the CGNS file ---*/

    nDim = cell_dim;

#endif

    break;

  }

  mesh_file.close();

  return (unsigned short) nDim;
}
void CConfig::SetPointersNull(void) {
  
  Marker_CfgFile_Out_1D       = NULL;   Marker_All_Out_1D        = NULL;
  Marker_CfgFile_GeoEval      = NULL;   Marker_All_GeoEval       = NULL;
  Marker_CfgFile_Monitoring   = NULL;   Marker_All_Monitoring    = NULL;
  Marker_CfgFile_Designing    = NULL;   Marker_All_Designing     = NULL;
  Marker_CfgFile_Plotting     = NULL;   Marker_All_Plotting      = NULL;
  Marker_CfgFile_Analyze      = NULL;   Marker_All_Analyze       = NULL;
  Marker_CfgFile_DV           = NULL;   Marker_All_DV            = NULL;
  Marker_CfgFile_Moving       = NULL;   Marker_All_Moving        = NULL;
  Marker_CfgFile_PerBound     = NULL;   Marker_All_PerBound      = NULL;    Marker_PerBound   = NULL;
  Marker_CfgFile_FSIinterface = NULL;
  
  Marker_DV                   = NULL;   Marker_Moving            = NULL;    Marker_Monitoring = NULL;
  Marker_Designing            = NULL;   Marker_GeoEval           = NULL;    Marker_Plotting   = NULL;
  Marker_Analyze              = NULL;
  Marker_CfgFile_KindBC       = NULL;   Marker_All_KindBC        = NULL;
  
  /*--- Marker Pointers ---*/

  Marker_Euler                = NULL;    Marker_FarField         = NULL;    Marker_Custom         = NULL;
  Marker_SymWall              = NULL;    Marker_Pressure         = NULL;    Marker_PerBound       = NULL;
  Marker_PerDonor             = NULL;    Marker_NearFieldBound   = NULL;    Marker_InterfaceBound = NULL;
  Marker_Dirichlet            = NULL;    Marker_Inlet            = NULL;    
  Marker_Supersonic_Inlet     = NULL;    Marker_Outlet           = NULL;    Marker_Out_1D         = NULL;
  Marker_Isothermal           = NULL;    Marker_HeatFlux         = NULL;    Marker_EngineInflow   = NULL;
  Marker_Supersonic_Outlet    = NULL;    Marker_Load             = NULL;
  Marker_EngineExhaust        = NULL;    Marker_Displacement     = NULL;    Marker_Load           = NULL;
  Marker_Load_Dir             = NULL;    Marker_Load_Sine        = NULL;    Marker_Clamped        = NULL;
  Marker_FlowLoad             = NULL;    Marker_Neumann          = NULL;    Marker_Internal       = NULL;
  Marker_All_TagBound         = NULL;    Marker_CfgFile_TagBound = NULL;    Marker_All_KindBC     = NULL;
  Marker_CfgFile_KindBC       = NULL;    Marker_All_SendRecv     = NULL;    Marker_All_PerBound   = NULL;
  Marker_FSIinterface         = NULL;    Marker_All_FSIinterface = NULL;    Marker_Riemann        = NULL;
  Marker_Fluid_InterfaceBound = NULL;

  
  /*--- Boundary Condition settings ---*/

  Dirichlet_Value = NULL;    Isothermal_Temperature = NULL;
  Heat_Flux       = NULL;    Displ_Value            = NULL;    Load_Value = NULL;
  FlowLoad_Value  = NULL;
  
  /*--- Inlet Outlet Boundary Condition settings ---*/

  Inlet_Ttotal    = NULL;    Inlet_Ptotal      = NULL;
  Inlet_FlowDir   = NULL;    Inlet_Temperature = NULL;    Inlet_Pressure = NULL;
  Inlet_Velocity  = NULL;
  Outlet_Pressure = NULL;
  
  /*--- Engine Boundary Condition settings ---*/
  
  Inflow_Pressure      = NULL;    Inflow_MassFlow    = NULL;    Inflow_ReverseMassFlow  = NULL;
  Inflow_TotalPressure = NULL;    Inflow_Temperature = NULL;    Inflow_TotalTemperature = NULL;
  Inflow_RamDrag       = NULL;    Inflow_Force       = NULL;    Inflow_Power            = NULL;
  Inflow_Mach          = NULL;
  
  Exhaust_Pressure        = NULL;   Exhaust_Temperature        = NULL;    Exhaust_MassFlow = NULL;
  Exhaust_TotalPressure   = NULL;   Exhaust_TotalTemperature   = NULL;
  Exhaust_GrossThrust     = NULL;   Exhaust_Force              = NULL;
  Exhaust_Power           = NULL;   Exhaust_Temperature_Target = NULL;
  Exhaust_Pressure_Target = NULL;
  
<<<<<<< HEAD
  Engine_Mach = NULL;      Engine_Force = NULL;
  Engine_Power = NULL;     Engine_NetThrust = NULL;     Engine_GrossThrust = NULL;
  Engine_Area = NULL;      EngineInflow_Target = NULL;
=======
  Engine_Mach  = NULL;    Engine_Force        = NULL;
  Engine_Power = NULL;    Engine_NetThrust    = NULL;    Engine_GrossThrust = NULL;
  Engine_Area  = NULL;    EngineInflow_Target = NULL;
>>>>>>> 4befb10b
  
  Periodic_Translate   = NULL;   Periodic_Rotation  = NULL;   Periodic_Center    = NULL;
  Periodic_Translation = NULL;   Periodic_RotAngles = NULL;   Periodic_RotCenter = NULL;

  Dirichlet_Value           = NULL;     Exhaust_Temperature_Target	= NULL;	    Exhaust_Temperature   = NULL;
  Exhaust_Pressure_Target   = NULL;		Inlet_Ttotal                = NULL;	    Inlet_Ptotal          = NULL;
  Inlet_FlowDir             = NULL;     Inlet_Temperature           = NULL;     Inlet_Pressure        = NULL;
  Inlet_Velocity            = NULL;     Inflow_Mach                 = NULL;     Inflow_Pressure       = NULL;
  Exhaust_Pressure          = NULL;     Outlet_Pressure             = NULL;     Isothermal_Temperature= NULL;
  Heat_Flux                 = NULL;     Displ_Value                 = NULL;     Load_Value            = NULL;
  FlowLoad_Value            = NULL;     Periodic_RotCenter          = NULL;     Periodic_RotAngles    = NULL;
  Periodic_Translation      = NULL;     Periodic_Center             = NULL;     Periodic_Rotation     = NULL;
  Periodic_Translate        = NULL;

  Load_Dir            = NULL;    Load_Dir_Value      = NULL;    Load_Dir_Multiplier = NULL;
  Load_Sine_Dir       = NULL;    Load_Sine_Amplitude = NULL;    Load_Sine_Frequency = NULL;

  /*--- Actuator Disk Boundary Condition settings ---*/
  
  ActDiskInlet_Pressure         = NULL;    ActDiskInlet_TotalPressure = NULL;    ActDiskInlet_Temperature = NULL;
  ActDiskInlet_TotalTemperature = NULL;    ActDiskInlet_MassFlow      = NULL;    ActDiskInlet_RamDrag     = NULL;
  ActDiskInlet_Force            = NULL;    ActDiskInlet_Power         = NULL;

  ActDiskOutlet_Pressure      = NULL;
  ActDiskOutlet_TotalPressure = NULL;   ActDiskOutlet_GrossThrust = NULL;  ActDiskOutlet_Force            = NULL;
  ActDiskOutlet_Power         = NULL;   ActDiskOutlet_Temperature = NULL;  ActDiskOutlet_TotalTemperature = NULL;
  ActDiskOutlet_MassFlow      = NULL;
  
  ActDisk_DeltaPress      = NULL;    ActDisk_DeltaTemp      = NULL;
  ActDisk_TotalPressRatio = NULL;    ActDisk_TotalTempRatio = NULL;    ActDisk_StaticPressRatio = NULL;
  ActDisk_StaticTempRatio = NULL;    ActDisk_NetThrust      = NULL;    ActDisk_GrossThrust      = NULL;
  ActDisk_Power           = NULL;    ActDisk_MassFlow       = NULL;    ActDisk_Area             = NULL;
  ActDisk_ReverseMassFlow = NULL;    Surface_MassFlow       = NULL;    Surface_DC60             = NULL;    Surface_IDC = NULL;
  Surface_IDC_Mach        = NULL;    Surface_IDR            = NULL;    ActDisk_Mach             = NULL;
  ActDisk_Force           = NULL;    ActDisk_BCThrust       = NULL;    ActDisk_BCThrust_Old     = NULL;
  
  /*--- Miscellaneous/unsorted ---*/

  Aeroelastic_plunge  = NULL;    
  Aeroelastic_pitch   = NULL;
  MassFrac_FreeStream = NULL;
  Velocity_FreeStream = NULL;

  RefOriginMoment     = NULL;
  CFL_AdaptParam      = NULL;            
  CFL                 = NULL;
  PlaneTag            = NULL;
  Kappa_Flow	      = NULL;    
  Kappa_AdjFlow       = NULL;
  Section_Location    = NULL;
  ParamDV             = NULL;     
  DV_Value            = NULL;    
  Design_Variable     = NULL;

  Hold_GridFixed_Coord= NULL;
  SubsonicEngine_Cyl  = NULL;
  EA_IntLimit         = NULL;
  RK_Alpha_Step       = NULL;
  MG_CorrecSmooth     = NULL;
  MG_PreSmooth        = NULL;
  MG_PostSmooth       = NULL;
  Int_Coeffs          = NULL;

  Kind_ObjFunc   = NULL;

  Weight_ObjFunc = NULL;

  /*--- Moving mesh pointers ---*/

  Kind_GridMovement	  = NULL;
  Motion_Origin_X     = NULL;    Motion_Origin_Y     = NULL;    Motion_Origin_Z	    = NULL;
  Translation_Rate_X  = NULL;    Translation_Rate_Y  = NULL;    Translation_Rate_Z  = NULL;
  Rotation_Rate_X     = NULL;    Rotation_Rate_Y     = NULL;    Rotation_Rate_Z     = NULL;
  Pitching_Omega_X    = NULL;    Pitching_Omega_Y    = NULL;    Pitching_Omega_Z    = NULL;
  Pitching_Ampl_X     = NULL;    Pitching_Ampl_Y     = NULL;    Pitching_Ampl_Z     = NULL;
  Pitching_Phase_X    = NULL;    Pitching_Phase_Y    = NULL;    Pitching_Phase_Z    = NULL;
  Plunging_Omega_X    = NULL;    Plunging_Omega_Y    = NULL;    Plunging_Omega_Z    = NULL;
  Plunging_Ampl_X     = NULL;    Plunging_Ampl_Y     = NULL;    Plunging_Ampl_Z     = NULL;
  RefOriginMoment_X   = NULL;    RefOriginMoment_Y   = NULL;    RefOriginMoment_Z   = NULL;
  MoveMotion_Origin   = NULL;
  Periodic_Translate  = NULL;    Periodic_Rotation 	 = NULL;    Periodic_Center	    = NULL;
  Periodic_Translation= NULL;    Periodic_RotAngles	 = NULL;    Periodic_RotCenter  = NULL;


  /* Harmonic Balance Frequency pointer */
  Omega_HB = NULL;
    
  /*--- Initialize some default arrays to NULL. ---*/
  
  default_vel_inf       = NULL;
  default_eng_box       = NULL;
  default_eng_val       = NULL;
  default_cfl_adapt     = NULL;
  default_ad_coeff_flow = NULL;
  default_ad_coeff_adj  = NULL;
  default_obj_coeff     = NULL;
  default_geo_loc       = NULL;
  default_distortion    = NULL;
  default_ea_lim        = NULL;
  default_grid_fix      = NULL;
  default_inc_crit      = NULL;
  
  Riemann_FlowDir= NULL;
  NRBC_FlowDir = NULL;
  CoordFFDBox= NULL;
  DegreeFFDBox= NULL;
  FFDTag = NULL;
  nDV_Value = NULL;
  TagFFDBox = NULL;
 
  Kind_Data_Riemann     = NULL;
  Riemann_Var1          = NULL;
  Riemann_Var2          = NULL;
  Kind_Data_NRBC        = NULL;
  NRBC_Var1             = NULL;
  NRBC_Var2             = NULL;
  Marker_TurboBoundIn   = NULL;
  Marker_TurboBoundOut  = NULL;
  Kind_TurboPerformance = NULL;
  Marker_NRBC           = NULL;
  
  /*--- Variable initialization ---*/
  
  ExtIter    = 0;
  IntIter    = 0;
  nIntCoeffs = 0;
  
  nMarker_PerBound = 0;
  nPeriodic_Index  = 0;

  Grid_Movement = false;
  Aeroelastic_Simulation = false;
  
}

void CConfig::SetRunTime_Options(void) {
  
  /* DESCRIPTION: Number of external iterations */
  
  addUnsignedLongOption("EXT_ITER", nExtIter, 999999);

}

void CConfig::SetConfig_Options(unsigned short val_iZone, unsigned short val_nZone) {
  
  nZone = val_nZone;
  iZone = val_iZone;

  /*--- Allocate some default arrays needed for lists of doubles. ---*/
  
  default_vel_inf       = new su2double[3];
  default_eng_box       = new su2double[6];
  default_eng_val       = new su2double[5];
  default_cfl_adapt     = new su2double[4];
  default_ad_coeff_flow = new su2double[3];
  default_ad_coeff_adj  = new su2double[3];
  default_obj_coeff     = new su2double[5];
  default_geo_loc       = new su2double[2];
  default_distortion    = new su2double[2];
  default_ea_lim        = new su2double[3];
  default_grid_fix      = new su2double[6];
  default_inc_crit      = new su2double[3];

  // This config file is parsed by a number of programs to make it easy to write SU2
  // wrapper scripts (in python, go, etc.) so please do
  // the best you can to follow the established format. It's very hard to parse c++ code
  // and none of us that write the parsers want to write a full c++ interpreter. Please
  // play nice with the existing format so that you don't break the existing scripts.

  /* BEGIN_CONFIG_OPTIONS */

  /*!\par CONFIG_CATEGORY: Problem Definition \ingroup Config */
  /*--- Options related to problem definition and partitioning ---*/

  /*!\brief REGIME_TYPE \n  DESCRIPTION: Regime type \n OPTIONS: see \link Regime_Map \endlink \ingroup Config*/
  addEnumOption("REGIME_TYPE", Kind_Regime, Regime_Map, COMPRESSIBLE);
  
  /*!\brief PHYSICAL_PROBLEM \n DESCRIPTION: Physical governing equations \n Options: see \link Solver_Map \endlink \n DEFAULT: NO_SOLVER \ingroup Config*/
  addEnumOption("PHYSICAL_PROBLEM", Kind_Solver, Solver_Map, NO_SOLVER);
  /*!\brief MATH_PROBLEM  \n DESCRIPTION: Mathematical problem \n  Options: DIRECT, ADJOINT \ingroup Config*/
  addMathProblemOption("MATH_PROBLEM", ContinuousAdjoint, false, DiscreteAdjoint, false, Restart_Flow, false);
  /*!\brief KIND_TURB_MODEL \n DESCRIPTION: Specify turbulence model \n Options: see \link Turb_Model_Map \endlink \n DEFAULT: NO_TURB_MODEL \ingroup Config*/
  addEnumOption("KIND_TURB_MODEL", Kind_Turb_Model, Turb_Model_Map, NO_TURB_MODEL);

  /*!\brief KIND_TRANS_MODEL \n DESCRIPTION: Specify transition model OPTIONS: see \link Trans_Model_Map \endlink \n DEFAULT: NO_TRANS_MODEL \ingroup Config*/
  addEnumOption("KIND_TRANS_MODEL", Kind_Trans_Model, Trans_Model_Map, NO_TRANS_MODEL);

  /*\brief AXISYMMETRIC \n DESCRIPTION: Axisymmetric simulation \n DEFAULT: false \ingroup Config */
  addBoolOption("AXISYMMETRIC", Axisymmetric, false);
  /* DESCRIPTION: Add the gravity force */
  addBoolOption("GRAVITY_FORCE", GravityForce, false);
  /* DESCRIPTION: Perform a low fidelity simulation */
  addBoolOption("LOW_FIDELITY_SIMULATION", LowFidelitySim, false);
  /*!\brief RESTART_SOL \n DESCRIPTION: Restart solution from native solution file \n Options: NO, YES \ingroup Config */
  addBoolOption("RESTART_SOL", Restart, false);
  /*!\brief SYSTEM_MEASUREMENTS \n DESCRIPTION: System of measurements \n OPTIONS: see \link Measurements_Map \endlink \n DEFAULT: SI \ingroup Config*/
  addEnumOption("SYSTEM_MEASUREMENTS", SystemMeasurements, Measurements_Map, SI);

  /*!\par CONFIG_CATEGORY: FluidModel \ingroup Config*/
  /*!\brief FLUID_MODEL \n DESCRIPTION: Fluid model \n OPTIONS: See \link FluidModel_Map \endlink \n DEFAULT: STANDARD_AIR \ingroup Config*/
  addEnumOption("FLUID_MODEL", Kind_FluidModel, FluidModel_Map, STANDARD_AIR);


  /*!\par CONFIG_CATEGORY: Freestream Conditions \ingroup Config*/
  /*--- Options related to freestream specification ---*/

  /*!\brief GAS_CONSTANT \n DESCRIPTION: Specific gas constant (287.058 J/kg*K (air), only for compressible flows) \ingroup Config*/
  addDoubleOption("GAS_CONSTANT", Gas_Constant, 287.058);
  /*!\brief GAMMA_VALUE  \n DESCRIPTION: Ratio of specific heats (1.4 (air), only for compressible flows) \ingroup Config*/
  addDoubleOption("GAMMA_VALUE", Gamma, 1.4);


  /*--- Options related to VAN der WAALS MODEL and PENG ROBINSON ---*/

  /* DESCRIPTION: Critical Temperature, default value for AIR */
  addDoubleOption("CRITICAL_TEMPERATURE", Temperature_Critical, 131.00);
  /* DESCRIPTION: Critical Pressure, default value for MDM */
  addDoubleOption("CRITICAL_PRESSURE", Pressure_Critical, 3588550.0);
  /* DESCRIPTION: Critical Density, default value for MDM */
  addDoubleOption("CRITICAL_DENSITY", Density_Critical, 263.0);

  /*--- Options related to VAN der WAALS MODEL and PENG ROBINSON ---*/
  /* DESCRIPTION: Critical Density, default value for MDM */
   addDoubleOption("ACENTRIC_FACTOR", Acentric_Factor, 0.035);

   /*--- Options related to Viscosity Model ---*/
  /*!\brief VISCOSITY_MODEL \n DESCRIPTION: model of the viscosity \n OPTIONS: See \link ViscosityModel_Map \endlink \n DEFAULT: SUTHERLAND \ingroup Config*/
  addEnumOption("VISCOSITY_MODEL", Kind_ViscosityModel, ViscosityModel_Map, SUTHERLAND);

  /*--- Options related to Constant Viscosity Model ---*/

  /* DESCRIPTION: default value for AIR */
  addDoubleOption("MU_CONSTANT", Mu_ConstantND , 1.716E-5);

  /*--- Options related to Sutherland Viscosity Model ---*/

  /* DESCRIPTION: Sutherland Viscosity Ref default value for AIR SI */
  addDoubleOption("MU_REF", Mu_RefND, 1.716E-5);
  /* DESCRIPTION: Sutherland Temperature Ref, default value for AIR SI */
  addDoubleOption("MU_T_REF", Mu_Temperature_RefND, 273.15);
  /* DESCRIPTION: Sutherland constant, default value for AIR SI */
  addDoubleOption("SUTHERLAND_CONSTANT", Mu_SND, 110.4);

  /*--- Options related to Thermal Conductivity Model ---*/

  addEnumOption("CONDUCTIVITY_MODEL", Kind_ConductivityModel, ConductivityModel_Map, CONSTANT_PRANDTL);

 /*--- Options related to Constant Thermal Conductivity Model ---*/

 /* DESCRIPTION: default value for AIR */
  addDoubleOption("KT_CONSTANT", Kt_ConstantND , 0.0257);

  /*!\brief REYNOLDS_NUMBER \n DESCRIPTION: Reynolds number (non-dimensional, based on the free-stream values). Needed for viscous solvers. For incompressible solvers the Reynolds length will always be 1.0 \n DEFAULT: 0.0 \ingroup Config */
  addDoubleOption("REYNOLDS_NUMBER", Reynolds, 0.0);
  /*!\brief REYNOLDS_LENGTH \n DESCRIPTION: Reynolds length (1 m by default). Used for compressible solver: incompressible solver will use 1.0. \ingroup Config */
  addDoubleOption("REYNOLDS_LENGTH", Length_Reynolds, 1.0);
  /*!\brief PRANDTL_LAM \n DESCRIPTION: Laminar Prandtl number (0.72 (air), only for compressible flows) \n DEFAULT: 0.72 \ingroup Config*/
  addDoubleOption("PRANDTL_LAM", Prandtl_Lam, 0.72);
  /*!\brief PRANDTL_TURB \n DESCRIPTION: Turbulent Prandtl number (0.9 (air), only for compressible flows) \n DEFAULT 0.90 \ingroup Config*/
  addDoubleOption("PRANDTL_TURB", Prandtl_Turb, 0.90);
  /*!\brief BULK_MODULUS \n DESCRIPTION: Value of the Bulk Modulus  \n DEFAULT 1.42E5 \ingroup Config*/
  addDoubleOption("BULK_MODULUS", Bulk_Modulus, 1.42E5);
  /* DESCRIPTION: Artifical compressibility factor  */
  addDoubleOption("ARTCOMP_FACTOR", ArtComp_Factor, 1.0);
  /*!\brief MACH_NUMBER  \n DESCRIPTION:  Mach number (non-dimensional, based on the free-stream values). 0.0 by default \ingroup Config*/
  addDoubleOption("MACH_NUMBER", Mach, 0.0);
  /*!\brief INIT_OPTION \n DESCRIPTION: Init option to choose between Reynolds or thermodynamics quantities for initializing the solution \n OPTIONS: see \link InitOption_Map \endlink \n DEFAULT REYNOLDS \ingroup Config*/
  addEnumOption("INIT_OPTION", Kind_InitOption, InitOption_Map, REYNOLDS);
  /* DESCRIPTION: Free-stream option to choose between density and temperature for initializing the solution */
  addEnumOption("FREESTREAM_OPTION", Kind_FreeStreamOption, FreeStreamOption_Map, TEMPERATURE_FS);
  /*!\brief FREESTREAM_PRESSURE\n DESCRIPTION: Free-stream pressure (101325.0 N/m^2 by default) \ingroup Config*/
  addDoubleOption("FREESTREAM_PRESSURE", Pressure_FreeStream, 101325.0);
  /*!\brief FREESTREAM_DENSITY\n DESCRIPTION: Free-stream density (1.2886 Kg/m^3 (air), 998.2 Kg/m^3 (water)) \n DEFAULT -1.0 (calculated from others) \ingroup Config*/
  addDoubleOption("FREESTREAM_DENSITY", Density_FreeStream, -1.0);
  /*!\brief FREESTREAM_TEMPERATURE\n DESCRIPTION: Free-stream temperature (288.15 K by default) \ingroup Config*/
  addDoubleOption("FREESTREAM_TEMPERATURE", Temperature_FreeStream, 288.15);
  /*!\brief FREESTREAM_TEMPERATURE_VE\n DESCRIPTION: Free-stream vibrational-electronic temperature (288.15 K by default) \ingroup Config*/
  addDoubleOption("FREESTREAM_TEMPERATURE_VE", Temperature_ve_FreeStream, 288.15);
  default_vel_inf[0] = 1.0; default_vel_inf[1] = 0.0; default_vel_inf[2] = 0.0;
  /*!\brief FREESTREAM_VELOCITY\n DESCRIPTION: Free-stream velocity (m/s) */
  addDoubleArrayOption("FREESTREAM_VELOCITY", 3, Velocity_FreeStream, default_vel_inf);
  /* DESCRIPTION: Free-stream viscosity (1.853E-5 Ns/m^2 (air), 0.798E-3 Ns/m^2 (water)) */
  addDoubleOption("FREESTREAM_VISCOSITY", Viscosity_FreeStream, -1.0);
  /* DESCRIPTION:  */
  addDoubleOption("FREESTREAM_INTERMITTENCY", Intermittency_FreeStream, 1.0);
  /* DESCRIPTION:  */
  addDoubleOption("FREESTREAM_TURBULENCEINTENSITY", TurbulenceIntensity_FreeStream, 0.05);
  /* DESCRIPTION:  */
  addDoubleOption("FREESTREAM_NU_FACTOR", NuFactor_FreeStream, 3.0);
  /* DESCRIPTION:  */
  addDoubleOption("ENGINE_NU_FACTOR", NuFactor_Engine, 30.0);
  /* DESCRIPTION:  */
  addDoubleOption("ACTDISK_NU_FACTOR", NuFactor_ActDisk, 3.0);
  /* DESCRIPTION:  */
  addDoubleOption("ACTDISK_SECONDARY_FLOW", SecondaryFlow_ActDisk, 0.0);
  /* DESCRIPTION:  */
  addDoubleOption("INITIAL_BCTHRUST", Initial_BCThrust, 4000.0);
  /* DESCRIPTION:  */
  addDoubleOption("FREESTREAM_TURB2LAMVISCRATIO", Turb2LamViscRatio_FreeStream, 10.0);
  /* DESCRIPTION: Side-slip angle (degrees, only for compressible flows) */
  addDoubleOption("SIDESLIP_ANGLE", AoS, 0.0);
  /*!\brief AOA  \n DESCRIPTION: Angle of attack (degrees, only for compressible flows) \ingroup Config*/
  addDoubleOption("AOA", AoA, 0.0);
  /* DESCRIPTION: Activate fixed CL mode (specify a CL instead of AoA). */
  addBoolOption("FIXED_CL_MODE", Fixed_CL_Mode, false);
  /* DESCRIPTION: Specify a fixed coefficient of lift instead of AoA (only for compressible flows) */
  addDoubleOption("TARGET_CL", Target_CL, 0.0);
  /* DESCRIPTION: Lift cure slope for fixed CL mode (0.2 per deg by default). */
  addDoubleOption("DCL_DALPHA", dCl_dAlpha, 0.2);
  /* DESCRIPTION: Damping factor for fixed CL mode. */
  addDoubleOption("DNETTHRUST_DBCTHRUST", dNetThrust_dBCThrust, 2.0);
  /* DESCRIPTION: Iterations to re-evaluate the angle of attack. */
  addUnsignedLongOption("ITER_FIXED_CL", Iter_Fixed_CL, 500);
  /* DESCRIPTION: Number of times Alpha is updated in a fix CL problem. */
  addUnsignedLongOption("UPDATE_BCTHRUST", Update_BCThrust, 5);


  /*!\par CONFIG_CATEGORY: Reference Conditions \ingroup Config*/
  /*--- Options related to reference values for nondimensionalization ---*/

  Length_Ref = 1.0; //<---- NOTE: this should be given an option or set as a const

  /*!\brief REF_ORIGIN_MOMENT_X\n DESCRIPTION: X Reference origin for moment computation \ingroup Config*/
  addDoubleListOption("REF_ORIGIN_MOMENT_X", nRefOriginMoment_X, RefOriginMoment_X);
  /*!\brief REF_ORIGIN_MOMENT_Y\n DESCRIPTION: Y Reference origin for moment computation \ingroup Config*/
  addDoubleListOption("REF_ORIGIN_MOMENT_Y", nRefOriginMoment_Y, RefOriginMoment_Y);
  /*!\brief REF_ORIGIN_MOMENT_Z\n DESCRIPTION: Z Reference origin for moment computation \ingroup Config*/
  addDoubleListOption("REF_ORIGIN_MOMENT_Z", nRefOriginMoment_Z, RefOriginMoment_Z);
  /*!\brief REF_AREA\n DESCRIPTION: Reference area for force coefficients (0 implies automatic calculation) \ingroup Config*/
  addDoubleOption("REF_AREA", RefAreaCoeff, 1.0);
  /*!\brief REF_LENGTH_MOMENT\n DESCRIPTION: Reference length for pitching, rolling, and yawing non-dimensional moment \ingroup Config*/
  addDoubleOption("REF_LENGTH_MOMENT", RefLengthMoment, 1.0);
  /*!\brief REF_ELEM_LENGTH\n DESCRIPTION: Reference element length for computing the slope limiter epsilon \ingroup Config*/
  addDoubleOption("REF_ELEM_LENGTH", RefElemLength, 0.1);
  /*!\brief REF_SHARP_EDGES\n DESCRIPTION: Reference coefficient for detecting sharp edges \ingroup Config*/
  addDoubleOption("REF_SHARP_EDGES", RefSharpEdges, 3.0);
	/*!\brief REF_VELOCITY\n DESCRIPTION: Reference velocity (incompressible only)  \ingroup Config*/
  addDoubleOption("REF_VELOCITY", Velocity_Ref, -1.0);
	/* !\brief REF_VISCOSITY  \n DESCRIPTION: Reference viscosity (incompressible only)  \ingroup Config*/
  addDoubleOption("REF_VISCOSITY", Viscosity_Ref, -1.0);
  /* DESCRIPTION: Type of mesh motion */
  addEnumOption("REF_DIMENSIONALIZATION", Ref_NonDim, NonDim_Map, DIMENSIONAL);

  /*!\par CONFIG_CATEGORY: Boundary Markers \ingroup Config*/
  /*--- Options related to various boundary markers ---*/

  /*!\brief MARKER_PLOTTING\n DESCRIPTION: Marker(s) of the surface in the surface flow solution file  \ingroup Config*/
  addStringListOption("MARKER_PLOTTING", nMarker_Plotting, Marker_Plotting);
  /*!\brief MARKER_MONITORING\n DESCRIPTION: Marker(s) of the surface where evaluate the non-dimensional coefficients \ingroup Config*/
  addStringListOption("MARKER_MONITORING", nMarker_Monitoring, Marker_Monitoring);
  /*!\brief MARKER_CONTROL_VOLUME\n DESCRIPTION: Marker(s) of the surface in the surface flow solution file  \ingroup Config*/
  addStringListOption("MARKER_ANALYZE", nMarker_Analyze, Marker_Analyze);
  /*!\brief MARKER_DESIGNING\n DESCRIPTION: Marker(s) of the surface where objective function (design problem) will be evaluated \ingroup Config*/
  addStringListOption("MARKER_DESIGNING", nMarker_Designing, Marker_Designing);
  /*!\brief MARKER_OUT_1D \n DESCRIPTION: Outlet boundary marker(s) over which to calculate 1-D flow properties
   Format: ( outlet marker) \ingroup Config*/
  addStringListOption("MARKER_OUT_1D", nMarker_Out_1D, Marker_Out_1D);
  /*!\brief GEO_MARKER\n DESCRIPTION: Marker(s) of the surface where evaluate the geometrical functions \ingroup Config*/
  addStringListOption("GEO_MARKER", nMarker_GeoEval, Marker_GeoEval);
  /*!\brief MARKER_EULER\n DESCRIPTION: Euler wall boundary marker(s) \ingroup Config*/
  addStringListOption("MARKER_EULER", nMarker_Euler, Marker_Euler);
  /*!\brief MARKER_FAR\n DESCRIPTION: Far-field boundary marker(s) \ingroup Config*/
  addStringListOption("MARKER_FAR", nMarker_FarField, Marker_FarField);
  /*!\brief MARKER_SYM\n DESCRIPTION: Symmetry boundary condition \ingroup Config*/
  addStringListOption("MARKER_SYM", nMarker_SymWall, Marker_SymWall);
  /*!\brief MARKER_PRESSURE\n DESCRIPTION: Symmetry boundary condition \ingroup Config*/
  addStringListOption("MARKER_PRESSURE", nMarker_Pressure, Marker_Pressure);
  /*!\brief MARKER_NEARFIELD\n DESCRIPTION: Near-Field boundary condition \ingroup Config*/
  addStringListOption("MARKER_NEARFIELD", nMarker_NearFieldBound, Marker_NearFieldBound);
  /*!\brief MARKER_FLUID_INTERFACE\n DESCRIPTION: Fluid interface boundary marker(s) \ingroup Config*/
  addStringListOption("MARKER_FLUID_INTERFACE", nMarker_Fluid_InterfaceBound, Marker_Fluid_InterfaceBound);
  /*!\brief MARKER_INTERFACE\n DESCRIPTION: Zone interface boundary marker(s) \ingroup Config*/
  addStringListOption("MARKER_INTERFACE", nMarker_InterfaceBound, Marker_InterfaceBound);
  /*!\brief MARKER_FSI_INTERFACE \n DESCRIPTION: FSI interface boundary marker(s) \ingroup Config*/
  addStringListOption("MARKER_FSI_INTERFACE", nMarker_FSIinterface, Marker_FSIinterface);
  /*!\brief MARKER_DIRICHLET  \n DESCRIPTION: Dirichlet boundary marker(s) \ingroup Config*/
  addStringListOption("MARKER_DIRICHLET", nMarker_Dirichlet, Marker_Dirichlet);
  /* DESCRIPTION: Neumann boundary marker(s) */
  addStringListOption("MARKER_NEUMANN", nMarker_Neumann, Marker_Neumann);
  /* DESCRIPTION: Neumann boundary marker(s) */
  addStringListOption("MARKER_INTERNAL", nMarker_Internal, Marker_Internal);
  /* DESCRIPTION: Custom boundary marker(s) */
  addStringListOption("MARKER_CUSTOM", nMarker_Custom, Marker_Custom);
  /* DESCRIPTION: Periodic boundary marker(s) for use with SU2_MSH
   Format: ( periodic marker, donor marker, rotation_center_x, rotation_center_y,
   rotation_center_z, rotation_angle_x-axis, rotation_angle_y-axis,
   rotation_angle_z-axis, translation_x, translation_y, translation_z, ... ) */
  addPeriodicOption("MARKER_PERIODIC", nMarker_PerBound, Marker_PerBound, Marker_PerDonor,
                    Periodic_RotCenter, Periodic_RotAngles, Periodic_Translation);

  /*!\brief ACTDISK_TYPE  \n DESCRIPTION: Actuator Disk boundary type \n OPTIONS: see \link ActDisk_Map \endlink \n Default: VARIABLES_JUMP \ingroup Config*/
  addEnumOption("ACTDISK_TYPE", Kind_ActDisk, ActDisk_Map, VARIABLES_JUMP);

  /*!\brief MARKER_ACTDISK\n DESCRIPTION: Periodic boundary marker(s) for use with SU2_MSH
   Format: ( periodic marker, donor marker, rotation_center_x, rotation_center_y,
   rotation_center_z, rotation_angle_x-axis, rotation_angle_y-axis,
   rotation_angle_z-axis, translation_x, translation_y, translation_z, ... ) \ingroup Config*/
  addActDiskOption("MARKER_ACTDISK",
                   nMarker_ActDiskInlet, nMarker_ActDiskOutlet,  Marker_ActDiskInlet, Marker_ActDiskOutlet,
                   ActDisk_PressJump, ActDisk_TempJump, ActDisk_Omega);

  /*!\brief INLET_TYPE  \n DESCRIPTION: Inlet boundary type \n OPTIONS: see \link Inlet_Map \endlink \n DEFAULT: TOTAL_CONDITIONS \ingroup Config*/
  addEnumOption("INLET_TYPE", Kind_Inlet, Inlet_Map, TOTAL_CONDITIONS);

  /*!\brief MARKER_INLET  \n DESCRIPTION: Inlet boundary marker(s) with the following formats,
   Total Conditions: (inlet marker, total temp, total pressure, flow_direction_x,
   flow_direction_y, flow_direction_z, ... ) where flow_direction is
   a unit vector.
   Mass Flow: (inlet marker, density, velocity magnitude, flow_direction_x,
   flow_direction_y, flow_direction_z, ... ) where flow_direction is
   a unit vector. \ingroup Config*/
  addInletOption("MARKER_INLET", nMarker_Inlet, Marker_Inlet, Inlet_Ttotal, Inlet_Ptotal, Inlet_FlowDir);

  /*!\brief MARKER_RIEMANN \n DESCRIPTION: Riemann boundary marker(s) with the following formats, a unit vector.
   * \n OPTIONS: See \link Riemann_Map \endlink. The variables indicated by the option and the flow direction unit vector must be specified. \ingroup Config*/
  addRiemannOption("MARKER_RIEMANN", nMarker_Riemann, Marker_Riemann, Kind_Data_Riemann, Riemann_Map, Riemann_Var1, Riemann_Var2, Riemann_FlowDir);
  /*!\brief MARKER_NRBC \n DESCRIPTION: Riemann boundary marker(s) with the following formats, a unit vector. \ingroup Config*/
  addNRBCOption("MARKER_NRBC", nMarker_NRBC, Marker_NRBC, Kind_Data_NRBC, NRBC_Map, NRBC_Var1, NRBC_Var2, NRBC_FlowDir);
  /*!\brief MIXING_PROCESS_TYPE \n DESCRIPTION: types of mixing process for averaging quantities at the boundaries.
    \n OPTIONS: see \link MixingProcess_Map \endlink \n DEFAULT: AREA_AVERAGE \ingroup Config*/
  addEnumOption("MIXING_PROCESS_TYPE", Kind_MixingProcess, MixingProcess_Map, AREA_AVERAGE);
  /*!\brief MARKER_MIXINGPLANE \n DESCRIPTION: Identify the boundaries in which the mixing plane is applied. \ingroup Config*/
  addMixingPlaneOption("MARKER_MIXINGPLANE", nMarker_MixBound, Marker_MixBound, Marker_MixDonor);
  /*!\brief MARKER_MIXINGPLANE \n DESCRIPTION: Identify the boundaries in which the mixing plane is applied. \ingroup Config*/
  addTurboPerfOption("MARKER_TURBO_PERFORMANCE", nMarker_TurboPerf, Marker_TurboBoundIn, Marker_TurboBoundOut, Kind_TurboPerformance, TurboPerformance_Map);
  /*!\brief MARKER_SUPERSONIC_INLET  \n DESCRIPTION: Supersonic inlet boundary marker(s)
   * \n   Format: (inlet marker, temperature, static pressure, velocity_x,   velocity_y, velocity_z, ... ), i.e. primitive variables specified. \ingroup Config*/
  addInletOption("MARKER_SUPERSONIC_INLET", nMarker_Supersonic_Inlet, Marker_Supersonic_Inlet, Inlet_Temperature, Inlet_Pressure, Inlet_Velocity);
  /*!\brief MARKER_SUPERSONIC_OUTLET \n DESCRIPTION: Supersonic outlet boundary marker(s) \ingroup Config*/
  addStringListOption("MARKER_SUPERSONIC_OUTLET", nMarker_Supersonic_Outlet, Marker_Supersonic_Outlet);
  /*!\brief MARKER_OUTLET  \n DESCRIPTION: Outlet boundary marker(s)\n
   Format: ( outlet marker, back pressure (static), ... ) \ingroup Config*/
  addStringDoubleListOption("MARKER_OUTLET", nMarker_Outlet, Marker_Outlet, Outlet_Pressure);
  /*!\brief MARKER_ISOTHERMAL DESCRIPTION: Isothermal wall boundary marker(s)\n
   * Format: ( isothermal marker, wall temperature (static), ... ) \ingroup Config  */
  addStringDoubleListOption("MARKER_ISOTHERMAL", nMarker_Isothermal, Marker_Isothermal, Isothermal_Temperature);
  /*!\brief MARKER_HEATFLUX  \n DESCRIPTION: Specified heat flux wall boundary marker(s)
   Format: ( Heat flux marker, wall heat flux (static), ... ) \ingroup Config*/
  addStringDoubleListOption("MARKER_HEATFLUX", nMarker_HeatFlux, Marker_HeatFlux, Heat_Flux);
  /*!\brief MARKER_ENGINE_INFLOW  \n DESCRIPTION: Engine inflow boundary marker(s)
   Format: ( nacelle inflow marker, fan face Mach, ... ) \ingroup Config*/
  addStringDoubleListOption("MARKER_ENGINE_INFLOW", nMarker_EngineInflow, Marker_EngineInflow, EngineInflow_Target);
  /* DESCRIPTION: Highlite area */
  addDoubleOption("HIGHLITE_AREA", Highlite_Area, 1.0);
  /* DESCRIPTION: Fan poly efficiency */
  addDoubleOption("FAN_POLY_EFF", Fan_Poly_Eff, 1.0);
  /*!\brief SUBSONIC_ENGINE\n DESCRIPTION: Engine subsonic intake region \ingroup Config*/
  addBoolOption("SUBSONIC_ENGINE", SubsonicEngine, false);
  /* DESCRIPTION: Actuator disk double surface */
  addBoolOption("ACTDISK_DOUBLE_SURFACE", ActDisk_DoubleSurface, false);
  /* DESCRIPTION: Actuator disk double surface */
  addBoolOption("ACTDISK_SU2_DEF", ActDisk_SU2_DEF, false);
  /* DESCRIPTION: Limits for the pressure (Min, Max) */
  default_distortion[0] =  0.0; default_distortion[1] =  1E6;
  addDoubleArrayOption("DISTORTION_RACK", 2, DistortionRack, default_distortion);
  /* DESCRIPTION: Values of the box to impose a subsonic nacellle (mach, Pressure, Temperature) */
  default_eng_val[0]=0.0; default_eng_val[1]=0.0; default_eng_val[2]=0.0;
  default_eng_val[3]=0.0;  default_eng_val[4]=0.0;
  addDoubleArrayOption("SUBSONIC_ENGINE_VALUES", 5, SubsonicEngine_Values, default_eng_val);
  /* DESCRIPTION: Coordinates of the box to impose a subsonic nacellle (Xmin, Ymin, Zmin, Xmax, Ymax, Zmax) */
  default_eng_box[0] = -1E15; default_eng_box[1] = -1E15; default_eng_box[2] = -1E15;
  default_eng_box[3] =  1E15; default_eng_box[4] =  1E15; default_eng_box[5] =  1E15;
  addDoubleArrayOption("SUBSONIC_ENGINE_CYL", 7, SubsonicEngine_Cyl, default_eng_box);
  /* DESCRIPTION: Engine exhaust boundary marker(s)
   Format: (nacelle exhaust marker, total nozzle temp, total nozzle pressure, ... )*/
  addExhaustOption("MARKER_ENGINE_EXHAUST", nMarker_EngineExhaust, Marker_EngineExhaust, Exhaust_Temperature_Target, Exhaust_Pressure_Target);
  /* DESCRIPTION: Clamped boundary marker(s) */
  addStringListOption("MARKER_CLAMPED", nMarker_Clamped, Marker_Clamped);
  /* DESCRIPTION: Displacement boundary marker(s) */
  addStringDoubleListOption("MARKER_NORMAL_DISPL", nMarker_Displacement, Marker_Displacement, Displ_Value);
  /* DESCRIPTION: Load boundary marker(s) */
  addStringDoubleListOption("MARKER_NORMAL_LOAD", nMarker_Load, Marker_Load, Load_Value);
  /* DESCRIPTION: Load boundary marker(s)
   Format: (inlet marker, load, multiplier, dir_x, dir_y, dir_z, ... ), i.e. primitive variables specified. */
  addInletOption("MARKER_LOAD", nMarker_Load_Dir, Marker_Load_Dir, Load_Dir_Value, Load_Dir_Multiplier, Load_Dir);
  /* DESCRIPTION: Sine load boundary marker(s)
   Format: (inlet marker, load, multiplier, dir_x, dir_y, dir_z, ... ), i.e. primitive variables specified. */
  addInletOption("MARKER_SINE_LOAD", nMarker_Load_Sine, Marker_Load_Sine, Load_Sine_Amplitude, Load_Sine_Frequency, Load_Sine_Dir);

  /* DESCRIPTION: Flow load boundary marker(s) */
  addStringDoubleListOption("MARKER_FLOWLOAD", nMarker_FlowLoad, Marker_FlowLoad, FlowLoad_Value);
  /* DESCRIPTION: Damping factor for engine inlet condition */
  addDoubleOption("DAMP_ENGINE_INFLOW", Damp_Engine_Inflow, 0.95);
  /* DESCRIPTION: Damping factor for engine exhaust condition */
  addDoubleOption("DAMP_ENGINE_EXHAUST", Damp_Engine_Exhaust, 0.95);
  /*!\brief ENGINE_INFLOW_TYPE  \n DESCRIPTION: Inlet boundary type \n OPTIONS: see \link Engine_Inflow_Map \endlink \n Default: FAN_FACE_MACH \ingroup Config*/
  addEnumOption("ENGINE_INFLOW_TYPE", Kind_Engine_Inflow, Engine_Inflow_Map, FAN_FACE_MACH);


  /*!\par CONFIG_CATEGORY: Time-marching \ingroup Config*/
  /*--- Options related to time-marching ---*/

  /* DESCRIPTION: Unsteady simulation  */
  addEnumOption("UNSTEADY_SIMULATION", Unsteady_Simulation, Unsteady_Map, STEADY);
  /* DESCRIPTION:  Courant-Friedrichs-Lewy condition of the finest grid */
  addDoubleOption("CFL_NUMBER", CFLFineGrid, 1.25);
  /* DESCRIPTION:  Max time step in local time stepping simulations */
  addDoubleOption("MAX_DELTA_TIME", Max_DeltaTime, 1000000);
  /* DESCRIPTION: Activate The adaptive CFL number. */
  addBoolOption("CFL_ADAPT", CFL_Adapt, false);
  /* !\brief CFL_ADAPT_PARAM
   * DESCRIPTION: Parameters of the adaptive CFL number (factor down, factor up, CFL limit (min and max) )
   * Factor down generally >1.0, factor up generally < 1.0 to cause the CFL to increase when residual is decreasing,
   * and decrease when the residual is increasing or stalled. \ingroup Config*/
  default_cfl_adapt[0] = 0.0; default_cfl_adapt[1] = 0.0; default_cfl_adapt[2] = 1.0; default_cfl_adapt[3] = 100.0;
  addDoubleArrayOption("CFL_ADAPT_PARAM", 4, CFL_AdaptParam, default_cfl_adapt);
  /* DESCRIPTION: Reduction factor of the CFL coefficient in the adjoint problem */
  addDoubleOption("CFL_REDUCTION_ADJFLOW", CFLRedCoeff_AdjFlow, 0.8);
  /* DESCRIPTION: Reduction factor of the CFL coefficient in the level set problem */
  addDoubleOption("CFL_REDUCTION_TURB", CFLRedCoeff_Turb, 1.0);
  /* DESCRIPTION: Reduction factor of the CFL coefficient in the turbulent adjoint problem */
  addDoubleOption("CFL_REDUCTION_ADJTURB", CFLRedCoeff_AdjTurb, 1.0);
  /* DESCRIPTION: Number of total iterations */
  addUnsignedLongOption("EXT_ITER", nExtIter, 999999);
  // these options share nRKStep as their size, which is not a good idea in general
  /* DESCRIPTION: Runge-Kutta alpha coefficients */
  addDoubleListOption("RK_ALPHA_COEFF", nRKStep, RK_Alpha_Step);
  /* DESCRIPTION: Time Step for dual time stepping simulations (s) */
  addDoubleOption("UNST_TIMESTEP", Delta_UnstTime, 0.0);
  /* DESCRIPTION: Total Physical Time for dual time stepping simulations (s) */
  addDoubleOption("UNST_TIME", Total_UnstTime, 1.0);
  /* DESCRIPTION: Unsteady Courant-Friedrichs-Lewy number of the finest grid */
  addDoubleOption("UNST_CFL_NUMBER", Unst_CFL, 0.0);
  /* DESCRIPTION: Number of internal iterations (dual time method) */
  addUnsignedLongOption("UNST_INT_ITER", Unst_nIntIter, 100);
  /* DESCRIPTION: Integer number of periodic time instances for Harmonic Balance */
  addUnsignedShortOption("TIME_INSTANCES", nTimeInstances, 1);
  /* DESCRIPTION: Time period for Harmonic Balance wihtout moving meshes */
  addDoubleOption("HB_PERIOD", HarmonicBalance_Period, -1.0);
  /* DESCRIPTION: Iteration number to begin unsteady restarts (dual time method) */
  addLongOption("UNST_RESTART_ITER", Unst_RestartIter, 0);
  /* DESCRIPTION: Starting direct solver iteration for the unsteady adjoint */
  addLongOption("UNST_ADJOINT_ITER", Unst_AdjointIter, 0);
  /* DESCRIPTION: Number of iterations to average the objective */
  addLongOption("ITER_AVERAGE_OBJ", Iter_Avg_Objective , 0);
  /* DESCRIPTION: Iteration number to begin unsteady restarts (structural analysis) */
  addLongOption("DYN_RESTART_ITER", Dyn_RestartIter, 0);
  /* DESCRIPTION: Time discretization */
  addEnumOption("TIME_DISCRE_FLOW", Kind_TimeIntScheme_Flow, Time_Int_Map, EULER_IMPLICIT);
  /* DESCRIPTION: Time discretization */
  addEnumOption("TIME_DISCRE_ADJLEVELSET", Kind_TimeIntScheme_AdjLevelSet, Time_Int_Map, EULER_IMPLICIT);
  /* DESCRIPTION: Time discretization */
  addEnumOption("TIME_DISCRE_ADJFLOW", Kind_TimeIntScheme_AdjFlow, Time_Int_Map, EULER_IMPLICIT);
  /* DESCRIPTION: Time discretization */
  addEnumOption("TIME_DISCRE_TURB", Kind_TimeIntScheme_Turb, Time_Int_Map, EULER_IMPLICIT);
  /* DESCRIPTION: Time discretization */
  addEnumOption("TIME_DISCRE_ADJTURB", Kind_TimeIntScheme_AdjTurb, Time_Int_Map, EULER_IMPLICIT);
  /* DESCRIPTION: Time discretization */
  addEnumOption("TIME_DISCRE_WAVE", Kind_TimeIntScheme_Wave, Time_Int_Map, EULER_IMPLICIT);
  /* DESCRIPTION: Time discretization */
  addEnumOption("TIME_DISCRE_FEA", Kind_TimeIntScheme_FEA, Time_Int_Map_FEA, NEWMARK_IMPLICIT);
  /* DESCRIPTION: Time discretization */
  addEnumOption("TIME_DISCRE_HEAT", Kind_TimeIntScheme_Heat, Time_Int_Map, EULER_IMPLICIT);
  /* DESCRIPTION: Time discretization */
  addEnumOption("TIME_DISCRE_POISSON", Kind_TimeIntScheme_Poisson, Time_Int_Map, EULER_IMPLICIT);

  /*!\par CONFIG_CATEGORY: Linear solver definition \ingroup Config*/
  /*--- Options related to the linear solvers ---*/

  /*!\brief LINEAR_SOLVER
   *  \n DESCRIPTION: Linear solver for the implicit, mesh deformation, or discrete adjoint systems \n OPTIONS: see \link Linear_Solver_Map \endlink \n DEFAULT: FGMRES \ingroup Config*/
  addEnumOption("LINEAR_SOLVER", Kind_Linear_Solver, Linear_Solver_Map, FGMRES);
  /*!\brief LINEAR_SOLVER_PREC
   *  \n DESCRIPTION: Preconditioner for the Krylov linear solvers \n OPTIONS: see \link Linear_Solver_Prec_Map \endlink \n DEFAULT: LU_SGS \ingroup Config*/
  addEnumOption("LINEAR_SOLVER_PREC", Kind_Linear_Solver_Prec, Linear_Solver_Prec_Map, LU_SGS);
  /* DESCRIPTION: Minimum error threshold for the linear solver for the implicit formulation */
  addDoubleOption("LINEAR_SOLVER_ERROR", Linear_Solver_Error, 1E-5);
  /* DESCRIPTION: Maximum number of iterations of the linear solver for the implicit formulation */
  addUnsignedLongOption("LINEAR_SOLVER_ITER", Linear_Solver_Iter, 10);
  /* DESCRIPTION: Maximum number of iterations of the linear solver for the implicit formulation */
  addUnsignedLongOption("LINEAR_SOLVER_RESTART_FREQUENCY", Linear_Solver_Restart_Frequency, 10);
  /* DESCRIPTION: Relaxation of the flow equations solver for the implicit formulation */
  addDoubleOption("RELAXATION_FACTOR_FLOW", Relaxation_Factor_Flow, 1.0);
  /* DESCRIPTION: Relaxation of the turb equations solver for the implicit formulation */
  addDoubleOption("RELAXATION_FACTOR_TURB", Relaxation_Factor_Turb, 1.0);
  /* DESCRIPTION: Relaxation of the adjoint flow equations solver for the implicit formulation */
  addDoubleOption("RELAXATION_FACTOR_ADJFLOW", Relaxation_Factor_AdjFlow, 1.0);
  /* DESCRIPTION: Roe coefficient */
  addDoubleOption("ROE_KAPPA", Roe_Kappa, 0.5);
  /* DESCRIPTION: Roe-Turkel preconditioning for low Mach number flows */
  addBoolOption("ROE_TURKEL_PREC", Low_Mach_Precon, false);
  /* DESCRIPTION: Post-reconstruction correction for low Mach number flows */
  addBoolOption("LOW_MACH_CORR", Low_Mach_Corr, false);
  /* DESCRIPTION: Time Step for dual time stepping simulations (s) */
  addDoubleOption("MIN_ROE_TURKEL_PREC", Min_Beta_RoeTurkel, 0.01);
  /* DESCRIPTION: Time Step for dual time stepping simulations (s) */
  addDoubleOption("MAX_ROE_TURKEL_PREC", Max_Beta_RoeTurkel, 0.2);
  /* DESCRIPTION: Linear solver for the turbulent adjoint systems */
  addEnumOption("ADJTURB_LIN_SOLVER", Kind_AdjTurb_Linear_Solver, Linear_Solver_Map, FGMRES);
  /* DESCRIPTION: Preconditioner for the turbulent adjoint Krylov linear solvers */
  addEnumOption("ADJTURB_LIN_PREC", Kind_AdjTurb_Linear_Prec, Linear_Solver_Prec_Map, LU_SGS);
  /* DESCRIPTION: Minimum error threshold for the turbulent adjoint linear solver for the implicit formulation */
  addDoubleOption("ADJTURB_LIN_ERROR", AdjTurb_Linear_Error, 1E-5);
  /* DESCRIPTION: Maximum number of iterations of the turbulent adjoint linear solver for the implicit formulation */
  addUnsignedShortOption("ADJTURB_LIN_ITER", AdjTurb_Linear_Iter, 10);
  /* DESCRIPTION: Entropy fix factor */
  addDoubleOption("ENTROPY_FIX_COEFF", EntropyFix_Coeff, 0.001);
  /* DESCRIPTION: Linear solver for the discete adjoint systems */
  addEnumOption("DISCADJ_LIN_SOLVER", Kind_DiscAdj_Linear_Solver, Linear_Solver_Map, FGMRES);
  /* DESCRIPTION: Preconditioner for the discrete adjoint Krylov linear solvers */
  addEnumOption("DISCADJ_LIN_PREC", Kind_DiscAdj_Linear_Prec, Linear_Solver_Prec_Map, ILU);
  
  /*!\par CONFIG_CATEGORY: Convergence\ingroup Config*/
  /*--- Options related to convergence ---*/
  
  /*!\brief CONV_CRITERIA
   *  \n DESCRIPTION: Convergence criteria \n OPTIONS: see \link Converge_Crit_Map \endlink \n DEFAULT: RESIDUAL \ingroup Config*/
  addEnumOption("CONV_CRITERIA", ConvCriteria, Converge_Crit_Map, RESIDUAL);
  /*!\brief RESIDUAL_REDUCTION \n DESCRIPTION: Residual reduction (order of magnitude with respect to the initial value)\n DEFAULT: 3.0 \ingroup Config*/
  addDoubleOption("RESIDUAL_REDUCTION", OrderMagResidual, 3.0);
  /*!\brief RESIDUAL_MINVAL\n DESCRIPTION: Min value of the residual (log10 of the residual)\n DEFAULT: -8.0 \ingroup Config*/
  addDoubleOption("RESIDUAL_MINVAL", MinLogResidual, -8.0);
  /* DESCRIPTION: Residual reduction (order of magnitude with respect to the initial value) */
  addDoubleOption("RESIDUAL_REDUCTION_FSI", OrderMagResidualFSI, 3.0);
  /* DESCRIPTION: Min value of the residual (log10 of the residual) */
  addDoubleOption("RESIDUAL_MINVAL_FSI", MinLogResidualFSI, -5.0);
  /* DESCRIPTION: FEM: UTOL = norm(Delta_U(k)) / norm(U(k)) */
  addDoubleOption("RESIDUAL_FEM_UTOL", Res_FEM_UTOL, -9.0);
  /* DESCRIPTION: FEM: RTOL = norm(Residual(k)) / norm(Residual(0)) */
  addDoubleOption("RESIDUAL_FEM_RTOL", Res_FEM_RTOL, -9.0);
  /* DESCRIPTION: FEM: ETOL = Delta_U(k) * Residual(k) / Delta_U(0) * Residual(0) */
  addDoubleOption("RESIDUAL_FEM_ETOL", Res_FEM_ETOL, -9.0);
  /*!\brief RESIDUAL_FUNC_FLOW\n DESCRIPTION: Flow functional for the Residual criteria\n OPTIONS: See \link Residual_Map \endlink \n DEFAULT: RHO_RESIDUAL \ingroup Config*/
  addEnumOption("RESIDUAL_FUNC_FLOW", Residual_Func_Flow, Residual_Map, RHO_RESIDUAL);
  /*!\brief STARTCONV_ITER\n DESCRIPTION: Iteration number to begin convergence monitoring\n DEFAULT: 5 \ingroup Config*/
  addUnsignedLongOption("STARTCONV_ITER", StartConv_Iter, 5);
  /*!\brief CAUCHY_ELEMS\n DESCRIPTION: Number of elements to apply the criteria. \n DEFAULT 100 \ingroup Config*/
  addUnsignedShortOption("CAUCHY_ELEMS", Cauchy_Elems, 100);
  /*!\brief CAUCHY_EPS\n DESCRIPTION: Epsilon to control the series convergence \n DEFAULT: 1e-10 \ingroup Config*/
  addDoubleOption("CAUCHY_EPS", Cauchy_Eps, 1E-10);
  /*!\brief CAUCHY_FUNC_FLOW
   *  \n DESCRIPTION: Flow functional for the Cauchy criteria \n OPTIONS: see \link Objective_Map \endlink \n DEFAULT: DRAG_COEFFICIENT \ingroup Config*/
  addEnumOption("CAUCHY_FUNC_FLOW", Cauchy_Func_Flow, Objective_Map, DRAG_COEFFICIENT);
  /*!\brief CAUCHY_FUNC_ADJFLOW\n DESCRIPTION: Adjoint functional for the Cauchy criteria.\n OPTIONS: See \link Sens_Map \endlink. \n DEFAULT: SENS_GEOMETRY \ingroup Config*/
  addEnumOption("CAUCHY_FUNC_ADJFLOW", Cauchy_Func_AdjFlow, Sens_Map, SENS_GEOMETRY);

  /*!\par CONFIG_CATEGORY: Multi-grid \ingroup Config*/
  /*--- Options related to Multi-grid ---*/

  /*!\brief START_UP_ITER \n DESCRIPTION: Start up iterations using the fine grid only. DEFAULT: 0 \ingroup Config*/
  addUnsignedShortOption("START_UP_ITER", nStartUpIter, 0);
  /*!\brief MGLEVEL\n DESCRIPTION: Multi-grid Levels. DEFAULT: 0 \ingroup Config*/
  addUnsignedShortOption("MGLEVEL", nMGLevels, 0);
  /*!\brief MGCYCLE\n DESCRIPTION: Multi-grid cycle. OPTIONS: See \link MG_Cycle_Map \endlink. Defualt V_CYCLE \ingroup Config*/
  addEnumOption("MGCYCLE", MGCycle, MG_Cycle_Map, V_CYCLE);
  /*!\brief MG_PRE_SMOOTH\n DESCRIPTION: Multi-grid pre-smoothing level \ingroup Config*/
  addUShortListOption("MG_PRE_SMOOTH", nMG_PreSmooth, MG_PreSmooth);
  /*!\brief MG_POST_SMOOTH\n DESCRIPTION: Multi-grid post-smoothing level \ingroup Config*/
  addUShortListOption("MG_POST_SMOOTH", nMG_PostSmooth, MG_PostSmooth);
  /*!\brief MG_CORRECTION_SMOOTH\n DESCRIPTION: Jacobi implicit smoothing of the correction \ingroup Config*/
  addUShortListOption("MG_CORRECTION_SMOOTH", nMG_CorrecSmooth, MG_CorrecSmooth);
  /*!\brief MG_DAMP_RESTRICTION\n DESCRIPTION: Damping factor for the residual restriction. DEFAULT: 0.75 \ingroup Config*/
  addDoubleOption("MG_DAMP_RESTRICTION", Damp_Res_Restric, 0.75);
  /*!\brief MG_DAMP_PROLONGATION\n DESCRIPTION: Damping factor for the correction prolongation. DEFAULT 0.75 \ingroup Config*/
  addDoubleOption("MG_DAMP_PROLONGATION", Damp_Correc_Prolong, 0.75);

  /*!\par CONFIG_CATEGORY: Spatial Discretization \ingroup Config*/
  /*--- Options related to the spatial discretization ---*/

  /*!\brief NUM_METHOD_GRAD
   *  \n DESCRIPTION: Numerical method for spatial gradients \n OPTIONS: See \link Gradient_Map \endlink. \n DEFAULT: WEIGHTED_LEAST_SQUARES. \ingroup Config*/
  addEnumOption("NUM_METHOD_GRAD", Kind_Gradient_Method, Gradient_Map, WEIGHTED_LEAST_SQUARES);
  /*!\brief LIMITER_COEFF
   *  \n DESCRIPTION: Coefficient for the limiter. DEFAULT value 0.5. Larger values decrease the extent of limiting, values approaching zero cause lower-order approximation to the solution. \ingroup Config */
  addDoubleOption("LIMITER_COEFF", LimiterCoeff, 0.5);
  /*!\brief LIMITER_ITER
   *  \n DESCRIPTION: Freeze the value of the limiter after a number of iterations. DEFAULT value 999999. \ingroup Config*/
  addUnsignedLongOption("LIMITER_ITER", LimiterIter, 999999);
  /*!\brief SHARP_EDGES_COEFF
   *  \n DESCRIPTION: Coefficient for detecting the limit of the sharp edges. DEFAULT value 3.0.  Use with sharp edges limiter. \ingroup Config*/
  addDoubleOption("SHARP_EDGES_COEFF", SharpEdgesCoeff, 3.0);

  /*!\brief CONV_NUM_METHOD_FLOW
   *  \n DESCRIPTION: Convective numerical method \n OPTIONS: See \link Upwind_Map \endlink , \link Centered_Map \endlink. \ingroup Config*/
  addConvectOption("CONV_NUM_METHOD_FLOW", Kind_ConvNumScheme_Flow, Kind_Centered_Flow, Kind_Upwind_Flow);
  /*!\brief SPATIAL_ORDER_FLOW
   *  \n DESCRIPTION: Spatial numerical order integration \n OPTIONS: See \link SpatialOrder_Map \endlink \n DEFAULT: SECOND_ORDER \ingroup Config*/
  addEnumOption("SPATIAL_ORDER_FLOW", SpatialOrder_Flow, SpatialOrder_Map, SECOND_ORDER);
  /*!\brief SLOPE_LIMITER_FLOW
   * DESCRIPTION: Slope limiter for the direct solution. \n OPTIONS: See \link Limiter_Map \endlink \n DEFAULT VENKATAKRISHNAN \ingroup Config*/
  addEnumOption("SLOPE_LIMITER_FLOW", Kind_SlopeLimit_Flow, Limiter_Map, VENKATAKRISHNAN);
  default_ad_coeff_flow[0] = 0.15; default_ad_coeff_flow[1] = 0.5; default_ad_coeff_flow[2] = 0.02;
  /*!\brief AD_COEFF_FLOW \n DESCRIPTION: 1st, 2nd and 4th order artificial dissipation coefficients \ingroup Config*/
  addDoubleArrayOption("AD_COEFF_FLOW", 3, Kappa_Flow, default_ad_coeff_flow);

  /*!\brief CONV_NUM_METHOD_ADJFLOW
   *  \n DESCRIPTION: Convective numerical method for the adjoint solver.
   *  \n OPTIONS:  See \link Upwind_Map \endlink , \link Centered_Map \endlink. Note: not all methods are guaranteed to be implemented for the adjoint solver. \ingroup Config */
  addConvectOption("CONV_NUM_METHOD_ADJFLOW", Kind_ConvNumScheme_AdjFlow, Kind_Centered_AdjFlow, Kind_Upwind_AdjFlow);
  /*!\brief SPATIAL_ORDER_ADJFLOW
   *  \n DESCRIPTION: Spatial numerical order integration \n OPTIONS: See \link SpatialOrder_Map \endlink \n DEFAULT: SECOND_ORDER \ingroup Config*/
  addEnumOption("SPATIAL_ORDER_ADJFLOW", SpatialOrder_AdjFlow, SpatialOrder_Map, SECOND_ORDER);
  /*!\brief SLOPE_LIMITER_ADJFLOW
     * DESCRIPTION: Slope limiter for the adjoint solution. \n OPTIONS: See \link Limiter_Map \endlink \n DEFAULT VENKATAKRISHNAN \ingroup Config*/
  addEnumOption("SLOPE_LIMITER_ADJFLOW", Kind_SlopeLimit_AdjFlow, Limiter_Map, VENKATAKRISHNAN);
  default_ad_coeff_adj[0] = 0.15; default_ad_coeff_adj[1] = 0.5; default_ad_coeff_adj[2] = 0.02;
  /*!\brief AD_COEFF_ADJFLOW
   *  \n DESCRIPTION: 1st, 2nd and 4th order artificial dissipation coefficients for the adjoint solver.
   *  \n FORMAT and default values: AD_COEFF_ADJFLOW = (0.15, 0.5, 0.02) \ingroup Config*/
  addDoubleArrayOption("AD_COEFF_ADJFLOW", 3, Kappa_AdjFlow, default_ad_coeff_adj);

  /*!\brief SPATIAL_ORDER_TURB
   *  \n DESCRIPTION: Spatial numerical order integration.\n OPTIONS: See \link SpatialOrder_Map \endlink \n DEFAULT: FIRST_ORDER \ingroup Config*/
  addEnumOption("SPATIAL_ORDER_TURB", SpatialOrder_Turb, SpatialOrder_Map, FIRST_ORDER);
  /*!\brief SLOPE_LIMITER_TURB
   *  \n DESCRIPTION: Slope limiter  \n OPTIONS: See \link Limiter_Map \endlink \n DEFAULT VENKATAKRISHNAN \ingroup Config*/
  addEnumOption("SLOPE_LIMITER_TURB", Kind_SlopeLimit_Turb, Limiter_Map, VENKATAKRISHNAN);
  /*!\brief CONV_NUM_METHOD_TURB
   *  \n DESCRIPTION: Convective numerical method \ingroup Config*/
  addConvectOption("CONV_NUM_METHOD_TURB", Kind_ConvNumScheme_Turb, Kind_Centered_Turb, Kind_Upwind_Turb);
  
  /*!\brief SPATIAL_ORDER_ADJTURB
   *  \n DESCRIPTION: Spatial numerical order integration \n OPTIONS: See \link SpatialOrder_Map \endlink \n DEFAULT: FIRST_ORDER \ingroup Config*/
  addEnumOption("SPATIAL_ORDER_ADJTURB", SpatialOrder_AdjTurb, SpatialOrder_Map, FIRST_ORDER);
  /*!\brief SLOPE_LIMITER_ADJTURB
   *  \n DESCRIPTION: Slope limiter \n OPTIONS: See \link Limiter_Map \endlink \n DEFAULT VENKATAKRISHNAN \ingroup Config */
  addEnumOption("SLOPE_LIMITER_ADJTURB", Kind_SlopeLimit_AdjTurb, Limiter_Map, VENKATAKRISHNAN);
  /*!\brief CONV_NUM_METHOD_ADJTURB\n DESCRIPTION: Convective numerical method for the adjoint/turbulent problem \ingroup Config*/
  addConvectOption("CONV_NUM_METHOD_ADJTURB", Kind_ConvNumScheme_AdjTurb, Kind_Centered_AdjTurb, Kind_Upwind_AdjTurb);

  /*!\brief SPATIAL_ORDER_ADJLEVELSET
   *  \n DESCRIPTION: Spatial numerical order integration \n OPTIONS: See \link SpatialOrder_Map \endlink \n DEFAULT: 2ND_ORDER \ingroup Config*/
  addEnumOption("SPATIAL_ORDER_ADJLEVELSET", SpatialOrder_AdjLevelSet, SpatialOrder_Map, SECOND_ORDER);
  /*!\brief SLOPE_LIMITER_ADJLEVELTSET
   *  \n DESCRIPTION: Slope limiter\n OPTIONS: See \link Limiter_Map \endlink \n DEFAULT VENKATAKRISHNAN \ingroup Config */
  addEnumOption("SLOPE_LIMITER_ADJLEVELSET", Kind_SlopeLimit_AdjLevelSet, Limiter_Map, VENKATAKRISHNAN);
  /*!\brief CONV_NUM_METHOD_ADJLEVELSET
   *  \n DESCRIPTION: Convective numerical method for the adjoint levelset problem. \ingroup Config*/
  addConvectOption("CONV_NUM_METHOD_ADJLEVELSET", Kind_ConvNumScheme_AdjLevelSet, Kind_Centered_AdjLevelSet, Kind_Upwind_AdjLevelSet);

  /* DESCRIPTION: Viscous limiter mean flow equations */
  addBoolOption("VISCOUS_LIMITER_FLOW", Viscous_Limiter_Flow, false);
  /* DESCRIPTION: Viscous limiter turbulent equations */
  addBoolOption("VISCOUS_LIMITER_TURB", Viscous_Limiter_Turb, false);
  
  /*!\par CONFIG_CATEGORY: Adjoint and Gradient \ingroup Config*/
  /*--- Options related to the adjoint and gradient ---*/

  /*!\brief LIMIT_ADJFLOW \n DESCRIPTION: Limit value for the adjoint variable.\n DEFAULT: 1E6. \ingroup Config*/
  addDoubleOption("LIMIT_ADJFLOW", AdjointLimit, 1E6);
  /*!\brief MG_ADJFLOW\n DESCRIPTION: Multigrid with the adjoint problem. \n Defualt: YES \ingroup Config*/
  addBoolOption("MG_ADJFLOW", MG_AdjointFlow, true);

  /*!\brief OBJECTIVE_WEIGHT  \n DESCRIPTION: Adjoint problem boundary condition weights. Applies scaling factor to objective(s) \ingroup Config*/
  addDoubleListOption("OBJECTIVE_WEIGHT", nObjW, Weight_ObjFunc);
  /*!\brief OBJECTIVE_FUNCTION
   *  \n DESCRIPTION: Adjoint problem boundary condition \n OPTIONS: see \link Objective_Map \endlink \n DEFAULT: DRAG_COEFFICIENT \ingroup Config*/
  addEnumListOption("OBJECTIVE_FUNCTION", nObj, Kind_ObjFunc, Objective_Map);

  default_obj_coeff[0]=0.0; default_obj_coeff[1]=0.0; default_obj_coeff[2]=0.0;
  default_obj_coeff[3]=0.0;  default_obj_coeff[4]=0.0;
  /*!\brief OBJ_CHAIN_RULE_COEFF
  * \n DESCRIPTION: Coefficients defining the objective function gradient using the chain rule
  * with area-averaged outlet primitive variables. This is used with the genereralized outflow
  * objective.  \ingroup Config   */
  addDoubleArrayOption("OBJ_CHAIN_RULE_COEFF",5,Obj_ChainRuleCoeff,default_obj_coeff);

  default_geo_loc[0] = 0.0; default_geo_loc[1] = 1.0;
  /* DESCRIPTION: Definition of the airfoil section */
  addDoubleArrayOption("GEO_LOCATION_SECTIONS", 2, Section_Location, default_geo_loc);
  /* DESCRIPTION: Identify the axis of the section */
  addEnumOption("GEO_ORIENTATION_SECTIONS", Axis_Orientation, Axis_Orientation_Map, Y_AXIS);
  /* DESCRIPTION: Percentage of new elements (% of the original number of elements) */
  addUnsignedShortOption("GEO_NUMBER_SECTIONS", nSections, 5);
  /* DESCRIPTION: Number of section cuts to make when calculating internal volume */
  addUnsignedShortOption("GEO_VOLUME_SECTIONS", nVolSections, 101);
  /* DESCRIPTION: Output sectional forces for specified markers. */
  addBoolOption("GEO_PLOT_SECTIONS", Plot_Section_Forces, false);
  /* DESCRIPTION: Mode of the GDC code (analysis, or gradient) */
  addEnumOption("GEO_MODE", GeometryMode, GeometryMode_Map, FUNCTION);

  /* DESCRIPTION: Drag weight in sonic boom Objective Function (from 0.0 to 1.0) */
  addDoubleOption("DRAG_IN_SONICBOOM", WeightCd, 0.0);
  /* DESCRIPTION: Sensitivity smoothing  */
  addEnumOption("SENS_SMOOTHING", Kind_SensSmooth, Sens_Smoothing_Map, NO_SMOOTH);
  /* DESCRIPTION: Adjoint frozen viscosity */
  addBoolOption("FROZEN_VISC", Frozen_Visc, true);
   /* DESCRIPTION:  */
  addDoubleOption("FIX_AZIMUTHAL_LINE", FixAzimuthalLine, 90.0);
  /*!\brief SENS_REMOVE_SHARP
   * \n DESCRIPTION: Remove sharp edges from the sensitivity evaluation  \n Format: SENS_REMOVE_SHARP = YES \n DEFAULT: NO \ingroup Config*/
  addBoolOption("SENS_REMOVE_SHARP", Sens_Remove_Sharp, false);

  /*!\par CONFIG_CATEGORY: Input/output files and formats \ingroup Config */
  /*--- Options related to input/output files and formats ---*/

  /*!\brief OUTPUT_FORMAT \n DESCRIPTION: I/O format for output plots. \n OPTIONS: see \link Output_Map \endlink \n DEFAULT: TECPLOT \ingroup Config */
  addEnumOption("OUTPUT_FORMAT", Output_FileFormat, Output_Map, TECPLOT);
  /*!\brief ACTDISK_JUMP \n DESCRIPTION: The jump is given by the difference in values or a ratio */
  addEnumOption("ACTDISK_JUMP", ActDisk_Jump, Jump_Map, DIFFERENCE);
  /*!\brief MESH_FORMAT \n DESCRIPTION: Mesh input file format \n OPTIONS: see \link Input_Map \endlink \n DEFAULT: SU2 \ingroup Config*/
  addEnumOption("MESH_FORMAT", Mesh_FileFormat, Input_Map, SU2);
  /* DESCRIPTION:  Mesh input file */
  addStringOption("MESH_FILENAME", Mesh_FileName, string("mesh.su2"));
  /*!\brief MESH_OUT_FILENAME \n DESCRIPTION: Mesh output file name. Used when converting, scaling, or deforming a mesh. \n DEFAULT: mesh_out.su2 \ingroup Config*/
  addStringOption("MESH_OUT_FILENAME", Mesh_Out_FileName, string("mesh_out.su2"));

  /*!\brief CONV_FILENAME \n DESCRIPTION: Output file convergence history (w/o extension) \n DEFAULT: history \ingroup Config*/
  addStringOption("CONV_FILENAME", Conv_FileName, string("history"));
  /*!\brief BREAKDOWN_FILENAME \n DESCRIPTION: Output file forces breakdown \ingroup Config*/
  addStringOption("BREAKDOWN_FILENAME", Breakdown_FileName, string("forces_breakdown.dat"));
  /*!\brief CONV_FILENAME \n DESCRIPTION: Output file convergence history (w/o extension) \n DEFAULT: history \ingroup Config*/
  addStringOption("CONV_FILENAME_FSI", Conv_FileName_FSI, string("historyFSI.csv"));
  /* DESCRIPTION: Viscous limiter turbulent equations */
  addBoolOption("WRITE_CONV_FILENAME_FSI", Write_Conv_FSI, false);
  /*!\brief SOLUTION_FLOW_FILENAME \n DESCRIPTION: Restart flow input file (the file output under the filename set by RESTART_FLOW_FILENAME) \n DEFAULT: solution_flow.dat \ingroup Config */
  addStringOption("SOLUTION_FLOW_FILENAME", Solution_FlowFileName, string("solution_flow.dat"));
  /*!\brief SOLUTION_ADJ_FILENAME\n DESCRIPTION: Restart adjoint input file. Objective function abbreviation is expected. \ingroup Config*/
  addStringOption("SOLUTION_ADJ_FILENAME", Solution_AdjFileName, string("solution_adj.dat"));
  /*!\brief SOLUTION_FLOW_FILENAME \n DESCRIPTION: Restart structure input file (the file output under the filename set by RESTART_FLOW_FILENAME) \n Default: solution_flow.dat \ingroup Config */
  addStringOption("SOLUTION_STRUCTURE_FILENAME", Solution_FEMFileName, string("solution_structure.dat"));
  /*!\brief RESTART_FLOW_FILENAME \n DESCRIPTION: Output file restart flow \ingroup Config*/
  addStringOption("RESTART_FLOW_FILENAME", Restart_FlowFileName, string("restart_flow.dat"));
  /*!\brief RESTART_ADJ_FILENAME  \n DESCRIPTION: Output file restart adjoint. Objective function abbreviation will be appended. \ingroup Config*/
  addStringOption("RESTART_ADJ_FILENAME", Restart_AdjFileName, string("restart_adj.dat"));
  /*!\brief RESTART_WAVE_FILENAME \n DESCRIPTION: Output file restart wave \ingroup Config*/
  addStringOption("RESTART_WAVE_FILENAME", Restart_WaveFileName, string("restart_wave.dat"));
  /*!\brief RESTART_FLOW_FILENAME \n DESCRIPTION: Output file restart structure \ingroup Config*/
  addStringOption("RESTART_STRUCTURE_FILENAME", Restart_FEMFileName, string("restart_structure.dat"));
  /*!\brief VOLUME_FLOW_FILENAME  \n DESCRIPTION: Output file flow (w/o extension) variables \ingroup Config */
  addStringOption("VOLUME_FLOW_FILENAME", Flow_FileName, string("flow"));
  /*!\brief VOLUME_STRUCTURE_FILENAME
   * \n  DESCRIPTION: Output file structure (w/o extension) variables \ingroup Config*/
  addStringOption("VOLUME_STRUCTURE_FILENAME", Structure_FileName, string("structure"));
  /*!\brief SURFACE_STRUCTURE_FILENAME
   *  \n DESCRIPTION: Output file structure (w/o extension) variables \ingroup Config*/
  addStringOption("SURFACE_STRUCTURE_FILENAME", SurfStructure_FileName, string("surface_structure"));
  /*!\brief SURFACE_WAVE_FILENAME
   *  \n DESCRIPTION: Output file structure (w/o extension) variables \ingroup Config*/
  addStringOption("SURFACE_WAVE_FILENAME", SurfWave_FileName, string("surface_wave"));
  /*!\brief SURFACE_HEAT_FILENAME
   *  \n DESCRIPTION: Output file structure (w/o extension) variables \ingroup Config */
  addStringOption("SURFACE_HEAT_FILENAME", SurfHeat_FileName, string("surface_heat"));
  /*!\brief VOLUME_WAVE_FILENAME
   *  \n DESCRIPTION: Output file wave (w/o extension) variables  \ingroup Config*/
  addStringOption("VOLUME_WAVE_FILENAME", Wave_FileName, string("wave"));
  /*!\brief VOLUME_HEAT_FILENAME
   *  \n DESCRIPTION: Output file wave (w/o extension) variables  \ingroup Config*/
  addStringOption("VOLUME_HEAT_FILENAME", Heat_FileName, string("heat"));
  /*!\brief VOLUME_ADJWAVE_FILENAME
   *  \n DESCRIPTION: Output file adj. wave (w/o extension) variables  \ingroup Config*/
  addStringOption("VOLUME_ADJWAVE_FILENAME", AdjWave_FileName, string("adjoint_wave"));
  /*!\brief VOLUME_ADJ_FILENAME
   *  \n DESCRIPTION: Output file adjoint (w/o extension) variables  \ingroup Config*/
  addStringOption("VOLUME_ADJ_FILENAME", Adj_FileName, string("adjoint"));
  /*!\brief GRAD_OBJFUNC_FILENAME
   *  \n DESCRIPTION: Output objective function gradient  \ingroup Config*/
  addStringOption("GRAD_OBJFUNC_FILENAME", ObjFunc_Grad_FileName, string("of_grad.dat"));
  /*!\brief VALUE_OBJFUNC_FILENAME
   *  \n DESCRIPTION: Output objective function  \ingroup Config*/
  addStringOption("VALUE_OBJFUNC_FILENAME", ObjFunc_Value_FileName, string("of_func.dat"));
  /*!\brief SURFACE_FLOW_FILENAME
   *  \n DESCRIPTION: Output file surface flow coefficient (w/o extension)  \ingroup Config*/
  addStringOption("SURFACE_FLOW_FILENAME", SurfFlowCoeff_FileName, string("surface_flow"));
  /*!\brief SURFACE_ADJ_FILENAME
   *  \n DESCRIPTION: Output file surface adjoint coefficient (w/o extension)  \ingroup Config*/
  addStringOption("SURFACE_ADJ_FILENAME", SurfAdjCoeff_FileName, string("surface_adjoint"));
  /*!\brief SURFACE_SENS_FILENAME_FILENAME
   *  \n DESCRIPTION: Output file surface sensitivity (discrete adjoint) (w/o extension)  \ingroup Config*/
  addStringOption("SURFACE_SENS_FILENAME", SurfSens_FileName, string("surface_sens"));
  /*!\brief VOLUME_SENS_FILENAME
   *  \n DESCRIPTION: Output file volume sensitivity (discrete adjoint))  \ingroup Config*/
  addStringOption("VOLUME_SENS_FILENAME", VolSens_FileName, string("volume_sens"));
  /*!\brief WRT_SOL_FREQ
   *  \n DESCRIPTION: Writing solution file frequency  \ingroup Config*/
  addUnsignedLongOption("WRT_SOL_FREQ", Wrt_Sol_Freq, 1000);
  /*!\brief WRT_SOL_FREQ_DUALTIME
   *  \n DESCRIPTION: Writing solution file frequency for dual time  \ingroup Config*/
  addUnsignedLongOption("WRT_SOL_FREQ_DUALTIME", Wrt_Sol_Freq_DualTime, 1);
  /*!\brief WRT_CON_FREQ
   *  \n DESCRIPTION: Writing convergence history frequency  \ingroup Config*/
  addUnsignedLongOption("WRT_CON_FREQ",  Wrt_Con_Freq, 1);
  /*!\brief WRT_CON_FREQ_DUALTIME
   *  \n DESCRIPTION: Writing convergence history frequency for the dual time  \ingroup Config*/
  addUnsignedLongOption("WRT_CON_FREQ_DUALTIME",  Wrt_Con_Freq_DualTime, 10);
  /*!\brief LOW_MEMORY_OUTPUT
   *  \n DESCRIPTION: Output less information for lower memory use.  \ingroup Config*/
  addBoolOption("LOW_MEMORY_OUTPUT", Low_MemoryOutput, false);
  /*!\brief WRT_VOL_SOL
   *  \n DESCRIPTION: Write a volume solution file  \ingroup Config*/
  addBoolOption("WRT_VOL_SOL", Wrt_Vol_Sol, true);
  /*!\brief WRT_SRF_SOL
   *  \n DESCRIPTION: Write a surface solution file  \ingroup Config*/
  addBoolOption("WRT_SRF_SOL", Wrt_Srf_Sol, true);
  /*!\brief WRT_CSV_SOL
   *  \n DESCRIPTION: Write a surface CSV solution file  \ingroup Config*/
  addBoolOption("WRT_CSV_SOL", Wrt_Csv_Sol, true);
  /*!\brief WRT_RESIDUALS
   *  \n DESCRIPTION: Output residual info to solution/restart file  \ingroup Config*/
  addBoolOption("WRT_RESIDUALS", Wrt_Residuals, false);
  /*!\brief WRT_LIMITERS
   *  \n DESCRIPTION: Output limiter value information to solution/restart file  \ingroup Config*/
  addBoolOption("WRT_LIMITERS", Wrt_Limiters, false);
  /*!\brief WRT_SHARPEDGES
   *  \n DESCRIPTION: Output sharp edge limiter information to solution/restart file  \ingroup Config*/
  addBoolOption("WRT_SHARPEDGES", Wrt_SharpEdges, false);
  /* DESCRIPTION: Output the rind layers in the solution files  \ingroup Config*/
  addBoolOption("WRT_HALO", Wrt_Halo, false);
  /*!\brief ONE_D_OUTPUT
   *  \n DESCRIPTION: Output averaged outlet flow values on specified exit marker. \n Use with MARKER_OUT_1D. \ingroup Config*/
  addBoolOption("ONE_D_OUTPUT", Wrt_1D_Output, false);
  /*!\brief CONSOLE_OUTPUT_VERBOSITY
   *  \n DESCRIPTION: Verbosity level for console output  \ingroup Config*/
  addEnumOption("CONSOLE_OUTPUT_VERBOSITY", Console_Output_Verb, Verb_Map, VERB_HIGH);


  /*!\par CONFIG_CATEGORY: Dynamic mesh definition \ingroup Config*/
  /*--- Options related to dynamic meshes ---*/

  /* DESCRIPTION: Mesh motion for unsteady simulations */
  addBoolOption("GRID_MOVEMENT", Grid_Movement, false);
  /* DESCRIPTION: Type of mesh motion */
  addEnumListOption("GRID_MOVEMENT_KIND", nGridMovement, Kind_GridMovement, GridMovement_Map);
  /* DESCRIPTION: Marker(s) of moving surfaces (MOVING_WALL or DEFORMING grid motion). */
  addStringListOption("MARKER_MOVING", nMarker_Moving, Marker_Moving);
  /* DESCRIPTION: Mach number (non-dimensional, based on the mesh velocity and freestream vals.) */
  addDoubleOption("MACH_MOTION", Mach_Motion, 0.0);
  /* DESCRIPTION: Coordinates of the rigid motion origin */
  addDoubleListOption("MOTION_ORIGIN_X", nMotion_Origin_X, Motion_Origin_X);
  /* DESCRIPTION: Coordinates of the rigid motion origin */
  addDoubleListOption("MOTION_ORIGIN_Y", nMotion_Origin_Y, Motion_Origin_Y);
  /* DESCRIPTION: Coordinates of the rigid motion origin */
  addDoubleListOption("MOTION_ORIGIN_Z", nMotion_Origin_Z, Motion_Origin_Z);
  /* DESCRIPTION: Translational velocity vector (m/s) in the x, y, & z directions (RIGID_MOTION only) */
  addDoubleListOption("TRANSLATION_RATE_X", nTranslation_Rate_X, Translation_Rate_X);
  /* DESCRIPTION: Translational velocity vector (m/s) in the x, y, & z directions (RIGID_MOTION only) */
  addDoubleListOption("TRANSLATION_RATE_Y", nTranslation_Rate_Y, Translation_Rate_Y);
  /* DESCRIPTION: Translational velocity vector (m/s) in the x, y, & z directions (RIGID_MOTION only) */
  addDoubleListOption("TRANSLATION_RATE_Z", nTranslation_Rate_Z, Translation_Rate_Z);
  /* DESCRIPTION: Angular velocity vector (rad/s) about x, y, & z axes (RIGID_MOTION only) */
  addDoubleListOption("ROTATION_RATE_X", nRotation_Rate_X, Rotation_Rate_X);
  /* DESCRIPTION: Angular velocity vector (rad/s) about x, y, & z axes (RIGID_MOTION only) */
  addDoubleListOption("ROTATION_RATE_Y", nRotation_Rate_Y, Rotation_Rate_Y);
  /* DESCRIPTION: Angular velocity vector (rad/s) about x, y, & z axes (RIGID_MOTION only) */
  addDoubleListOption("ROTATION_RATE_Z", nRotation_Rate_Z, Rotation_Rate_Z);
  /* DESCRIPTION: Pitching angular freq. (rad/s) about x, y, & z axes (RIGID_MOTION only) */
  addDoubleListOption("PITCHING_OMEGA_X", nPitching_Omega_X, Pitching_Omega_X);
  /* DESCRIPTION: Pitching angular freq. (rad/s) about x, y, & z axes (RIGID_MOTION only) */
  addDoubleListOption("PITCHING_OMEGA_Y", nPitching_Omega_Y, Pitching_Omega_Y);
  /* DESCRIPTION: Pitching angular freq. (rad/s) about x, y, & z axes (RIGID_MOTION only) */
  addDoubleListOption("PITCHING_OMEGA_Z", nPitching_Omega_Z, Pitching_Omega_Z);
  /* DESCRIPTION: Pitching amplitude (degrees) about x, y, & z axes (RIGID_MOTION only) */
  addDoubleListOption("PITCHING_AMPL_X", nPitching_Ampl_X, Pitching_Ampl_X);
  /* DESCRIPTION: Pitching amplitude (degrees) about x, y, & z axes (RIGID_MOTION only) */
  addDoubleListOption("PITCHING_AMPL_Y", nPitching_Ampl_Y, Pitching_Ampl_Y);
  /* DESCRIPTION: Pitching amplitude (degrees) about x, y, & z axes (RIGID_MOTION only) */
  addDoubleListOption("PITCHING_AMPL_Z", nPitching_Ampl_Z, Pitching_Ampl_Z);
  /* DESCRIPTION: Pitching phase offset (degrees) about x, y, & z axes (RIGID_MOTION only) */
  addDoubleListOption("PITCHING_PHASE_X", nPitching_Phase_X, Pitching_Phase_X);
  /* DESCRIPTION: Pitching phase offset (degrees) about x, y, & z axes (RIGID_MOTION only) */
  addDoubleListOption("PITCHING_PHASE_Y", nPitching_Phase_Y, Pitching_Phase_Y);
  /* DESCRIPTION: Pitching phase offset (degrees) about x, y, & z axes (RIGID_MOTION only) */
  addDoubleListOption("PITCHING_PHASE_Z", nPitching_Phase_Z, Pitching_Phase_Z);
  /* DESCRIPTION: Plunging angular freq. (rad/s) in x, y, & z directions (RIGID_MOTION only) */
  addDoubleListOption("PLUNGING_OMEGA_X", nPlunging_Omega_X, Plunging_Omega_X);
  /* DESCRIPTION: Plunging angular freq. (rad/s) in x, y, & z directions (RIGID_MOTION only) */
  addDoubleListOption("PLUNGING_OMEGA_Y", nPlunging_Omega_Y, Plunging_Omega_Y);
  /* DESCRIPTION: Plunging angular freq. (rad/s) in x, y, & z directions (RIGID_MOTION only) */
  addDoubleListOption("PLUNGING_OMEGA_Z", nPlunging_Omega_Z, Plunging_Omega_Z);
  /* DESCRIPTION: Plunging amplitude (m) in x, y, & z directions (RIGID_MOTION only) */
  addDoubleListOption("PLUNGING_AMPL_X", nPlunging_Ampl_X, Plunging_Ampl_X);
  /* DESCRIPTION: Plunging amplitude (m) in x, y, & z directions (RIGID_MOTION only) */
  addDoubleListOption("PLUNGING_AMPL_Y", nPlunging_Ampl_Y, Plunging_Ampl_Y);
  /* DESCRIPTION: Plunging amplitude (m) in x, y, & z directions (RIGID_MOTION only) */
  addDoubleListOption("PLUNGING_AMPL_Z", nPlunging_Ampl_Z, Plunging_Ampl_Z);
  /* DESCRIPTION: Value to move motion origins (1 or 0) */
  addUShortListOption("MOVE_MOTION_ORIGIN", nMoveMotion_Origin, MoveMotion_Origin);
  /* DESCRIPTION:  */
  addStringOption("MOTION_FILENAME", Motion_Filename, string("mesh_motion.dat"));

  /*!\par CONFIG_CATEGORY: Grid adaptation \ingroup Config*/
  /*--- Options related to grid adaptation ---*/

  /* DESCRIPTION: Kind of grid adaptation */
  addEnumOption("KIND_ADAPT", Kind_Adaptation, Adapt_Map, NO_ADAPT);
  /* DESCRIPTION: Percentage of new elements (% of the original number of elements) */
  addDoubleOption("NEW_ELEMS", New_Elem_Adapt, -1.0);
  /* DESCRIPTION: Scale factor for the dual volume */
  addDoubleOption("DUALVOL_POWER", DualVol_Power, 0.5);
  /* DESCRIPTION: Use analytical definition for surfaces */
  addEnumOption("ANALYTICAL_SURFDEF", Analytical_Surface, Geo_Analytic_Map, NO_GEO_ANALYTIC);
  /* DESCRIPTION: Before each computation, implicitly smooth the nodal coordinates */
  addBoolOption("SMOOTH_GEOMETRY", SmoothNumGrid, false);
  /* DESCRIPTION: Adapt the boundary elements */
  addBoolOption("ADAPT_BOUNDARY", AdaptBoundary, true);

  /*!\par CONFIG_CATEGORY: Aeroelastic Simulation (Typical Section Model) \ingroup Config*/
  /*--- Options related to aeroelastic simulations using the Typical Section Model) ---*/
  /* DESCRIPTION: The flutter speed index (modifies the freestream condition) */
  addDoubleOption("FLUTTER_SPEED_INDEX", FlutterSpeedIndex, 0.6);
  /* DESCRIPTION: Natural frequency of the spring in the plunging direction (rad/s). */
  addDoubleOption("PLUNGE_NATURAL_FREQUENCY", PlungeNaturalFrequency, 100);
  /* DESCRIPTION: Natural frequency of the spring in the pitching direction (rad/s). */
  addDoubleOption("PITCH_NATURAL_FREQUENCY", PitchNaturalFrequency, 100);
  /* DESCRIPTION: The airfoil mass ratio. */
  addDoubleOption("AIRFOIL_MASS_RATIO", AirfoilMassRatio, 60);
  /* DESCRIPTION: Distance in semichords by which the center of gravity lies behind the elastic axis. */
  addDoubleOption("CG_LOCATION", CG_Location, 1.8);
  /* DESCRIPTION: The radius of gyration squared (expressed in semichords) of the typical section about the elastic axis. */
  addDoubleOption("RADIUS_GYRATION_SQUARED", RadiusGyrationSquared, 3.48);
  /* DESCRIPTION: Solve the aeroelastic equations every given number of internal iterations. */
  addUnsignedShortOption("AEROELASTIC_ITER", AeroelasticIter, 3);
  
  /*!\par CONFIG_CATEGORY: Wind Gust \ingroup Config*/
  /*--- Options related to wind gust simulations ---*/

  /* DESCRIPTION: Apply a wind gust */
  addBoolOption("WIND_GUST", Wind_Gust, false);
  /* DESCRIPTION: Type of gust */
  addEnumOption("GUST_TYPE", Gust_Type, Gust_Type_Map, NO_GUST);
  /* DESCRIPTION: Gust wavelenght (meters) */
  addDoubleOption("GUST_WAVELENGTH", Gust_WaveLength, 0.0);
  /* DESCRIPTION: Number of gust periods */
  addDoubleOption("GUST_PERIODS", Gust_Periods, 1.0);
  /* DESCRIPTION: Gust amplitude (m/s) */
  addDoubleOption("GUST_AMPL", Gust_Ampl, 0.0);
  /* DESCRIPTION: Time at which to begin the gust (sec) */
  addDoubleOption("GUST_BEGIN_TIME", Gust_Begin_Time, 0.0);
  /* DESCRIPTION: Location at which the gust begins (meters) */
  addDoubleOption("GUST_BEGIN_LOC", Gust_Begin_Loc, 0.0);
  /* DESCRIPTION: Direction of the gust X or Y dir */
  addEnumOption("GUST_DIR", Gust_Dir, Gust_Dir_Map, Y_DIR);

  /* Harmonic Balance config */
  /* DESCRIPTION: Omega_HB = 2*PI*frequency - frequencies for Harmonic Balance method */
  addDoubleListOption("OMEGA_HB", nOmega_HB, Omega_HB);

  /*!\par CONFIG_CATEGORY: Equivalent Area \ingroup Config*/
  /*--- Options related to the equivalent area ---*/

  /* DESCRIPTION: Evaluate equivalent area on the Near-Field  */
  addBoolOption("EQUIV_AREA", EquivArea, false);
  default_ea_lim[0] = 0.0; default_ea_lim[1] = 1.0; default_ea_lim[2] = 1.0;
  /* DESCRIPTION: Integration limits of the equivalent area ( xmin, xmax, Dist_NearField ) */
  addDoubleArrayOption("EA_INT_LIMIT", 3, EA_IntLimit, default_ea_lim);
  /* DESCRIPTION: Equivalent area scaling factor */
  addDoubleOption("EA_SCALE_FACTOR", EA_ScaleFactor, 1.0);

	/*!\par CONFIG_CATEGORY: Free surface simulation \ingroup Config*/
	/*--- Options related to free surface simulation ---*/

	/* DESCRIPTION: Ratio of density for two phase problems */
  addDoubleOption("RATIO_DENSITY", RatioDensity, 0.1);
	/* DESCRIPTION: Ratio of viscosity for two phase problems */
  addDoubleOption("RATIO_VISCOSITY", RatioViscosity, 0.1);
	/* DESCRIPTION: Location of the freesurface (y or z coordinate) */
  addDoubleOption("FREESURFACE_ZERO", FreeSurface_Zero, 0.0);
	/* DESCRIPTION: Free surface depth surface (x or y coordinate) */
  addDoubleOption("FREESURFACE_DEPTH", FreeSurface_Depth, 1.0);
	/* DESCRIPTION: Thickness of the interface in a free surface problem */
  addDoubleOption("FREESURFACE_THICKNESS", FreeSurface_Thickness, 0.1);
	/* DESCRIPTION: Free surface damping coefficient */
  addDoubleOption("FREESURFACE_DAMPING_COEFF", FreeSurface_Damping_Coeff, 0.0);
	/* DESCRIPTION: Free surface damping length (times the baseline wave) */
  addDoubleOption("FREESURFACE_DAMPING_LENGTH", FreeSurface_Damping_Length, 1.0);
	/* DESCRIPTION: Location of the free surface outlet surface (x or y coordinate) */
  addDoubleOption("FREESURFACE_OUTLET", FreeSurface_Outlet, 0.0);

	// these options share nDV as their size in the option references; not a good idea
	/*!\par CONFIG_CATEGORY: Grid deformation \ingroup Config*/
  /*--- Options related to the grid deformation ---*/

	/* DESCRIPTION: Kind of deformation */
	addEnumListOption("DV_KIND", nDV, Design_Variable, Param_Map);
	/* DESCRIPTION: Marker of the surface to which we are going apply the shape deformation */
  addStringListOption("DV_MARKER", nMarker_DV, Marker_DV);
	/* DESCRIPTION: Parameters of the shape deformation
   - FFD_CONTROL_POINT_2D ( FFDBox ID, i_Ind, j_Ind, x_Disp, y_Disp )
   - FFD_RADIUS_2D ( FFDBox ID )
   - FFD_CAMBER_2D ( FFDBox ID, i_Ind )
   - FFD_THICKNESS_2D ( FFDBox ID, i_Ind )
   - HICKS_HENNE ( Lower Surface (0)/Upper Surface (1)/Only one Surface (2), x_Loc )
   - CST ( Lower Surface (0)/Upper Surface (1), Kulfan parameter number, Total number of Kulfan parameters for surface )
   - COSINE_BUMP ( Lower Surface (0)/Upper Surface (1)/Only one Surface (2), x_Loc, Thickness )
   - FOURIER ( Lower Surface (0)/Upper Surface (1)/Only one Surface (2), index, cos(0)/sin(1) )
   - NACA_4DIGITS ( 1st digit, 2nd digit, 3rd and 4th digit )
   - PARABOLIC ( Center, Thickness )
   - DISPLACEMENT ( x_Disp, y_Disp, z_Disp )
   - ROTATION ( x_Orig, y_Orig, z_Orig, x_End, y_End, z_End )
   - OBSTACLE ( Center, Bump size )
   - SPHERICAL ( ControlPoint_Index, Theta_Disp, R_Disp )
   - FFD_CONTROL_POINT ( FFDBox ID, i_Ind, j_Ind, k_Ind, x_Disp, y_Disp, z_Disp )
   - FFD_DIHEDRAL_ANGLE ( FFDBox ID, x_Orig, y_Orig, z_Orig, x_End, y_End, z_End )
   - FFD_TWIST_ANGLE ( FFDBox ID, x_Orig, y_Orig, z_Orig, x_End, y_End, z_End )
   - FFD_ROTATION ( FFDBox ID, x_Orig, y_Orig, z_Orig, x_End, y_End, z_End )
   - FFD_CONTROL_SURFACE ( FFDBox ID, x_Orig, y_Orig, z_Orig, x_End, y_End, z_End )
   - FFD_CAMBER ( FFDBox ID, i_Ind, j_Ind )
   - FFD_THICKNESS ( FFDBox ID, i_Ind, j_Ind ) */
	addDVParamOption("DV_PARAM", nDV, ParamDV, FFDTag, Design_Variable);
  /* DESCRIPTION: New value of the shape deformation */
  addDVValueOption("DV_VALUE", nDV_Value, DV_Value, nDV, ParamDV, Design_Variable);
	/* DESCRIPTION: Hold the grid fixed in a region */
  addBoolOption("HOLD_GRID_FIXED", Hold_GridFixed, false);
	default_grid_fix[0] = -1E15; default_grid_fix[1] = -1E15; default_grid_fix[2] = -1E15;
	default_grid_fix[3] =  1E15; default_grid_fix[4] =  1E15; default_grid_fix[5] =  1E15;
	/* DESCRIPTION: Coordinates of the box where the grid will be deformed (Xmin, Ymin, Zmin, Xmax, Ymax, Zmax) */
	addDoubleArrayOption("HOLD_GRID_FIXED_COORD", 6, Hold_GridFixed_Coord, default_grid_fix);
	/* DESCRIPTION: Visualize the deformation */
  addBoolOption("VISUALIZE_DEFORMATION", Visualize_Deformation, false);
  /* DESCRIPTION: Print the residuals during mesh deformation to the console */
  addBoolOption("DEFORM_CONSOLE_OUTPUT", Deform_Output, true);
  /* DESCRIPTION: Number of nonlinear deformation iterations (surface deformation increments) */
  addUnsignedLongOption("DEFORM_NONLINEAR_ITER", GridDef_Nonlinear_Iter, 1);
  /* DESCRIPTION: Number of smoothing iterations for FEA mesh deformation */
  addUnsignedLongOption("DEFORM_LINEAR_ITER", GridDef_Linear_Iter, 1000);
  /* DESCRIPTION: Factor to multiply smallest volume for deform tolerance (0.001 default) */
  addDoubleOption("DEFORM_TOL_FACTOR", Deform_Tol_Factor, 1E-6);
  /* DESCRIPTION: Deform coefficient (-1.0 to 0.5) */
  addDoubleOption("DEFORM_COEFF", Deform_Coeff, 1E6);
  /* DESCRIPTION: Type of element stiffness imposed for FEA mesh deformation (INVERSE_VOLUME, WALL_DISTANCE, CONSTANT_STIFFNESS) */
  addEnumOption("DEFORM_STIFFNESS_TYPE", Deform_Stiffness_Type, Deform_Stiffness_Map, WALL_DISTANCE);
  /* DESCRIPTION: Poisson's ratio for constant stiffness FEA method of grid deformation*/
  addDoubleOption("DEFORM_ELASTICITY_MODULUS", Deform_ElasticityMod, 2E11);
  /* DESCRIPTION: Young's modulus and Poisson's ratio for constant stiffness FEA method of grid deformation*/
  addDoubleOption("DEFORM_POISSONS_RATIO", Deform_PoissonRatio, 0.3);
  /*  DESCRIPTION: Linear solver for the mesh deformation\n OPTIONS: see \link Linear_Solver_Map \endlink \n DEFAULT: FGMRES \ingroup Config*/
  addEnumOption("DEFORM_LINEAR_SOLVER", Deform_Linear_Solver, Linear_Solver_Map, FGMRES);

  /*!\par CONFIG_CATEGORY: Rotorcraft problem \ingroup Config*/
  /*--- option related to rotorcraft problems ---*/

  /* DESCRIPTION: MISSING ---*/
  addDoubleOption("CYCLIC_PITCH", Cyclic_Pitch, 0.0);
  /* DESCRIPTION: MISSING ---*/
  addDoubleOption("COLLECTIVE_PITCH", Collective_Pitch, 0.0);


  /*!\par CONFIG_CATEGORY: FEA solver \ingroup Config*/
  /*--- Options related to the FEA solver ---*/

  /* DESCRIPTION: Modulus of elasticity */
  addDoubleOption("ELASTICITY_MODULUS", ElasticyMod, 2E11);
  /* DESCRIPTION: Poisson ratio */
  addDoubleOption("POISSON_RATIO", PoissonRatio, 0.30);
  /* DESCRIPTION: Material density */
  addDoubleOption("MATERIAL_DENSITY", MaterialDensity, 7854);
  /*!\brief BULK_MODULUS_STRUCT \n DESCRIPTION: Value of the Bulk Modulus for a structural problem \n DEFAULT 160E9 */
  /* This is a temporal definition */
  addDoubleOption("BULK_MODULUS_STRUCT", Bulk_Modulus_Struct, 160E9);

  /*!\brief REGIME_TYPE \n  DESCRIPTION: Geometric condition \n OPTIONS: see \link Struct_Map \endlink \ingroup Config*/
  addEnumOption("GEOMETRIC_CONDITIONS", Kind_Struct_Solver, Struct_Map, SMALL_DEFORMATIONS);
  /*!\brief REGIME_TYPE \n  DESCRIPTION: Material model \n OPTIONS: see \link Material_Map \endlink \ingroup Config*/
  addEnumOption("MATERIAL_MODEL", Kind_Material, Material_Map, LINEAR_ELASTIC);
  /*!\brief REGIME_TYPE \n  DESCRIPTION: Compressibility of the material \n OPTIONS: see \link MatComp_Map \endlink \ingroup Config*/
  addEnumOption("MATERIAL_COMPRESSIBILITY", Kind_Material_Compress, MatComp_Map, COMPRESSIBLE_MAT);

  /*  DESCRIPTION: Consider a prestretch in the structural domain
  *  Options: NO, YES \ingroup Config */
  addBoolOption("PRESTRETCH", Prestretch, false);
  /*!\brief PRESTRETCH_FILENAME \n DESCRIPTION: Filename to input for prestretching membranes \n Default: prestretch_file.dat \ingroup Config */
  addStringOption("PRESTRETCH_FILENAME", Prestretch_FEMFileName, string("prestretch_file.dat"));

  /* DESCRIPTION: Iterative method for non-linear structural analysis */
  addEnumOption("NONLINEAR_FEM_SOLUTION_METHOD", Kind_SpaceIteScheme_FEA, Space_Ite_Map_FEA, NEWTON_RAPHSON);
  /* DESCRIPTION: Number of internal iterations for Newton-Raphson Method in nonlinear structural applications */
  addUnsignedLongOption("NONLINEAR_FEM_INT_ITER", Dyn_nIntIter, 10);

  /* DESCRIPTION: Formulation for bidimensional elasticity solver */
  addEnumOption("FORMULATION_ELASTICITY_2D", Kind_2DElasForm, ElasForm_2D, PLANE_STRAIN);
  /*  DESCRIPTION: Apply dead loads
  *  Options: NO, YES \ingroup Config */
  addBoolOption("DEAD_LOAD", DeadLoad, false);
  /* DESCRIPTION: Dynamic or static structural analysis */
  addEnumOption("DYNAMIC_ANALYSIS", Dynamic_Analysis, Dynamic_Map, STATIC);
  /* DESCRIPTION: Time Step for dynamic analysis (s) */
  addDoubleOption("DYN_TIMESTEP", Delta_DynTime, 0.0);
  /* DESCRIPTION: Total Physical Time for dual time stepping simulations (s) */
  addDoubleOption("DYN_TIME", Total_DynTime, 1.0);
  /* DESCRIPTION: Parameter alpha for Newmark scheme (s) */
  addDoubleOption("NEWMARK_ALPHA", Newmark_alpha, 0.25);
  /* DESCRIPTION: Parameter delta for Newmark scheme (s) */
  addDoubleOption("NEWMARK_DELTA", Newmark_delta, 0.5);
  /* DESCRIPTION: Apply the load slowly or suddenly */
  addBoolOption("SIGMOID_LOADING", Sigmoid_Load, false);
  /* DESCRIPTION: Apply the load as a ramp */
  addBoolOption("RAMP_LOADING", Ramp_Load, false);
  /* DESCRIPTION: Time while the load is to be increased linearly */
  addDoubleOption("RAMP_TIME", Ramp_Time, 1.0);
  /* DESCRIPTION: Time while the load is to be increased linearly */
  addDoubleOption("SIGMOID_TIME", Sigmoid_Time, 1.0);
  /* DESCRIPTION: Constant of steepness of the sigmoid */
  addDoubleOption("SIGMOID_K", Sigmoid_K, 10.0);

  /* DESCRIPTION: Newmark - Generalized alpha - coefficients */
  addDoubleListOption("TIME_INT_STRUCT_COEFFS", nIntCoeffs, Int_Coeffs);

  /*  DESCRIPTION: Apply dead loads. Options: NO, YES \ingroup Config */
  addBoolOption("INCREMENTAL_LOAD", IncrementalLoad, false);
  /* DESCRIPTION: Maximum number of increments of the  */
  addUnsignedLongOption("NUMBER_INCREMENTS", IncLoad_Nincrements, 10);

  default_inc_crit[0] = 0.0; default_inc_crit[1] = 0.0; default_inc_crit[2] = 0.0;
  /* DESCRIPTION: Definition of the  UTOL RTOL ETOL*/
  addDoubleArrayOption("INCREMENTAL_CRITERIA", 3, IncLoad_Criteria, default_inc_crit);

  /* DESCRIPTION: Time while the structure is static */
  addDoubleOption("STATIC_TIME", Static_Time, 0.0);

  /* DESCRIPTION: Order of the predictor */
  addUnsignedShortOption("PREDICTOR_ORDER", Pred_Order, 0);

  /* DESCRIPTION: Transfer method used for multiphysics problems */
  addEnumOption("MULTIPHYSICS_TRANSFER_METHOD", Kind_TransferMethod, Transfer_Method_Map, BROADCAST_DATA);


  /* CONFIG_CATEGORY: FSI solver */
  /*--- Options related to the FSI solver ---*/

  /*!\brief PHYSICAL_PROBLEM_FLUID_FSI
   *  DESCRIPTION: Physical governing equations \n
   *  Options: NONE (default),EULER, NAVIER_STOKES, RANS,
   *  \ingroup Config*/
  addEnumOption("FSI_FLUID_PROBLEM", Kind_Solver_Fluid_FSI, FSI_Fluid_Solver_Map, NO_SOLVER_FFSI);

  /*!\brief PHYSICAL_PROBLEM_STRUCTURAL_FSI
   *  DESCRIPTION: Physical governing equations \n
   *  Options: NONE (default), FEM_ELASTICITY
   *  \ingroup Config*/
  addEnumOption("FSI_STRUCTURAL_PROBLEM", Kind_Solver_Struc_FSI, FSI_Struc_Solver_Map, NO_SOLVER_SFSI);

  /* DESCRIPTION: Linear solver for the structural side on FSI problems */
  addEnumOption("FSI_LINEAR_SOLVER_STRUC", Kind_Linear_Solver_FSI_Struc, Linear_Solver_Map, FGMRES);
  /* DESCRIPTION: Preconditioner for the Krylov linear solvers */
  addEnumOption("FSI_LINEAR_SOLVER_PREC_STRUC", Kind_Linear_Solver_Prec_FSI_Struc, Linear_Solver_Prec_Map, LU_SGS);
  /* DESCRIPTION: Maximum number of iterations of the linear solver for the implicit formulation */
  addUnsignedLongOption("FSI_LINEAR_SOLVER_ITER_STRUC", Linear_Solver_Iter_FSI_Struc, 500);
  /* DESCRIPTION: Minimum error threshold for the linear solver for the implicit formulation */
  addDoubleOption("FSI_LINEAR_SOLVER_ERROR_STRUC", Linear_Solver_Error_FSI_Struc, 1E-6);

  /* DESCRIPTION: Restart from a steady state (sets grid velocities to 0 when loading the restart). */
  addBoolOption("RESTART_STEADY_STATE", SteadyRestart, false);

  /*  DESCRIPTION: Apply dead loads
  *  Options: NO, YES \ingroup Config */
  addBoolOption("MATCHING_MESH", MatchingMesh, true);

  /*!\par KIND_INTERPOLATION \n
   * DESCRIPTION: Type of interpolation to use for multi-zone problems. \n OPTIONS: see \link Interpolator_Map \endlink
   * Sets Kind_Interpolation \ingroup Config
   */
  addEnumOption("KIND_INTERPOLATION", Kind_Interpolation, Interpolator_Map, NEAREST_NEIGHBOR);

  /* DESCRIPTION: Maximum number of FSI iterations */
  addUnsignedShortOption("FSI_ITER", nIterFSI, 1);
  /* DESCRIPTION: Aitken's static relaxation factor */
  addDoubleOption("STAT_RELAX_PARAMETER", AitkenStatRelax, 0.4);
  /* DESCRIPTION: Aitken's dynamic maximum relaxation factor for the first iteration */
  addDoubleOption("AITKEN_DYN_MAX_INITIAL", AitkenDynMaxInit, 0.5);
  /* DESCRIPTION: Aitken's dynamic minimum relaxation factor for the first iteration */
  addDoubleOption("AITKEN_DYN_MIN_INITIAL", AitkenDynMinInit, 0.5);
  /* DESCRIPTION: Type of gust */
  addEnumOption("BGS_RELAXATION", Kind_BGS_RelaxMethod, AitkenForm_Map, NO_RELAXATION);


  /*!\par CONFIG_CATEGORY: Wave solver \ingroup Config*/
  /*--- options related to the wave solver ---*/

  /* DESCRIPTION: Constant wave speed */
  addDoubleOption("WAVE_SPEED", Wave_Speed, 331.79);

  /*!\par CONFIG_CATEGORY: Heat solver \ingroup Config*/
  /*--- options related to the heat solver ---*/

  /* DESCRIPTION: Thermal diffusivity constant */
  addDoubleOption("THERMAL_DIFFUSIVITY", Thermal_Diffusivity, 1.172E-5);

  /*!\par CONFIG_CATEGORY: Visualize Control Volumes \ingroup Config*/
  /*--- options related to visualizing control volumes ---*/

  /* DESCRIPTION: Node number for the CV to be visualized */
  addLongOption("VISUALIZE_CV", Visualize_CV, -1);

  /*!\par CONFIG_CATEGORY: Inverse design problem \ingroup Config*/
  /*--- options related to inverse design problem ---*/

  /* DESCRIPTION: Evaluate inverse design on the surface  */
  addBoolOption("INV_DESIGN_CP", InvDesign_Cp, false);

  /* DESCRIPTION: Evaluate inverse design on the surface  */
  addBoolOption("INV_DESIGN_HEATFLUX", InvDesign_HeatFlux, false);

  /*!\par CONFIG_CATEGORY: Unsupported options \ingroup Config*/
  /*--- Options that are experimental and not intended for general use ---*/

  /* DESCRIPTION: Write extra output */
  addBoolOption("EXTRA_OUTPUT", ExtraOutput, false);

  /*--- options related to the FFD problem ---*/
  /*!\par CONFIG_CATEGORY:FFD point inversion \ingroup Config*/

  /* DESCRIPTION: Number of total iterations in the FFD point inversion */
  addUnsignedShortOption("FFD_ITERATIONS", nFFD_Iter, 500);

  /* DESCRIPTION: Free surface damping coefficient */
	addDoubleOption("FFD_TOLERANCE", FFD_Tol, 1E-10);

  /* DESCRIPTION: Definition of the FFD boxes */
  addFFDDefOption("FFD_DEFINITION", nFFDBox, CoordFFDBox, TagFFDBox);
  
  /* DESCRIPTION: Definition of the FFD boxes */
  addFFDDegreeOption("FFD_DEGREE", nFFDBox, DegreeFFDBox);
  
  /* DESCRIPTION: Surface continuity at the intersection with the FFD */
  addEnumOption("FFD_CONTINUITY", FFD_Continuity, Continuity_Map, DERIVATIVE_2ND);


  /*--- Options for the automatic differentiation methods ---*/
  /*!\par CONFIG_CATEGORY: Automatic Differentation options\ingroup Config*/

  /* DESCRIPTION: Direct differentiation mode (forward) */
  addEnumOption("DIRECT_DIFF", DirectDiff, DirectDiff_Var_Map, NO_DERIVATIVE);

  /* DESCRIPTION: Automatic differentiation mode (reverse) */
  addBoolOption("AUTO_DIFF", AD_Mode, NO);

  /*--- options that are used in the python optimization scripts. These have no effect on the c++ toolsuite ---*/
  /*!\par CONFIG_CATEGORY:Python Options\ingroup Config*/

  /* DESCRIPTION: Gradient method */
  addPythonOption("GRADIENT_METHOD");

  /* DESCRIPTION: Geometrical Parameter */
  addPythonOption("GEO_PARAM");

  /* DESCRIPTION: Setup for design variables */
  addPythonOption("DEFINITION_DV");

  /* DESCRIPTION: Maximum number of iterations */
  addPythonOption("OPT_ITERATIONS");
  
  /* DESCRIPTION: Requested accuracy */
  addPythonOption("OPT_ACCURACY");
  
  /* DESCRIPTION: Setup for design variables (upper bound) */
  addPythonOption("OPT_BOUND_UPPER");
  
  /* DESCRIPTION: Setup for design variables (lower bound) */
  addPythonOption("OPT_BOUND_LOWER");
  
  /*!\brief OPT_COMBINE_OBJECTIVE
   *  \n DESCRIPTION: Flag specifying whether to internally combine a multi-objective function or treat separately */
  addPythonOption("OPT_COMBINE_OBJECTIVE");

  /* DESCRIPTION: Current value of the design variables */
  addPythonOption("DV_VALUE_NEW");

  /* DESCRIPTION: Previous value of the design variables */
  addPythonOption("DV_VALUE_OLD");

  /* DESCRIPTION: Number of partitions of the mesh */
  addPythonOption("NUMBER_PART");

  /* DESCRIPTION: Optimization objective function with optional scaling factor*/
  addPythonOption("OPT_OBJECTIVE");

  /* DESCRIPTION: Optimization constraint functions with optional scaling factor */
  addPythonOption("OPT_CONSTRAINT");

  /* DESCRIPTION: Finite different step for gradient estimation */
  addPythonOption("FIN_DIFF_STEP");

  /* DESCRIPTION: Verbosity of the python scripts to Stdout */
  addPythonOption("CONSOLE");

  /* DESCRIPTION: Flag specifying if the mesh was decomposed */
  addPythonOption("DECOMPOSED");

  /* DESCRIPTION: Activate ParMETIS mode for testing */
  addBoolOption("PARMETIS", ParMETIS, false);
  
  /* END_CONFIG_OPTIONS */

}

void CConfig::SetConfig_Parsing(char case_filename[MAX_STRING_SIZE]) {
  string text_line, option_name;
  ifstream case_file;
  vector<string> option_value;
  int rank = MASTER_NODE;
  
#ifdef HAVE_MPI
  MPI_Comm_rank(MPI_COMM_WORLD, &rank);
#endif
  
  /*--- Read the configuration file ---*/
  
  case_file.open(case_filename, ios::in);

  if (case_file.fail()) {
    if (rank == MASTER_NODE) cout << endl << "The configuration file (.cfg) is missing!!" << endl << endl;
    exit(EXIT_FAILURE);
  }

  string errorString;

  int  err_count = 0;  // How many errors have we found in the config file
  int max_err_count = 30; // Maximum number of errors to print before stopping

  map<string, bool> included_options;

  /*--- Parse the configuration file and set the options ---*/
  
  while (getline (case_file, text_line)) {
    
    if (err_count >= max_err_count) {
      errorString.append("too many errors. Stopping parse");

      cout << errorString << endl;
      throw(1);
    }
    
    if (TokenizeString(text_line, option_name, option_value)) {
      
      /*--- See if it's a python option ---*/

      if (option_map.find(option_name) == option_map.end()) {
          string newString;
          newString.append(option_name);
          newString.append(": invalid option name");
          newString.append(". Check current SU2 options in config_template.cfg.");
          newString.append("\n");
          errorString.append(newString);
          err_count++;
        continue;
      }

      /*--- Option exists, check if the option has already been in the config file ---*/
      
      if (included_options.find(option_name) != included_options.end()) {
        string newString;
        newString.append(option_name);
        newString.append(": option appears twice");
        newString.append("\n");
        errorString.append(newString);
        err_count++;
        continue;
      }


      /*--- New found option. Add it to the map, and delete from all options ---*/
      
      included_options.insert(pair<string, bool>(option_name, true));
      all_options.erase(option_name);

      /*--- Set the value and check error ---*/
      
      string out = option_map[option_name]->SetValue(option_value);
      if (out.compare("") != 0) {
        errorString.append(out);
        errorString.append("\n");
        err_count++;
      }
    }
  }

  /*--- See if there were any errors parsing the config file ---*/
      
  if (errorString.size() != 0) {
    if (rank == MASTER_NODE) cout << errorString << endl;
    exit(EXIT_FAILURE);
  }

  /*--- Set the default values for all of the options that weren't set ---*/
      
  for (map<string, bool>::iterator iter = all_options.begin(); iter != all_options.end(); ++iter) {
    option_map[iter->first]->SetDefault();
  }

  case_file.close();
  
}

bool CConfig::SetRunTime_Parsing(char case_filename[MAX_STRING_SIZE]) {
  string text_line, option_name;
  ifstream case_file;
  vector<string> option_value;
  int rank = MASTER_NODE;
  
#ifdef HAVE_MPI
  MPI_Comm_rank(MPI_COMM_WORLD, &rank);
#endif
  
  /*--- Read the configuration file ---*/
  
  case_file.open(case_filename, ios::in);
  
  if (case_file.fail()) { return false; }
  
  string errorString;
  
  int err_count = 0;  // How many errors have we found in the config file
  int max_err_count = 30; // Maximum number of errors to print before stopping
  
  map<string, bool> included_options;
  
  /*--- Parse the configuration file and set the options ---*/
  
  while (getline (case_file, text_line)) {
    
    if (err_count >= max_err_count) {
      errorString.append("too many errors. Stopping parse");
      
      cout << errorString << endl;
      throw(1);
    }
    
    if (TokenizeString(text_line, option_name, option_value)) {
      
      if (option_map.find(option_name) == option_map.end()) {
        
        /*--- See if it's a python option ---*/
        
        string newString;
        newString.append(option_name);
        newString.append(": invalid option name");
        newString.append("\n");
        errorString.append(newString);
        err_count++;
        continue;
      }
      
      /*--- Option exists, check if the option has already been in the config file ---*/
      
      if (included_options.find(option_name) != included_options.end()) {
        string newString;
        newString.append(option_name);
        newString.append(": option appears twice");
        newString.append("\n");
        errorString.append(newString);
        err_count++;
        continue;
      }
      
      /*--- New found option. Add it to the map, and delete from all options ---*/
      
      included_options.insert(pair<string, bool>(option_name, true));
      all_options.erase(option_name);
      
      /*--- Set the value and check error ---*/
      
      string out = option_map[option_name]->SetValue(option_value);
      if (out.compare("") != 0) {
        errorString.append(out);
        errorString.append("\n");
        err_count++;
      }
      
    }
  }
  
  /*--- See if there were any errors parsing the runtime file ---*/
  
  if (errorString.size() != 0) {
    if (rank == MASTER_NODE) cout << errorString << endl;
    exit(EXIT_FAILURE);
  }
  
  case_file.close();
  
  return true;
  
}

void CConfig::SetPostprocessing(unsigned short val_software, unsigned short val_izone, unsigned short val_nDim) {
  
  unsigned short iZone, iCFL, iMarker;
  bool ideal_gas       = (Kind_FluidModel == STANDARD_AIR || Kind_FluidModel == IDEAL_GAS );
  bool standard_air       = (Kind_FluidModel == STANDARD_AIR);
  
#ifdef HAVE_MPI
  int size = SINGLE_NODE;
  MPI_Comm_size(MPI_COMM_WORLD, &size);
#endif
  
#ifndef HAVE_TECIO
  if (Output_FileFormat == TECPLOT_BINARY) {
    cout << "Tecplot binary file requested but SU2 was built without TecIO support." << "\n";
    Output_FileFormat = TECPLOT;
  }
#endif
  
  /*--- Store the SU2 module that we are executing. ---*/
  
  Kind_SU2 = val_software;

  /*--- Set the default for thrust in ActDisk ---*/
  
  if ((Kind_ActDisk == NET_THRUST) || (Kind_ActDisk == BC_THRUST)
      || (Kind_ActDisk == DRAG_MINUS_THRUST) || (Kind_ActDisk == MASSFLOW)
      || (Kind_ActDisk == POWER))
    ActDisk_Jump = RATIO;

  /*--- If Kind_Obj has not been specified, these arrays need to take a default --*/

  if (Weight_ObjFunc == NULL and Kind_ObjFunc == NULL){
    Kind_ObjFunc = new unsigned short[1];
    Kind_ObjFunc[0]=DRAG_COEFFICIENT;
    Weight_ObjFunc = new su2double[1];
    Weight_ObjFunc[0]=1.0;
    nObj=1;
    nObjW=1;
  }
  /*-- Correct for case where Weight_ObjFunc has not been provided or has length < kind_objfunc---*/
  
  if (nObjW<nObj) {
    if (Weight_ObjFunc!= NULL) {
      cout <<"The option OBJECTIVE_WEIGHT must either have the same length as OBJECTIVE_FUNCTION,\n"<<
          "or be deleted from the config file (equal weights will be applied)."<< endl;
      exit(EXIT_FAILURE);
    }
    Weight_ObjFunc = new su2double[nObj];
    for (unsigned short iObj=0; iObj<nObj; iObj++)
      Weight_ObjFunc[iObj]=1.0;
  }
  /*--- Ignore weights if only one objective provided ---*/
  
  if (nObj == 1 )
      Weight_ObjFunc[0] = 1.0;

  /*--- Maker sure that nMarker = nObj ---*/

  if (nObj>0) {
    if (nMarker_Monitoring!=nObj and Marker_Monitoring!= NULL) {
      if (nMarker_Monitoring==1) {
        /*-- If only one marker was listed with multiple objectives, set that marker as the marker for each objective ---*/
        nMarker_Monitoring = nObj;
        string marker = Marker_Monitoring[0];
        delete[] Marker_Monitoring;
        Marker_Monitoring = new string[nMarker_Monitoring];
        for (iMarker=0; iMarker<nMarker_Monitoring; iMarker++)
          Marker_Monitoring[iMarker] = marker;
      }
      else if(nObj>1) {
        cout <<"When using more than one OBJECTIVE_FUNCTION, MARKER_MONTIOR must be the same length or length 1. \n "<<
            "For multiple surfaces per objective, list the objective multiple times. \n"<<
            "For multiple objectives per marker either use one marker overall or list the marker multiple times."<<endl;
        exit(EXIT_FAILURE);
      }
    }
  }

  /*--- Low memory only for ASCII Tecplot ---*/

  if (Output_FileFormat != TECPLOT) Low_MemoryOutput = NO;
  
  /*--- Deactivate the multigrid in the adjoint problem ---*/
  
  if ((ContinuousAdjoint && !MG_AdjointFlow) ||
      (Unsteady_Simulation == TIME_STEPPING)) { nMGLevels = 0; }

  /*--- If Fluid Structure Interaction, set the solver for each zone.
   *--- ZONE_0 is the zone of the fluid.
   *--- All the other zones are structure.
   *--- This will allow us to define multiple physics structural problems */

  if (Kind_Solver == FLUID_STRUCTURE_INTERACTION) {
	  if (val_izone == 0) {	Kind_Solver = Kind_Solver_Fluid_FSI; 		FSI_Problem = true;}

	  else {			 	Kind_Solver = Kind_Solver_Struc_FSI;	  	FSI_Problem = true;
	  	  	  	  	  	  	Kind_Linear_Solver = Kind_Linear_Solver_FSI_Struc;
	  	  	  	  	  	  	Kind_Linear_Solver_Prec = Kind_Linear_Solver_Prec_FSI_Struc;
	  	  	  	  	  	  	Linear_Solver_Error = Linear_Solver_Error_FSI_Struc;
	  	  	  	  	  	  	Linear_Solver_Iter = Linear_Solver_Iter_FSI_Struc;}
  }
  else { FSI_Problem = false; }

  if (ContinuousAdjoint && (Ref_NonDim == DIMENSIONAL)) {
    cout << "WARNING: The adjoint solver should use a non-dimensional flow solution." << endl;
  }
  
  /*--- Initialize non-physical points/reconstructions to zero ---*/
  
  Nonphys_Points   = 0;
  Nonphys_Reconstr = 0;
  
  /*--- Don't do any deformation if there is no Design variable information ---*/
  
//  if (Design_Variable == NULL) {
//    Design_Variable = new unsigned short [1];
//    nDV = 1; Design_Variable[0] = NONE;
//  }
  
  /*--- Identification of free-surface problem, this problems are always 
   unsteady and incompressible. ---*/
  
  if (Kind_Regime == FREESURFACE) {
    if (Unsteady_Simulation != DT_STEPPING_2ND) Unsteady_Simulation = DT_STEPPING_1ST;
  }
  
  if (Kind_Solver == POISSON_EQUATION) {
    Unsteady_Simulation = STEADY;
  }
  
  /*--- Set the number of external iterations to 1 for the steady state problem ---*/

  if ((Kind_Solver == HEAT_EQUATION) ||
      (Kind_Solver == WAVE_EQUATION) || (Kind_Solver == POISSON_EQUATION)) {
    nMGLevels = 0;
    if (Unsteady_Simulation == STEADY) nExtIter = 1;
    else Unst_nIntIter = 2;
  }
  
  if (Kind_Solver == FEM_ELASTICITY) {
    nMGLevels = 0;
    if (Dynamic_Analysis == STATIC)
	nExtIter = 1;
  }

  /*--- Decide whether we should be writing unsteady solution files. ---*/
  
  if (Unsteady_Simulation == STEADY ||
      Unsteady_Simulation == HARMONIC_BALANCE  ||
      Kind_Regime == FREESURFACE) { Wrt_Unsteady = false; }
  else { Wrt_Unsteady = true; }

  if (Kind_Solver == FEM_ELASTICITY) {

	  if (Dynamic_Analysis == STATIC) { Wrt_Dynamic = false; }
	  else { Wrt_Dynamic = true; }

  } else {
    Wrt_Dynamic = false;
  }

  
  /*--- Check for Fluid model consistency ---*/

  if (standard_air) {
	if (Gamma != 1.4 || Gas_Constant != 287.058) {
		Gamma = 1.4;
		Gas_Constant = 287.058;
        }
  }
  /*--- Check for Measurement System ---*/
  
  if (SystemMeasurements == US && !standard_air) {
    cout << "Only STANDARD_AIR fluid model can be used with US Measurement System" << endl;
    exit(EXIT_FAILURE);
  }
  
  /*--- Check for Convective scheme available for NICFD ---*/
  
  if (!ideal_gas) {
    if (Kind_ConvNumScheme_Flow != SPACE_UPWIND) {
      cout << "Only ROE Upwind and HLLC Upwind scheme can be used for Non-Ideal Compressible Fluids" << endl;
      exit(EXIT_FAILURE);
    }
    else {
      if (Kind_Upwind_Flow != ROE && Kind_Upwind_Flow != HLLC) {
        cout << "Only ROE Upwind and HLLC Upwind scheme can be used for Non-Ideal Compressible Fluids" << endl;
        exit(EXIT_FAILURE);
      }
    }
  }
  
  /*--- Check for Boundary condition available for NICFD ---*/
  
  if (!ideal_gas) {
    if (nMarker_Inlet != 0) {
      cout << "Riemann Boundary conditions or NRBC must be used for inlet and outlet with Not Ideal Compressible Fluids " << endl;
      exit(EXIT_FAILURE);
    }
    if (nMarker_Outlet != 0) {
      cout << "Riemann Boundary conditions or NRBC must be used outlet with Not Ideal Compressible Fluids " << endl;
      exit(EXIT_FAILURE);
    }
    
    if (nMarker_FarField != 0) {
      cout << "Riemann Boundary conditions or NRBC must be used outlet with Not Ideal Compressible Fluids " << endl;
      exit(EXIT_FAILURE);
    }
    
  }
  
  /*--- Check for Boundary condition available for NICF ---*/
  
  if (ideal_gas) {
    if (SystemMeasurements == US && standard_air) {
      if (Kind_ViscosityModel != SUTHERLAND) {
        cout << "Only SUTHERLAND viscosity model can be used with US Measurement  " << endl;
        exit(EXIT_FAILURE);
      }
    }
    if (Kind_ConductivityModel != CONSTANT_PRANDTL ) {
      cout << "Only CONSTANT_PRANDTL thermal conductivity model can be used with STANDARD_AIR and IDEAL_GAS" << endl;
      exit(EXIT_FAILURE);
    }
    
  }
  
  /*--- Set grid movement kind to NO_MOVEMENT if not specified, which means
   that we also set the Grid_Movement flag to false. We initialize to the
   number of zones here, because we are guaranteed to at least have one. ---*/
  
  if (Kind_GridMovement == NULL) {
    Kind_GridMovement = new unsigned short[nZone];
    for (unsigned short iZone = 0; iZone < nZone; iZone++ )
      Kind_GridMovement[iZone] = NO_MOVEMENT;
    if (Grid_Movement == true) {
      cout << "GRID_MOVEMENT = YES but no type provided in GRID_MOVEMENT_KIND!!" << endl;
      exit(EXIT_FAILURE);
    }
  }
  
  /*--- If we're solving a purely steady problem with no prescribed grid
   movement (both rotating frame and moving walls can be steady), make sure that
   there is no grid motion ---*/
  
  if ((Kind_SU2 == SU2_CFD || Kind_SU2 == SU2_SOL) &&
      (Unsteady_Simulation == STEADY) &&
      ((Kind_GridMovement[ZONE_0] != MOVING_WALL) &&
       (Kind_GridMovement[ZONE_0] != ROTATING_FRAME) &&
       (Kind_GridMovement[ZONE_0] != STEADY_TRANSLATION) &&
       (Kind_GridMovement[ZONE_0] != FLUID_STRUCTURE)))
    Grid_Movement = false;
  
  /*--- If it is not specified, set the mesh motion mach number
   equal to the freestream value. ---*/
  
  if (Grid_Movement && Mach_Motion == 0.0)
    Mach_Motion = Mach;
  
  /*--- Set the boolean flag if we are in a rotating frame (source term). ---*/
  
  if (Grid_Movement && Kind_GridMovement[ZONE_0] == ROTATING_FRAME)
    Rotating_Frame = true;
  else
    Rotating_Frame = false;
  
  /*--- Check the number of moving markers against the number of grid movement
   types provided (should be equal, except that rigid motion and rotating frame
   do not depend on surface specification). ---*/
  
  if (Grid_Movement &&
      (Kind_GridMovement[ZONE_0] != RIGID_MOTION) &&
      (Kind_GridMovement[ZONE_0] != ROTATING_FRAME) &&
      (Kind_GridMovement[ZONE_0] != STEADY_TRANSLATION) &&
      (Kind_GridMovement[ZONE_0] != FLUID_STRUCTURE) &&
      (Kind_GridMovement[ZONE_0] != GUST) &&
      (nGridMovement != nMarker_Moving)) {
    cout << "Number of GRID_MOVEMENT_KIND must match number of MARKER_MOVING!!" << endl;
    exit(EXIT_FAILURE);
  }
  
  /*--- Make sure that there aren't more than one rigid motion or
   rotating frame specified in GRID_MOVEMENT_KIND. ---*/
 /* 
  if (Grid_Movement && (Kind_GridMovement[ZONE_0] == RIGID_MOTION) &&
      (nGridMovement > 2)) {
    cout << "Can not support more than 2 type of rigid motion in GRID_MOVEMENT_KIND!!" << endl;
    exit(EXIT_FAILURE);
  }
 */ 
  /*--- In case the grid movement parameters have not been declared in the
   config file, set them equal to zero for safety. Also check to make sure
   that for each option, a value has been declared for each moving marker. ---*/
  
  unsigned short nMoving;
  if (nGridMovement > nZone) nMoving = nGridMovement;
  else nMoving = nZone;
  
  /*--- Motion Origin: ---*/
  
  if (Motion_Origin_X == NULL) {
    Motion_Origin_X = new su2double[nMoving];
    for (iZone = 0; iZone < nMoving; iZone++ )
      Motion_Origin_X[iZone] = 0.0;
  } else {
    if (Grid_Movement && (nMotion_Origin_X != nGridMovement)) {
      cout << "Length of MOTION_ORIGIN_X must match GRID_MOVEMENT_KIND!!" << endl;
      exit(EXIT_FAILURE);
    }
  }
  
  if (Motion_Origin_Y == NULL) {
    Motion_Origin_Y = new su2double[nMoving];
    for (iZone = 0; iZone < nMoving; iZone++ )
      Motion_Origin_Y[iZone] = 0.0;
  } else {
    if (Grid_Movement && (nMotion_Origin_Y != nGridMovement)) {
      cout << "Length of MOTION_ORIGIN_Y must match GRID_MOVEMENT_KIND!!" << endl;
      exit(EXIT_FAILURE);
    }
  }
  
  if (Motion_Origin_Z == NULL) {
    Motion_Origin_Z = new su2double[nMoving];
    for (iZone = 0; iZone < nMoving; iZone++ )
      Motion_Origin_Z[iZone] = 0.0;
  } else {
    if (Grid_Movement && (nMotion_Origin_Z != nGridMovement)) {
      cout << "Length of MOTION_ORIGIN_Z must match GRID_MOVEMENT_KIND!!" << endl;
      exit(EXIT_FAILURE);
    }
  }
  
  if (MoveMotion_Origin == NULL) {
    MoveMotion_Origin = new unsigned short[nMoving];
    for (iZone = 0; iZone < nMoving; iZone++ )
      MoveMotion_Origin[iZone] = 0;
  } else {
    if (Grid_Movement && (nMoveMotion_Origin != nGridMovement)) {
      cout << "Length of MOVE_MOTION_ORIGIN must match GRID_MOVEMENT_KIND!!" << endl;
      exit(EXIT_FAILURE);
    }
  }
  
  /*--- Translation: ---*/
  
  if (Translation_Rate_X == NULL) {
    Translation_Rate_X = new su2double[nMoving];
    for (iZone = 0; iZone < nMoving; iZone++ )
      Translation_Rate_X[iZone] = 0.0;
  } else {
    if (Grid_Movement && (nTranslation_Rate_X != nGridMovement)) {
      cout << "Length of TRANSLATION_RATE_X must match GRID_MOVEMENT_KIND!!" << endl;
      exit(EXIT_FAILURE);
    }
  }
  
  if (Translation_Rate_Y == NULL) {
    Translation_Rate_Y = new su2double[nMoving];
    for (iZone = 0; iZone < nMoving; iZone++ )
      Translation_Rate_Y[iZone] = 0.0;
  } else {
    if (Grid_Movement && (nTranslation_Rate_Y != nGridMovement)) {
      cout << "Length of TRANSLATION_RATE_Y must match GRID_MOVEMENT_KIND!!" << endl;
      exit(EXIT_FAILURE);
    }
  }
  
  if (Translation_Rate_Z == NULL) {
    Translation_Rate_Z = new su2double[nMoving];
    for (iZone = 0; iZone < nMoving; iZone++ )
      Translation_Rate_Z[iZone] = 0.0;
  } else {
    if (Grid_Movement && (nTranslation_Rate_Z != nGridMovement)) {
      cout << "Length of TRANSLATION_RATE_Z must match GRID_MOVEMENT_KIND!!" << endl;
      exit(EXIT_FAILURE);
    }
  }
  
  /*--- Rotation: ---*/
  
  if (Rotation_Rate_X == NULL) {
    Rotation_Rate_X = new su2double[nMoving];
    for (iZone = 0; iZone < nMoving; iZone++ )
      Rotation_Rate_X[iZone] = 0.0;
  } else {
    if (Grid_Movement && (nRotation_Rate_X != nGridMovement)) {
      cout << "Length of ROTATION_RATE_X must match GRID_MOVEMENT_KIND!!" << endl;
      exit(EXIT_FAILURE);
    }
  }
  
  if (Rotation_Rate_Y == NULL) {
    Rotation_Rate_Y = new su2double[nMoving];
    for (iZone = 0; iZone < nMoving; iZone++ )
      Rotation_Rate_Y[iZone] = 0.0;
  } else {
    if (Grid_Movement && (nRotation_Rate_Y != nGridMovement)) {
      cout << "Length of ROTATION_RATE_Y must match GRID_MOVEMENT_KIND!!" << endl;
      exit(EXIT_FAILURE);
    }
  }
  
  if (Rotation_Rate_Z == NULL) {
    Rotation_Rate_Z = new su2double[nMoving];
    for (iZone = 0; iZone < nMoving; iZone++ )
      Rotation_Rate_Z[iZone] = 0.0;
  } else {
    if (Grid_Movement && (nRotation_Rate_Z != nGridMovement)) {
      cout << "Length of ROTATION_RATE_Z must match GRID_MOVEMENT_KIND!!" << endl;
      exit(EXIT_FAILURE);
    }
  }
  
  /*--- Pitching: ---*/
  
  if (Pitching_Omega_X == NULL) {
    Pitching_Omega_X = new su2double[nMoving];
    for (iZone = 0; iZone < nMoving; iZone++ )
      Pitching_Omega_X[iZone] = 0.0;
  } else {
    if (Grid_Movement && (nPitching_Omega_X != nGridMovement)) {
      cout << "Length of PITCHING_OMEGA_X must match GRID_MOVEMENT_KIND!!" << endl;
      exit(EXIT_FAILURE);
    }
  }
  
  if (Pitching_Omega_Y == NULL) {
    Pitching_Omega_Y = new su2double[nMoving];
    for (iZone = 0; iZone < nMoving; iZone++ )
      Pitching_Omega_Y[iZone] = 0.0;
  } else {
    if (Grid_Movement && (nPitching_Omega_Y != nGridMovement)) {
      cout << "Length of PITCHING_OMEGA_Y must match GRID_MOVEMENT_KIND!!" << endl;
      exit(EXIT_FAILURE);
    }
  }
  
  if (Pitching_Omega_Z == NULL) {
    Pitching_Omega_Z = new su2double[nMoving];
    for (iZone = 0; iZone < nMoving; iZone++ )
      Pitching_Omega_Z[iZone] = 0.0;
  } else {
    if (Grid_Movement && (nPitching_Omega_Z != nGridMovement)) {
      cout << "Length of PITCHING_OMEGA_Z must match GRID_MOVEMENT_KIND!!" << endl;
      exit(EXIT_FAILURE);
    }
  }
  
  /*--- Pitching Amplitude: ---*/
  
  if (Pitching_Ampl_X == NULL) {
    Pitching_Ampl_X = new su2double[nMoving];
    for (iZone = 0; iZone < nMoving; iZone++ )
      Pitching_Ampl_X[iZone] = 0.0;
  } else {
    if (Grid_Movement && (nPitching_Ampl_X != nGridMovement)) {
      cout << "Length of PITCHING_AMPL_X must match GRID_MOVEMENT_KIND!!" << endl;
      exit(EXIT_FAILURE);
    }
  }
  
  if (Pitching_Ampl_Y == NULL) {
    Pitching_Ampl_Y = new su2double[nMoving];
    for (iZone = 0; iZone < nMoving; iZone++ )
      Pitching_Ampl_Y[iZone] = 0.0;
  } else {
    if (Grid_Movement && (nPitching_Ampl_Y != nGridMovement)) {
      cout << "Length of PITCHING_AMPL_Y must match GRID_MOVEMENT_KIND!!" << endl;
      exit(EXIT_FAILURE);
    }
  }
  
  if (Pitching_Ampl_Z == NULL) {
    Pitching_Ampl_Z = new su2double[nMoving];
    for (iZone = 0; iZone < nMoving; iZone++ )
      Pitching_Ampl_Z[iZone] = 0.0;
  } else {
    if (Grid_Movement && (nPitching_Ampl_Z != nGridMovement)) {
      cout << "Length of PITCHING_AMPL_Z must match GRID_MOVEMENT_KIND!!" << endl;
      exit(EXIT_FAILURE);
    }
  }
  
  /*--- Pitching Phase: ---*/
  
  if (Pitching_Phase_X == NULL) {
    Pitching_Phase_X = new su2double[nMoving];
    for (iZone = 0; iZone < nMoving; iZone++ )
      Pitching_Phase_X[iZone] = 0.0;
  } else {
    if (Grid_Movement && (nPitching_Phase_X != nGridMovement)) {
      cout << "Length of PITCHING_PHASE_X must match GRID_MOVEMENT_KIND!!" << endl;
      exit(EXIT_FAILURE);
    }
  }
  
  if (Pitching_Phase_Y == NULL) {
    Pitching_Phase_Y = new su2double[nMoving];
    for (iZone = 0; iZone < nMoving; iZone++ )
      Pitching_Phase_Y[iZone] = 0.0;
  } else {
    if (Grid_Movement && (nPitching_Phase_Y != nGridMovement)) {
      cout << "Length of PITCHING_PHASE_Y must match GRID_MOVEMENT_KIND!!" << endl;
      exit(EXIT_FAILURE);
    }
  }
  
  if (Pitching_Phase_Z == NULL) {
    Pitching_Phase_Z = new su2double[nMoving];
    for (iZone = 0; iZone < nMoving; iZone++ )
      Pitching_Phase_Z[iZone] = 0.0;
  } else {
    if (Grid_Movement && (nPitching_Phase_Z != nGridMovement)) {
      cout << "Length of PITCHING_PHASE_Z must match GRID_MOVEMENT_KIND!!" << endl;
      exit(EXIT_FAILURE);
    }
  }
  
  /*--- Plunging: ---*/
  
  if (Plunging_Omega_X == NULL) {
    Plunging_Omega_X = new su2double[nMoving];
    for (iZone = 0; iZone < nMoving; iZone++ )
      Plunging_Omega_X[iZone] = 0.0;
  } else {
    if (Grid_Movement && (nPlunging_Omega_X != nGridMovement)) {
      cout << "Length of PLUNGING_OMEGA_X must match GRID_MOVEMENT_KIND!!" << endl;
      exit(EXIT_FAILURE);
    }
  }
  
  if (Plunging_Omega_Y == NULL) {
    Plunging_Omega_Y = new su2double[nMoving];
    for (iZone = 0; iZone < nMoving; iZone++ )
      Plunging_Omega_Y[iZone] = 0.0;
  } else {
    if (Grid_Movement && (nPlunging_Omega_Y != nGridMovement)) {
      cout << "Length of PLUNGING_OMEGA_Y must match GRID_MOVEMENT_KIND!!" << endl;
      exit(EXIT_FAILURE);
    }
  }
  
  if (Plunging_Omega_Z == NULL) {
    Plunging_Omega_Z = new su2double[nMoving];
    for (iZone = 0; iZone < nMoving; iZone++ )
      Plunging_Omega_Z[iZone] = 0.0;
  } else {
    if (Grid_Movement && (nPlunging_Omega_Z != nGridMovement)) {
      cout << "Length of PLUNGING_OMEGA_Z must match GRID_MOVEMENT_KIND!!" << endl;
      exit(EXIT_FAILURE);
    }
  }
  
  /*--- Plunging Amplitude: ---*/
  
  if (Plunging_Ampl_X == NULL) {
    Plunging_Ampl_X = new su2double[nMoving];
    for (iZone = 0; iZone < nMoving; iZone++ )
      Plunging_Ampl_X[iZone] = 0.0;
  } else {
    if (Grid_Movement && (nPlunging_Ampl_X != nGridMovement)) {
      cout << "Length of PLUNGING_AMPL_X must match GRID_MOVEMENT_KIND!!" << endl;
      exit(EXIT_FAILURE);
    }
  }
  
  if (Plunging_Ampl_Y == NULL) {
    Plunging_Ampl_Y = new su2double[nMoving];
    for (iZone = 0; iZone < nMoving; iZone++ )
      Plunging_Ampl_Y[iZone] = 0.0;
  } else {
    if (Grid_Movement && (nPlunging_Ampl_Y != nGridMovement)) {
      cout << "Length of PLUNGING_AMPL_Y must match GRID_MOVEMENT_KIND!!" << endl;
      exit(EXIT_FAILURE);
    }
  }
  
  if (Plunging_Ampl_Z == NULL) {
    Plunging_Ampl_Z = new su2double[nMoving];
    for (iZone = 0; iZone < nMoving; iZone++ )
      Plunging_Ampl_Z[iZone] = 0.0;
  } else {
    if (Grid_Movement && (nPlunging_Ampl_Z != nGridMovement)) {
      cout << "Length of PLUNGING_AMPL_Z must match GRID_MOVEMENT_KIND!!" << endl;
      exit(EXIT_FAILURE);
    }
  }
  
  /*-- Setting Harmonic Balance period from the config file */

  if (Unsteady_Simulation == HARMONIC_BALANCE) {
  	HarmonicBalance_Period = GetHarmonicBalance_Period();
  	if (HarmonicBalance_Period < 0)  {
  		cout << "Not a valid value for time period!!" << endl;
  		exit(EXIT_FAILURE);
  	}
  	/* Initialize the Harmonic balance Frequency pointer */
  	if (Omega_HB == NULL) {
  		Omega_HB = new su2double[nOmega_HB];
  		for (iZone = 0; iZone < nOmega_HB; iZone++ )
  			Omega_HB[iZone] = 0.0;
  	}else {
  		if (nOmega_HB != nTimeInstances) {
  			cout << "Length of omega_HB  must match the number TIME_INSTANCES!!" << endl;
  			exit(EXIT_FAILURE);
  		}
  	}
  }

    /*--- Use the various rigid-motion input frequencies to determine the period to be used with harmonic balance cases.
     There are THREE types of motion to consider, namely: rotation, pitching, and plunging.
     The largest period of motion is the one to be used for harmonic balance  calculations. ---*/
    
  /*if (Unsteady_Simulation == HARMONIC_BALANCE) {
      if (!(GetGrid_Movement())) {
          // No grid movement - Time period from config file //
          HarmonicBalance_Period = GetHarmonicBalance_Period();
      }
      
      else {
          unsigned short N_MOTION_TYPES = 3;
          su2double *periods;
          periods = new su2double[N_MOTION_TYPES];
          
          //--- rotation: ---//
          
          su2double Omega_mag_rot = sqrt(pow(Rotation_Rate_X[ZONE_0],2)+pow(Rotation_Rate_Y[ZONE_0],2)+pow(Rotation_Rate_Z[ZONE_0],2));
          if (Omega_mag_rot > 0)
              periods[0] = 2*PI_NUMBER/Omega_mag_rot;
          else
              periods[0] = 0.0;
          
          //--- pitching: ---//
          
          su2double Omega_mag_pitch = sqrt(pow(Pitching_Omega_X[ZONE_0],2)+pow(Pitching_Omega_Y[ZONE_0],2)+pow(Pitching_Omega_Z[ZONE_0],2));
          if (Omega_mag_pitch > 0)
              periods[1] = 2*PI_NUMBER/Omega_mag_pitch;
          else
              periods[1] = 0.0;
          
          //--- plunging: ---//
          
          su2double Omega_mag_plunge = sqrt(pow(Plunging_Omega_X[ZONE_0],2)+pow(Plunging_Omega_Y[ZONE_0],2)+pow(Plunging_Omega_Z[ZONE_0],2));
          if (Omega_mag_plunge > 0)
              periods[2] = 2*PI_NUMBER/Omega_mag_plunge;
          else
              periods[2] = 0.0;
          
          //--- determine which period is largest ---//
          
          unsigned short iVar;
          HarmonicBalance_Period = 0.0;
          for (iVar = 0; iVar < N_MOTION_TYPES; iVar++) {
              if (periods[iVar] > HarmonicBalance_Period)
                  HarmonicBalance_Period = periods[iVar];
          }
          
          delete periods;
      }
    
  }*/
  

  
    
  /*--- Initialize the RefOriginMoment Pointer ---*/
  
  RefOriginMoment = NULL;
  RefOriginMoment = new su2double[3];
  RefOriginMoment[0] = 0.0; RefOriginMoment[1] = 0.0; RefOriginMoment[2] = 0.0;
  
  /*--- In case the moment origin coordinates have not been declared in the
   config file, set them equal to zero for safety. Also check to make sure
   that for each marker, a value has been declared for the moment origin.
   Unless only one value was specified, then set this value for all the markers
   being monitored. ---*/
  
  
  if ((nRefOriginMoment_X != nRefOriginMoment_Y) || (nRefOriginMoment_X != nRefOriginMoment_Z) ) {
    cout << "ERROR: Length of REF_ORIGIN_MOMENT_X, REF_ORIGIN_MOMENT_Y and REF_ORIGIN_MOMENT_Z must be the same!!" << endl;
    exit(EXIT_FAILURE);
  }
  
  if (RefOriginMoment_X == NULL) {
    RefOriginMoment_X = new su2double[nMarker_Monitoring];
    for (iMarker = 0; iMarker < nMarker_Monitoring; iMarker++ )
      RefOriginMoment_X[iMarker] = 0.0;
  } else {
    if (nRefOriginMoment_X == 1) {
      
      su2double aux_RefOriginMoment_X = RefOriginMoment_X[0];
      delete [] RefOriginMoment_X;
      RefOriginMoment_X = new su2double[nMarker_Monitoring];
      nRefOriginMoment_X = nMarker_Monitoring;
      
      for (iMarker = 0; iMarker < nMarker_Monitoring; iMarker++ )
        RefOriginMoment_X[iMarker] = aux_RefOriginMoment_X;
    }
    else if (nRefOriginMoment_X != nMarker_Monitoring) {
      cout << "ERROR: Length of REF_ORIGIN_MOMENT_X must match number of Monitoring Markers!!" << endl;
      exit(EXIT_FAILURE);
    }
  }
  
  if (RefOriginMoment_Y == NULL) {
    RefOriginMoment_Y = new su2double[nMarker_Monitoring];
    for (iMarker = 0; iMarker < nMarker_Monitoring; iMarker++ )
      RefOriginMoment_Y[iMarker] = 0.0;
  } else {
    if (nRefOriginMoment_Y == 1) {
      
      su2double aux_RefOriginMoment_Y = RefOriginMoment_Y[0];
      delete [] RefOriginMoment_Y;
      RefOriginMoment_Y = new su2double[nMarker_Monitoring];
      nRefOriginMoment_Y = nMarker_Monitoring;
      
      for (iMarker = 0; iMarker < nMarker_Monitoring; iMarker++ )
        RefOriginMoment_Y[iMarker] = aux_RefOriginMoment_Y;
    }
    else if (nRefOriginMoment_Y != nMarker_Monitoring) {
      cout << "ERROR: Length of REF_ORIGIN_MOMENT_Y must match number of Monitoring Markers!!" << endl;
      exit(EXIT_FAILURE);
    }
  }
  
  if (RefOriginMoment_Z == NULL) {
    RefOriginMoment_Z = new su2double[nMarker_Monitoring];
    for (iMarker = 0; iMarker < nMarker_Monitoring; iMarker++ )
      RefOriginMoment_Z[iMarker] = 0.0;
  } else {
    if (nRefOriginMoment_Z == 1) {
      
      su2double aux_RefOriginMoment_Z = RefOriginMoment_Z[0];
      delete [] RefOriginMoment_Z;
      RefOriginMoment_Z = new su2double[nMarker_Monitoring];
      nRefOriginMoment_Z = nMarker_Monitoring;
      
      for (iMarker = 0; iMarker < nMarker_Monitoring; iMarker++ )
        RefOriginMoment_Z[iMarker] = aux_RefOriginMoment_Z;
    }
    else if (nRefOriginMoment_Z != nMarker_Monitoring) {
      cout << "ERROR: Length of REF_ORIGIN_MOMENT_Z must match number of Monitoring Markers!!" << endl;
      exit(EXIT_FAILURE);
    }
  }
  
  /*--- Set the boolean flag if we are carrying out an aeroelastic simulation. ---*/
  
  if (Grid_Movement && (Kind_GridMovement[ZONE_0] == AEROELASTIC || Kind_GridMovement[ZONE_0] == AEROELASTIC_RIGID_MOTION)) Aeroelastic_Simulation = true;
  else Aeroelastic_Simulation = false;
  
  /*--- Initializing the size for the solutions of the Aeroelastic problem. ---*/
  
  
  if (Grid_Movement && Aeroelastic_Simulation) {
    Aeroelastic_np1.resize(nMarker_Monitoring);
    Aeroelastic_n.resize(nMarker_Monitoring);
    Aeroelastic_n1.resize(nMarker_Monitoring);
    for (iMarker = 0; iMarker < nMarker_Monitoring; iMarker++) {
      Aeroelastic_np1[iMarker].resize(2);
      Aeroelastic_n[iMarker].resize(2);
      Aeroelastic_n1[iMarker].resize(2);
      for (int i =0; i<2; i++) {
        Aeroelastic_np1[iMarker][i].resize(2);
        Aeroelastic_n[iMarker][i].resize(2);
        Aeroelastic_n1[iMarker][i].resize(2);
        for (int j=0; j<2; j++) {
          Aeroelastic_np1[iMarker][i][j] = 0.0;
          Aeroelastic_n[iMarker][i][j] = 0.0;
          Aeroelastic_n1[iMarker][i][j] = 0.0;
        }
      }
    }
  }
  
  /*--- Allocate memory for the plunge and pitch and initialized them to zero ---*/
  
  if (Grid_Movement && Aeroelastic_Simulation) {
    Aeroelastic_pitch = new su2double[nMarker_Monitoring];
    Aeroelastic_plunge = new su2double[nMarker_Monitoring];
    for (iMarker = 0; iMarker < nMarker_Monitoring; iMarker++ ) {
      Aeroelastic_pitch[iMarker] = 0.0;
      Aeroelastic_plunge[iMarker] = 0.0;
    }
  }

  /*--- Fluid-Structure Interaction problems ---*/

  if (FSI_Problem) {
	  Kind_GridMovement[val_izone] = FLUID_STRUCTURE;
	  Grid_Movement = true;
  }
  
  if (MGCycle == FULLMG_CYCLE) FinestMesh = nMGLevels;
  else FinestMesh = MESH_0;
  
  if ((Kind_Solver == NAVIER_STOKES) &&
      (Kind_Turb_Model != NONE))
    Kind_Solver = RANS;
  
  if (Kind_Regime == FREESURFACE) GravityForce = true;
  
  Kappa_1st_Flow = Kappa_Flow[0];
  Kappa_2nd_Flow = Kappa_Flow[1];
  Kappa_4th_Flow = Kappa_Flow[2];
  Kappa_1st_AdjFlow = Kappa_AdjFlow[0];
  Kappa_2nd_AdjFlow = Kappa_AdjFlow[1];
  Kappa_4th_AdjFlow = Kappa_AdjFlow[2];
  
  /*--- Make the MG_PreSmooth, MG_PostSmooth, and MG_CorrecSmooth
   arrays consistent with nMGLevels ---*/
  
  unsigned short * tmp_smooth = new unsigned short[nMGLevels+1];
  
  if ((nMG_PreSmooth != nMGLevels+1) && (nMG_PreSmooth != 0)) {
    if (nMG_PreSmooth > nMGLevels+1) {
      
      /*--- Truncate by removing unnecessary elements at the end ---*/
      
      for (unsigned int i = 0; i <= nMGLevels; i++)
        tmp_smooth[i] = MG_PreSmooth[i];
      delete [] MG_PreSmooth;
      MG_PreSmooth=NULL;
    } else {
      
      /*--- Add additional elements equal to last element ---*/
      
      for (unsigned int i = 0; i < nMG_PreSmooth; i++)
        tmp_smooth[i] = MG_PreSmooth[i];
      for (unsigned int i = nMG_PreSmooth; i <= nMGLevels; i++)
        tmp_smooth[i] = MG_PreSmooth[nMG_PreSmooth-1];
      delete [] MG_PreSmooth;
      MG_PreSmooth=NULL;
    }
    
    nMG_PreSmooth = nMGLevels+1;
    MG_PreSmooth = new unsigned short[nMG_PreSmooth];
    for (unsigned int i = 0; i < nMG_PreSmooth; i++)
      MG_PreSmooth[i] = tmp_smooth[i];
  }
  if ((nMGLevels != 0) && (nMG_PreSmooth == 0)) {
    delete [] MG_PreSmooth;
    nMG_PreSmooth = nMGLevels+1;
    MG_PreSmooth = new unsigned short[nMG_PreSmooth];
    for (unsigned int i = 0; i < nMG_PreSmooth; i++)
      MG_PreSmooth[i] = i+1;
  }
  
  if ((nMG_PostSmooth != nMGLevels+1) && (nMG_PostSmooth != 0)) {
    if (nMG_PostSmooth > nMGLevels+1) {
      
      /*--- Truncate by removing unnecessary elements at the end ---*/
      
      for (unsigned int i = 0; i <= nMGLevels; i++)
        tmp_smooth[i] = MG_PostSmooth[i];
      delete [] MG_PostSmooth;
      MG_PostSmooth=NULL;
    } else {
      
      /*--- Add additional elements equal to last element ---*/
       
      for (unsigned int i = 0; i < nMG_PostSmooth; i++)
        tmp_smooth[i] = MG_PostSmooth[i];
      for (unsigned int i = nMG_PostSmooth; i <= nMGLevels; i++)
        tmp_smooth[i] = MG_PostSmooth[nMG_PostSmooth-1];
      delete [] MG_PostSmooth;
      MG_PostSmooth=NULL;
    }
    
    nMG_PostSmooth = nMGLevels+1;
    MG_PostSmooth = new unsigned short[nMG_PostSmooth];
    for (unsigned int i = 0; i < nMG_PostSmooth; i++)
      MG_PostSmooth[i] = tmp_smooth[i];
    
  }
  
  if ((nMGLevels != 0) && (nMG_PostSmooth == 0)) {
    delete [] MG_PostSmooth;
    nMG_PostSmooth = nMGLevels+1;
    MG_PostSmooth = new unsigned short[nMG_PostSmooth];
    for (unsigned int i = 0; i < nMG_PostSmooth; i++)
      MG_PostSmooth[i] = 0;
  }
  
  if ((nMG_CorrecSmooth != nMGLevels+1) && (nMG_CorrecSmooth != 0)) {
    if (nMG_CorrecSmooth > nMGLevels+1) {
      
      /*--- Truncate by removing unnecessary elements at the end ---*/
      
      for (unsigned int i = 0; i <= nMGLevels; i++)
        tmp_smooth[i] = MG_CorrecSmooth[i];
      delete [] MG_CorrecSmooth;
      MG_CorrecSmooth = NULL;
    } else {
      
      /*--- Add additional elements equal to last element ---*/
      
      for (unsigned int i = 0; i < nMG_CorrecSmooth; i++)
        tmp_smooth[i] = MG_CorrecSmooth[i];
      for (unsigned int i = nMG_CorrecSmooth; i <= nMGLevels; i++)
        tmp_smooth[i] = MG_CorrecSmooth[nMG_CorrecSmooth-1];
      delete [] MG_CorrecSmooth;
      MG_CorrecSmooth = NULL;
    }
    nMG_CorrecSmooth = nMGLevels+1;
    MG_CorrecSmooth = new unsigned short[nMG_CorrecSmooth];
    for (unsigned int i = 0; i < nMG_CorrecSmooth; i++)
      MG_CorrecSmooth[i] = tmp_smooth[i];
  }
  
  if ((nMGLevels != 0) && (nMG_CorrecSmooth == 0)) {
    delete [] MG_CorrecSmooth;
    nMG_CorrecSmooth = nMGLevels+1;
    MG_CorrecSmooth = new unsigned short[nMG_CorrecSmooth];
    for (unsigned int i = 0; i < nMG_CorrecSmooth; i++)
      MG_CorrecSmooth[i] = 0;
  }
  
  /*--- Override MG Smooth parameters ---*/
  
  if (nMG_PreSmooth != 0) MG_PreSmooth[MESH_0] = 1;
  if (nMG_PostSmooth != 0) {
    MG_PostSmooth[MESH_0] = 0;
    MG_PostSmooth[nMGLevels] = 0;
  }
  if (nMG_CorrecSmooth != 0) MG_CorrecSmooth[nMGLevels] = 0;
  
  if (Restart) MGCycle = V_CYCLE;
  
  if (ContinuousAdjoint) {
    if (Kind_Solver == EULER) Kind_Solver = ADJ_EULER;
    if (Kind_Solver == NAVIER_STOKES) Kind_Solver = ADJ_NAVIER_STOKES;
    if (Kind_Solver == RANS) Kind_Solver = ADJ_RANS;
  }
  
  nCFL = nMGLevels+1;
  CFL = new su2double[nCFL];
  CFL[0] = CFLFineGrid;
  
  /*--- Evaluate when the Cl should be evaluated ---*/
  
  Iter_Fixed_NetThrust = SU2_TYPE::Int(nExtIter / (su2double(Update_BCThrust)+5.0));

  if (ContinuousAdjoint) {
    CFL[0] = CFL[0] * CFLRedCoeff_AdjFlow;
    CFL_AdaptParam[2] *= CFLRedCoeff_AdjFlow;
    CFL_AdaptParam[3] *= CFLRedCoeff_AdjFlow;
    Iter_Fixed_NetThrust = SU2_TYPE::Int(su2double (Iter_Fixed_NetThrust) / CFLRedCoeff_AdjFlow);
  }
  
  if (Iter_Fixed_NetThrust == 0) { Iter_Fixed_NetThrust = nExtIter+1; Update_BCThrust = 0; }

  for (iCFL = 1; iCFL < nCFL; iCFL++)
    CFL[iCFL] = CFL[iCFL-1];
  
  if (nRKStep == 0) {
    nRKStep = 1;
    RK_Alpha_Step = new su2double[1]; RK_Alpha_Step[0] = 1.0;
  }
  
  if (nIntCoeffs == 0) {
	nIntCoeffs = 2;
	Int_Coeffs = new su2double[2]; Int_Coeffs[0] = 0.25; Int_Coeffs[1] = 0.5;
  }

  if ((Kind_SU2 == SU2_CFD) && (Kind_Solver == NO_SOLVER)) {
    cout << "PHYSICAL_PROBLEM must be set in the configuration file" << endl;
    exit(EXIT_FAILURE);
  }
  
  /*--- Set a flag for viscous simulations ---*/
  
  Viscous = (( Kind_Solver == NAVIER_STOKES          ) ||
             ( Kind_Solver == ADJ_NAVIER_STOKES      ) ||
             ( Kind_Solver == RANS                   ) ||
             ( Kind_Solver == ADJ_RANS               ) );
  
  
  /*--- Re-scale the length based parameters. The US system uses feet,
   but SU2 assumes that the grid is in inches ---*/
  
  if ((SystemMeasurements == US) && (Kind_SU2 == SU2_CFD)) {
    
    for (iMarker = 0; iMarker < nMarker_Monitoring; iMarker++) {
      RefOriginMoment_X[iMarker] = RefOriginMoment_X[iMarker]/12.0;
      RefOriginMoment_Y[iMarker] = RefOriginMoment_Y[iMarker]/12.0;
      RefOriginMoment_Z[iMarker] = RefOriginMoment_Z[iMarker]/12.0;
    }
    
    for (iMarker = 0; iMarker < nGridMovement; iMarker++) {
      Motion_Origin_X[iMarker] = Motion_Origin_X[iMarker]/12.0;
      Motion_Origin_Y[iMarker] = Motion_Origin_Y[iMarker]/12.0;
      Motion_Origin_Z[iMarker] = Motion_Origin_Z[iMarker]/12.0;
    }
    
    RefLengthMoment = RefLengthMoment/12.0;
    if (val_nDim == 2) RefAreaCoeff = RefAreaCoeff/12.0;
    else RefAreaCoeff = RefAreaCoeff/144.0;
    Length_Reynolds = Length_Reynolds/12.0;
    RefElemLength = RefElemLength/12.0;
    Highlite_Area = Highlite_Area/144.0;

    EA_IntLimit[0] = EA_IntLimit[0]/12.0;
    EA_IntLimit[1] = EA_IntLimit[1]/12.0;
    EA_IntLimit[2] = EA_IntLimit[2]/12.0;
    
    Section_Location[0] = Section_Location[0]/12.0;
    Section_Location[1] = Section_Location[1]/12.0;
    
    SubsonicEngine_Cyl[0] = SubsonicEngine_Cyl[0]/12.0;
    SubsonicEngine_Cyl[1] = SubsonicEngine_Cyl[1]/12.0;
    SubsonicEngine_Cyl[2] = SubsonicEngine_Cyl[2]/12.0;
    SubsonicEngine_Cyl[3] = SubsonicEngine_Cyl[3]/12.0;
    SubsonicEngine_Cyl[4] = SubsonicEngine_Cyl[4]/12.0;
    SubsonicEngine_Cyl[5] = SubsonicEngine_Cyl[5]/12.0;
    SubsonicEngine_Cyl[6] = SubsonicEngine_Cyl[6]/12.0;
    
  }
  
  if (DirectDiff != NO_DERIVATIVE) {
#if !defined COMPLEX_TYPE && !defined ADOLC_FORWARD_TYPE && !defined CODI_FORWARD_TYPE
      if (Kind_SU2 == SU2_CFD) {
        cout << "SU2_CFD: Config option DIRECT_DIFF= YES requires AD or complex support!" << endl;
        cout << "Please use SU2_CFD_DIRECTDIFF (configuration/compilation is done using the preconfigure.py script)." << endl;
        exit(EXIT_FAILURE);
      }
#endif
    /*--- Initialize the derivative values ---*/
    switch (DirectDiff) {
      case D_MACH:
        SU2_TYPE::SetDerivative(Mach, 1.0);
        break;
      case D_AOA:
        SU2_TYPE::SetDerivative(AoA, 1.0);
        break;
      case D_SIDESLIP:
        SU2_TYPE::SetDerivative(AoS, 1.0);
        break;
      case D_REYNOLDS:
        SU2_TYPE::SetDerivative(Reynolds, 1.0);
        break;
      case D_TURB2LAM:
       SU2_TYPE::SetDerivative(Turb2LamViscRatio_FreeStream, 1.0);
        break;
      default:
        /*--- All other cases are handled in the specific solver ---*/
        break;
      }
  }

#if defined CODI_REVERSE_TYPE
  AD_Mode = YES;
#else
  if (AD_Mode == YES) {
    cout << "AUTO_DIFF=YES requires Automatic Differentiation support." << endl;
    cout << "Please use correct executables (configuration/compilation is done using the preconfigure.py script)." << endl;
  }
#endif

  if (DiscreteAdjoint) {
#if !defined ADOLC_REVERSE_TYPE && !defined CODI_REVERSE_TYPE
    if (Kind_SU2 == SU2_CFD) {
      cout << "SU2_CFD: Config option MATH_PROBLEM= DISCRETE_ADJOINT requires AD support!" << endl;
      cout << "Please use SU2_CFD_AD (configuration/compilation is done using the preconfigure.py script)." << endl;
      exit(EXIT_FAILURE);
    }
#endif

    /*--- Disable writing of limiters if enabled ---*/
    Wrt_Limiters = false;

    if (Unsteady_Simulation) {

      Restart_Flow = false;

      if (Grid_Movement) {
        cout << "Dynamic mesh movement currently not supported for the discrete adjoint solver." << endl;
        exit(EXIT_FAILURE);
      }

      /*--- If the averaging interval is not set, we average over all time-steps ---*/

      if (Iter_Avg_Objective == 0.0) {
        Iter_Avg_Objective = nExtIter;
      }
    }

    switch(Kind_Solver) {
      case EULER:
        Kind_Solver = DISC_ADJ_EULER;
        break;
      case RANS:
        Kind_Solver = DISC_ADJ_RANS;
        Frozen_Visc = false;
        break;
      case NAVIER_STOKES:
        Kind_Solver = DISC_ADJ_NAVIER_STOKES;
        break;
      default:
        break;
    }
  }

  /*--- Check for 2nd order w/ limiting for JST and correct ---*/
  
  if ((Kind_ConvNumScheme_Flow == SPACE_CENTERED) && (Kind_Centered_Flow == JST) && (SpatialOrder_Flow == SECOND_ORDER_LIMITER))
    SpatialOrder_Flow = SECOND_ORDER;
  
  if ((Kind_ConvNumScheme_AdjFlow == SPACE_CENTERED) && (Kind_Centered_AdjFlow == JST) && (SpatialOrder_AdjFlow == SECOND_ORDER_LIMITER))
    SpatialOrder_AdjFlow = SECOND_ORDER;
  
  delete [] tmp_smooth;
  
}

void CConfig::SetMarkers(unsigned short val_software) {

  unsigned short iMarker_All, iMarker_CfgFile, iMarker_Euler, iMarker_Custom,
  iMarker_FarField, iMarker_SymWall, iMarker_Pressure, iMarker_PerBound,
  iMarker_NearFieldBound, iMarker_InterfaceBound, iMarker_Fluid_InterfaceBound, iMarker_Dirichlet,
  iMarker_Inlet, iMarker_Riemann, iMarker_NRBC, iMarker_Outlet, iMarker_Isothermal,
  iMarker_HeatFlux, iMarker_EngineInflow, iMarker_EngineExhaust,
  iMarker_Displacement, iMarker_Load, iMarker_FlowLoad, iMarker_Neumann, iMarker_Internal,
  iMarker_Monitoring, iMarker_Designing, iMarker_GeoEval, iMarker_Plotting, iMarker_Analyze,
  iMarker_DV, iMarker_Moving, iMarker_Supersonic_Inlet, iMarker_Supersonic_Outlet,
  iMarker_Clamped, iMarker_FSIinterface, iMarker_Load_Dir, iMarker_Load_Sine,
  iMarker_ActDiskInlet, iMarker_ActDiskOutlet, iMarker_Out_1D;

  int size = SINGLE_NODE;
  
#ifdef HAVE_MPI
  if (val_software != SU2_MSH)
    MPI_Comm_size(MPI_COMM_WORLD, &size);
#endif

  /*--- Compute the total number of markers in the config file ---*/
  
  nMarker_CfgFile = nMarker_Euler + nMarker_FarField + nMarker_SymWall +
  nMarker_Pressure + nMarker_PerBound + nMarker_NearFieldBound + nMarker_Fluid_InterfaceBound +
  nMarker_InterfaceBound + nMarker_Dirichlet + nMarker_Neumann + nMarker_Inlet + nMarker_Riemann +
  nMarker_NRBC + nMarker_Outlet + nMarker_Isothermal + nMarker_HeatFlux +
  nMarker_EngineInflow + nMarker_EngineExhaust + nMarker_Internal +
  nMarker_Supersonic_Inlet + nMarker_Supersonic_Outlet + nMarker_Displacement + nMarker_Load +
  nMarker_FlowLoad + nMarker_Custom +
  nMarker_Clamped + nMarker_Load_Sine + nMarker_Load_Dir +
  nMarker_ActDiskInlet + nMarker_ActDiskOutlet + nMarker_Out_1D;
  
  /*--- Add the possible send/receive domains ---*/

  nMarker_Max = nMarker_CfgFile + OVERHEAD*size;
  
  /*--- Basic dimensionalization of the markers (worst scenario) ---*/

  nMarker_All = nMarker_Max;

  /*--- Allocate the memory (markers in each domain) ---*/
  
  Marker_All_TagBound       = new string[nMarker_All];			    // Store the tag that correspond with each marker.
  Marker_All_SendRecv       = new short[nMarker_All];						// +#domain (send), -#domain (receive).
  Marker_All_KindBC         = new unsigned short[nMarker_All];	// Store the kind of boundary condition.
  Marker_All_Monitoring     = new unsigned short[nMarker_All];	// Store whether the boundary should be monitored.
  Marker_All_Designing      = new unsigned short[nMarker_All];  // Store whether the boundary should be designed.
  Marker_All_Plotting       = new unsigned short[nMarker_All];	// Store whether the boundary should be plotted.
  Marker_All_Analyze  = new unsigned short[nMarker_All];	// Store whether the boundary should be plotted.
  Marker_All_FSIinterface   = new unsigned short[nMarker_All];	// Store whether the boundary is in the FSI interface.
  Marker_All_GeoEval        = new unsigned short[nMarker_All];	// Store whether the boundary should be geometry evaluation.
  Marker_All_DV             = new unsigned short[nMarker_All];	// Store whether the boundary should be affected by design variables.
  Marker_All_Moving         = new unsigned short[nMarker_All];	// Store whether the boundary should be in motion.
  Marker_All_PerBound       = new short[nMarker_All];						// Store whether the boundary belongs to a periodic boundary.
  Marker_All_Out_1D         = new unsigned short[nMarker_All];  // Store whether the boundary belongs to a 1-d output boundary.

  for (iMarker_All = 0; iMarker_All < nMarker_All; iMarker_All++) {
    Marker_All_TagBound[iMarker_All]      = "SEND_RECEIVE";
    Marker_All_SendRecv[iMarker_All]      = 0;
    Marker_All_KindBC[iMarker_All]        = 0;
    Marker_All_Monitoring[iMarker_All]    = 0;
    Marker_All_GeoEval[iMarker_All]       = 0;
    Marker_All_Designing[iMarker_All]     = 0;
    Marker_All_Plotting[iMarker_All]      = 0;
    Marker_All_Analyze[iMarker_All] = 0;
    Marker_All_FSIinterface[iMarker_All]  = 0;
    Marker_All_DV[iMarker_All]            = 0;
    Marker_All_Moving[iMarker_All]        = 0;
    Marker_All_PerBound[iMarker_All]      = 0;
    Marker_All_Out_1D[iMarker_All]        = 0;
  }

  /*--- Allocate the memory (markers in the config file) ---*/

  Marker_CfgFile_TagBound      = new string[nMarker_CfgFile];
  Marker_CfgFile_KindBC        = new unsigned short[nMarker_CfgFile];
  Marker_CfgFile_Monitoring    = new unsigned short[nMarker_CfgFile];
  Marker_CfgFile_Designing     = new unsigned short[nMarker_CfgFile];
  Marker_CfgFile_Plotting      = new unsigned short[nMarker_CfgFile];
  Marker_CfgFile_Analyze       = new unsigned short[nMarker_CfgFile];
  Marker_CfgFile_GeoEval       = new unsigned short[nMarker_CfgFile];
  Marker_CfgFile_FSIinterface	 = new unsigned short[nMarker_CfgFile];
  Marker_CfgFile_DV            = new unsigned short[nMarker_CfgFile];
  Marker_CfgFile_Moving        = new unsigned short[nMarker_CfgFile];
  Marker_CfgFile_PerBound      = new unsigned short[nMarker_CfgFile];
  Marker_CfgFile_Out_1D        = new unsigned short[nMarker_CfgFile];

  for (iMarker_CfgFile = 0; iMarker_CfgFile < nMarker_CfgFile; iMarker_CfgFile++) {
    Marker_CfgFile_TagBound[iMarker_CfgFile]      = "SEND_RECEIVE";
    Marker_CfgFile_KindBC[iMarker_CfgFile]        = 0;
    Marker_CfgFile_Monitoring[iMarker_CfgFile]    = 0;
    Marker_CfgFile_GeoEval[iMarker_CfgFile]       = 0;
    Marker_CfgFile_Designing[iMarker_CfgFile]     = 0;
    Marker_CfgFile_Plotting[iMarker_CfgFile]      = 0;
    Marker_CfgFile_Analyze[iMarker_CfgFile] = 0;
    Marker_CfgFile_FSIinterface[iMarker_CfgFile]  = 0;
    Marker_CfgFile_DV[iMarker_CfgFile]            = 0;
    Marker_CfgFile_Moving[iMarker_CfgFile]        = 0;
    Marker_CfgFile_PerBound[iMarker_CfgFile]      = 0;
    Marker_CfgFile_Out_1D[iMarker_CfgFile]        = 0;
  }

  /*--- Allocate memory to store surface information (Analyze BC) ---*/

  Surface_MassFlow = new su2double[nMarker_Analyze];
  Surface_DC60 = new su2double[nMarker_Analyze];
  Surface_IDC = new su2double[nMarker_Analyze];
  Surface_IDC_Mach = new su2double[nMarker_Analyze];
  Surface_IDR = new su2double[nMarker_Analyze];
  for (iMarker_Analyze = 0; iMarker_Analyze < nMarker_Analyze; iMarker_Analyze++) {
     Surface_MassFlow[iMarker_Analyze] = 0.0;
   	 Surface_DC60[iMarker_Analyze] = 0.0;
     Surface_IDC[iMarker_Analyze] = 0.0;
     Surface_IDC_Mach[iMarker_Analyze] = 0.0;
     Surface_IDR[iMarker_Analyze] = 0.0;
   }

  /*--- Populate the marker information in the config file (all domains) ---*/

  iMarker_CfgFile = 0;
  for (iMarker_Euler = 0; iMarker_Euler < nMarker_Euler; iMarker_Euler++) {
    Marker_CfgFile_TagBound[iMarker_CfgFile] = Marker_Euler[iMarker_Euler];
    Marker_CfgFile_KindBC[iMarker_CfgFile] = EULER_WALL;
    iMarker_CfgFile++;
  }

  for (iMarker_FarField = 0; iMarker_FarField < nMarker_FarField; iMarker_FarField++) {
    Marker_CfgFile_TagBound[iMarker_CfgFile] = Marker_FarField[iMarker_FarField];
    Marker_CfgFile_KindBC[iMarker_CfgFile] = FAR_FIELD;
    iMarker_CfgFile++;
  }

  for (iMarker_SymWall = 0; iMarker_SymWall < nMarker_SymWall; iMarker_SymWall++) {
    Marker_CfgFile_TagBound[iMarker_CfgFile] = Marker_SymWall[iMarker_SymWall];
    Marker_CfgFile_KindBC[iMarker_CfgFile] = SYMMETRY_PLANE;
    iMarker_CfgFile++;
  }

  for (iMarker_Pressure = 0; iMarker_Pressure < nMarker_Pressure; iMarker_Pressure++) {
    Marker_CfgFile_TagBound[iMarker_CfgFile] = Marker_Pressure[iMarker_Pressure];
    Marker_CfgFile_KindBC[iMarker_CfgFile] = PRESSURE_BOUNDARY;
    iMarker_CfgFile++;
  }

  for (iMarker_PerBound = 0; iMarker_PerBound < nMarker_PerBound; iMarker_PerBound++) {
    Marker_CfgFile_TagBound[iMarker_CfgFile] = Marker_PerBound[iMarker_PerBound];
    Marker_CfgFile_KindBC[iMarker_CfgFile] = PERIODIC_BOUNDARY;
    Marker_CfgFile_PerBound[iMarker_CfgFile] = iMarker_PerBound + 1;
    iMarker_CfgFile++;
  }

  ActDisk_DeltaPress = new su2double[nMarker_ActDiskInlet];
  ActDisk_DeltaTemp = new su2double[nMarker_ActDiskInlet];
  ActDisk_TotalPressRatio = new su2double[nMarker_ActDiskInlet];
  ActDisk_TotalTempRatio = new su2double[nMarker_ActDiskInlet];
  ActDisk_StaticPressRatio = new su2double[nMarker_ActDiskInlet];
  ActDisk_StaticTempRatio = new su2double[nMarker_ActDiskInlet];
  ActDisk_Power = new su2double[nMarker_ActDiskInlet];
  ActDisk_MassFlow = new su2double[nMarker_ActDiskInlet];
  ActDisk_Mach = new su2double[nMarker_ActDiskInlet];
  ActDisk_Force = new su2double[nMarker_ActDiskInlet];
  ActDisk_NetThrust = new su2double[nMarker_ActDiskInlet];
  ActDisk_BCThrust = new su2double[nMarker_ActDiskInlet];
  ActDisk_BCThrust_Old = new su2double[nMarker_ActDiskInlet];
  ActDisk_GrossThrust = new su2double[nMarker_ActDiskInlet];
  ActDisk_Area = new su2double[nMarker_ActDiskInlet];
  ActDisk_ReverseMassFlow = new su2double[nMarker_ActDiskInlet];
  
  for (iMarker_ActDiskInlet = 0; iMarker_ActDiskInlet < nMarker_ActDiskInlet; iMarker_ActDiskInlet++) {
    ActDisk_DeltaPress[iMarker_ActDiskInlet] = 0.0;
    ActDisk_DeltaTemp[iMarker_ActDiskInlet] = 0.0;
    ActDisk_TotalPressRatio[iMarker_ActDiskInlet] = 0.0;
    ActDisk_TotalTempRatio[iMarker_ActDiskInlet] = 0.0;
    ActDisk_StaticPressRatio[iMarker_ActDiskInlet] = 0.0;
    ActDisk_StaticTempRatio[iMarker_ActDiskInlet] = 0.0;
    ActDisk_Power[iMarker_ActDiskInlet] = 0.0;
    ActDisk_MassFlow[iMarker_ActDiskInlet] = 0.0;
    ActDisk_Mach[iMarker_ActDiskInlet] = 0.0;
    ActDisk_Force[iMarker_ActDiskInlet] = 0.0;
    ActDisk_NetThrust[iMarker_ActDiskInlet] = 0.0;
    ActDisk_BCThrust[iMarker_ActDiskInlet] = 0.0;
    ActDisk_BCThrust_Old[iMarker_ActDiskInlet] = 0.0;
    ActDisk_GrossThrust[iMarker_ActDiskInlet] = 0.0;
    ActDisk_Area[iMarker_ActDiskInlet] = 0.0;
    ActDisk_ReverseMassFlow[iMarker_ActDiskInlet] = 0.0;
  }
  
  
  ActDiskInlet_MassFlow = new su2double[nMarker_ActDiskInlet];
  ActDiskInlet_Temperature = new su2double[nMarker_ActDiskInlet];
  ActDiskInlet_TotalTemperature = new su2double[nMarker_ActDiskInlet];
  ActDiskInlet_Pressure = new su2double[nMarker_ActDiskInlet];
  ActDiskInlet_TotalPressure = new su2double[nMarker_ActDiskInlet];
  ActDiskInlet_RamDrag = new su2double[nMarker_ActDiskInlet];
  ActDiskInlet_Force = new su2double[nMarker_ActDiskInlet];
  ActDiskInlet_Power = new su2double[nMarker_ActDiskInlet];
  
  for (iMarker_ActDiskInlet = 0; iMarker_ActDiskInlet < nMarker_ActDiskInlet; iMarker_ActDiskInlet++) {
    Marker_CfgFile_TagBound[iMarker_CfgFile] = Marker_ActDiskInlet[iMarker_ActDiskInlet];
    Marker_CfgFile_KindBC[iMarker_CfgFile] = ACTDISK_INLET;
    ActDiskInlet_MassFlow[iMarker_ActDiskInlet] = 0.0;
    ActDiskInlet_Temperature[iMarker_ActDiskInlet] = 0.0;
    ActDiskInlet_TotalTemperature[iMarker_ActDiskInlet] = 0.0;
    ActDiskInlet_Pressure[iMarker_ActDiskInlet] = 0.0;
    ActDiskInlet_TotalPressure[iMarker_ActDiskInlet] = 0.0;
    ActDiskInlet_RamDrag[iMarker_ActDiskInlet] = 0.0;
    ActDiskInlet_Force[iMarker_ActDiskInlet] = 0.0;
    ActDiskInlet_Power[iMarker_ActDiskInlet] = 0.0;
    iMarker_CfgFile++;
  }
  
  ActDiskOutlet_MassFlow = new su2double[nMarker_ActDiskOutlet];
  ActDiskOutlet_Temperature = new su2double[nMarker_ActDiskOutlet];
  ActDiskOutlet_TotalTemperature = new su2double[nMarker_ActDiskOutlet];
  ActDiskOutlet_Pressure = new su2double[nMarker_ActDiskOutlet];
  ActDiskOutlet_TotalPressure = new su2double[nMarker_ActDiskOutlet];
  ActDiskOutlet_GrossThrust = new su2double[nMarker_ActDiskOutlet];
  ActDiskOutlet_Force = new su2double[nMarker_ActDiskOutlet];
  ActDiskOutlet_Power = new su2double[nMarker_ActDiskOutlet];
  
  for (iMarker_ActDiskOutlet = 0; iMarker_ActDiskOutlet < nMarker_ActDiskOutlet; iMarker_ActDiskOutlet++) {
    Marker_CfgFile_TagBound[iMarker_CfgFile] = Marker_ActDiskOutlet[iMarker_ActDiskOutlet];
    Marker_CfgFile_KindBC[iMarker_CfgFile] = ACTDISK_OUTLET;
    ActDiskOutlet_MassFlow[iMarker_ActDiskOutlet] = 0.0;
    ActDiskOutlet_Temperature[iMarker_ActDiskOutlet] = 0.0;
    ActDiskOutlet_TotalTemperature[iMarker_ActDiskOutlet] = 0.0;
    ActDiskOutlet_Pressure[iMarker_ActDiskOutlet] = 0.0;
    ActDiskOutlet_TotalPressure[iMarker_ActDiskOutlet] = 0.0;
    ActDiskOutlet_GrossThrust[iMarker_ActDiskOutlet] = 0.0;
    ActDiskOutlet_Force[iMarker_ActDiskOutlet] = 0.0;
    ActDiskOutlet_Power[iMarker_ActDiskOutlet] = 0.0;
    iMarker_CfgFile++;
  }

  for (iMarker_NearFieldBound = 0; iMarker_NearFieldBound < nMarker_NearFieldBound; iMarker_NearFieldBound++) {
    Marker_CfgFile_TagBound[iMarker_CfgFile] = Marker_NearFieldBound[iMarker_NearFieldBound];
    Marker_CfgFile_KindBC[iMarker_CfgFile] = NEARFIELD_BOUNDARY;
    iMarker_CfgFile++;
  }

  for (iMarker_InterfaceBound = 0; iMarker_InterfaceBound < nMarker_InterfaceBound; iMarker_InterfaceBound++) {
    Marker_CfgFile_TagBound[iMarker_CfgFile] = Marker_InterfaceBound[iMarker_InterfaceBound];
    Marker_CfgFile_KindBC[iMarker_CfgFile] = INTERFACE_BOUNDARY;
    iMarker_CfgFile++;
  }
  
  for (iMarker_Fluid_InterfaceBound = 0; iMarker_Fluid_InterfaceBound < nMarker_Fluid_InterfaceBound; iMarker_Fluid_InterfaceBound++) {
    Marker_CfgFile_TagBound[iMarker_CfgFile] = Marker_Fluid_InterfaceBound[iMarker_Fluid_InterfaceBound];
    Marker_CfgFile_KindBC[iMarker_CfgFile] = FLUID_INTERFACE;
    iMarker_CfgFile++;
  }

  for (iMarker_Dirichlet = 0; iMarker_Dirichlet < nMarker_Dirichlet; iMarker_Dirichlet++) {
    Marker_CfgFile_TagBound[iMarker_CfgFile] = Marker_Dirichlet[iMarker_Dirichlet];
    Marker_CfgFile_KindBC[iMarker_CfgFile] = DIRICHLET;
    iMarker_CfgFile++;
  }

  for (iMarker_Inlet = 0; iMarker_Inlet < nMarker_Inlet; iMarker_Inlet++) {
    Marker_CfgFile_TagBound[iMarker_CfgFile] = Marker_Inlet[iMarker_Inlet];
    Marker_CfgFile_KindBC[iMarker_CfgFile] = INLET_FLOW;
    iMarker_CfgFile++;
  }

  for (iMarker_Riemann = 0; iMarker_Riemann < nMarker_Riemann; iMarker_Riemann++) {
    Marker_CfgFile_TagBound[iMarker_CfgFile] = Marker_Riemann[iMarker_Riemann];
    Marker_CfgFile_KindBC[iMarker_CfgFile] = RIEMANN_BOUNDARY;
    iMarker_CfgFile++;
  }

  for (iMarker_NRBC = 0; iMarker_NRBC < nMarker_NRBC; iMarker_NRBC++) {
    Marker_CfgFile_TagBound[iMarker_CfgFile] = Marker_NRBC[iMarker_NRBC];
    Marker_CfgFile_KindBC[iMarker_CfgFile] = NRBC_BOUNDARY;
    iMarker_CfgFile++;
  }

  Engine_Power       = new su2double[nMarker_EngineInflow];
  Engine_Mach        = new su2double[nMarker_EngineInflow];
  Engine_Force       = new su2double[nMarker_EngineInflow];
  Engine_NetThrust   = new su2double[nMarker_EngineInflow];
  Engine_GrossThrust = new su2double[nMarker_EngineInflow];
  Engine_Area        = new su2double[nMarker_EngineInflow];
  
  for (iMarker_EngineInflow = 0; iMarker_EngineInflow < nMarker_EngineInflow; iMarker_EngineInflow++) {
    Engine_Power[iMarker_EngineInflow] = 0.0;
    Engine_Mach[iMarker_EngineInflow] = 0.0;
    Engine_Force[iMarker_EngineInflow] = 0.0;
    Engine_NetThrust[iMarker_EngineInflow] = 0.0;
    Engine_GrossThrust[iMarker_EngineInflow] = 0.0;
    Engine_Area[iMarker_EngineInflow] = 0.0;
  }
  
  Inflow_Mach = new su2double[nMarker_EngineInflow];
  Inflow_Pressure = new su2double[nMarker_EngineInflow];
  Inflow_MassFlow = new su2double[nMarker_EngineInflow];
  Inflow_ReverseMassFlow = new su2double[nMarker_EngineInflow];
  Inflow_TotalPressure = new su2double[nMarker_EngineInflow];
  Inflow_Temperature = new su2double[nMarker_EngineInflow];
  Inflow_TotalTemperature = new su2double[nMarker_EngineInflow];
  Inflow_RamDrag = new su2double[nMarker_EngineInflow];
  Inflow_Force = new su2double[nMarker_EngineInflow];
  Inflow_Power = new su2double[nMarker_EngineInflow];
  
  for (iMarker_EngineInflow = 0; iMarker_EngineInflow < nMarker_EngineInflow; iMarker_EngineInflow++) {
    Marker_CfgFile_TagBound[iMarker_CfgFile] = Marker_EngineInflow[iMarker_EngineInflow];
    Marker_CfgFile_KindBC[iMarker_CfgFile] = ENGINE_INFLOW;
    Inflow_Mach[iMarker_EngineInflow] = 0.0;
    Inflow_Pressure[iMarker_EngineInflow] = 0.0;
    Inflow_MassFlow[iMarker_EngineInflow] = 0.0;
    Inflow_ReverseMassFlow[iMarker_EngineInflow] = 0.0;
    Inflow_TotalPressure[iMarker_EngineInflow] = 0.0;
    Inflow_Temperature[iMarker_EngineInflow] = 0.0;
    Inflow_TotalTemperature[iMarker_EngineInflow] = 0.0;
    Inflow_RamDrag[iMarker_EngineInflow] = 0.0;
    Inflow_Force[iMarker_EngineInflow] = 0.0;
    Inflow_Power[iMarker_EngineInflow] = 0.0;
    iMarker_CfgFile++;
  }
  
  Exhaust_Pressure = new su2double[nMarker_EngineExhaust];
  Exhaust_Temperature = new su2double[nMarker_EngineExhaust];
  Exhaust_MassFlow = new su2double[nMarker_EngineExhaust];
  Exhaust_TotalPressure = new su2double[nMarker_EngineExhaust];
  Exhaust_TotalTemperature = new su2double[nMarker_EngineExhaust];
  Exhaust_GrossThrust = new su2double[nMarker_EngineExhaust];
  Exhaust_Force = new su2double[nMarker_EngineExhaust];
  Exhaust_Power = new su2double[nMarker_EngineExhaust];
  
  for (iMarker_EngineExhaust = 0; iMarker_EngineExhaust < nMarker_EngineExhaust; iMarker_EngineExhaust++) {
    Marker_CfgFile_TagBound[iMarker_CfgFile] = Marker_EngineExhaust[iMarker_EngineExhaust];
    Marker_CfgFile_KindBC[iMarker_CfgFile] = ENGINE_EXHAUST;
    Exhaust_Pressure[iMarker_EngineExhaust] = 0.0;
    Exhaust_Temperature[iMarker_EngineExhaust] = 0.0;
    Exhaust_MassFlow[iMarker_EngineExhaust] = 0.0;
    Exhaust_TotalPressure[iMarker_EngineExhaust] = 0.0;
    Exhaust_TotalTemperature[iMarker_EngineExhaust] = 0.0;
    Exhaust_GrossThrust[iMarker_EngineExhaust] = 0.0;
    Exhaust_Force[iMarker_EngineExhaust] = 0.0;
    Exhaust_Power[iMarker_EngineExhaust] = 0.0;
    iMarker_CfgFile++;
  }
  
  for (iMarker_Supersonic_Inlet = 0; iMarker_Supersonic_Inlet < nMarker_Supersonic_Inlet; iMarker_Supersonic_Inlet++) {
    Marker_CfgFile_TagBound[iMarker_CfgFile] = Marker_Supersonic_Inlet[iMarker_Supersonic_Inlet];
    Marker_CfgFile_KindBC[iMarker_CfgFile] = SUPERSONIC_INLET;
    iMarker_CfgFile++;
  }
  
  for (iMarker_Supersonic_Outlet = 0; iMarker_Supersonic_Outlet < nMarker_Supersonic_Outlet; iMarker_Supersonic_Outlet++) {
    Marker_CfgFile_TagBound[iMarker_CfgFile] = Marker_Supersonic_Outlet[iMarker_Supersonic_Outlet];
    Marker_CfgFile_KindBC[iMarker_CfgFile] = SUPERSONIC_OUTLET;
    iMarker_CfgFile++;
  }

  for (iMarker_Neumann = 0; iMarker_Neumann < nMarker_Neumann; iMarker_Neumann++) {
    Marker_CfgFile_TagBound[iMarker_CfgFile] = Marker_Neumann[iMarker_Neumann];
    Marker_CfgFile_KindBC[iMarker_CfgFile] = NEUMANN;
    iMarker_CfgFile++;
  }
  
  for (iMarker_Internal = 0; iMarker_Internal < nMarker_Internal; iMarker_Internal++) {
    Marker_CfgFile_TagBound[iMarker_CfgFile] = Marker_Internal[iMarker_Internal];
    Marker_CfgFile_KindBC[iMarker_CfgFile] = INTERNAL_BOUNDARY;
    iMarker_CfgFile++;
  }

  for (iMarker_Custom = 0; iMarker_Custom < nMarker_Custom; iMarker_Custom++) {
    Marker_CfgFile_TagBound[iMarker_CfgFile] = Marker_Custom[iMarker_Custom];
    Marker_CfgFile_KindBC[iMarker_CfgFile] = CUSTOM_BOUNDARY;
    iMarker_CfgFile++;
  }

  for (iMarker_Outlet = 0; iMarker_Outlet < nMarker_Outlet; iMarker_Outlet++) {
    Marker_CfgFile_TagBound[iMarker_CfgFile] = Marker_Outlet[iMarker_Outlet];
    Marker_CfgFile_KindBC[iMarker_CfgFile] = OUTLET_FLOW;
    iMarker_CfgFile++;
  }

  for (iMarker_Isothermal = 0; iMarker_Isothermal < nMarker_Isothermal; iMarker_Isothermal++) {
    Marker_CfgFile_TagBound[iMarker_CfgFile] = Marker_Isothermal[iMarker_Isothermal];
    Marker_CfgFile_KindBC[iMarker_CfgFile] = ISOTHERMAL;
    iMarker_CfgFile++;
  }

  for (iMarker_HeatFlux = 0; iMarker_HeatFlux < nMarker_HeatFlux; iMarker_HeatFlux++) {
    Marker_CfgFile_TagBound[iMarker_CfgFile] = Marker_HeatFlux[iMarker_HeatFlux];
    Marker_CfgFile_KindBC[iMarker_CfgFile] = HEAT_FLUX;
    iMarker_CfgFile++;
  }

  for (iMarker_Clamped = 0; iMarker_Clamped < nMarker_Clamped; iMarker_Clamped++) {
    Marker_CfgFile_TagBound[iMarker_CfgFile] = Marker_Clamped[iMarker_Clamped];
    Marker_CfgFile_KindBC[iMarker_CfgFile] = CLAMPED_BOUNDARY;
    iMarker_CfgFile++;
  }

  for (iMarker_Displacement = 0; iMarker_Displacement < nMarker_Displacement; iMarker_Displacement++) {
    Marker_CfgFile_TagBound[iMarker_CfgFile] = Marker_Displacement[iMarker_Displacement];
    Marker_CfgFile_KindBC[iMarker_CfgFile] = DISPLACEMENT_BOUNDARY;
    iMarker_CfgFile++;
  }

  for (iMarker_Load = 0; iMarker_Load < nMarker_Load; iMarker_Load++) {
    Marker_CfgFile_TagBound[iMarker_CfgFile] = Marker_Load[iMarker_Load];
    Marker_CfgFile_KindBC[iMarker_CfgFile] = LOAD_BOUNDARY;
    iMarker_CfgFile++;
  }

  for (iMarker_Load_Dir = 0; iMarker_Load_Dir < nMarker_Load_Dir; iMarker_Load_Dir++) {
    Marker_CfgFile_TagBound[iMarker_CfgFile] = Marker_Load_Dir[iMarker_Load_Dir];
    Marker_CfgFile_KindBC[iMarker_CfgFile] = LOAD_DIR_BOUNDARY;
    iMarker_CfgFile++;
  }

  for (iMarker_Load_Sine = 0; iMarker_Load_Sine < nMarker_Load_Sine; iMarker_Load_Sine++) {
    Marker_CfgFile_TagBound[iMarker_CfgFile] = Marker_Load_Sine[iMarker_Load_Sine];
    Marker_CfgFile_KindBC[iMarker_CfgFile] = LOAD_SINE_BOUNDARY;
    iMarker_CfgFile++;
  }


  for (iMarker_FlowLoad = 0; iMarker_FlowLoad < nMarker_FlowLoad; iMarker_FlowLoad++) {
    Marker_CfgFile_TagBound[iMarker_CfgFile] = Marker_FlowLoad[iMarker_FlowLoad];
    Marker_CfgFile_KindBC[iMarker_CfgFile] = FLOWLOAD_BOUNDARY;
    iMarker_CfgFile++;
  }

  for (iMarker_CfgFile = 0; iMarker_CfgFile < nMarker_CfgFile; iMarker_CfgFile++) {
    Marker_CfgFile_Monitoring[iMarker_CfgFile] = NO;
    for (iMarker_Monitoring = 0; iMarker_Monitoring < nMarker_Monitoring; iMarker_Monitoring++)
      if (Marker_CfgFile_TagBound[iMarker_CfgFile] == Marker_Monitoring[iMarker_Monitoring])
        Marker_CfgFile_Monitoring[iMarker_CfgFile] = YES;
  }

  for (iMarker_CfgFile = 0; iMarker_CfgFile < nMarker_CfgFile; iMarker_CfgFile++) {
    Marker_CfgFile_GeoEval[iMarker_CfgFile] = NO;
    for (iMarker_GeoEval = 0; iMarker_GeoEval < nMarker_GeoEval; iMarker_GeoEval++)
      if (Marker_CfgFile_TagBound[iMarker_CfgFile] == Marker_GeoEval[iMarker_GeoEval])
        Marker_CfgFile_GeoEval[iMarker_CfgFile] = YES;
  }

  for (iMarker_CfgFile = 0; iMarker_CfgFile < nMarker_CfgFile; iMarker_CfgFile++) {
    Marker_CfgFile_Designing[iMarker_CfgFile] = NO;
    for (iMarker_Designing = 0; iMarker_Designing < nMarker_Designing; iMarker_Designing++)
      if (Marker_CfgFile_TagBound[iMarker_CfgFile] == Marker_Designing[iMarker_Designing])
        Marker_CfgFile_Designing[iMarker_CfgFile] = YES;
  }

  for (iMarker_CfgFile = 0; iMarker_CfgFile < nMarker_CfgFile; iMarker_CfgFile++) {
    Marker_CfgFile_Plotting[iMarker_CfgFile] = NO;
    for (iMarker_Plotting = 0; iMarker_Plotting < nMarker_Plotting; iMarker_Plotting++)
      if (Marker_CfgFile_TagBound[iMarker_CfgFile] == Marker_Plotting[iMarker_Plotting])
        Marker_CfgFile_Plotting[iMarker_CfgFile] = YES;
  }
  
  for (iMarker_CfgFile = 0; iMarker_CfgFile < nMarker_CfgFile; iMarker_CfgFile++) {
    Marker_CfgFile_Analyze[iMarker_CfgFile] = NO;
    for (iMarker_Analyze = 0; iMarker_Analyze < nMarker_Analyze; iMarker_Analyze++)
      if (Marker_CfgFile_TagBound[iMarker_CfgFile] == Marker_Analyze[iMarker_Analyze])
        Marker_CfgFile_Analyze[iMarker_CfgFile] = YES;
  }

  /*--- Identification of Fluid-Structure interface markers ---*/

  for (iMarker_CfgFile = 0; iMarker_CfgFile < nMarker_CfgFile; iMarker_CfgFile++) {
	unsigned short indexMarker = 0;
    Marker_CfgFile_FSIinterface[iMarker_CfgFile] = NO;
    for (iMarker_FSIinterface = 0; iMarker_FSIinterface < nMarker_FSIinterface; iMarker_FSIinterface++)
      if (Marker_CfgFile_TagBound[iMarker_CfgFile] == Marker_FSIinterface[iMarker_FSIinterface])
			indexMarker = (int)(iMarker_FSIinterface/2+1);
	  Marker_CfgFile_FSIinterface[iMarker_CfgFile] = indexMarker;
  }

  for (iMarker_CfgFile = 0; iMarker_CfgFile < nMarker_CfgFile; iMarker_CfgFile++) {
    Marker_CfgFile_DV[iMarker_CfgFile] = NO;
    for (iMarker_DV = 0; iMarker_DV < nMarker_DV; iMarker_DV++)
      if (Marker_CfgFile_TagBound[iMarker_CfgFile] == Marker_DV[iMarker_DV])
        Marker_CfgFile_DV[iMarker_CfgFile] = YES;
  }

  for (iMarker_CfgFile = 0; iMarker_CfgFile < nMarker_CfgFile; iMarker_CfgFile++) {
    Marker_CfgFile_Moving[iMarker_CfgFile] = NO;
    for (iMarker_Moving = 0; iMarker_Moving < nMarker_Moving; iMarker_Moving++)
      if (Marker_CfgFile_TagBound[iMarker_CfgFile] == Marker_Moving[iMarker_Moving])
        Marker_CfgFile_Moving[iMarker_CfgFile] = YES;
  }

  for (iMarker_CfgFile = 0; iMarker_CfgFile < nMarker_CfgFile; iMarker_CfgFile++) {
    Marker_CfgFile_Out_1D[iMarker_CfgFile] = NO;
    for (iMarker_Out_1D = 0; iMarker_Out_1D < nMarker_Out_1D; iMarker_Out_1D++)
      if (Marker_CfgFile_TagBound[iMarker_CfgFile] == Marker_Out_1D[iMarker_Out_1D])
        Marker_CfgFile_Out_1D[iMarker_CfgFile] = YES;
  }

}

void CConfig::SetOutput(unsigned short val_software, unsigned short val_izone) {

  unsigned short iMarker_Euler, iMarker_Custom, iMarker_FarField,
  iMarker_SymWall, iMarker_PerBound, iMarker_Pressure, iMarker_NearFieldBound,
  iMarker_InterfaceBound, iMarker_Fluid_InterfaceBound, iMarker_Dirichlet, iMarker_Inlet, iMarker_Riemann,
  iMarker_NRBC, iMarker_MixBound, iMarker_Outlet, iMarker_Isothermal, iMarker_HeatFlux,
  iMarker_EngineInflow, iMarker_EngineExhaust, iMarker_Displacement,
  iMarker_Load, iMarker_FlowLoad, iMarker_Neumann, iMarker_Internal, iMarker_Monitoring,
  iMarker_Designing, iMarker_GeoEval, iMarker_Plotting, iMarker_Analyze, iMarker_DV, iDV_Value,
  iMarker_FSIinterface, iMarker_Load_Dir, iMarker_Load_Sine, iMarker_Clamped,
  iMarker_Moving, iMarker_Supersonic_Inlet, iMarker_Supersonic_Outlet, iMarker_ActDiskInlet,
  iMarker_ActDiskOutlet;
  
  
  /*--- WARNING: when compiling on Windows, ctime() is not available. Comment out
   the two lines below that use the dt variable. ---*/
  //time_t now = time(0);
  //string dt = ctime(&now); dt[24] = '.';

  cout << endl << "-------------------------------------------------------------------------" << endl;
  cout << "|    ___ _   _ ___                                                      |" << endl;
  cout << "|   / __| | | |_  )   Release 4.3.0  \"Cardinal\"                         |" << endl;
  cout << "|   \\__ \\ |_| |/ /                                                      |" << endl;
  switch (val_software) {
    case SU2_CFD: cout << "|   |___/\\___//___|   Suite (Computational Fluid Dynamics Code)         |" << endl; break;
    case SU2_DEF: cout << "|   |___/\\___//___|   Suite (Mesh Deformation Code)                     |" << endl; break;
    case SU2_DOT: cout << "|   |___/\\___//___|   Suite (Gradient Projection Code)                  |" << endl; break;
    case SU2_MSH: cout << "|   |___/\\___//___|   Suite (Mesh Adaptation Code)                      |" << endl; break;
    case SU2_GEO: cout << "|   |___/\\___//___|   Suite (Geometry Definition Code)                  |" << endl; break;
    case SU2_SOL: cout << "|   |___/\\___//___|   Suite (Solution Exporting Code)                   |" << endl; break;
  }

  cout << "|                                                                       |" << endl;
  //cout << "|   Local date and time: " << dt << "                      |" << endl;
  cout <<"-------------------------------------------------------------------------" << endl;
  cout << "| SU2 Lead Dev.: Dr. Francisco Palacios, Francisco.D.Palacios@boeing.com|" << endl;
  cout << "|                Dr. Thomas D. Economon, economon@stanford.edu          |" << endl;
  cout <<"-------------------------------------------------------------------------" << endl;
  cout << "| SU2 Developers:                                                       |" << endl;
  cout << "| - Prof. Juan J. Alonso's group at Stanford University.                |" << endl;
  cout << "| - Prof. Piero Colonna's group at Delft University of Technology.      |" << endl;
  cout << "| - Prof. Nicolas R. Gauger's group at Kaiserslautern U. of Technology. |" << endl;
  cout << "| - Prof. Alberto Guardone's group at Polytechnic University of Milan.  |" << endl;
  cout << "| - Prof. Rafael Palacios' group at Imperial College London.            |" << endl;
  cout << "| - Prof. Edwin van der Weide's group at the University of Twente.      |" << endl;
  cout << "| - Prof. Vincent Terrapon's group at the University of Liege.          |" << endl;
  cout <<"-------------------------------------------------------------------------" << endl;
  cout << "| Copyright (C) 2012-2016 SU2, the open-source CFD code.                |" << endl;
  cout << "|                                                                       |" << endl;
  cout << "| SU2 is free software; you can redistribute it and/or                  |" << endl;
  cout << "| modify it under the terms of the GNU Lesser General Public            |" << endl;
  cout << "| License as published by the Free Software Foundation; either          |" << endl;
  cout << "| version 2.1 of the License, or (at your option) any later version.    |" << endl;
  cout << "|                                                                       |" << endl;
  cout << "| SU2 is distributed in the hope that it will be useful,                |" << endl;
  cout << "| but WITHOUT ANY WARRANTY; without even the implied warranty of        |" << endl;
  cout << "| MERCHANTABILITY or FITNESS FOR A PARTICULAR PURPOSE. See the GNU      |" << endl;
  cout << "| Lesser General Public License for more details.                       |" << endl;
  cout << "|                                                                       |" << endl;
  cout << "| You should have received a copy of the GNU Lesser General Public      |" << endl;
  cout << "| License along with SU2. If not, see <http://www.gnu.org/licenses/>.   |" << endl;
  cout <<"-------------------------------------------------------------------------" << endl;

  cout << endl <<"------------------------ Physical Case Definition -----------------------" << endl;
  if (val_software == SU2_CFD) {
	if (FSI_Problem) {
	   cout << "Fluid-Structure Interaction." << endl;
	}

  if (DiscreteAdjoint) {
     cout <<"Discrete Adjoint equations using Algorithmic Differentiation " << endl;
     cout <<"based on the physical case: ";
  }
    switch (Kind_Solver) {
      case EULER: case DISC_ADJ_EULER:
        if (Kind_Regime == COMPRESSIBLE) cout << "Compressible Euler equations." << endl;
        if (Kind_Regime == INCOMPRESSIBLE) cout << "Incompressible Euler equations." << endl;
        if (Kind_Regime == FREESURFACE) {
          cout << "Incompressible Euler equations with FreeSurface." << endl;
          cout << "Free surface flow equation. Density ratio: " << RatioDensity << "." << endl;
          cout << "The free surface is located at: " << FreeSurface_Zero <<", and its thickness is: " << FreeSurface_Thickness << "." << endl;
        }
        break;
      case NAVIER_STOKES: case DISC_ADJ_NAVIER_STOKES:
        if (Kind_Regime == COMPRESSIBLE) cout << "Compressible Laminar Navier-Stokes' equations." << endl;
        if (Kind_Regime == INCOMPRESSIBLE) cout << "Incompressible Laminar Navier-Stokes' equations." << endl;
        if (Kind_Regime == FREESURFACE) {
          cout << "Incompressible Laminar Navier-Stokes' equations with FreeSurface." << endl;
          cout << "Free surface flow equation. Density ratio: " << RatioDensity <<". Viscosity ratio: "<< RatioViscosity << "." << endl;
          cout << "The free surface is located at: " << FreeSurface_Zero <<", and its thickness is: " << FreeSurface_Thickness << "." << endl;
        }
        break;
      case RANS: case DISC_ADJ_RANS:
        if (Kind_Regime == COMPRESSIBLE) cout << "Compressible RANS equations." << endl;
        if (Kind_Regime == INCOMPRESSIBLE) cout << "Incompressible RANS equations." << endl;
        if (Kind_Regime == FREESURFACE) {
          cout << "Incompressible RANS equations with FreeSurface." << endl;
          cout << "Free surface flow equation. Density ratio: " << RatioDensity <<". Viscosity ratio: "<< RatioViscosity << "." << endl;
          cout << "The free surface is located at: " << FreeSurface_Zero <<", and its thickness is: " << FreeSurface_Thickness << "." << endl;
        }
        cout << "Turbulence model: ";
        switch (Kind_Turb_Model) {
          case SA:     cout << "Spalart Allmaras" << endl; break;
          case SA_NEG: cout << "Negative Spalart Allmaras" << endl; break;
          case SST:    cout << "Menter's SST"     << endl; break;
        }
        break;
      case POISSON_EQUATION: cout << "Poisson equation." << endl; break;
      case WAVE_EQUATION: cout << "Wave equation." << endl; break;
      case HEAT_EQUATION: cout << "Heat equation." << endl; break;
      case FEM_ELASTICITY:
    	  if (Kind_Struct_Solver == SMALL_DEFORMATIONS) cout << "Geometrically linear elasticity solver." << endl;
    	  if (Kind_Struct_Solver == LARGE_DEFORMATIONS) cout << "Geometrically non-linear elasticity solver." << endl;
    	  if (Kind_Material == LINEAR_ELASTIC) cout << "Linear elastic material." << endl;
    	  if (Kind_Material == NEO_HOOKEAN) {
    		  if (Kind_Material_Compress == COMPRESSIBLE_MAT) cout << "Compressible Neo-Hookean material model." << endl;
    		  if (Kind_Material_Compress == INCOMPRESSIBLE_MAT) cout << "Incompressible Neo-Hookean material model (mean dilatation method)." << endl;
    	  }
    	  break;
      case ADJ_EULER: cout << "Continuous Euler adjoint equations." << endl; break;
      case ADJ_NAVIER_STOKES:
        if (Frozen_Visc)
          cout << "Continuous Navier-Stokes adjoint equations with frozen (laminar) viscosity." << endl;
        else
          cout << "Continuous Navier-Stokes adjoint equations." << endl;
        break;
      case ADJ_RANS:
        if (Frozen_Visc)
          cout << "Continuous RANS adjoint equations with frozen (laminar and eddy) viscosity." << endl;
        else
          cout << "Continuous RANS adjoint equations." << endl;

        break;

    }

    if ((Kind_Regime == COMPRESSIBLE) && (Kind_Solver != FEM_ELASTICITY) &&
        (Kind_Solver != HEAT_EQUATION) && (Kind_Solver != WAVE_EQUATION)) {
      cout << "Mach number: " << Mach <<"."<< endl;
      cout << "Angle of attack (AoA): " << AoA <<" deg, and angle of sideslip (AoS): " << AoS <<" deg."<< endl;
      if ((Kind_Solver == NAVIER_STOKES) || (Kind_Solver == ADJ_NAVIER_STOKES) ||
          (Kind_Solver == RANS) || (Kind_Solver == ADJ_RANS))
        cout << "Reynolds number: " << Reynolds <<"."<< endl;
    }

    if (EquivArea) {
      cout <<"The equivalent area is going to be evaluated on the near-field."<< endl;
      cout <<"The lower integration limit is "<<EA_IntLimit[0]<<", and the upper is "<<EA_IntLimit[1]<<"."<< endl;
      cout <<"The near-field is situated at "<<EA_IntLimit[2]<<"."<< endl;
    }

    if (Grid_Movement) {
      cout << "Performing a dynamic mesh simulation: ";
      switch (Kind_GridMovement[ZONE_0]) {
        case NO_MOVEMENT:     cout << "no movement." << endl; break;
        case DEFORMING:       cout << "deforming mesh motion." << endl; break;
        case RIGID_MOTION:    cout << "rigid mesh motion." << endl; break;
        case MOVING_WALL:     cout << "moving walls." << endl; break;
        case ROTATING_FRAME:  cout << "rotating reference frame." << endl; break;
        case AEROELASTIC:     cout << "aeroelastic motion." << endl; break;
        case FLUID_STRUCTURE: cout << "fluid-structure motion." << endl; break;
        case EXTERNAL:        cout << "externally prescribed motion." << endl; break;
        case AEROELASTIC_RIGID_MOTION:  cout << "rigid mesh motion plus aeroelastic motion." << endl; break;
      }
    }

    if (Restart) {
      if (!ContinuousAdjoint && Kind_Solver != FEM_ELASTICITY) cout << "Read flow solution from: " << Solution_FlowFileName << "." << endl;
      if (ContinuousAdjoint) cout << "Read adjoint solution from: " << Solution_AdjFileName << "." << endl;
      if (Kind_Solver == FEM_ELASTICITY) cout << "Read structural solution from: " << Solution_FEMFileName << "." << endl;
    }
    else {
      cout << "No restart solution, use the values at infinity (freestream)." << endl;
    }

    if (ContinuousAdjoint)
      cout << "Read flow solution from: " << Solution_FlowFileName << "." << endl;

    
    if (Ref_NonDim == DIMENSIONAL) { cout << "Dimensional simulation." << endl; }
    else if (Ref_NonDim == FREESTREAM_PRESS_EQ_ONE) { cout << "Non-Dimensional simulation (P=1.0, Rho=1.0, T=1.0 at the farfield)." << endl; }
    else if (Ref_NonDim == FREESTREAM_VEL_EQ_MACH) { cout << "Non-Dimensional simulation (V=Mach, Rho=1.0, T=1.0 at the farfield)." << endl; }
    else if (Ref_NonDim == FREESTREAM_VEL_EQ_ONE) { cout << "Non-Dimensional simulation (V=1.0, Rho=1.0, T=1.0 at the farfield)." << endl; }
    
    if (RefAreaCoeff == 0) cout << "The reference length/area will be computed using y(2D) or z(3D) projection." << endl;
    else cout << "The reference length/area (force coefficient) is " << RefAreaCoeff << "." << endl;
    cout << "The reference length (moment computation) is " << RefLengthMoment << "." << endl;

    if ((nRefOriginMoment_X > 1) || (nRefOriginMoment_Y > 1) || (nRefOriginMoment_Z > 1)) {
      cout << "Surface(s) where the force coefficients are evaluated and \n";
      cout << "their reference origin for moment computation: \n";

      for (iMarker_Monitoring = 0; iMarker_Monitoring < nMarker_Monitoring; iMarker_Monitoring++) {
        cout << "   - " << Marker_Monitoring[iMarker_Monitoring] << " (" << RefOriginMoment_X[iMarker_Monitoring] <<", "<<RefOriginMoment_Y[iMarker_Monitoring] <<", "<< RefOriginMoment_Z[iMarker_Monitoring] << ")";
        if (iMarker_Monitoring < nMarker_Monitoring-1) cout << ".\n";
        else cout <<"."<< endl;
      }
    }
    else {
      cout << "Reference origin (moment computation) is (" << RefOriginMoment_X[0] << ", " << RefOriginMoment_Y[0] << ", " << RefOriginMoment_Z[0] << ")." << endl;
      cout << "Surface(s) where the force coefficients are evaluated: ";
      for (iMarker_Monitoring = 0; iMarker_Monitoring < nMarker_Monitoring; iMarker_Monitoring++) {
        cout << Marker_Monitoring[iMarker_Monitoring];
        if (iMarker_Monitoring < nMarker_Monitoring-1) cout << ", ";
        else cout <<"."<< endl;
      }
    }
    
    if (nMarker_Designing != 0) {
      cout << "Surface(s) where the objective function is evaluated: ";
      for (iMarker_Designing = 0; iMarker_Designing < nMarker_Designing; iMarker_Designing++) {
        cout << Marker_Designing[iMarker_Designing];
        if (iMarker_Designing < nMarker_Designing-1) cout << ", ";
        else cout <<".";
      }
      cout<< endl;
    }
    
    if (nMarker_Plotting != 0) {
      cout << "Surface(s) plotted in the output file: ";
      for (iMarker_Plotting = 0; iMarker_Plotting < nMarker_Plotting; iMarker_Plotting++) {
        cout << Marker_Plotting[iMarker_Plotting];
        if (iMarker_Plotting < nMarker_Plotting-1) cout << ", ";
        else cout <<".";
      }
      cout<< endl;
    }
    
    if (nMarker_Analyze != 0) {
      cout << "Surface(s) to be analyzed in detail: ";
      for (iMarker_Analyze = 0; iMarker_Analyze < nMarker_Analyze; iMarker_Analyze++) {
        cout << Marker_Analyze[iMarker_Analyze];
        if (iMarker_Analyze < nMarker_Analyze-1) cout << ", ";
        else cout <<".";
      }
      cout<< endl;
    }
    
    if (nMarker_FSIinterface != 0) {
      cout << "Surface(s) belonging to the Fluid-Structure Interaction problem: ";
      for (iMarker_FSIinterface = 0; iMarker_FSIinterface < nMarker_FSIinterface; iMarker_FSIinterface++) {
        cout << Marker_FSIinterface[iMarker_FSIinterface];
        if (iMarker_FSIinterface < nMarker_FSIinterface-1) cout << ", ";
        else cout <<".";
      }
      cout<<endl;
    }
    
    if (nMarker_DV != 0) {
      cout << "Surface(s) affected by the design variables: ";
      for (iMarker_DV = 0; iMarker_DV < nMarker_DV; iMarker_DV++) {
        cout << Marker_DV[iMarker_DV];
        if (iMarker_DV < nMarker_DV-1) cout << ", ";
        else cout <<".";
      }
      cout<< endl;
    }

    if ((Kind_GridMovement[ZONE_0] == DEFORMING) || (Kind_GridMovement[ZONE_0] == MOVING_WALL)) {
      cout << "Surface(s) in motion: ";
      for (iMarker_Moving = 0; iMarker_Moving < nMarker_Moving; iMarker_Moving++) {
        cout << Marker_Moving[iMarker_Moving];
        if (iMarker_Moving < nMarker_Moving-1) cout << ", ";
        else cout <<".";
      }
      cout<< endl;
    }

  }

  if (val_software == SU2_GEO) {
    if (nMarker_GeoEval != 0) {
      cout << "Surface(s) where the geometrical based functions is evaluated: ";
      for (iMarker_GeoEval = 0; iMarker_GeoEval < nMarker_GeoEval; iMarker_GeoEval++) {
        cout << Marker_GeoEval[iMarker_GeoEval];
        if (iMarker_GeoEval < nMarker_GeoEval-1) cout << ", ";
        else cout <<".";
      }
      cout<< endl;
    }
  }

  cout << "Input mesh file name: " << Mesh_FileName << endl;

	if (val_software == SU2_DOT) {
    if (DiscreteAdjoint) {
      cout << "Input sensitivity file name: " << GetObjFunc_Extension(Solution_AdjFileName) << "." << endl;
    }else {
		cout << "Input sensitivity file name: " << SurfAdjCoeff_FileName << "." << endl;
	}
  }

	if (val_software == SU2_MSH) {
		switch (Kind_Adaptation) {
		case FULL: case WAKE: case FULL_FLOW: case FULL_ADJOINT: case SMOOTHING: case SUPERSONIC_SHOCK:
			break;
		case GRAD_FLOW:
			cout << "Read flow solution from: " << Solution_FlowFileName << "." << endl;
			break;
		case GRAD_ADJOINT:
			cout << "Read adjoint flow solution from: " << Solution_AdjFileName << "." << endl;
			break;
		case GRAD_FLOW_ADJ: case COMPUTABLE: case REMAINING:
			cout << "Read flow solution from: " << Solution_FlowFileName << "." << endl;
			cout << "Read adjoint flow solution from: " << Solution_AdjFileName << "." << endl;
			break;
		}
	}

	if (val_software == SU2_DEF) {
		cout << endl <<"---------------------- Grid deformation parameters ----------------------" << endl;
		cout << "Grid deformation using a linear elasticity method." << endl;

    if (Hold_GridFixed == YES) cout << "Hold some regions of the mesh fixed (hardcode implementation)." << endl;
  }

  if (val_software == SU2_DOT) {
  cout << endl <<"-------------------- Surface deformation parameters ---------------------" << endl;
  }

  if (((val_software == SU2_DEF) || (val_software == SU2_DOT)) && (Design_Variable[0] != NONE)) {

    for (unsigned short iDV = 0; iDV < nDV; iDV++) {

      
      if ((Design_Variable[iDV] != FFD_SETTING) &&
          (Design_Variable[iDV] != SURFACE_FILE)) {
        
        if (iDV == 0)
          cout << "Design variables definition (markers <-> value <-> param):" << endl;
        
        switch (Design_Variable[iDV]) {
          case FFD_CONTROL_POINT_2D:  cout << "FFD 2D (control point) <-> "; break;
          case FFD_CAMBER_2D:         cout << "FFD 2D (camber) <-> "; break;
          case FFD_THICKNESS_2D:      cout << "FFD 2D (thickness) <-> "; break;
          case HICKS_HENNE:           cout << "Hicks Henne <-> " ; break;
	  case CST:           	      cout << "Kulfan parameter number (CST) <-> " ; break;
          case TRANSLATION:           cout << "Translation design variable."; break;
          case SCALE:                 cout << "Scale design variable."; break;
          case NACA_4DIGITS:          cout << "NACA four digits <-> "; break;
          case PARABOLIC:             cout << "Parabolic <-> "; break;
          case AIRFOIL:               cout << "Airfoil <-> "; break;
          case ROTATION:              cout << "Rotation <-> "; break;
          case FFD_CONTROL_POINT:     cout << "FFD (control point) <-> "; break;
          case FFD_DIHEDRAL_ANGLE:    cout << "FFD (dihedral angle) <-> "; break;
          case FFD_TWIST_ANGLE:       cout << "FFD (twist angle) <-> "; break;
          case FFD_ROTATION:          cout << "FFD (rotation) <-> "; break;
          case FFD_CONTROL_SURFACE:   cout << "FFD (control surface) <-> "; break;
          case FFD_CAMBER:            cout << "FFD (camber) <-> "; break;
          case FFD_THICKNESS:         cout << "FFD (thickness) <-> "; break;
          case CUSTOM:                cout << "Custom DV <-> "; break;
        }
        
        for (iMarker_DV = 0; iMarker_DV < nMarker_DV; iMarker_DV++) {
          cout << Marker_DV[iMarker_DV];
          if (iMarker_DV < nMarker_DV-1) cout << ", ";
          else cout << " <-> ";
        }

        for (iDV_Value = 0; iDV_Value < nDV_Value[iDV]; iDV_Value++) {
          cout << DV_Value[iDV][iDV_Value];
          if (iDV_Value != nDV_Value[iDV]-1) cout << ", ";
        }
        cout << " <-> ";

        if (Design_Variable[iDV] == FFD_SETTING) nParamDV = 0;
        if (Design_Variable[iDV] == SCALE) nParamDV = 0;
        if ((Design_Variable[iDV] == FFD_CAMBER_2D) ||
            (Design_Variable[iDV] == FFD_THICKNESS_2D) ||
            (Design_Variable[iDV] == HICKS_HENNE) ||
            (Design_Variable[iDV] == PARABOLIC) ||
            (Design_Variable[iDV] == AIRFOIL) ) nParamDV = 2;
        if ((Design_Variable[iDV] ==  TRANSLATION) ||
            (Design_Variable[iDV] ==  NACA_4DIGITS) ||
	    (Design_Variable[iDV] ==  CST) ||
            (Design_Variable[iDV] ==  FFD_CAMBER) ||
            (Design_Variable[iDV] ==  FFD_THICKNESS) ) nParamDV = 3;
        if (Design_Variable[iDV] == FFD_CONTROL_POINT_2D) nParamDV = 5;
        if (Design_Variable[iDV] == ROTATION) nParamDV = 6;
        if ((Design_Variable[iDV] ==  FFD_CONTROL_POINT) ||
            (Design_Variable[iDV] ==  FFD_DIHEDRAL_ANGLE) ||
            (Design_Variable[iDV] ==  FFD_TWIST_ANGLE) ||
            (Design_Variable[iDV] ==  FFD_ROTATION) ||
            (Design_Variable[iDV] ==  FFD_CONTROL_SURFACE) ) nParamDV = 7;
        if (Design_Variable[iDV] ==  CUSTOM) nParamDV = 1;

        for (unsigned short iParamDV = 0; iParamDV < nParamDV; iParamDV++) {

          if (iParamDV == 0) cout << "( ";

          if ((iParamDV == 0) &&
              ((Design_Variable[iDV] == FFD_SETTING) ||
               (Design_Variable[iDV] == FFD_CONTROL_POINT_2D) ||
               (Design_Variable[iDV] == FFD_CAMBER_2D) ||
               (Design_Variable[iDV] == FFD_THICKNESS_2D) ||
               (Design_Variable[iDV] == FFD_CONTROL_POINT) ||
               (Design_Variable[iDV] == FFD_DIHEDRAL_ANGLE) ||
               (Design_Variable[iDV] == FFD_TWIST_ANGLE) ||
               (Design_Variable[iDV] == FFD_ROTATION) ||
               (Design_Variable[iDV] == FFD_CONTROL_SURFACE) ||
               (Design_Variable[iDV] == FFD_CAMBER) ||
               (Design_Variable[iDV] == FFD_THICKNESS))) cout << FFDTag[iDV];
          else cout << ParamDV[iDV][iParamDV];

          if (iParamDV < nParamDV-1) cout << ", ";
          else cout <<" )"<< endl;
          
        }

      }
      
      else if (Design_Variable[iDV] == FFD_SETTING) {
        
        cout << "Setting the FFD box structure." << endl;
        cout << "FFD boxes definition (FFD tag <-> degree <-> coord):" << endl;
        
        for (unsigned short iFFDBox = 0; iFFDBox < nFFDBox; iFFDBox++) {
          
          cout << TagFFDBox[iFFDBox] << " <-> ";
          
          for (unsigned short iDegreeFFD = 0; iDegreeFFD < 3; iDegreeFFD++) {
            if (iDegreeFFD == 0) cout << "( ";
            cout << DegreeFFDBox[iFFDBox][iDegreeFFD];
            if (iDegreeFFD < 2) cout << ", ";
            else cout <<" )";
          }
          
          cout << " <-> ";

          for (unsigned short iCoordFFD = 0; iCoordFFD < 24; iCoordFFD++) {
            if (iCoordFFD == 0) cout << "( ";
            cout << CoordFFDBox[iFFDBox][iCoordFFD];
            if (iCoordFFD < 23) cout << ", ";
            else cout <<" )"<< endl;
          }
          
        }
        
      }
      
      else cout << endl;

		}
	}

	if (((val_software == SU2_CFD) && ( ContinuousAdjoint )) || (val_software == SU2_DOT)) {

		cout << endl <<"----------------------- Design problem definition -----------------------" << endl;
		if (nObj==1) {
      switch (Kind_ObjFunc[0]) {
        case DRAG_COEFFICIENT:        cout << "CD objective function." << endl; break;
        case LIFT_COEFFICIENT:        cout << "CL objective function." << endl; break;
        case MOMENT_X_COEFFICIENT:    cout << "CMx objective function." << endl; break;
        case MOMENT_Y_COEFFICIENT:    cout << "CMy objective function." << endl; break;
        case MOMENT_Z_COEFFICIENT:    cout << "CMz objective function." << endl; break;
        case INVERSE_DESIGN_PRESSURE: cout << "Inverse design (Cp) objective function." << endl; break;
        case INVERSE_DESIGN_HEATFLUX: cout << "Inverse design (Heat Flux) objective function." << endl; break;
        case SIDEFORCE_COEFFICIENT:   cout << "Side force objective function." << endl; break;
        case EFFICIENCY:              cout << "CL/CD objective function." << endl; break;
        case EQUIVALENT_AREA:         cout << "Equivalent area objective function. CD weight: " << WeightCd <<"."<< endl;  break;
        case NEARFIELD_PRESSURE:      cout << "Nearfield pressure objective function. CD weight: " << WeightCd <<"."<< endl;  break;
        case FORCE_X_COEFFICIENT:     cout << "X-force objective function." << endl; break;
        case FORCE_Y_COEFFICIENT:     cout << "Y-force objective function." << endl; break;
        case FORCE_Z_COEFFICIENT:     cout << "Z-force objective function." << endl; break;
        case THRUST_COEFFICIENT:      cout << "Thrust objective function." << endl; break;
        case TORQUE_COEFFICIENT:      cout << "Torque efficiency objective function." << endl; break;
        case TOTAL_HEATFLUX:          cout << "Total heat flux objective function." << endl; break;
        case MAXIMUM_HEATFLUX:        cout << "Maximum heat flux objective function." << endl; break;
        case FIGURE_OF_MERIT:         cout << "Rotor Figure of Merit objective function." << endl; break;
        case FREE_SURFACE:            cout << "Free-Surface objective function." << endl; break;
        case AVG_TOTAL_PRESSURE:      cout << "Average total objective pressure." << endl; break;
        case AVG_OUTLET_PRESSURE:     cout << "Average static objective pressure." << endl; break;
        case MASS_FLOW_RATE:          cout << "Mass flow rate objective function." << endl; break;
        case OUTFLOW_GENERALIZED:     cout << "Generalized outflow objective function." << endl; break;
      }
		}
		else {
		  cout << "Weighted sum objective function." << endl;
		}

	}

	if (val_software == SU2_CFD) {
		cout << endl <<"---------------------- Space Numerical Integration ----------------------" << endl;

		if (SmoothNumGrid) cout << "There are some smoothing iterations on the grid coordinates." << endl;

    if ((Kind_Solver == EULER) || (Kind_Solver == NAVIER_STOKES) || (Kind_Solver == RANS) ||
         (Kind_Solver == DISC_ADJ_EULER) || (Kind_Solver == DISC_ADJ_NAVIER_STOKES) || (Kind_Solver == DISC_ADJ_RANS) ) {

      if (Kind_ConvNumScheme_Flow == SPACE_CENTERED) {
        if (Kind_Centered_Flow == JST) {
          cout << "Jameson-Schmidt-Turkel scheme for the flow inviscid terms."<< endl;
          cout << "JST viscous coefficients (1st, 2nd & 4th): " << Kappa_1st_Flow
          << ", " << Kappa_2nd_Flow << ", " << Kappa_4th_Flow <<"."<< endl;
          cout << "The method includes a grid stretching correction (p = 0.3)."<< endl;
          cout << "Second order integration." << endl;
        }
        if (Kind_Centered_Flow == JST_KE) {
          cout << "Jameson-Schmidt-Turkel scheme for the flow inviscid terms."<< endl;
          cout << "JST viscous coefficients (1st, 2nd): " << Kappa_1st_Flow
          << ", " << Kappa_2nd_Flow << "."<< endl;
          cout << "The method includes a grid stretching correction (p = 0.3)."<< endl;
          cout << "Second order integration." << endl;
        }
        if (Kind_Centered_Flow == LAX) {
          cout << "Lax-Friedrich scheme for the flow inviscid terms."<< endl;
          cout << "First order integration." << endl;
        }
      }

			if (Kind_ConvNumScheme_Flow == SPACE_UPWIND) {
				if (Kind_Upwind_Flow == ROE) cout << "Roe (with entropy fix) solver for the flow inviscid terms."<< endl;
				if (Kind_Upwind_Flow == TURKEL) cout << "Roe-Turkel solver for the flow inviscid terms."<< endl;
				if (Kind_Upwind_Flow == AUSM)	cout << "AUSM solver for the flow inviscid terms."<< endl;
				if (Kind_Upwind_Flow == HLLC)	cout << "HLLC solver for the flow inviscid terms."<< endl;
				if (Kind_Upwind_Flow == SW)	cout << "Steger-Warming solver for the flow inviscid terms."<< endl;
				if (Kind_Upwind_Flow == MSW)	cout << "Modified Steger-Warming solver for the flow inviscid terms."<< endl;
        if (Kind_Upwind_Flow == CUSP)	cout << "CUSP solver for the flow inviscid terms."<< endl;
        switch (SpatialOrder_Flow) {
          case FIRST_ORDER: cout << "First order integration." << endl; break;
          case SECOND_ORDER: cout << "Second order integration." << endl; break;
          case SECOND_ORDER_LIMITER: cout << "Second order integration with slope limiter." << endl;
            switch (Kind_SlopeLimit_Flow) {
              case VENKATAKRISHNAN:
                cout << "Venkatakrishnan slope-limiting method, with constant: " << LimiterCoeff <<". "<< endl;
                cout << "The reference element size is: " << RefElemLength <<". "<< endl;
                break;
              case BARTH_JESPERSEN:
                cout << "Barth-Jespersen slope-limiting method." << endl;
                break;
            }
            break;
        }
			}

		}

    if ((Kind_Solver == RANS) || (Kind_Solver == DISC_ADJ_RANS)) {
      if (Kind_ConvNumScheme_Turb == SPACE_UPWIND) {
        if (Kind_Upwind_Turb == SCALAR_UPWIND) cout << "Scalar upwind solver (first order) for the turbulence model."<< endl;
        switch (SpatialOrder_Turb) {
          case FIRST_ORDER: cout << "First order integration." << endl; break;
          case SECOND_ORDER: cout << "Second order integration." << endl; break;
          case SECOND_ORDER_LIMITER: cout << "Second order integration with slope limiter." << endl;
            switch (Kind_SlopeLimit_Turb) {
              case VENKATAKRISHNAN:
                cout << "Venkatakrishnan slope-limiting method, with constant: " << LimiterCoeff <<". "<< endl;
                cout << "The reference element size is: " << RefElemLength <<". "<< endl;
                break;
              case BARTH_JESPERSEN:
                cout << "Barth-Jespersen slope-limiting method." << endl;
                break;
            }
            break;
        }
      }
    }

    if ((Kind_Solver == ADJ_EULER) || (Kind_Solver == ADJ_NAVIER_STOKES) || (Kind_Solver == ADJ_RANS)) {

      if (Kind_ConvNumScheme_AdjFlow == SPACE_CENTERED) {
        if (Kind_Centered_AdjFlow == JST) {
          cout << "Jameson-Schmidt-Turkel scheme for the adjoint inviscid terms."<< endl;
          cout << "JST viscous coefficients (1st, 2nd, & 4th): " << Kappa_1st_AdjFlow
          << ", " << Kappa_2nd_AdjFlow << ", " << Kappa_4th_AdjFlow <<"."<< endl;
          cout << "The method includes a grid stretching correction (p = 0.3)."<< endl;
          cout << "Second order integration." << endl;
        }
        if (Kind_Centered_AdjFlow == LAX) {
          cout << "Lax-Friedrich scheme for the adjoint inviscid terms."<< endl;
          cout << "First order integration." << endl;
        }
      }

      if (Kind_ConvNumScheme_AdjFlow == SPACE_UPWIND) {
        if (Kind_Upwind_AdjFlow == ROE) cout << "Roe (with entropy fix) solver for the adjoint inviscid terms."<< endl;
        switch (SpatialOrder_AdjFlow) {
          case FIRST_ORDER: cout << "First order integration." << endl; break;
          case SECOND_ORDER: cout << "Second order integration." << endl; break;
          case SECOND_ORDER_LIMITER: cout << "Second order integration with slope limiter." << endl;
            switch (Kind_SlopeLimit_AdjFlow) {
              case VENKATAKRISHNAN:
                cout << "Venkatakrishnan slope-limiting method, with constant: " << LimiterCoeff <<". "<< endl;
                cout << "The reference element size is: " << RefElemLength <<". "<< endl;
                break;
              case SHARP_EDGES:
                cout << "Sharp edges slope-limiting method, with constant: " << LimiterCoeff <<". "<< endl;
                cout << "The reference element size is: " << RefElemLength <<". "<< endl;
                cout << "The reference sharp edge distance is: " << SharpEdgesCoeff*RefElemLength*LimiterCoeff <<". "<< endl;
                break;
              case SOLID_WALL_DISTANCE:
                cout << "Wall distance slope-limiting method, with constant: " << LimiterCoeff <<". "<< endl;
                cout << "The reference element size is: " << RefElemLength <<". "<< endl;
                cout << "The reference wall distance is: " << SharpEdgesCoeff*RefElemLength*LimiterCoeff <<". "<< endl;
                break;
              case BARTH_JESPERSEN:
                cout << "Barth-Jespersen slope-limiting method." << endl;
                break;
            }
            break;
        }
      }
      
      cout << "The reference sharp edge distance is: " << SharpEdgesCoeff*RefElemLength*LimiterCoeff <<". "<< endl;

    }

    if ((Kind_Solver == ADJ_RANS) && (!Frozen_Visc)) {
      if (Kind_ConvNumScheme_AdjTurb == SPACE_UPWIND) {
        if (Kind_Upwind_Turb == SCALAR_UPWIND) cout << "Scalar upwind solver (first order) for the adjoint turbulence model."<< endl;
        switch (SpatialOrder_AdjTurb) {
          case FIRST_ORDER: cout << "First order integration." << endl; break;
          case SECOND_ORDER: cout << "Second order integration." << endl; break;
          case SECOND_ORDER_LIMITER: cout << "Second order integration with slope limiter." << endl;
            switch (Kind_SlopeLimit_AdjTurb) {
              case VENKATAKRISHNAN:
                cout << "Venkatakrishnan slope-limiting method, with constant: " << LimiterCoeff <<". "<< endl;
                cout << "The reference element size is: " << RefElemLength <<". "<< endl;
                break;
              case SHARP_EDGES:
                cout << "Sharp edges slope-limiting method, with constant: " << LimiterCoeff <<". "<< endl;
                cout << "The reference element size is: " << RefElemLength <<". "<< endl;
                cout << "The reference sharp edge distance is: " << SharpEdgesCoeff*RefElemLength*LimiterCoeff <<". "<< endl;
                break;
              case SOLID_WALL_DISTANCE:
                cout << "Wall distance slope-limiting method, with constant: " << LimiterCoeff <<". "<< endl;
                cout << "The reference element size is: " << RefElemLength <<". "<< endl;
                cout << "The reference wall distance is: " << SharpEdgesCoeff*RefElemLength*LimiterCoeff <<". "<< endl;
                break;
              case BARTH_JESPERSEN:
                cout << "Barth-Jespersen slope-limiting method." << endl;
                break;
            }
            break;
        }
      }
    }

    if ((Kind_Solver == NAVIER_STOKES) || (Kind_Solver == RANS) ||
        (Kind_Solver == DISC_ADJ_NAVIER_STOKES) || (Kind_Solver == DISC_ADJ_RANS)) {
        cout << "Average of gradients with correction (viscous flow terms)." << endl;
    }

    if ((Kind_Solver == ADJ_NAVIER_STOKES) || (Kind_Solver == ADJ_RANS)) {
      cout << "Average of gradients with correction (viscous adjoint terms)." << endl;
    }

    if ((Kind_Solver == RANS) || (Kind_Solver == DISC_ADJ_RANS)) {
      cout << "Average of gradients with correction (viscous turbulence terms)." << endl;
    }

    if (Kind_Solver == POISSON_EQUATION) {
      cout << "Galerkin method for viscous terms computation of the poisson potential equation." << endl;
    }

    if ((Kind_Solver == ADJ_RANS) && (!Frozen_Visc)) {
      cout << "Average of gradients with correction (2nd order) for computation of adjoint viscous turbulence terms." << endl;
      if (Kind_TimeIntScheme_AdjTurb == EULER_IMPLICIT) cout << "Euler implicit method for the turbulent adjoint equation." << endl;
    }

    switch (Kind_Gradient_Method) {
      case GREEN_GAUSS: cout << "Gradient computation using Green-Gauss theorem." << endl; break;
      case WEIGHTED_LEAST_SQUARES: cout << "Gradient Computation using weighted Least-Squares method." << endl; break;
    }

    if ((Kind_Regime == INCOMPRESSIBLE) || (Kind_Regime == FREESURFACE)) {
      cout << "Artificial compressibility factor: " << ArtComp_Factor << "." << endl;
    }

    cout << endl <<"---------------------- Time Numerical Integration -----------------------" << endl;

    if (Kind_Solver != FEM_ELASTICITY) {
		switch (Unsteady_Simulation) {
		  case NO:
			cout << "Local time stepping (steady state simulation)." << endl; break;
		  case TIME_STEPPING:
			cout << "Unsteady simulation using a time stepping strategy."<< endl;
			if (Unst_CFL != 0.0) cout << "Time step computed by the code. Unsteady CFL number: " << Unst_CFL <<"."<< endl;
			else cout << "Unsteady time step provided by the user (s): "<< Delta_UnstTime << "." << endl;
			break;
		  case DT_STEPPING_1ST: case DT_STEPPING_2ND:
			if (Unsteady_Simulation == DT_STEPPING_1ST) cout << "Unsteady simulation, dual time stepping strategy (first order in time)."<< endl;
			if (Unsteady_Simulation == DT_STEPPING_2ND) cout << "Unsteady simulation, dual time stepping strategy (second order in time)."<< endl;
			if (Unst_CFL != 0.0) cout << "Time step computed by the code. Unsteady CFL number: " << Unst_CFL <<"."<< endl;
			else cout << "Unsteady time step provided by the user (s): "<< Delta_UnstTime << "." << endl;
			cout << "Total number of internal Dual Time iterations: "<< Unst_nIntIter <<"." << endl;
			break;
		}
    }
	else {
		switch (Dynamic_Analysis) {
		  case NO:
			cout << "Static structural analysis." << endl; break;
		  case YES:
			cout << "Dynamic structural analysis."<< endl;
			cout << "Time step provided by the user for the dynamic analysis(s): "<< Delta_DynTime << "." << endl;
			break;
		}
	}

    if ((Kind_Solver == EULER) || (Kind_Solver == NAVIER_STOKES) || (Kind_Solver == RANS) ||
        (Kind_Solver == DISC_ADJ_EULER) || (Kind_Solver == DISC_ADJ_NAVIER_STOKES) || (Kind_Solver == DISC_ADJ_RANS)) {
      switch (Kind_TimeIntScheme_Flow) {
        case RUNGE_KUTTA_EXPLICIT:
          cout << "Runge-Kutta explicit method for the flow equations." << endl;
          cout << "Number of steps: " << nRKStep << endl;
          cout << "Alpha coefficients: ";
          for (unsigned short iRKStep = 0; iRKStep < nRKStep; iRKStep++) {
            cout << "\t" << RK_Alpha_Step[iRKStep];
          }
          cout << endl;
          break;
        case EULER_EXPLICIT: cout << "Euler explicit method for the flow equations." << endl; break;
        case EULER_IMPLICIT:
          cout << "Euler implicit method for the flow equations." << endl;
          switch (Kind_Linear_Solver) {
            case BCGSTAB:
              cout << "BCGSTAB is used for solving the linear system." << endl;
              cout << "Convergence criteria of the linear solver: "<< Linear_Solver_Error <<"."<< endl;
              cout << "Max number of iterations: "<< Linear_Solver_Iter <<"."<< endl;
              break;
            case FGMRES || RESTARTED_FGMRES:
              cout << "FGMRES is used for solving the linear system." << endl;
              cout << "Convergence criteria of the linear solver: "<< Linear_Solver_Error <<"."<< endl;
              cout << "Max number of iterations: "<< Linear_Solver_Iter <<"."<< endl;
              break;
            case SMOOTHER_JACOBI:
              cout << "A Jacobi method is used for smoothing the linear system." << endl;
              break;
            case SMOOTHER_ILU:
              cout << "A ILU0 method is used for smoothing the linear system." << endl;
              break;
            case SMOOTHER_LUSGS:
              cout << "A LU-SGS method is used for smoothing the linear system." << endl;
              break;
            case SMOOTHER_LINELET:
              cout << "A Linelet method is used for smoothing the linear system." << endl;
              break;
          }
          break;
      }
    }

    if ((Kind_Solver == ADJ_EULER) || (Kind_Solver == ADJ_NAVIER_STOKES) || (Kind_Solver == ADJ_RANS)) {
      switch (Kind_TimeIntScheme_AdjFlow) {
        case RUNGE_KUTTA_EXPLICIT:
          cout << "Runge-Kutta explicit method for the adjoint equations." << endl;
          cout << "Number of steps: " << nRKStep << endl;
          cout << "Alpha coefficients: ";
          for (unsigned short iRKStep = 0; iRKStep < nRKStep; iRKStep++) {
            cout << "\t" << RK_Alpha_Step[iRKStep];
          }
          cout << endl;
          break;
        case EULER_EXPLICIT: cout << "Euler explicit method for the adjoint equations." << endl; break;
        case EULER_IMPLICIT: cout << "Euler implicit method for the adjoint equations." << endl; break;
      }
    }

    if (nMGLevels !=0) {
      
      if (nStartUpIter != 0) cout << "A total of " << nStartUpIter << " start up iterations on the fine grid."<< endl;
      if (MGCycle == V_CYCLE) cout << "V Multigrid Cycle, with " << nMGLevels << " multigrid levels."<< endl;
      if (MGCycle == W_CYCLE) cout << "W Multigrid Cycle, with " << nMGLevels << " multigrid levels."<< endl;
      if (MGCycle == FULLMG_CYCLE) cout << "Full Multigrid Cycle, with " << nMGLevels << " multigrid levels."<< endl;

      cout << "Damping factor for the residual restriction: " << Damp_Res_Restric <<"."<< endl;
      cout << "Damping factor for the correction prolongation: " << Damp_Correc_Prolong <<"."<< endl;
    }

    if ((Kind_Solver != FEM_ELASTICITY) && (Kind_Solver != HEAT_EQUATION) && (Kind_Solver != WAVE_EQUATION)) {

      if (!CFL_Adapt) cout << "No CFL adaptation." << endl;
      else cout << "CFL adaptation. Factor down: "<< CFL_AdaptParam[0] <<", factor up: "<< CFL_AdaptParam[1]
        <<",\n                lower limit: "<< CFL_AdaptParam[2] <<", upper limit: " << CFL_AdaptParam[3] <<"."<< endl;

      if (nMGLevels !=0) {
        cout << "Multigrid Level:                  ";
        for (unsigned short iLevel = 0; iLevel < nMGLevels+1; iLevel++) {
          cout.width(6); cout << iLevel;
        }
        cout << endl;
      }

			if (Unsteady_Simulation != TIME_STEPPING) {
				cout << "Courant-Friedrichs-Lewy number:   ";
				cout.precision(3);
				cout.width(6); cout << CFL[0];
				cout << endl;
			}
			

      if (nMGLevels !=0) {
        cout.precision(3);
        cout << "MG PreSmooth coefficients:        ";
        for (unsigned short iMG_PreSmooth = 0; iMG_PreSmooth < nMGLevels+1; iMG_PreSmooth++) {
          cout.width(6); cout << MG_PreSmooth[iMG_PreSmooth];
        }
        cout << endl;
      }

      if (nMGLevels !=0) {
        cout.precision(3);
        cout << "MG PostSmooth coefficients:       ";
        for (unsigned short iMG_PostSmooth = 0; iMG_PostSmooth < nMGLevels+1; iMG_PostSmooth++) {
          cout.width(6); cout << MG_PostSmooth[iMG_PostSmooth];
        }
        cout << endl;
      }

      if (nMGLevels !=0) {
        cout.precision(3);
        cout << "MG CorrecSmooth coefficients:     ";
        for (unsigned short iMG_CorrecSmooth = 0; iMG_CorrecSmooth < nMGLevels+1; iMG_CorrecSmooth++) {
          cout.width(6); cout << MG_CorrecSmooth[iMG_CorrecSmooth];
        }
        cout << endl;
      }

    }

    if ((Kind_Solver == RANS) || (Kind_Solver == DISC_ADJ_RANS))
      if (Kind_TimeIntScheme_Turb == EULER_IMPLICIT)
        cout << "Euler implicit time integration for the turbulence model." << endl;
  }

  if (val_software == SU2_CFD) {

    cout << endl <<"------------------------- Convergence Criteria --------------------------" << endl;

    cout << "Maximum number of iterations: " << nExtIter <<"."<< endl;

    if (ConvCriteria == CAUCHY) {
      if (!ContinuousAdjoint && !DiscreteAdjoint)
        switch (Cauchy_Func_Flow) {
          case LIFT_COEFFICIENT: cout << "Cauchy criteria for Lift using "
            << Cauchy_Elems << " elements and epsilon " <<Cauchy_Eps<< "."<< endl; break;
          case DRAG_COEFFICIENT: cout << "Cauchy criteria for Drag using "
            << Cauchy_Elems << " elements and epsilon " <<Cauchy_Eps<< "."<< endl; break;
        }

      if (ContinuousAdjoint || DiscreteAdjoint)
        switch (Cauchy_Func_AdjFlow) {
          case SENS_GEOMETRY: cout << "Cauchy criteria for geo. sensitivity using "
            << Cauchy_Elems << " elements and epsilon " <<Cauchy_Eps<< "."<< endl; break;
          case SENS_MACH: cout << "Cauchy criteria for Mach number sensitivity using "
            << Cauchy_Elems << " elements and epsilon " <<Cauchy_Eps<< "."<< endl; break;
        }

      cout << "Start convergence criteria at iteration " << StartConv_Iter<< "."<< endl;
      
    }


    if (ConvCriteria == RESIDUAL) {
      if (!ContinuousAdjoint && !DiscreteAdjoint) {
        cout << "Reduce the density residual " << OrderMagResidual << " orders of magnitude."<< endl;
        cout << "The minimum bound for the density residual is 10^(" << MinLogResidual<< ")."<< endl;
        cout << "Start convergence criteria at iteration " << StartConv_Iter<< "."<< endl;
      }

      if (ContinuousAdjoint || DiscreteAdjoint) {
        cout << "Reduce the adjoint density residual " << OrderMagResidual << " orders of magnitude."<< endl;
        cout << "The minimum value for the adjoint density residual is 10^(" << MinLogResidual<< ")."<< endl;
      }

    }

  }

  if (val_software == SU2_MSH) {
    cout << endl <<"----------------------- Grid adaptation strategy ------------------------" << endl;

    switch (Kind_Adaptation) {
      case NONE: break;
      case PERIODIC: cout << "Grid modification to run periodic bc problems." << endl; break;
      case FULL: cout << "Grid adaptation using a complete refinement." << endl; break;
      case WAKE: cout << "Grid adaptation of the wake." << endl; break;
      case FULL_FLOW: cout << "Flow grid adaptation using a complete refinement." << endl; break;
      case FULL_ADJOINT: cout << "Adjoint grid adaptation using a complete refinement." << endl; break;
      case GRAD_FLOW: cout << "Grid adaptation using gradient based strategy (density)." << endl; break;
      case GRAD_ADJOINT: cout << "Grid adaptation using gradient based strategy (adjoint density)." << endl; break;
      case GRAD_FLOW_ADJ: cout << "Grid adaptation using gradient based strategy (density and adjoint density)." << endl; break;
      case COMPUTABLE: cout << "Grid adaptation using computable correction."<< endl; break;
      case REMAINING: cout << "Grid adaptation using remaining error."<< endl; break;
      case SMOOTHING: cout << "Grid smoothing using an implicit method."<< endl; break;
      case SUPERSONIC_SHOCK: cout << "Grid adaptation for a supersonic shock at Mach: " << Mach <<"."<< endl; break;
    }

    switch (Kind_Adaptation) {
      case GRAD_FLOW: case GRAD_ADJOINT: case GRAD_FLOW_ADJ: case COMPUTABLE: case REMAINING:
        cout << "Power of the dual volume in the adaptation sensor: " << DualVol_Power << endl;
        cout << "Percentage of new elements in the adaptation process: " << New_Elem_Adapt << "."<< endl;
        break;
    }

    if (Analytical_Surface != NONE)
      cout << "Use analytical definition for including points in the surfaces." << endl;

  }

  cout << endl <<"-------------------------- Output Information ---------------------------" << endl;

  if (val_software == SU2_CFD) {

    if (Low_MemoryOutput) cout << "Writing output files with low memory RAM requirements."<< endl;
    cout << "Writing a flow solution every " << Wrt_Sol_Freq <<" iterations."<< endl;
    cout << "Writing the convergence history every " << Wrt_Con_Freq <<" iterations."<< endl;
    if ((Unsteady_Simulation == DT_STEPPING_1ST) || (Unsteady_Simulation == DT_STEPPING_2ND)) {
      cout << "Writing the dual time flow solution every " << Wrt_Sol_Freq_DualTime <<" iterations."<< endl;
      cout << "Writing the dual time convergence history every " << Wrt_Con_Freq_DualTime <<" iterations."<< endl;
    }

    switch (Output_FileFormat) {
      case PARAVIEW: cout << "The output file format is Paraview ASCII (.vtk)." << endl; break;
      case TECPLOT: cout << "The output file format is Tecplot ASCII (.dat)." << endl; break;
      case TECPLOT_BINARY: cout << "The output file format is Tecplot binary (.plt)." << endl; break;
      case FIELDVIEW: cout << "The output file format is FieldView ASCII (.uns)." << endl; break;
      case FIELDVIEW_BINARY: cout << "The output file format is FieldView binary (.uns)." << endl; break;
      case CGNS_SOL: cout << "The output file format is CGNS (.cgns)." << endl; break;
    }

    cout << "Convergence history file name: " << Conv_FileName << "." << endl;

    cout << "Forces breakdown file name: " << Breakdown_FileName << "." << endl;

    if ((Kind_Solver != FEM_ELASTICITY) && (Kind_Solver != HEAT_EQUATION) && (Kind_Solver != WAVE_EQUATION)) {
      if (!ContinuousAdjoint && !DiscreteAdjoint) {
        cout << "Surface flow coefficients file name: " << SurfFlowCoeff_FileName << "." << endl;
        cout << "Flow variables file name: " << Flow_FileName << "." << endl;
        cout << "Restart flow file name: " << Restart_FlowFileName << "." << endl;
      }

      if (ContinuousAdjoint || DiscreteAdjoint) {
        cout << "Adjoint solution file name: " << Solution_AdjFileName << "." << endl;
        cout << "Restart adjoint file name: " << Restart_AdjFileName << "." << endl;
        cout << "Adjoint variables file name: " << Adj_FileName << "." << endl;
        cout << "Surface adjoint coefficients file name: " << SurfAdjCoeff_FileName << "." << endl;
      }
    }
    else {
      cout << "Surface structure coefficients file name: " << SurfStructure_FileName << "." << endl;
      cout << "Structure variables file name: " << Structure_FileName << "." << endl;
      cout << "Restart structure file name: " << Restart_FEMFileName << "." << endl;
    }

  }

  if (val_software == SU2_SOL) {
    if (Low_MemoryOutput) cout << "Writing output files with low memory RAM requirements."<< endl;
    switch (Output_FileFormat) {
      case PARAVIEW: cout << "The output file format is Paraview ASCII (.vtk)." << endl; break;
      case TECPLOT: cout << "The output file format is Tecplot ASCII (.dat)." << endl; break;
      case TECPLOT_BINARY: cout << "The output file format is Tecplot binary (.plt)." << endl; break;
      case FIELDVIEW: cout << "The output file format is FieldView ASCII (.uns)." << endl; break;
      case FIELDVIEW_BINARY: cout << "The output file format is FieldView binary (.uns)." << endl; break;
      case CGNS_SOL: cout << "The output file format is CGNS (.cgns)." << endl; break;
    }
    cout << "Flow variables file name: " << Flow_FileName << "." << endl;
  }

  if (val_software == SU2_DEF) {
    cout << "Output mesh file name: " << Mesh_Out_FileName << ". " << endl;
    if (Visualize_Deformation) cout << "A file will be created to visualize the deformation." << endl;
    else cout << "No file for visualizing the deformation." << endl;
    switch (GetDeform_Stiffness_Type()) {
      case INVERSE_VOLUME:
        cout << "Cell stiffness scaled by inverse of the cell volume." << endl;
        break;
      case WALL_DISTANCE:
        cout << "Cell stiffness scaled by distance from the deforming surface." << endl;
        break;
      case CONSTANT_STIFFNESS:
        cout << "Imposing constant cell stiffness (steel)." << endl;
        break;
    }
  }

  if (val_software == SU2_MSH) {
    cout << "Output mesh file name: " << Mesh_Out_FileName << ". " << endl;
  }

  if (val_software == SU2_DOT) {
    if (DiscreteAdjoint) {
      cout << "Output Volume Sensitivity file name: " << VolSens_FileName << ". " << endl;
      cout << "Output Surface Sensitivity file name: " << SurfSens_FileName << ". " << endl;
    }
    cout << "Output gradient file name: " << ObjFunc_Grad_FileName << ". " << endl;
  }

  if (val_software == SU2_MSH) {
    cout << "Output mesh file name: " << Mesh_Out_FileName << ". " << endl;
    cout << "Restart flow file name: " << Restart_FlowFileName << "." << endl;
    if ((Kind_Adaptation == FULL_ADJOINT) || (Kind_Adaptation == GRAD_ADJOINT) || (Kind_Adaptation == GRAD_FLOW_ADJ) ||
        (Kind_Adaptation == COMPUTABLE) || (Kind_Adaptation == REMAINING)) {
      if (Kind_ObjFunc[0] == DRAG_COEFFICIENT) cout << "Restart adjoint file name: " << Restart_AdjFileName << "." << endl;
      if (Kind_ObjFunc[0] == EQUIVALENT_AREA) cout << "Restart adjoint file name: " << Restart_AdjFileName << "." << endl;
      if (Kind_ObjFunc[0] == NEARFIELD_PRESSURE) cout << "Restart adjoint file name: " << Restart_AdjFileName << "." << endl;
      if (Kind_ObjFunc[0] == LIFT_COEFFICIENT) cout << "Restart adjoint file name: " << Restart_AdjFileName << "." << endl;
    }
  }

  cout << endl <<"------------------- Config File Boundary Information --------------------" << endl;

  if (nMarker_Euler != 0) {
    cout << "Euler wall boundary marker(s): ";
    for (iMarker_Euler = 0; iMarker_Euler < nMarker_Euler; iMarker_Euler++) {
      cout << Marker_Euler[iMarker_Euler];
      if (iMarker_Euler < nMarker_Euler-1) cout << ", ";
      else cout <<"."<< endl;
    }
  }

  if (nMarker_FarField != 0) {
    cout << "Far-field boundary marker(s): ";
    for (iMarker_FarField = 0; iMarker_FarField < nMarker_FarField; iMarker_FarField++) {
      cout << Marker_FarField[iMarker_FarField];
      if (iMarker_FarField < nMarker_FarField-1) cout << ", ";
      else cout <<"."<< endl;
    }
  }

  if (nMarker_SymWall != 0) {
    cout << "Symmetry plane boundary marker(s): ";
    for (iMarker_SymWall = 0; iMarker_SymWall < nMarker_SymWall; iMarker_SymWall++) {
      cout << Marker_SymWall[iMarker_SymWall];
      if (iMarker_SymWall < nMarker_SymWall-1) cout << ", ";
      else cout <<"."<< endl;
    }
  }

  if (nMarker_Pressure != 0) {
    cout << "Pressure boundary marker(s): ";
    for (iMarker_Pressure = 0; iMarker_Pressure < nMarker_Pressure; iMarker_Pressure++) {
      cout << Marker_Pressure[iMarker_Pressure];
      if (iMarker_Pressure < nMarker_Pressure-1) cout << ", ";
      else cout <<"."<< endl;
    }
  }

  if (nMarker_PerBound != 0) {
    cout << "Periodic boundary marker(s): ";
    for (iMarker_PerBound = 0; iMarker_PerBound < nMarker_PerBound; iMarker_PerBound++) {
      cout << Marker_PerBound[iMarker_PerBound];
      if (iMarker_PerBound < nMarker_PerBound-1) cout << ", ";
      else cout <<"."<< endl;
    }
  }

  if (nMarker_NearFieldBound != 0) {
    cout << "Near-field boundary marker(s): ";
    for (iMarker_NearFieldBound = 0; iMarker_NearFieldBound < nMarker_NearFieldBound; iMarker_NearFieldBound++) {
      cout << Marker_NearFieldBound[iMarker_NearFieldBound];
      if (iMarker_NearFieldBound < nMarker_NearFieldBound-1) cout << ", ";
      else cout <<"."<< endl;
    }
  }

  if (nMarker_InterfaceBound != 0) {
    cout << "Interface boundary marker(s): ";
    for (iMarker_InterfaceBound = 0; iMarker_InterfaceBound < nMarker_InterfaceBound; iMarker_InterfaceBound++) {
      cout << Marker_InterfaceBound[iMarker_InterfaceBound];
      if (iMarker_InterfaceBound < nMarker_InterfaceBound-1) cout << ", ";
      else cout <<"."<< endl;
    }
  }
  
  if (nMarker_Fluid_InterfaceBound != 0) {
    cout << "Fluid interface boundary marker(s): ";
    for (iMarker_Fluid_InterfaceBound = 0; iMarker_Fluid_InterfaceBound < nMarker_Fluid_InterfaceBound; iMarker_Fluid_InterfaceBound++) {
      cout << Marker_Fluid_InterfaceBound[iMarker_Fluid_InterfaceBound];
      if (iMarker_Fluid_InterfaceBound < nMarker_Fluid_InterfaceBound-1) cout << ", ";
      else cout <<"."<< endl;
    }
  }

  if (nMarker_Dirichlet != 0) {
    cout << "Dirichlet boundary marker(s): ";
    for (iMarker_Dirichlet = 0; iMarker_Dirichlet < nMarker_Dirichlet; iMarker_Dirichlet++) {
      cout << Marker_Dirichlet[iMarker_Dirichlet];
      if (iMarker_Dirichlet < nMarker_Dirichlet-1) cout << ", ";
      else cout <<"."<< endl;
    }
  }

  if (nMarker_FlowLoad != 0) {
    cout << "Flow Load boundary marker(s): ";
    for (iMarker_FlowLoad = 0; iMarker_FlowLoad < nMarker_FlowLoad; iMarker_FlowLoad++) {
      cout << Marker_FlowLoad[iMarker_FlowLoad];
      if (iMarker_FlowLoad < nMarker_FlowLoad-1) cout << ", ";
      else cout <<"."<< endl;
    }
  }
  
  if (nMarker_Internal != 0) {
    cout << "Internal boundary marker(s): ";
    for (iMarker_Internal = 0; iMarker_Internal < nMarker_Internal; iMarker_Internal++) {
      cout << Marker_Internal[iMarker_Internal];
      if (iMarker_Internal < nMarker_Internal-1) cout << ", ";
      else cout <<"."<< endl;
    }
  }

  if (nMarker_Inlet != 0) {
    cout << "Inlet boundary marker(s): ";
    for (iMarker_Inlet = 0; iMarker_Inlet < nMarker_Inlet; iMarker_Inlet++) {
      cout << Marker_Inlet[iMarker_Inlet];
      if (iMarker_Inlet < nMarker_Inlet-1) cout << ", ";
      else cout <<"."<< endl;
    }
  }

  if (nMarker_Riemann != 0) {
      cout << "Riemann boundary marker(s): ";
      for (iMarker_Riemann = 0; iMarker_Riemann < nMarker_Riemann; iMarker_Riemann++) {
        cout << Marker_Riemann[iMarker_Riemann];
        if (iMarker_Riemann < nMarker_Riemann-1) cout << ", ";
        else cout <<"."<< endl;
    }
  }
  
  if (nMarker_NRBC != 0) {
      cout << "NRBC boundary marker(s): ";
      for (iMarker_NRBC = 0; iMarker_NRBC < nMarker_NRBC; iMarker_NRBC++) {
        cout << Marker_NRBC[iMarker_NRBC];
        if (iMarker_NRBC < nMarker_NRBC-1) cout << ", ";
        else cout <<"."<< endl;
    }
  }

  if (nMarker_MixBound != 0) {
      cout << "MixingPlane boundary marker(s): ";
      for (iMarker_MixBound = 0; iMarker_MixBound < nMarker_MixBound; iMarker_MixBound++) {
        cout << Marker_MixBound[iMarker_MixBound];
        if (iMarker_MixBound < nMarker_MixBound-1) cout << ", ";
        else cout <<"."<< endl;
    }
  }

  if (nMarker_EngineInflow != 0) {
    cout << "Engine inflow boundary marker(s): ";
    for (iMarker_EngineInflow = 0; iMarker_EngineInflow < nMarker_EngineInflow; iMarker_EngineInflow++) {
      cout << Marker_EngineInflow[iMarker_EngineInflow];
      if (iMarker_EngineInflow < nMarker_EngineInflow-1) cout << ", ";
      else cout <<"."<< endl;
    }
  }

  if (nMarker_EngineExhaust != 0) {
    cout << "Engine exhaust boundary marker(s): ";
    for (iMarker_EngineExhaust = 0; iMarker_EngineExhaust < nMarker_EngineExhaust; iMarker_EngineExhaust++) {
      cout << Marker_EngineExhaust[iMarker_EngineExhaust];
      if (iMarker_EngineExhaust < nMarker_EngineExhaust-1) cout << ", ";
      else cout <<"."<< endl;
    }
  }

  if (nMarker_Supersonic_Inlet != 0) {
    cout << "Supersonic inlet boundary marker(s): ";
    for (iMarker_Supersonic_Inlet = 0; iMarker_Supersonic_Inlet < nMarker_Supersonic_Inlet; iMarker_Supersonic_Inlet++) {
      cout << Marker_Supersonic_Inlet[iMarker_Supersonic_Inlet];
      if (iMarker_Supersonic_Inlet < nMarker_Supersonic_Inlet-1) cout << ", ";
      else cout <<"."<< endl;
    }
  }
  
  if (nMarker_Supersonic_Outlet != 0) {
    cout << "Supersonic outlet boundary marker(s): ";
    for (iMarker_Supersonic_Outlet = 0; iMarker_Supersonic_Outlet < nMarker_Supersonic_Outlet; iMarker_Supersonic_Outlet++) {
      cout << Marker_Supersonic_Outlet[iMarker_Supersonic_Outlet];
      if (iMarker_Supersonic_Outlet < nMarker_Supersonic_Outlet-1) cout << ", ";
      else cout <<"."<< endl;
    }
  }

  if (nMarker_Outlet != 0) {
    cout << "Outlet boundary marker(s): ";
    for (iMarker_Outlet = 0; iMarker_Outlet < nMarker_Outlet; iMarker_Outlet++) {
      cout << Marker_Outlet[iMarker_Outlet];
      if (iMarker_Outlet < nMarker_Outlet-1) cout << ", ";
      else cout <<"."<< endl;
    }
  }

  if (nMarker_Isothermal != 0) {
    cout << "Isothermal wall boundary marker(s): ";
    for (iMarker_Isothermal = 0; iMarker_Isothermal < nMarker_Isothermal; iMarker_Isothermal++) {
      cout << Marker_Isothermal[iMarker_Isothermal];
      if (iMarker_Isothermal < nMarker_Isothermal-1) cout << ", ";
      else cout <<"."<< endl;
    }
  }

  if (nMarker_HeatFlux != 0) {
    cout << "Constant heat flux wall boundary marker(s): ";
    for (iMarker_HeatFlux = 0; iMarker_HeatFlux < nMarker_HeatFlux; iMarker_HeatFlux++) {
      cout << Marker_HeatFlux[iMarker_HeatFlux];
      if (iMarker_HeatFlux < nMarker_HeatFlux-1) cout << ", ";
      else cout <<"."<< endl;
    }
  }

  if (nMarker_Clamped != 0) {
    cout << "Clamped boundary marker(s): ";
    for (iMarker_Clamped = 0; iMarker_Clamped < nMarker_Clamped; iMarker_Clamped++) {
      cout << Marker_Clamped[iMarker_Clamped];
      if (iMarker_Clamped < nMarker_Clamped-1) cout << ", ";
      else cout <<"."<<endl;
    }
  }

  if (nMarker_Displacement != 0) {
    cout << "Displacement boundary marker(s): ";
    for (iMarker_Displacement = 0; iMarker_Displacement < nMarker_Displacement; iMarker_Displacement++) {
      cout << Marker_Displacement[iMarker_Displacement];
      if (iMarker_Displacement < nMarker_Displacement-1) cout << ", ";
      else cout <<"."<< endl;
    }
  }

  if (nMarker_Load != 0) {
    cout << "Normal load boundary marker(s): ";
    for (iMarker_Load = 0; iMarker_Load < nMarker_Load; iMarker_Load++) {
      cout << Marker_Load[iMarker_Load];
      if (iMarker_Load < nMarker_Load-1) cout << ", ";
      else cout <<"."<< endl;
    }
  }

  if (nMarker_Load_Dir != 0) {
    cout << "Load boundary marker(s) in cartesian coordinates: ";
    for (iMarker_Load_Dir = 0; iMarker_Load_Dir < nMarker_Load_Dir; iMarker_Load_Dir++) {
      cout << Marker_Load_Dir[iMarker_Load_Dir];
      if (iMarker_Load_Dir < nMarker_Load_Dir-1) cout << ", ";
      else cout <<"."<<endl;
    }
  }

  if (nMarker_Load_Sine != 0) {
    cout << "Sine-Wave Load boundary marker(s): ";
    for (iMarker_Load_Sine = 0; iMarker_Load_Sine < nMarker_Load_Sine; iMarker_Load_Sine++) {
      cout << Marker_Load_Sine[iMarker_Load_Sine];
      if (iMarker_Load_Sine < nMarker_Load_Sine-1) cout << ", ";
      else cout <<"."<<endl;
    }
  }

  if (nMarker_Neumann != 0) {
    cout << "Neumann boundary marker(s): ";
    for (iMarker_Neumann = 0; iMarker_Neumann < nMarker_Neumann; iMarker_Neumann++) {
      cout << Marker_Neumann[iMarker_Neumann];
      if (iMarker_Neumann < nMarker_Neumann-1) cout << ", ";
      else cout <<"."<< endl;
    }
  }

  if (nMarker_Custom != 0) {
    cout << "Custom boundary marker(s): ";
    for (iMarker_Custom = 0; iMarker_Custom < nMarker_Custom; iMarker_Custom++) {
      cout << Marker_Custom[iMarker_Custom];
      if (iMarker_Custom < nMarker_Custom-1) cout << ", ";
      else cout <<"."<< endl;
    }
  }

  if (nMarker_ActDiskInlet != 0) {
		cout << "Actuator disk (inlet) boundary marker(s): ";
		for (iMarker_ActDiskInlet = 0; iMarker_ActDiskInlet < nMarker_ActDiskInlet; iMarker_ActDiskInlet++) {
			cout << Marker_ActDiskInlet[iMarker_ActDiskInlet];
			if (iMarker_ActDiskInlet < nMarker_ActDiskInlet-1) cout << ", ";
			else cout <<"."<< endl;
		}
	}

  if (nMarker_ActDiskOutlet != 0) {
		cout << "Actuator disk (outlet) boundary marker(s): ";
		for (iMarker_ActDiskOutlet = 0; iMarker_ActDiskOutlet < nMarker_ActDiskOutlet; iMarker_ActDiskOutlet++) {
			cout << Marker_ActDiskOutlet[iMarker_ActDiskOutlet];
			if (iMarker_ActDiskOutlet < nMarker_ActDiskOutlet-1) cout << ", ";
			else cout <<"."<< endl;
		}
	}

}

bool CConfig::TokenizeString(string & str, string & option_name,
                             vector<string> & option_value) {
  const string delimiters(" ()[]{}:,\t\n\v\f\r");
  // check for comments or empty string
  string::size_type pos, last_pos;
  pos = str.find_first_of("%");
  if ( (str.length() == 0) || (pos == 0) ) {
    // str is empty or a comment line, so no option here
    return false;
  }
  if (pos != string::npos) {
    // remove comment at end if necessary
    str.erase(pos);
  }

  // look for line composed on only delimiters (usually whitespace)
  pos = str.find_first_not_of(delimiters);
  if (pos == string::npos) {
    return false;
  }

  // find the equals sign and split string
  string name_part, value_part;
  pos = str.find("=");
  if (pos == string::npos) {
    cerr << "Error in TokenizeString(): "
    << "line in the configuration file with no \"=\" sign."
    << endl;
    cout << "Look for: " << str << endl;
    cout << "str.length() = " << str.length() << endl;
    throw(-1);
  }
  name_part = str.substr(0, pos);
  value_part = str.substr(pos+1, string::npos);
  //cout << "name_part  = |" << name_part  << "|" << endl;
  //cout << "value_part = |" << value_part << "|" << endl;

  // the first_part should consist of one string with no interior delimiters
  last_pos = name_part.find_first_not_of(delimiters, 0);
  pos = name_part.find_first_of(delimiters, last_pos);
  if ( (name_part.length() == 0) || (last_pos == string::npos) ) {
    cerr << "Error in CConfig::TokenizeString(): "
    << "line in the configuration file with no name before the \"=\" sign."
    << endl;
    throw(-1);
  }
  if (pos == string::npos) pos = name_part.length();
  option_name = name_part.substr(last_pos, pos - last_pos);
  last_pos = name_part.find_first_not_of(delimiters, pos);
  if (last_pos != string::npos) {
    cerr << "Error in TokenizeString(): "
    << "two or more options before an \"=\" sign in the configuration file."
    << endl;
    throw(-1);
  }
  StringToUpperCase(option_name);

  //cout << "option_name = |" << option_name << "|" << endl;
  //cout << "pos = " << pos << ": last_pos = " << last_pos << endl;

  // now fill the option value vector
  option_value.clear();
  last_pos = value_part.find_first_not_of(delimiters, 0);
  pos = value_part.find_first_of(delimiters, last_pos);
  while (string::npos != pos || string::npos != last_pos) {
    // add token to the vector<string>
    option_value.push_back(value_part.substr(last_pos, pos - last_pos));
    // skip delimiters
    last_pos = value_part.find_first_not_of(delimiters, pos);
    // find next "non-delimiter"
    pos = value_part.find_first_of(delimiters, last_pos);
  }
  if (option_value.size() == 0) {
    cerr << "Error in TokenizeString(): "
    << "option " << option_name << " in configuration file with no value assigned."
    << endl;
    throw(-1);
  }

#if 0
  cout << "option value(s) = ";
  for (unsigned int i = 0; i < option_value.size(); i++)
    cout << option_value[i] << " ";
  cout << endl;
#endif

  // look for ';' DV delimiters attached to values
  vector<string>::iterator it;
  it = option_value.begin();
  while (it != option_value.end()) {
    if (it->compare(";") == 0) {
      it++;
      continue;
    }

    pos = it->find(';');
    if (pos != string::npos) {
      string before_semi = it->substr(0, pos);
      string after_semi= it->substr(pos+1, string::npos);
      if (before_semi.empty()) {
        *it = ";";
        it++;
        option_value.insert(it, after_semi);
      } else {
        *it = before_semi;
        it++;
        vector<string> to_insert;
        to_insert.push_back(";");
        if (!after_semi.empty())
          to_insert.push_back(after_semi);
        option_value.insert(it, to_insert.begin(), to_insert.end());
      }
      it = option_value.begin(); // go back to beginning; not efficient
      continue;
    } else {
      it++;
    }
  }
#if 0
  cout << "option value(s) = ";
  for (unsigned int i = 0; i < option_value.size(); i++)
    cout << option_value[i] << " ";
  cout << endl;
#endif
  // remove any consecutive ";"
  it = option_value.begin();
  bool semi_at_prev = false;
  while (it != option_value.end()) {
    if (semi_at_prev) {
      if (it->compare(";") == 0) {
        option_value.erase(it);
        it = option_value.begin();
        semi_at_prev = false;
        continue;
      }
    }
    if (it->compare(";") == 0) {
      semi_at_prev = true;
    } else {
      semi_at_prev = false;
    }
    it++;
  }

#if 0
  cout << "option value(s) = ";
  for (unsigned int i = 0; i < option_value.size(); i++)
    cout << option_value[i] << " ";
  cout << endl;
#endif
  return true;
}

unsigned short CConfig::GetMarker_CfgFile_TagBound(string val_marker) {

  unsigned short iMarker_CfgFile;

  for (iMarker_CfgFile = 0; iMarker_CfgFile < nMarker_CfgFile; iMarker_CfgFile++)
    if (Marker_CfgFile_TagBound[iMarker_CfgFile] == val_marker)
      return iMarker_CfgFile;

  cout <<"The configuration file doesn't have any definition for marker "<< val_marker <<"!!" << endl;
  exit(EXIT_FAILURE);
  
}

string CConfig::GetMarker_CfgFile_TagBound(unsigned short val_marker) {
  return Marker_CfgFile_TagBound[val_marker];
}

unsigned short CConfig::GetMarker_CfgFile_KindBC(string val_marker) {
  unsigned short iMarker_CfgFile;
  for (iMarker_CfgFile = 0; iMarker_CfgFile < nMarker_CfgFile; iMarker_CfgFile++)
    if (Marker_CfgFile_TagBound[iMarker_CfgFile] == val_marker) break;
  return Marker_CfgFile_KindBC[iMarker_CfgFile];
}

unsigned short CConfig::GetMarker_CfgFile_Monitoring(string val_marker) {
  unsigned short iMarker_CfgFile;
  for (iMarker_CfgFile = 0; iMarker_CfgFile < nMarker_CfgFile; iMarker_CfgFile++)
    if (Marker_CfgFile_TagBound[iMarker_CfgFile] == val_marker) break;
  return Marker_CfgFile_Monitoring[iMarker_CfgFile];
}

unsigned short CConfig::GetMarker_CfgFile_GeoEval(string val_marker) {
  unsigned short iMarker_CfgFile;
  for (iMarker_CfgFile = 0; iMarker_CfgFile < nMarker_CfgFile; iMarker_CfgFile++)
    if (Marker_CfgFile_TagBound[iMarker_CfgFile] == val_marker) break;
  return Marker_CfgFile_GeoEval[iMarker_CfgFile];
}

unsigned short CConfig::GetMarker_CfgFile_Designing(string val_marker) {
  unsigned short iMarker_CfgFile;
  for (iMarker_CfgFile = 0; iMarker_CfgFile < nMarker_CfgFile; iMarker_CfgFile++)
    if (Marker_CfgFile_TagBound[iMarker_CfgFile] == val_marker) break;
  return Marker_CfgFile_Designing[iMarker_CfgFile];
}

unsigned short CConfig::GetMarker_CfgFile_Plotting(string val_marker) {
  unsigned short iMarker_CfgFile;
  for (iMarker_CfgFile = 0; iMarker_CfgFile < nMarker_CfgFile; iMarker_CfgFile++)
    if (Marker_CfgFile_TagBound[iMarker_CfgFile] == val_marker) break;
  return Marker_CfgFile_Plotting[iMarker_CfgFile];
}

unsigned short CConfig::GetMarker_CfgFile_Analyze(string val_marker) {
  unsigned short iMarker_CfgFile;
  for (iMarker_CfgFile = 0; iMarker_CfgFile < nMarker_CfgFile; iMarker_CfgFile++)
    if (Marker_CfgFile_TagBound[iMarker_CfgFile] == val_marker) break;
  return Marker_CfgFile_Analyze[iMarker_CfgFile];
}


unsigned short CConfig::GetMarker_CfgFile_FSIinterface(string val_marker) {
  unsigned short iMarker_CfgFile;
  for (iMarker_CfgFile = 0; iMarker_CfgFile < nMarker_CfgFile; iMarker_CfgFile++)
    if (Marker_CfgFile_TagBound[iMarker_CfgFile] == val_marker) break;
  return Marker_CfgFile_FSIinterface[iMarker_CfgFile];
}

unsigned short CConfig::GetMarker_CfgFile_Out_1D(string val_marker) {
  unsigned short iMarker_CfgFile;
  for (iMarker_CfgFile = 0; iMarker_CfgFile < nMarker_CfgFile; iMarker_CfgFile++)
    if (Marker_CfgFile_TagBound[iMarker_CfgFile] == val_marker) break;
  return Marker_CfgFile_Out_1D[iMarker_CfgFile];
}

unsigned short CConfig::GetMarker_CfgFile_DV(string val_marker) {
  unsigned short iMarker_CfgFile;
  for (iMarker_CfgFile = 0; iMarker_CfgFile < nMarker_CfgFile; iMarker_CfgFile++)
    if (Marker_CfgFile_TagBound[iMarker_CfgFile] == val_marker) break;
  return Marker_CfgFile_DV[iMarker_CfgFile];
}

unsigned short CConfig::GetMarker_CfgFile_Moving(string val_marker) {
  unsigned short iMarker_CfgFile;
  for (iMarker_CfgFile = 0; iMarker_CfgFile < nMarker_CfgFile; iMarker_CfgFile++)
    if (Marker_CfgFile_TagBound[iMarker_CfgFile] == val_marker) break;
  return Marker_CfgFile_Moving[iMarker_CfgFile];
}

unsigned short CConfig::GetMarker_CfgFile_PerBound(string val_marker) {
  unsigned short iMarker_CfgFile;
  for (iMarker_CfgFile = 0; iMarker_CfgFile < nMarker_CfgFile; iMarker_CfgFile++)
    if (Marker_CfgFile_TagBound[iMarker_CfgFile] == val_marker) break;
  return Marker_CfgFile_PerBound[iMarker_CfgFile];
}

int CConfig::GetMarker_FSIinterface(string val_marker) {	
	  unsigned short iMarker_CfgFile;
	  for (iMarker_CfgFile = 0; iMarker_CfgFile < nMarker_CfgFile; iMarker_CfgFile++)
    
		  if (Marker_CfgFile_TagBound[iMarker_CfgFile] == val_marker)
				return  Marker_CfgFile_FSIinterface[iMarker_CfgFile];
    return 0;
}


CConfig::~CConfig(void) {
	
  unsigned long iDV, iMarker, iPeriodic, iFFD;

  /*--- Delete all of the option objects in the global option map ---*/
    
  for(map<string, COptionBase*>::iterator itr = option_map.begin(); itr != option_map.end(); itr++) {
    delete itr->second;
  }
 
  if (RK_Alpha_Step != NULL) delete [] RK_Alpha_Step;
  if (MG_PreSmooth  != NULL) delete [] MG_PreSmooth;
  if (MG_PostSmooth != NULL) delete [] MG_PostSmooth;
  
  /*--- Free memory for Aeroelastic problems. ---*/

  if (Grid_Movement && Aeroelastic_Simulation) {
    if (Aeroelastic_pitch  != NULL) delete[] Aeroelastic_pitch;
    if (Aeroelastic_plunge != NULL) delete[] Aeroelastic_plunge;
  }

  /*--- Free memory for unspecified grid motion parameters ---*/

 if (Kind_GridMovement != NULL) delete [] Kind_GridMovement;

  /*--- motion origin: ---*/
  
  if (Motion_Origin_X   != NULL) delete [] Motion_Origin_X;
  if (Motion_Origin_Y   != NULL) delete [] Motion_Origin_Y;
  if (Motion_Origin_Z   != NULL) delete [] Motion_Origin_Z;
  if (MoveMotion_Origin != NULL) delete [] MoveMotion_Origin;

  /*--- translation: ---*/
  
  if (Translation_Rate_X != NULL) delete [] Translation_Rate_X;
  if (Translation_Rate_Y != NULL) delete [] Translation_Rate_Y;
  if (Translation_Rate_Z != NULL) delete [] Translation_Rate_Z;

  /*--- rotation: ---*/
  
  if (Rotation_Rate_X != NULL) delete [] Rotation_Rate_X;
  if (Rotation_Rate_Y != NULL) delete [] Rotation_Rate_Y;
  if (Rotation_Rate_Z != NULL) delete [] Rotation_Rate_Z;

  /*--- pitching: ---*/
  
  if (Pitching_Omega_X != NULL) delete [] Pitching_Omega_X;
  if (Pitching_Omega_Y != NULL) delete [] Pitching_Omega_Y;
  if (Pitching_Omega_Z != NULL) delete [] Pitching_Omega_Z;

  /*--- pitching amplitude: ---*/
  
  if (Pitching_Ampl_X != NULL) delete [] Pitching_Ampl_X;
  if (Pitching_Ampl_Y != NULL) delete [] Pitching_Ampl_Y;
  if (Pitching_Ampl_Z != NULL) delete [] Pitching_Ampl_Z;

  /*--- pitching phase: ---*/
  
  if (Pitching_Phase_X != NULL) delete [] Pitching_Phase_X;
  if (Pitching_Phase_Y != NULL) delete [] Pitching_Phase_Y;
  if (Pitching_Phase_Z != NULL) delete [] Pitching_Phase_Z;

  /*--- plunging: ---*/
  
  if (Plunging_Omega_X != NULL) delete [] Plunging_Omega_X;
  if (Plunging_Omega_Y != NULL) delete [] Plunging_Omega_Y;
  if (Plunging_Omega_Z != NULL) delete [] Plunging_Omega_Z;

  /*--- plunging amplitude: ---*/
  
  if (Plunging_Ampl_X != NULL) delete [] Plunging_Ampl_X;
  if (Plunging_Ampl_Y != NULL) delete [] Plunging_Ampl_Y;
  if (Plunging_Ampl_Z != NULL) delete [] Plunging_Ampl_Z;

  /*--- reference origin for moments ---*/
  
  if (RefOriginMoment   != NULL) delete [] RefOriginMoment;
  if (RefOriginMoment_X != NULL) delete [] RefOriginMoment_X;
  if (RefOriginMoment_Y != NULL) delete [] RefOriginMoment_Y;
  if (RefOriginMoment_Z != NULL) delete [] RefOriginMoment_Z;

  /*--- Free memory for Harmonic Blance Frequency  pointer ---*/
    
  if (Omega_HB != NULL) delete [] Omega_HB;
    
  /*--- Marker pointers ---*/
  
  if (Marker_CfgFile_Out_1D != NULL) delete[] Marker_CfgFile_Out_1D;
  if (Marker_All_Out_1D     != NULL) delete[] Marker_All_Out_1D;
  
  if (Marker_CfgFile_GeoEval != NULL) delete[] Marker_CfgFile_GeoEval;
  if (Marker_All_GeoEval     != NULL) delete[] Marker_All_GeoEval;
  
  if (Marker_CfgFile_TagBound != NULL) delete[] Marker_CfgFile_TagBound;
  if (Marker_All_TagBound     != NULL) delete[] Marker_All_TagBound;
  
  if (Marker_CfgFile_KindBC != NULL) delete[] Marker_CfgFile_KindBC;
  if (Marker_All_KindBC     != NULL) delete[] Marker_All_KindBC;
  
  if (Marker_CfgFile_Monitoring != NULL) delete[] Marker_CfgFile_Monitoring;
  if (Marker_All_Monitoring     != NULL) delete[] Marker_All_Monitoring;
  
  if (Marker_CfgFile_Designing != NULL) delete[] Marker_CfgFile_Designing;
  if (Marker_All_Designing     != NULL) delete[] Marker_All_Designing;
  
  if (Marker_CfgFile_Plotting != NULL) delete[] Marker_CfgFile_Plotting;
  if (Marker_All_Plotting     != NULL) delete[] Marker_All_Plotting;
  
  if (Marker_CfgFile_Analyze != NULL) delete[] Marker_CfgFile_Analyze;
  if (Marker_All_Analyze  != NULL) delete[] Marker_All_Analyze;

  if (Marker_CfgFile_FSIinterface != NULL) delete[] Marker_CfgFile_FSIinterface;
  if (Marker_All_FSIinterface     != NULL) delete[] Marker_All_FSIinterface;
  
  if (Marker_CfgFile_DV != NULL) delete[] Marker_CfgFile_DV;
  if (Marker_All_DV     != NULL) delete[] Marker_All_DV;
  
  if (Marker_CfgFile_Moving != NULL) delete[] Marker_CfgFile_Moving;
  if (Marker_All_Moving     != NULL) delete[] Marker_All_Moving;
  
  if (Marker_CfgFile_PerBound != NULL) delete[] Marker_CfgFile_PerBound;
  if (Marker_All_PerBound     != NULL) delete[] Marker_All_PerBound;

  if (Marker_DV!= NULL)               delete[] Marker_DV;
  if (Marker_Moving != NULL)           delete[] Marker_Moving;
  if (Marker_Monitoring != NULL)      delete[] Marker_Monitoring;
  if (Marker_Designing != NULL)       delete[] Marker_Designing;
  if (Marker_GeoEval != NULL)         delete[] Marker_GeoEval;
  if (Marker_Plotting != NULL)        delete[] Marker_Plotting;
  if (Marker_Analyze != NULL)        delete[] Marker_Analyze;
  if (Marker_FSIinterface != NULL)        delete[] Marker_FSIinterface;
  if (Marker_All_SendRecv != NULL)    delete[] Marker_All_SendRecv;

  if (Kind_ObjFunc != NULL)      delete[] Kind_ObjFunc;
  if (Weight_ObjFunc != NULL)      delete[] Weight_ObjFunc;

  if (DV_Value != NULL) {
    for (iDV = 0; iDV < nDV; iDV++) delete[] DV_Value[iDV];
    delete [] DV_Value;
  }
  
  if (ParamDV != NULL) {
    for (iDV = 0; iDV < nDV; iDV++) delete[] ParamDV[iDV];
    delete [] ParamDV;
  }
  
  if (CoordFFDBox != NULL) {
    for (iFFD = 0; iFFD < nFFDBox; iFFD++) delete[] CoordFFDBox[iFFD];
    delete [] CoordFFDBox;
  }
  
  if (DegreeFFDBox != NULL) {
    for (iFFD = 0; iFFD < nFFDBox; iFFD++) delete[] DegreeFFDBox[iFFD];
    delete [] DegreeFFDBox;
  }
  
  if (Design_Variable != NULL)    delete[] Design_Variable;
  if (Dirichlet_Value != NULL)    delete[] Dirichlet_Value;
  
  if (Exhaust_Temperature_Target != NULL)    delete[]  Exhaust_Temperature_Target;
  if (Exhaust_Pressure_Target != NULL)    delete[]  Exhaust_Pressure_Target;
  if (Exhaust_Pressure != NULL)    delete[] Exhaust_Pressure;
  if (Exhaust_Temperature != NULL)    delete[] Exhaust_Temperature;
  if (Exhaust_MassFlow != NULL)    delete[] Exhaust_MassFlow;
  if (Exhaust_TotalPressure != NULL)    delete[] Exhaust_TotalPressure;
  if (Exhaust_TotalTemperature != NULL)    delete[] Exhaust_TotalTemperature;
  if (Exhaust_GrossThrust != NULL)    delete[] Exhaust_GrossThrust;
  if (Exhaust_Force != NULL)    delete[] Exhaust_Force;
  if (Exhaust_Power != NULL)    delete[] Exhaust_Power;

  if (Inflow_Mach != NULL)    delete[]  Inflow_Mach;
  if (Inflow_Pressure != NULL)    delete[] Inflow_Pressure;
  if (Inflow_MassFlow != NULL)    delete[] Inflow_MassFlow;
  if (Inflow_ReverseMassFlow != NULL)    delete[] Inflow_ReverseMassFlow;
  if (Inflow_TotalPressure != NULL)    delete[] Inflow_TotalPressure;
  if (Inflow_Temperature != NULL)    delete[] Inflow_Temperature;
  if (Inflow_TotalTemperature != NULL)    delete[] Inflow_TotalTemperature;
  if (Inflow_RamDrag != NULL)    delete[] Inflow_RamDrag;
  if (Inflow_Force != NULL)    delete[]  Inflow_Force;
  if (Inflow_Power != NULL)    delete[] Inflow_Power;

  if (Engine_Power != NULL)    delete[]  Engine_Power;
  if (Engine_Mach != NULL)    delete[]  Engine_Mach;
  if (Engine_Force != NULL)    delete[]  Engine_Force;
  if (Engine_NetThrust != NULL)    delete[]  Engine_NetThrust;
  if (Engine_GrossThrust != NULL)    delete[]  Engine_GrossThrust;
  if (Engine_Area != NULL)    delete[]  Engine_Area;
  if (EngineInflow_Target != NULL)    delete[] EngineInflow_Target;

  if (ActDiskInlet_MassFlow != NULL)    delete[]  ActDiskInlet_MassFlow;
  if (ActDiskInlet_Temperature != NULL)    delete[]  ActDiskInlet_Temperature;
  if (ActDiskInlet_TotalTemperature != NULL)    delete[]  ActDiskInlet_TotalTemperature;
  if (ActDiskInlet_Pressure != NULL)    delete[]  ActDiskInlet_Pressure;
  if (ActDiskInlet_TotalPressure != NULL)    delete[]  ActDiskInlet_TotalPressure;
  if (ActDiskInlet_RamDrag != NULL)    delete[]  ActDiskInlet_RamDrag;
  if (ActDiskInlet_Force != NULL)    delete[]  ActDiskInlet_Force;
  if (ActDiskInlet_Power != NULL)    delete[]  ActDiskInlet_Power;

  if (ActDiskOutlet_MassFlow != NULL)    delete[]  ActDiskOutlet_MassFlow;
  if (ActDiskOutlet_Temperature != NULL)    delete[]  ActDiskOutlet_Temperature;
  if (ActDiskOutlet_TotalTemperature != NULL)    delete[]  ActDiskOutlet_TotalTemperature;
  if (ActDiskOutlet_Pressure != NULL)    delete[]  ActDiskOutlet_Pressure;
  if (ActDiskOutlet_TotalPressure != NULL)    delete[]  ActDiskOutlet_TotalPressure;
  if (ActDiskOutlet_GrossThrust != NULL)    delete[]  ActDiskOutlet_GrossThrust;
  if (ActDiskOutlet_Force != NULL)    delete[]  ActDiskOutlet_Force;
  if (ActDiskOutlet_Power != NULL)    delete[]  ActDiskOutlet_Power;

  if (ActDisk_DeltaPress != NULL)    delete[]  ActDisk_DeltaPress;
  if (ActDisk_DeltaTemp != NULL)    delete[]  ActDisk_DeltaTemp;
  if (ActDisk_TotalPressRatio != NULL)    delete[]  ActDisk_TotalPressRatio;
  if (ActDisk_TotalTempRatio != NULL)    delete[]  ActDisk_TotalTempRatio;
  if (ActDisk_StaticPressRatio != NULL)    delete[]  ActDisk_StaticPressRatio;
  if (ActDisk_StaticTempRatio != NULL)    delete[]  ActDisk_StaticTempRatio;
  if (ActDisk_Power != NULL)    delete[]  ActDisk_Power;
  if (ActDisk_MassFlow != NULL)    delete[]  ActDisk_MassFlow;
  if (ActDisk_Mach != NULL)    delete[]  ActDisk_Mach;
  if (ActDisk_Force != NULL)    delete[]  ActDisk_Force;
  if (ActDisk_NetThrust != NULL)    delete[]  ActDisk_NetThrust;
  if (ActDisk_BCThrust != NULL)    delete[]  ActDisk_BCThrust;
  if (ActDisk_BCThrust_Old != NULL)    delete[]  ActDisk_BCThrust_Old;
  if (ActDisk_GrossThrust != NULL)    delete[]  ActDisk_GrossThrust;
  if (ActDisk_Area != NULL)    delete[]  ActDisk_Area;
  if (ActDisk_ReverseMassFlow != NULL)    delete[]  ActDisk_ReverseMassFlow;
  
  if (Surface_MassFlow != NULL)    delete[]  Surface_MassFlow;
  if (Surface_DC60 != NULL)    delete[]  Surface_DC60;
  if (Surface_IDC != NULL)    delete[]  Surface_IDC;
  if (Surface_IDC_Mach != NULL)    delete[]  Surface_IDC_Mach;
  if (Surface_IDR != NULL)    delete[]  Surface_IDR;

  if (Inlet_Ttotal != NULL) delete[]  Inlet_Ttotal;
  if (Inlet_Ptotal != NULL) delete[]  Inlet_Ptotal;
  if (Inlet_FlowDir != NULL) {
    for (iMarker = 0; iMarker < nMarker_Inlet; iMarker++)
      delete [] Inlet_FlowDir[iMarker];
    delete [] Inlet_FlowDir;
  }
  
  if (Inlet_Velocity != NULL) {
    for (iMarker = 0; iMarker < nMarker_Supersonic_Inlet; iMarker++)
      delete [] Inlet_Velocity[iMarker];
    delete [] Inlet_Velocity;
  }
  
  if (Riemann_FlowDir != NULL) {
    for (iMarker = 0; iMarker < nMarker_Riemann; iMarker++)
      delete [] Riemann_FlowDir[iMarker];
    delete [] Riemann_FlowDir;
  }
  
  if (NRBC_FlowDir != NULL) {
    for (iMarker = 0; iMarker < nMarker_NRBC; iMarker++)
      delete [] NRBC_FlowDir[iMarker];
    delete [] NRBC_FlowDir;
  }
  
  if (Load_Sine_Dir != NULL) {
    for (iMarker = 0; iMarker < nMarker_Load_Sine; iMarker++)
      delete [] Load_Sine_Dir[iMarker];
    delete [] Load_Sine_Dir;
  }
  
  if (Load_Dir != NULL) {
    for (iMarker = 0; iMarker < nMarker_Load_Dir; iMarker++)
      delete [] Load_Dir[iMarker];
    delete [] Load_Dir;
  }
  
  if (Inlet_Temperature != NULL)    delete[] Inlet_Temperature;
  if (Inlet_Pressure != NULL)    delete[] Inlet_Pressure;
  if (Outlet_Pressure != NULL)    delete[] Outlet_Pressure;
  if (Isothermal_Temperature != NULL)    delete[] Isothermal_Temperature;
  if (Heat_Flux != NULL)    delete[] Heat_Flux;
  if (Displ_Value != NULL)    delete[] Displ_Value;
  if (Load_Value != NULL)    delete[] Load_Value;
  if (Load_Dir_Multiplier != NULL)    delete[] Load_Dir_Multiplier;
  if (Load_Dir_Value != NULL)    delete[] Load_Dir_Value;
  if (Load_Sine_Amplitude != NULL)    delete[] Load_Sine_Amplitude;
  if (Load_Sine_Frequency != NULL)    delete[] Load_Sine_Frequency;
  if (FlowLoad_Value != NULL)    delete[] FlowLoad_Value;

  /*--- related to periodic boundary conditions ---*/
  
  for (iMarker = 0; iMarker < nMarker_PerBound; iMarker++) {
    if (Periodic_RotCenter   != NULL) delete [] Periodic_RotCenter[iMarker];
    if (Periodic_RotAngles   != NULL) delete [] Periodic_RotAngles[iMarker];
    if (Periodic_Translation != NULL) delete [] Periodic_Translation[iMarker];
  }
  if (Periodic_RotCenter   != NULL) delete[] Periodic_RotCenter;
  if (Periodic_RotAngles   != NULL) delete[] Periodic_RotAngles;
  if (Periodic_Translation != NULL) delete[] Periodic_Translation;

  for (iPeriodic = 0; iPeriodic < nPeriodic_Index; iPeriodic++) {
    if (Periodic_Center    != NULL) delete [] Periodic_Center[iPeriodic];
    if (Periodic_Rotation  != NULL) delete [] Periodic_Rotation[iPeriodic];
    if (Periodic_Translate != NULL) delete [] Periodic_Translate[iPeriodic];
  }
  if (Periodic_Center      != NULL) delete[] Periodic_Center;
  if (Periodic_Rotation    != NULL) delete[] Periodic_Rotation;
  if (Periodic_Translate   != NULL) delete[] Periodic_Translate;
  
  if (MG_CorrecSmooth != NULL)        delete[] MG_CorrecSmooth;
  if (PlaneTag != NULL)               delete[] PlaneTag;
  if (CFL!= NULL)                      delete[] CFL;
  
  /*--- String markers ---*/
  if (Marker_Euler != NULL )              delete[] Marker_Euler;
  if (Marker_FarField != NULL )           delete[] Marker_FarField;
  if (Marker_Custom != NULL )             delete[] Marker_Custom;
  if (Marker_SymWall != NULL )            delete[] Marker_SymWall;
  if (Marker_Pressure != NULL )           delete[] Marker_Pressure;
  if (Marker_PerBound != NULL )           delete[] Marker_PerBound;
  if (Marker_PerDonor != NULL )           delete[] Marker_PerDonor;
  if (Marker_NearFieldBound != NULL )     delete[] Marker_NearFieldBound;
  if (Marker_InterfaceBound != NULL )     delete[] Marker_InterfaceBound;
  if (Marker_Fluid_InterfaceBound != NULL )     delete[] Marker_Fluid_InterfaceBound;
  if (Marker_Dirichlet != NULL )          delete[] Marker_Dirichlet;
  if (Marker_Inlet != NULL )              delete[] Marker_Inlet;
  if (Marker_Supersonic_Inlet != NULL )   delete[] Marker_Supersonic_Inlet;
  if (Marker_Supersonic_Outlet != NULL )   delete[] Marker_Supersonic_Outlet;
  if (Marker_Outlet != NULL )             delete[] Marker_Outlet;
  if (Marker_Out_1D != NULL )             delete[] Marker_Out_1D;
  if (Marker_Isothermal != NULL )         delete[] Marker_Isothermal;
  if (Marker_EngineInflow != NULL )      delete[] Marker_EngineInflow;
  if (Marker_EngineExhaust != NULL )     delete[] Marker_EngineExhaust;
  if (Marker_Displacement != NULL )       delete[] Marker_Displacement;
  if (Marker_Load != NULL )               delete[] Marker_Load;
  if (Marker_Load_Dir != NULL )               delete[] Marker_Load_Dir;
  if (Marker_Load_Sine != NULL )               delete[] Marker_Load_Sine;
  if (Marker_FlowLoad != NULL )           delete[] Marker_FlowLoad;
  if (Marker_Neumann != NULL )            delete[] Marker_Neumann;
  if (Marker_Internal != NULL )            delete[] Marker_Internal;
  if (Marker_HeatFlux != NULL )               delete[] Marker_HeatFlux;

  if (Int_Coeffs != NULL) delete [] Int_Coeffs;
  
  /*--- Delete some arrays needed just for initializing options. ---*/
  
  if (default_vel_inf       != NULL) delete [] default_vel_inf;
  if (default_eng_box       != NULL) delete [] default_eng_box;
  if (default_eng_val       != NULL) delete [] default_eng_val;
  if (default_cfl_adapt     != NULL) delete [] default_cfl_adapt;
  if (default_ad_coeff_flow != NULL) delete [] default_ad_coeff_flow;
  if (default_ad_coeff_adj  != NULL) delete [] default_ad_coeff_adj;
  if (default_obj_coeff     != NULL) delete [] default_obj_coeff;
  if (default_geo_loc       != NULL) delete [] default_geo_loc;
  if (default_distortion    != NULL) delete [] default_distortion;
  if (default_ea_lim        != NULL) delete [] default_ea_lim;
  if (default_grid_fix      != NULL) delete [] default_grid_fix;
  if (default_inc_crit      != NULL) delete [] default_inc_crit;
 
  if (FFDTag != NULL) delete [] FFDTag;
  if (nDV_Value != NULL) delete [] nDV_Value;
  if (TagFFDBox != NULL) delete [] TagFFDBox;
  
  if (Kind_Data_Riemann != NULL) delete [] Kind_Data_Riemann;
  if (Riemann_Var1 != NULL) delete [] Riemann_Var1;
  if (Riemann_Var2 != NULL) delete [] Riemann_Var2;
  if (Kind_Data_NRBC != NULL) delete [] Kind_Data_NRBC;
  if (NRBC_Var1 != NULL) delete [] NRBC_Var1;
  if (NRBC_Var2 != NULL) delete [] NRBC_Var2;
  if (Marker_TurboBoundIn != NULL) delete [] Marker_TurboBoundIn;
  if (Marker_TurboBoundOut != NULL) delete [] Marker_TurboBoundOut;
  if (Kind_TurboPerformance != NULL) delete [] Kind_TurboPerformance;
  if (Marker_Riemann != NULL) delete [] Marker_Riemann;
  if (Marker_NRBC != NULL) delete [] Marker_NRBC;
 
}

string CConfig::GetUnsteady_FileName(string val_filename, int val_iter) {

  string UnstExt, UnstFilename = val_filename;
  char buffer[50];

  /*--- Check that a positive value iteration is requested (for now). ---*/
  
  if (val_iter < 0) {
    cout << "Requesting a negative iteration number for the restart file!!" << endl;
    exit(EXIT_FAILURE);
  }

  /*--- Append iteration number for unsteady cases ---*/

  if ((Wrt_Unsteady) || (Wrt_Dynamic)) {
    unsigned short lastindex = UnstFilename.find_last_of(".");
    UnstFilename = UnstFilename.substr(0, lastindex);
    if ((val_iter >= 0)    && (val_iter < 10))    SPRINTF (buffer, "_0000%d.dat", val_iter);
    if ((val_iter >= 10)   && (val_iter < 100))   SPRINTF (buffer, "_000%d.dat",  val_iter);
    if ((val_iter >= 100)  && (val_iter < 1000))  SPRINTF (buffer, "_00%d.dat",   val_iter);
    if ((val_iter >= 1000) && (val_iter < 10000)) SPRINTF (buffer, "_0%d.dat",    val_iter);
    if (val_iter >= 10000) SPRINTF (buffer, "_%d.dat", val_iter);
    string UnstExt = string(buffer);
    UnstFilename.append(UnstExt);
  }

  return UnstFilename;
}

string CConfig::GetMultizone_FileName(string val_filename, int val_iZone) {

    string multizone_filename = val_filename;
    char buffer[50];
    
    if (GetnZone() > 1 ) {
        unsigned short lastindex = multizone_filename.find_last_of(".");
        multizone_filename = multizone_filename.substr(0, lastindex);
        SPRINTF (buffer, "_%d.dat", SU2_TYPE::Int(val_iZone));
        multizone_filename.append(string(buffer));
    }
    
    return multizone_filename;
}

string CConfig::GetObjFunc_Extension(string val_filename) {

  string AdjExt, Filename = val_filename;

  if (ContinuousAdjoint || DiscreteAdjoint) {

    /*--- Remove filename extension (.dat) ---*/
    unsigned short lastindex = Filename.find_last_of(".");
    Filename = Filename.substr(0, lastindex);
    if (nObj==1) {
      switch (Kind_ObjFunc[0]) {
      case DRAG_COEFFICIENT:        AdjExt = "_cd";       break;
      case LIFT_COEFFICIENT:        AdjExt = "_cl";       break;
      case SIDEFORCE_COEFFICIENT:   AdjExt = "_csf";      break;
      case INVERSE_DESIGN_PRESSURE: AdjExt = "_invpress"; break;
      case INVERSE_DESIGN_HEATFLUX: AdjExt = "_invheat";  break;
      case MOMENT_X_COEFFICIENT:    AdjExt = "_cmx";      break;
      case MOMENT_Y_COEFFICIENT:    AdjExt = "_cmy";      break;
      case MOMENT_Z_COEFFICIENT:    AdjExt = "_cmz";      break;
      case EFFICIENCY:              AdjExt = "_eff";      break;
      case EQUIVALENT_AREA:         AdjExt = "_ea";       break;
      case NEARFIELD_PRESSURE:      AdjExt = "_nfp";      break;
      case FORCE_X_COEFFICIENT:     AdjExt = "_cfx";      break;
      case FORCE_Y_COEFFICIENT:     AdjExt = "_cfy";      break;
      case FORCE_Z_COEFFICIENT:     AdjExt = "_cfz";      break;
      case THRUST_COEFFICIENT:      AdjExt = "_ct";       break;
      case TORQUE_COEFFICIENT:      AdjExt = "_cq";       break;
      case TOTAL_HEATFLUX:          AdjExt = "_totheat";  break;
      case MAXIMUM_HEATFLUX:        AdjExt = "_maxheat";  break;
      case FIGURE_OF_MERIT:         AdjExt = "_merit";    break;
      case FREE_SURFACE:            AdjExt = "_fs";       break;
      case AVG_TOTAL_PRESSURE:      AdjExt = "_pt";       break;
      case AVG_OUTLET_PRESSURE:     AdjExt = "_pe";       break;
      case MASS_FLOW_RATE:          AdjExt = "_mfr";       break;
      case OUTFLOW_GENERALIZED:     AdjExt = "_chn";       break;
      }
    }
    else{
      AdjExt = "_combo";
    }
    Filename.append(AdjExt);

    /*--- Lastly, add the .dat extension ---*/
    Filename.append(".dat");

  }

  return Filename;
}

unsigned short CConfig::GetContainerPosition(unsigned short val_eqsystem) {

  switch (val_eqsystem) {
    case RUNTIME_FLOW_SYS:      return FLOW_SOL;
    case RUNTIME_TURB_SYS:      return TURB_SOL;
    case RUNTIME_TRANS_SYS:     return TRANS_SOL;
    case RUNTIME_POISSON_SYS:   return POISSON_SOL;
    case RUNTIME_WAVE_SYS:      return WAVE_SOL;
    case RUNTIME_HEAT_SYS:      return HEAT_SOL;
    case RUNTIME_FEA_SYS:       return FEA_SOL;
    case RUNTIME_ADJPOT_SYS:    return ADJFLOW_SOL;
    case RUNTIME_ADJFLOW_SYS:   return ADJFLOW_SOL;
    case RUNTIME_ADJTURB_SYS:   return ADJTURB_SOL;
    case RUNTIME_MULTIGRID_SYS: return 0;
  }
  return 0;
}

void CConfig::SetKind_ConvNumScheme(unsigned short val_kind_convnumscheme,
                                    unsigned short val_kind_centered, unsigned short val_kind_upwind,
                                    unsigned short val_kind_slopelimit, unsigned short val_order_spatial_int) {

  Kind_ConvNumScheme = val_kind_convnumscheme;
  Kind_Centered = val_kind_centered;
  Kind_Upwind = val_kind_upwind;
  Kind_SlopeLimit = val_kind_slopelimit;
  SpatialOrder = val_order_spatial_int;

}

void CConfig::SetGlobalParam(unsigned short val_solver,
                             unsigned short val_system,
                             unsigned long val_extiter) {

  /*--- Set the simulation global time ---*/
  Current_UnstTime = static_cast<su2double>(val_extiter)*Delta_UnstTime;
  Current_UnstTimeND = static_cast<su2double>(val_extiter)*Delta_UnstTimeND;

  /*--- Set the solver methods ---*/
  switch (val_solver) {
    case EULER:
      if (val_system == RUNTIME_FLOW_SYS) {
        SetKind_ConvNumScheme(Kind_ConvNumScheme_Flow, Kind_Centered_Flow,
                              Kind_Upwind_Flow, Kind_SlopeLimit_Flow,
                              SpatialOrder_Flow);
        SetKind_TimeIntScheme(Kind_TimeIntScheme_Flow);
      }
      break;
    case NAVIER_STOKES:
      if (val_system == RUNTIME_FLOW_SYS) {
        SetKind_ConvNumScheme(Kind_ConvNumScheme_Flow, Kind_Centered_Flow,
                              Kind_Upwind_Flow, Kind_SlopeLimit_Flow,
                              SpatialOrder_Flow);
        SetKind_TimeIntScheme(Kind_TimeIntScheme_Flow);
      }
      break;
    case RANS:
      if (val_system == RUNTIME_FLOW_SYS) {
        SetKind_ConvNumScheme(Kind_ConvNumScheme_Flow, Kind_Centered_Flow,
                              Kind_Upwind_Flow, Kind_SlopeLimit_Flow,
                              SpatialOrder_Flow);
        SetKind_TimeIntScheme(Kind_TimeIntScheme_Flow);
      }
      if (val_system == RUNTIME_TURB_SYS) {
        SetKind_ConvNumScheme(Kind_ConvNumScheme_Turb, Kind_Centered_Turb,
                              Kind_Upwind_Turb, Kind_SlopeLimit_Turb,
                              SpatialOrder_Turb);
        SetKind_TimeIntScheme(Kind_TimeIntScheme_Turb);
      }
      if (val_system == RUNTIME_TRANS_SYS) {
        SetKind_ConvNumScheme(Kind_ConvNumScheme_Turb, Kind_Centered_Turb,
                              Kind_Upwind_Turb, Kind_SlopeLimit_Turb,
                              SpatialOrder_Turb);
        SetKind_TimeIntScheme(Kind_TimeIntScheme_Turb);
      }
      break;
    case ADJ_EULER:
      if (val_system == RUNTIME_FLOW_SYS) {
        SetKind_ConvNumScheme(Kind_ConvNumScheme_Flow, Kind_Centered_Flow,
                              Kind_Upwind_Flow, Kind_SlopeLimit_Flow,
                              SpatialOrder_Flow);
        SetKind_TimeIntScheme(Kind_TimeIntScheme_Flow);
      }
      if (val_system == RUNTIME_ADJFLOW_SYS) {
        SetKind_ConvNumScheme(Kind_ConvNumScheme_AdjFlow, Kind_Centered_AdjFlow,
                              Kind_Upwind_AdjFlow, Kind_SlopeLimit_AdjFlow,
                              SpatialOrder_AdjFlow);
        SetKind_TimeIntScheme(Kind_TimeIntScheme_AdjFlow);
      }
      break;
    case ADJ_NAVIER_STOKES:
      if (val_system == RUNTIME_FLOW_SYS) {
        SetKind_ConvNumScheme(Kind_ConvNumScheme_Flow, Kind_Centered_Flow,
                              Kind_Upwind_Flow, Kind_SlopeLimit_Flow,
                              SpatialOrder_Flow);
        SetKind_TimeIntScheme(Kind_TimeIntScheme_Flow);
      }
      if (val_system == RUNTIME_ADJFLOW_SYS) {
        SetKind_ConvNumScheme(Kind_ConvNumScheme_AdjFlow, Kind_Centered_AdjFlow,
                              Kind_Upwind_AdjFlow, Kind_SlopeLimit_AdjFlow,
                              SpatialOrder_AdjFlow);
        SetKind_TimeIntScheme(Kind_TimeIntScheme_AdjFlow);
      }
      break;
    case ADJ_RANS:
      if (val_system == RUNTIME_FLOW_SYS) {
        SetKind_ConvNumScheme(Kind_ConvNumScheme_Flow, Kind_Centered_Flow,
                              Kind_Upwind_Flow, Kind_SlopeLimit_Flow,
                              SpatialOrder_Flow);
        SetKind_TimeIntScheme(Kind_TimeIntScheme_Flow);
      }
      if (val_system == RUNTIME_ADJFLOW_SYS) {
        SetKind_ConvNumScheme(Kind_ConvNumScheme_AdjFlow, Kind_Centered_AdjFlow,
                              Kind_Upwind_AdjFlow, Kind_SlopeLimit_AdjFlow,
                              SpatialOrder_AdjFlow);
        SetKind_TimeIntScheme(Kind_TimeIntScheme_AdjFlow);
      }
      if (val_system == RUNTIME_TURB_SYS) {
        SetKind_ConvNumScheme(Kind_ConvNumScheme_Turb, Kind_Centered_Turb,
                              Kind_Upwind_Turb, Kind_SlopeLimit_Turb,
                              SpatialOrder_Turb);
        SetKind_TimeIntScheme(Kind_TimeIntScheme_Turb);
      }
      if (val_system == RUNTIME_ADJTURB_SYS) {
        SetKind_ConvNumScheme(Kind_ConvNumScheme_AdjTurb, Kind_Centered_AdjTurb,
                              Kind_Upwind_AdjTurb, Kind_SlopeLimit_AdjTurb,
                              SpatialOrder_AdjTurb);
        SetKind_TimeIntScheme(Kind_TimeIntScheme_AdjTurb);
      }
      break;
    case POISSON_EQUATION:
      if (val_system == RUNTIME_POISSON_SYS) {
        SetKind_ConvNumScheme(NONE, NONE, NONE, NONE, NONE);
        SetKind_TimeIntScheme(Kind_TimeIntScheme_Poisson);
      }
      break;
    case WAVE_EQUATION:
      if (val_system == RUNTIME_WAVE_SYS) {
        SetKind_ConvNumScheme(NONE, NONE, NONE, NONE, NONE);
        SetKind_TimeIntScheme(Kind_TimeIntScheme_Wave);
      }
      break;
    case HEAT_EQUATION:
      if (val_system == RUNTIME_HEAT_SYS) {
        SetKind_ConvNumScheme(NONE, NONE, NONE, NONE, NONE);
        SetKind_TimeIntScheme(Kind_TimeIntScheme_Heat);
      }
      break;
    case FEM_ELASTICITY:

      Current_DynTime = static_cast<su2double>(val_extiter)*Delta_DynTime;

      if (val_system == RUNTIME_FEA_SYS) {
        SetKind_ConvNumScheme(NONE, NONE, NONE, NONE, NONE);
        SetKind_TimeIntScheme(Kind_TimeIntScheme_FEA);
      }
      break;
  }
}

su2double* CConfig::GetPeriodicRotCenter(string val_marker) {
  unsigned short iMarker_PerBound;
  for (iMarker_PerBound = 0; iMarker_PerBound < nMarker_PerBound; iMarker_PerBound++)
    if (Marker_PerBound[iMarker_PerBound] == val_marker) break;
  return Periodic_RotCenter[iMarker_PerBound];
}

su2double* CConfig::GetPeriodicRotAngles(string val_marker) {
  unsigned short iMarker_PerBound;
  for (iMarker_PerBound = 0; iMarker_PerBound < nMarker_PerBound; iMarker_PerBound++)
    if (Marker_PerBound[iMarker_PerBound] == val_marker) break;
  return Periodic_RotAngles[iMarker_PerBound];
}

su2double* CConfig::GetPeriodicTranslation(string val_marker) {
  unsigned short iMarker_PerBound;
  for (iMarker_PerBound = 0; iMarker_PerBound < nMarker_PerBound; iMarker_PerBound++)
    if (Marker_PerBound[iMarker_PerBound] == val_marker) break;
  return Periodic_Translation[iMarker_PerBound];
}

unsigned short CConfig::GetMarker_Periodic_Donor(string val_marker) {
  unsigned short iMarker_PerBound, jMarker_PerBound, kMarker_All;

  /*--- Find the marker for this periodic boundary. ---*/
  for (iMarker_PerBound = 0; iMarker_PerBound < nMarker_PerBound; iMarker_PerBound++)
    if (Marker_PerBound[iMarker_PerBound] == val_marker) break;

  /*--- Find corresponding donor. ---*/
  for (jMarker_PerBound = 0; jMarker_PerBound < nMarker_PerBound; jMarker_PerBound++)
    if (Marker_PerBound[jMarker_PerBound] == Marker_PerDonor[iMarker_PerBound]) break;

  /*--- Find and return global marker index for donor boundary. ---*/
  for (kMarker_All = 0; kMarker_All < nMarker_CfgFile; kMarker_All++)
    if (Marker_PerBound[jMarker_PerBound] == Marker_All_TagBound[kMarker_All]) break;

  return kMarker_All;
}

su2double CConfig::GetActDisk_NetThrust(string val_marker) {
  unsigned short iMarker_ActDisk;
  for (iMarker_ActDisk = 0; iMarker_ActDisk < nMarker_ActDiskInlet; iMarker_ActDisk++)
    if ((Marker_ActDiskInlet[iMarker_ActDisk] == val_marker) ||
        (Marker_ActDiskOutlet[iMarker_ActDisk] == val_marker)) break;
  return ActDisk_NetThrust[iMarker_ActDisk];
}

su2double CConfig::GetActDisk_Power(string val_marker) {
  unsigned short iMarker_ActDisk;
  for (iMarker_ActDisk = 0; iMarker_ActDisk < nMarker_ActDiskInlet; iMarker_ActDisk++)
    if ((Marker_ActDiskInlet[iMarker_ActDisk] == val_marker) ||
        (Marker_ActDiskOutlet[iMarker_ActDisk] == val_marker)) break;
  return ActDisk_Power[iMarker_ActDisk];
}

su2double CConfig::GetActDisk_MassFlow(string val_marker) {
  unsigned short iMarker_ActDisk;
  for (iMarker_ActDisk = 0; iMarker_ActDisk < nMarker_ActDiskInlet; iMarker_ActDisk++)
    if ((Marker_ActDiskInlet[iMarker_ActDisk] == val_marker) ||
        (Marker_ActDiskOutlet[iMarker_ActDisk] == val_marker)) break;
  return ActDisk_MassFlow[iMarker_ActDisk];
}

su2double CConfig::GetActDisk_Mach(string val_marker) {
  unsigned short iMarker_ActDisk;
  for (iMarker_ActDisk = 0; iMarker_ActDisk < nMarker_ActDiskInlet; iMarker_ActDisk++)
    if ((Marker_ActDiskInlet[iMarker_ActDisk] == val_marker) ||
        (Marker_ActDiskOutlet[iMarker_ActDisk] == val_marker)) break;
  return ActDisk_Mach[iMarker_ActDisk];
}

su2double CConfig::GetActDisk_Force(string val_marker) {
  unsigned short iMarker_ActDisk;
  for (iMarker_ActDisk = 0; iMarker_ActDisk < nMarker_ActDiskInlet; iMarker_ActDisk++)
    if ((Marker_ActDiskInlet[iMarker_ActDisk] == val_marker) ||
        (Marker_ActDiskOutlet[iMarker_ActDisk] == val_marker)) break;
  return ActDisk_Force[iMarker_ActDisk];
}

su2double CConfig::GetActDisk_BCThrust(string val_marker) {
  unsigned short iMarker_ActDisk;
  for (iMarker_ActDisk = 0; iMarker_ActDisk < nMarker_ActDiskInlet; iMarker_ActDisk++)
    if ((Marker_ActDiskInlet[iMarker_ActDisk] == val_marker) ||
        (Marker_ActDiskOutlet[iMarker_ActDisk] == val_marker)) break;
  return ActDisk_BCThrust[iMarker_ActDisk];
}

su2double CConfig::GetActDisk_BCThrust_Old(string val_marker) {
  unsigned short iMarker_ActDisk;
  for (iMarker_ActDisk = 0; iMarker_ActDisk < nMarker_ActDiskInlet; iMarker_ActDisk++)
    if ((Marker_ActDiskInlet[iMarker_ActDisk] == val_marker) ||
        (Marker_ActDiskOutlet[iMarker_ActDisk] == val_marker)) break;
  return ActDisk_BCThrust_Old[iMarker_ActDisk];
}

void CConfig::SetActDisk_BCThrust(string val_marker, su2double val_actdisk_bcthrust) {
  unsigned short iMarker_ActDisk;
  for (iMarker_ActDisk = 0; iMarker_ActDisk < nMarker_ActDiskInlet; iMarker_ActDisk++)
    if ((Marker_ActDiskInlet[iMarker_ActDisk] == val_marker) ||
        (Marker_ActDiskOutlet[iMarker_ActDisk] == val_marker)) break;
  ActDisk_BCThrust[iMarker_ActDisk] = val_actdisk_bcthrust;
}

void CConfig::SetActDisk_BCThrust_Old(string val_marker, su2double val_actdisk_bcthrust_old) {
  unsigned short iMarker_ActDisk;
  for (iMarker_ActDisk = 0; iMarker_ActDisk < nMarker_ActDiskInlet; iMarker_ActDisk++)
    if ((Marker_ActDiskInlet[iMarker_ActDisk] == val_marker) ||
        (Marker_ActDiskOutlet[iMarker_ActDisk] == val_marker)) break;
  ActDisk_BCThrust_Old[iMarker_ActDisk] = val_actdisk_bcthrust_old;
}

su2double CConfig::GetActDisk_Area(string val_marker) {
  unsigned short iMarker_ActDisk;
  for (iMarker_ActDisk = 0; iMarker_ActDisk < nMarker_ActDiskInlet; iMarker_ActDisk++)
    if ((Marker_ActDiskInlet[iMarker_ActDisk] == val_marker) ||
        (Marker_ActDiskOutlet[iMarker_ActDisk] == val_marker)) break;
  return ActDisk_Area[iMarker_ActDisk];
}

su2double CConfig::GetActDisk_ReverseMassFlow(string val_marker) {
  unsigned short iMarker_ActDisk;
  for (iMarker_ActDisk = 0; iMarker_ActDisk < nMarker_ActDiskInlet; iMarker_ActDisk++)
    if ((Marker_ActDiskInlet[iMarker_ActDisk] == val_marker) ||
        (Marker_ActDiskOutlet[iMarker_ActDisk] == val_marker)) break;
  return ActDisk_ReverseMassFlow[iMarker_ActDisk];
}

su2double CConfig::GetActDisk_PressJump(string val_marker, unsigned short val_value) {
  unsigned short iMarker_ActDisk;
  for (iMarker_ActDisk = 0; iMarker_ActDisk < nMarker_ActDiskInlet; iMarker_ActDisk++)
    if ((Marker_ActDiskInlet[iMarker_ActDisk] == val_marker) ||
        (Marker_ActDiskOutlet[iMarker_ActDisk] == val_marker)) break;
  return ActDisk_PressJump[iMarker_ActDisk][val_value];
}

su2double CConfig::GetActDisk_TempJump(string val_marker, unsigned short val_value) {
  unsigned short iMarker_ActDisk;
  for (iMarker_ActDisk = 0; iMarker_ActDisk < nMarker_ActDiskInlet; iMarker_ActDisk++)
    if ((Marker_ActDiskInlet[iMarker_ActDisk] == val_marker) ||
        (Marker_ActDiskOutlet[iMarker_ActDisk] == val_marker)) break;
  return ActDisk_TempJump[iMarker_ActDisk][val_value];;
}

su2double CConfig::GetActDisk_Omega(string val_marker, unsigned short val_value) {
  unsigned short iMarker_ActDisk;
  for (iMarker_ActDisk = 0; iMarker_ActDisk < nMarker_ActDiskInlet; iMarker_ActDisk++)
    if ((Marker_ActDiskInlet[iMarker_ActDisk] == val_marker) ||
        (Marker_ActDiskOutlet[iMarker_ActDisk] == val_marker)) break;
  return ActDisk_Omega[iMarker_ActDisk][val_value];;
}

unsigned short CConfig::GetMarker_CfgFile_ActDiskOutlet(string val_marker) {
  unsigned short iMarker_ActDisk, kMarker_All;
  
  /*--- Find the marker for this actuator disk inlet. ---*/
  
  for (iMarker_ActDisk = 0; iMarker_ActDisk < nMarker_ActDiskInlet; iMarker_ActDisk++)
    if (Marker_ActDiskInlet[iMarker_ActDisk] == val_marker) break;
  
  /*--- Find and return global marker index for the actuator disk outlet. ---*/
  
  for (kMarker_All = 0; kMarker_All < nMarker_CfgFile; kMarker_All++)
    if (Marker_ActDiskOutlet[iMarker_ActDisk] == Marker_CfgFile_TagBound[kMarker_All]) break;
  
  return kMarker_All;
}

unsigned short CConfig::GetMarker_CfgFile_EngineExhaust(string val_marker) {
  unsigned short iMarker_Engine, kMarker_All;
  
  /*--- Find the marker for this engine inflow. ---*/
  
  for (iMarker_Engine = 0; iMarker_Engine < nMarker_EngineInflow; iMarker_Engine++)
    if (Marker_EngineInflow[iMarker_Engine] == val_marker) break;
  
  /*--- Find and return global marker index for the engine exhaust. ---*/
  
  for (kMarker_All = 0; kMarker_All < nMarker_CfgFile; kMarker_All++)
    if (Marker_EngineExhaust[iMarker_Engine] == Marker_CfgFile_TagBound[kMarker_All]) break;
  
  return kMarker_All;
}

void CConfig::SetnPeriodicIndex(unsigned short val_index) {

  /*--- Store total number of transformations. ---*/
  nPeriodic_Index = val_index;

  /*--- Allocate memory for centers, angles, translations. ---*/
  Periodic_Center    = new su2double*[nPeriodic_Index];
  Periodic_Rotation  = new su2double*[nPeriodic_Index];
  Periodic_Translate = new su2double*[nPeriodic_Index];
  
  for (unsigned long i = 0; i < nPeriodic_Index; i++) {
    Periodic_Center[i]    = new su2double[3];
    Periodic_Rotation[i]  = new su2double[3];
    Periodic_Translate[i] = new su2double[3];
  }
  
}

unsigned short CConfig::GetMarker_Moving(string val_marker) {
  unsigned short iMarker_Moving;

  /*--- Find the marker for this moving boundary. ---*/
  for (iMarker_Moving = 0; iMarker_Moving < nMarker_Moving; iMarker_Moving++)
    if (Marker_Moving[iMarker_Moving] == val_marker) break;

  return iMarker_Moving;
}

su2double CConfig::GetDirichlet_Value(string val_marker) {
  unsigned short iMarker_Dirichlet;
  for (iMarker_Dirichlet = 0; iMarker_Dirichlet < nMarker_Dirichlet; iMarker_Dirichlet++)
    if (Marker_Dirichlet[iMarker_Dirichlet] == val_marker) break;
  return Dirichlet_Value[iMarker_Dirichlet];
}

bool CConfig::GetDirichlet_Boundary(string val_marker) {
  unsigned short iMarker_Dirichlet;
  bool Dirichlet = false;
  for (iMarker_Dirichlet = 0; iMarker_Dirichlet < nMarker_Dirichlet; iMarker_Dirichlet++)
    if (Marker_Dirichlet[iMarker_Dirichlet] == val_marker) {
      Dirichlet = true;
      break;
    }
  return Dirichlet;
}

su2double CConfig::GetExhaust_Temperature_Target(string val_marker) {
  unsigned short iMarker_EngineExhaust;
  for (iMarker_EngineExhaust = 0; iMarker_EngineExhaust < nMarker_EngineExhaust; iMarker_EngineExhaust++)
    if (Marker_EngineExhaust[iMarker_EngineExhaust] == val_marker) break;
  return Exhaust_Temperature_Target[iMarker_EngineExhaust];
}

su2double CConfig::GetExhaust_Pressure_Target(string val_marker) {
  unsigned short iMarker_EngineExhaust;
  for (iMarker_EngineExhaust = 0; iMarker_EngineExhaust < nMarker_EngineExhaust; iMarker_EngineExhaust++)
    if (Marker_EngineExhaust[iMarker_EngineExhaust] == val_marker) break;
  return Exhaust_Pressure_Target[iMarker_EngineExhaust];
}

su2double CConfig::GetInlet_Ttotal(string val_marker) {
  unsigned short iMarker_Inlet;
  for (iMarker_Inlet = 0; iMarker_Inlet < nMarker_Inlet; iMarker_Inlet++)
    if (Marker_Inlet[iMarker_Inlet] == val_marker) break;
  return Inlet_Ttotal[iMarker_Inlet];
}

su2double CConfig::GetInlet_Ptotal(string val_marker) {
  unsigned short iMarker_Inlet;
  for (iMarker_Inlet = 0; iMarker_Inlet < nMarker_Inlet; iMarker_Inlet++)
    if (Marker_Inlet[iMarker_Inlet] == val_marker) break;
  return Inlet_Ptotal[iMarker_Inlet];
}

su2double* CConfig::GetInlet_FlowDir(string val_marker) {
  unsigned short iMarker_Inlet;
  for (iMarker_Inlet = 0; iMarker_Inlet < nMarker_Inlet; iMarker_Inlet++)
    if (Marker_Inlet[iMarker_Inlet] == val_marker) break;
  return Inlet_FlowDir[iMarker_Inlet];
}

su2double CConfig::GetInlet_Temperature(string val_marker) {
  unsigned short iMarker_Supersonic_Inlet;
  for (iMarker_Supersonic_Inlet = 0; iMarker_Supersonic_Inlet < nMarker_Supersonic_Inlet; iMarker_Supersonic_Inlet++)
    if (Marker_Supersonic_Inlet[iMarker_Supersonic_Inlet] == val_marker) break;
  return Inlet_Temperature[iMarker_Supersonic_Inlet];
}

su2double CConfig::GetInlet_Pressure(string val_marker) {
  unsigned short iMarker_Supersonic_Inlet;
  for (iMarker_Supersonic_Inlet = 0; iMarker_Supersonic_Inlet < nMarker_Supersonic_Inlet; iMarker_Supersonic_Inlet++)
    if (Marker_Supersonic_Inlet[iMarker_Supersonic_Inlet] == val_marker) break;
  return Inlet_Pressure[iMarker_Supersonic_Inlet];
}

su2double* CConfig::GetInlet_Velocity(string val_marker) {
  unsigned short iMarker_Supersonic_Inlet;
  for (iMarker_Supersonic_Inlet = 0; iMarker_Supersonic_Inlet < nMarker_Supersonic_Inlet; iMarker_Supersonic_Inlet++)
    if (Marker_Supersonic_Inlet[iMarker_Supersonic_Inlet] == val_marker) break;
  return Inlet_Velocity[iMarker_Supersonic_Inlet];
}

su2double CConfig::GetOutlet_Pressure(string val_marker) {
  unsigned short iMarker_Outlet;
  for (iMarker_Outlet = 0; iMarker_Outlet < nMarker_Outlet; iMarker_Outlet++)
    if (Marker_Outlet[iMarker_Outlet] == val_marker) break;
  return Outlet_Pressure[iMarker_Outlet];
}

su2double CConfig::GetRiemann_Var1(string val_marker) {
  unsigned short iMarker_Riemann;
  for (iMarker_Riemann = 0; iMarker_Riemann < nMarker_Riemann; iMarker_Riemann++)
    if (Marker_Riemann[iMarker_Riemann] == val_marker) break;
  return Riemann_Var1[iMarker_Riemann];
}

su2double CConfig::GetRiemann_Var2(string val_marker) {
  unsigned short iMarker_Riemann;
  for (iMarker_Riemann = 0; iMarker_Riemann < nMarker_Riemann; iMarker_Riemann++)
    if (Marker_Riemann[iMarker_Riemann] == val_marker) break;
  return Riemann_Var2[iMarker_Riemann];
}

su2double* CConfig::GetRiemann_FlowDir(string val_marker) {
  unsigned short iMarker_Riemann;
  for (iMarker_Riemann = 0; iMarker_Riemann < nMarker_Riemann; iMarker_Riemann++)
    if (Marker_Riemann[iMarker_Riemann] == val_marker) break;
  return Riemann_FlowDir[iMarker_Riemann];
}

unsigned short CConfig::GetKind_Data_Riemann(string val_marker) {
  unsigned short iMarker_Riemann;
  for (iMarker_Riemann = 0; iMarker_Riemann < nMarker_Riemann; iMarker_Riemann++)
    if (Marker_Riemann[iMarker_Riemann] == val_marker) break;
  return Kind_Data_Riemann[iMarker_Riemann];
}


su2double CConfig::GetNRBC_Var1(string val_marker) {
  unsigned short iMarker_NRBC;
  for (iMarker_NRBC = 0; iMarker_NRBC < nMarker_NRBC; iMarker_NRBC++)
    if (Marker_NRBC[iMarker_NRBC] == val_marker) break;
  return NRBC_Var1[iMarker_NRBC];
}

su2double CConfig::GetNRBC_Var2(string val_marker) {
  unsigned short iMarker_NRBC;
  for (iMarker_NRBC = 0; iMarker_NRBC < nMarker_NRBC; iMarker_NRBC++)
    if (Marker_NRBC[iMarker_NRBC] == val_marker) break;
  return NRBC_Var2[iMarker_NRBC];
}

su2double* CConfig::GetNRBC_FlowDir(string val_marker) {
  unsigned short iMarker_NRBC;
  for (iMarker_NRBC = 0; iMarker_NRBC < nMarker_NRBC; iMarker_NRBC++)
    if (Marker_NRBC[iMarker_NRBC] == val_marker) break;
  return NRBC_FlowDir[iMarker_NRBC];
}

unsigned short CConfig::GetKind_Data_NRBC(string val_marker) {
  unsigned short iMarker_NRBC;
  for (iMarker_NRBC = 0; iMarker_NRBC < nMarker_NRBC; iMarker_NRBC++)
    if (Marker_NRBC[iMarker_NRBC] == val_marker) break;
  return Kind_Data_NRBC[iMarker_NRBC];
}


su2double CConfig::GetIsothermal_Temperature(string val_marker) {

  unsigned short iMarker_Isothermal = 0;

  if (nMarker_Isothermal > 0) {
    for (iMarker_Isothermal = 0; iMarker_Isothermal < nMarker_Isothermal; iMarker_Isothermal++)
      if (Marker_Isothermal[iMarker_Isothermal] == val_marker) break;
  }

  return Isothermal_Temperature[iMarker_Isothermal];
}

su2double CConfig::GetWall_HeatFlux(string val_marker) {
  unsigned short iMarker_HeatFlux = 0;

  if (nMarker_HeatFlux > 0) {
  for (iMarker_HeatFlux = 0; iMarker_HeatFlux < nMarker_HeatFlux; iMarker_HeatFlux++)
    if (Marker_HeatFlux[iMarker_HeatFlux] == val_marker) break;
  }

  return Heat_Flux[iMarker_HeatFlux];
}

su2double CConfig::GetEngineInflow_Target(string val_marker) {
  unsigned short iMarker_EngineInflow;
  for (iMarker_EngineInflow = 0; iMarker_EngineInflow < nMarker_EngineInflow; iMarker_EngineInflow++)
    if (Marker_EngineInflow[iMarker_EngineInflow] == val_marker) break;
  return EngineInflow_Target[iMarker_EngineInflow];
}

su2double CConfig::GetInflow_Pressure(string val_marker) {
  unsigned short iMarker_EngineInflow;
  for (iMarker_EngineInflow = 0; iMarker_EngineInflow < nMarker_EngineInflow; iMarker_EngineInflow++)
    if (Marker_EngineInflow[iMarker_EngineInflow] == val_marker) break;
  return Inflow_Pressure[iMarker_EngineInflow];
}

su2double CConfig::GetInflow_MassFlow(string val_marker) {
  unsigned short iMarker_EngineInflow;
  for (iMarker_EngineInflow = 0; iMarker_EngineInflow < nMarker_EngineInflow; iMarker_EngineInflow++)
    if (Marker_EngineInflow[iMarker_EngineInflow] == val_marker) break;
  return Inflow_MassFlow[iMarker_EngineInflow];
}

su2double CConfig::GetInflow_ReverseMassFlow(string val_marker) {
  unsigned short iMarker_EngineInflow;
  for (iMarker_EngineInflow = 0; iMarker_EngineInflow < nMarker_EngineInflow; iMarker_EngineInflow++)
    if (Marker_EngineInflow[iMarker_EngineInflow] == val_marker) break;
  return Inflow_ReverseMassFlow[iMarker_EngineInflow];
}

su2double CConfig::GetInflow_TotalPressure(string val_marker) {
  unsigned short iMarker_EngineInflow;
  for (iMarker_EngineInflow = 0; iMarker_EngineInflow < nMarker_EngineInflow; iMarker_EngineInflow++)
    if (Marker_EngineInflow[iMarker_EngineInflow] == val_marker) break;
  return Inflow_TotalPressure[iMarker_EngineInflow];
}

su2double CConfig::GetInflow_Temperature(string val_marker) {
  unsigned short iMarker_EngineInflow;
  for (iMarker_EngineInflow = 0; iMarker_EngineInflow < nMarker_EngineInflow; iMarker_EngineInflow++)
    if (Marker_EngineInflow[iMarker_EngineInflow] == val_marker) break;
  return Inflow_Temperature[iMarker_EngineInflow];
}

su2double CConfig::GetInflow_TotalTemperature(string val_marker) {
  unsigned short iMarker_EngineInflow;
  for (iMarker_EngineInflow = 0; iMarker_EngineInflow < nMarker_EngineInflow; iMarker_EngineInflow++)
    if (Marker_EngineInflow[iMarker_EngineInflow] == val_marker) break;
  return Inflow_TotalTemperature[iMarker_EngineInflow];
}

su2double CConfig::GetInflow_RamDrag(string val_marker) {
  unsigned short iMarker_EngineInflow;
  for (iMarker_EngineInflow = 0; iMarker_EngineInflow < nMarker_EngineInflow; iMarker_EngineInflow++)
    if (Marker_EngineInflow[iMarker_EngineInflow] == val_marker) break;
  return Inflow_RamDrag[iMarker_EngineInflow];
}

su2double CConfig::GetInflow_Force(string val_marker) {
  unsigned short iMarker_EngineInflow;
  for (iMarker_EngineInflow = 0; iMarker_EngineInflow < nMarker_EngineInflow; iMarker_EngineInflow++)
    if (Marker_EngineInflow[iMarker_EngineInflow] == val_marker) break;
  return Inflow_Force[iMarker_EngineInflow];
}

su2double CConfig::GetInflow_Power(string val_marker) {
  unsigned short iMarker_EngineInflow;
  for (iMarker_EngineInflow = 0; iMarker_EngineInflow < nMarker_EngineInflow; iMarker_EngineInflow++)
    if (Marker_EngineInflow[iMarker_EngineInflow] == val_marker) break;
  return Inflow_Power[iMarker_EngineInflow];
}

su2double CConfig::GetInflow_Mach(string val_marker) {
  unsigned short iMarker_EngineInflow;
  for (iMarker_EngineInflow = 0; iMarker_EngineInflow < nMarker_EngineInflow; iMarker_EngineInflow++)
    if (Marker_EngineInflow[iMarker_EngineInflow] == val_marker) break;
  return Inflow_Mach[iMarker_EngineInflow];
}

su2double CConfig::GetExhaust_Pressure(string val_marker) {
  unsigned short iMarker_EngineExhaust;
  for (iMarker_EngineExhaust = 0; iMarker_EngineExhaust < nMarker_EngineExhaust; iMarker_EngineExhaust++)
    if (Marker_EngineExhaust[iMarker_EngineExhaust] == val_marker) break;
  return Exhaust_Pressure[iMarker_EngineExhaust];
}

su2double CConfig::GetExhaust_Temperature(string val_marker) {
  unsigned short iMarker_EngineExhaust;
  for (iMarker_EngineExhaust = 0; iMarker_EngineExhaust < nMarker_EngineExhaust; iMarker_EngineExhaust++)
    if (Marker_EngineExhaust[iMarker_EngineExhaust] == val_marker) break;
  return Exhaust_Temperature[iMarker_EngineExhaust];
}

su2double CConfig::GetExhaust_MassFlow(string val_marker) {
  unsigned short iMarker_EngineExhaust;
  for (iMarker_EngineExhaust = 0; iMarker_EngineExhaust < nMarker_EngineExhaust; iMarker_EngineExhaust++)
    if (Marker_EngineExhaust[iMarker_EngineExhaust] == val_marker) break;
  return Exhaust_MassFlow[iMarker_EngineExhaust];
}

su2double CConfig::GetExhaust_TotalPressure(string val_marker) {
  unsigned short iMarker_EngineExhaust;
  for (iMarker_EngineExhaust = 0; iMarker_EngineExhaust < nMarker_EngineExhaust; iMarker_EngineExhaust++)
    if (Marker_EngineExhaust[iMarker_EngineExhaust] == val_marker) break;
  return Exhaust_TotalPressure[iMarker_EngineExhaust];
}

su2double CConfig::GetExhaust_TotalTemperature(string val_marker) {
  unsigned short iMarker_EngineExhaust;
  for (iMarker_EngineExhaust = 0; iMarker_EngineExhaust < nMarker_EngineExhaust; iMarker_EngineExhaust++)
    if (Marker_EngineExhaust[iMarker_EngineExhaust] == val_marker) break;
  return Exhaust_TotalTemperature[iMarker_EngineExhaust];
}

su2double CConfig::GetExhaust_GrossThrust(string val_marker) {
  unsigned short iMarker_EngineExhaust;
  for (iMarker_EngineExhaust = 0; iMarker_EngineExhaust < nMarker_EngineExhaust; iMarker_EngineExhaust++)
    if (Marker_EngineExhaust[iMarker_EngineExhaust] == val_marker) break;
  return Exhaust_GrossThrust[iMarker_EngineExhaust];
}

su2double CConfig::GetExhaust_Force(string val_marker) {
  unsigned short iMarker_EngineExhaust;
  for (iMarker_EngineExhaust = 0; iMarker_EngineExhaust < nMarker_EngineExhaust; iMarker_EngineExhaust++)
    if (Marker_EngineExhaust[iMarker_EngineExhaust] == val_marker) break;
  return Exhaust_Force[iMarker_EngineExhaust];
}

su2double CConfig::GetExhaust_Power(string val_marker) {
  unsigned short iMarker_EngineExhaust;
  for (iMarker_EngineExhaust = 0; iMarker_EngineExhaust < nMarker_EngineExhaust; iMarker_EngineExhaust++)
    if (Marker_EngineExhaust[iMarker_EngineExhaust] == val_marker) break;
  return Exhaust_Power[iMarker_EngineExhaust];
}

su2double CConfig::GetActDiskInlet_Pressure(string val_marker) {
  unsigned short iMarker_ActDiskInlet;
  for (iMarker_ActDiskInlet = 0; iMarker_ActDiskInlet < nMarker_ActDiskInlet; iMarker_ActDiskInlet++)
    if (Marker_ActDiskInlet[iMarker_ActDiskInlet] == val_marker) break;
  return ActDiskInlet_Pressure[iMarker_ActDiskInlet];
}

su2double CConfig::GetActDiskInlet_TotalPressure(string val_marker) {
  unsigned short iMarker_ActDiskInlet;
  for (iMarker_ActDiskInlet = 0; iMarker_ActDiskInlet < nMarker_ActDiskInlet; iMarker_ActDiskInlet++)
    if (Marker_ActDiskInlet[iMarker_ActDiskInlet] == val_marker) break;
  return ActDiskInlet_TotalPressure[iMarker_ActDiskInlet];
}

su2double CConfig::GetActDiskInlet_RamDrag(string val_marker) {
  unsigned short iMarker_ActDiskInlet;
  for (iMarker_ActDiskInlet = 0; iMarker_ActDiskInlet < nMarker_ActDiskInlet; iMarker_ActDiskInlet++)
    if (Marker_ActDiskInlet[iMarker_ActDiskInlet] == val_marker) break;
  return ActDiskInlet_RamDrag[iMarker_ActDiskInlet];
}

su2double CConfig::GetActDiskInlet_Force(string val_marker) {
  unsigned short iMarker_ActDiskInlet;
  for (iMarker_ActDiskInlet = 0; iMarker_ActDiskInlet < nMarker_ActDiskInlet; iMarker_ActDiskInlet++)
    if (Marker_ActDiskInlet[iMarker_ActDiskInlet] == val_marker) break;
  return ActDiskInlet_Force[iMarker_ActDiskInlet];
}

su2double CConfig::GetActDiskInlet_Power(string val_marker) {
  unsigned short iMarker_ActDiskInlet;
  for (iMarker_ActDiskInlet = 0; iMarker_ActDiskInlet < nMarker_ActDiskInlet; iMarker_ActDiskInlet++)
    if (Marker_ActDiskInlet[iMarker_ActDiskInlet] == val_marker) break;
  return ActDiskInlet_Power[iMarker_ActDiskInlet];
}

su2double CConfig::GetActDiskOutlet_Pressure(string val_marker) {
  unsigned short iMarker_ActDiskOutlet;
  for (iMarker_ActDiskOutlet = 0; iMarker_ActDiskOutlet < nMarker_ActDiskOutlet; iMarker_ActDiskOutlet++)
    if (Marker_ActDiskOutlet[iMarker_ActDiskOutlet] == val_marker) break;
  return ActDiskOutlet_Pressure[iMarker_ActDiskOutlet];
}

su2double CConfig::GetActDiskOutlet_TotalPressure(string val_marker) {
  unsigned short iMarker_ActDiskOutlet;
  for (iMarker_ActDiskOutlet = 0; iMarker_ActDiskOutlet < nMarker_ActDiskOutlet; iMarker_ActDiskOutlet++)
    if (Marker_ActDiskOutlet[iMarker_ActDiskOutlet] == val_marker) break;
  return ActDiskOutlet_TotalPressure[iMarker_ActDiskOutlet];
}

su2double CConfig::GetActDiskOutlet_GrossThrust(string val_marker) {
  unsigned short iMarker_ActDiskOutlet;
  for (iMarker_ActDiskOutlet = 0; iMarker_ActDiskOutlet < nMarker_ActDiskOutlet; iMarker_ActDiskOutlet++)
    if (Marker_ActDiskOutlet[iMarker_ActDiskOutlet] == val_marker) break;
  return ActDiskOutlet_GrossThrust[iMarker_ActDiskOutlet];
}

su2double CConfig::GetActDiskOutlet_Force(string val_marker) {
  unsigned short iMarker_ActDiskOutlet;
  for (iMarker_ActDiskOutlet = 0; iMarker_ActDiskOutlet < nMarker_ActDiskOutlet; iMarker_ActDiskOutlet++)
    if (Marker_ActDiskOutlet[iMarker_ActDiskOutlet] == val_marker) break;
  return ActDiskOutlet_Force[iMarker_ActDiskOutlet];
}

su2double CConfig::GetActDiskOutlet_Power(string val_marker) {
  unsigned short iMarker_ActDiskOutlet;
  for (iMarker_ActDiskOutlet = 0; iMarker_ActDiskOutlet < nMarker_ActDiskOutlet; iMarker_ActDiskOutlet++)
    if (Marker_ActDiskOutlet[iMarker_ActDiskOutlet] == val_marker) break;
  return ActDiskOutlet_Power[iMarker_ActDiskOutlet];
}

su2double CConfig::GetActDiskInlet_Temperature(string val_marker) {
  unsigned short iMarker_ActDiskInlet;
  for (iMarker_ActDiskInlet = 0; iMarker_ActDiskInlet < nMarker_ActDiskInlet; iMarker_ActDiskInlet++)
    if (Marker_ActDiskInlet[iMarker_ActDiskInlet] == val_marker) break;
  return ActDiskInlet_Temperature[iMarker_ActDiskInlet];
}

su2double CConfig::GetActDiskInlet_TotalTemperature(string val_marker) {
  unsigned short iMarker_ActDiskInlet;
  for (iMarker_ActDiskInlet = 0; iMarker_ActDiskInlet < nMarker_ActDiskInlet; iMarker_ActDiskInlet++)
    if (Marker_ActDiskInlet[iMarker_ActDiskInlet] == val_marker) break;
  return ActDiskInlet_TotalTemperature[iMarker_ActDiskInlet];
}

su2double CConfig::GetActDiskOutlet_Temperature(string val_marker) {
  unsigned short iMarker_ActDiskOutlet;
  for (iMarker_ActDiskOutlet = 0; iMarker_ActDiskOutlet < nMarker_ActDiskOutlet; iMarker_ActDiskOutlet++)
    if (Marker_ActDiskOutlet[iMarker_ActDiskOutlet] == val_marker) break;
  return ActDiskOutlet_Temperature[iMarker_ActDiskOutlet];
}

su2double CConfig::GetActDiskOutlet_TotalTemperature(string val_marker) {
  unsigned short iMarker_ActDiskOutlet;
  for (iMarker_ActDiskOutlet = 0; iMarker_ActDiskOutlet < nMarker_ActDiskOutlet; iMarker_ActDiskOutlet++)
    if (Marker_ActDiskOutlet[iMarker_ActDiskOutlet] == val_marker) break;
  return ActDiskOutlet_TotalTemperature[iMarker_ActDiskOutlet];
}

su2double CConfig::GetActDiskInlet_MassFlow(string val_marker) {
  unsigned short iMarker_ActDiskInlet;
  for (iMarker_ActDiskInlet = 0; iMarker_ActDiskInlet < nMarker_ActDiskInlet; iMarker_ActDiskInlet++)
    if (Marker_ActDiskInlet[iMarker_ActDiskInlet] == val_marker) break;
  return ActDiskInlet_MassFlow[iMarker_ActDiskInlet];
}

su2double CConfig::GetActDiskOutlet_MassFlow(string val_marker) {
  unsigned short iMarker_ActDiskOutlet;
  for (iMarker_ActDiskOutlet = 0; iMarker_ActDiskOutlet < nMarker_ActDiskOutlet; iMarker_ActDiskOutlet++)
    if (Marker_ActDiskOutlet[iMarker_ActDiskOutlet] == val_marker) break;
  return ActDiskOutlet_MassFlow[iMarker_ActDiskOutlet];
}

su2double CConfig::GetDispl_Value(string val_marker) {
  unsigned short iMarker_Displacement;
  for (iMarker_Displacement = 0; iMarker_Displacement < nMarker_Displacement; iMarker_Displacement++)
    if (Marker_Displacement[iMarker_Displacement] == val_marker) break;
  return Displ_Value[iMarker_Displacement];
}

su2double CConfig::GetLoad_Value(string val_marker) {
  unsigned short iMarker_Load;
  for (iMarker_Load = 0; iMarker_Load < nMarker_Load; iMarker_Load++)
    if (Marker_Load[iMarker_Load] == val_marker) break;
  return Load_Value[iMarker_Load];
}

su2double CConfig::GetLoad_Dir_Value(string val_marker) {
  unsigned short iMarker_Load_Dir;
  for (iMarker_Load_Dir = 0; iMarker_Load_Dir < nMarker_Load_Dir; iMarker_Load_Dir++)
    if (Marker_Load_Dir[iMarker_Load_Dir] == val_marker) break;
  return Load_Dir_Value[iMarker_Load_Dir];
}

su2double CConfig::GetLoad_Dir_Multiplier(string val_marker) {
  unsigned short iMarker_Load_Dir;
  for (iMarker_Load_Dir = 0; iMarker_Load_Dir < nMarker_Load_Dir; iMarker_Load_Dir++)
    if (Marker_Load_Dir[iMarker_Load_Dir] == val_marker) break;
  return Load_Dir_Multiplier[iMarker_Load_Dir];
}

su2double* CConfig::GetLoad_Dir(string val_marker) {
  unsigned short iMarker_Load_Dir;
  for (iMarker_Load_Dir = 0; iMarker_Load_Dir < nMarker_Load_Dir; iMarker_Load_Dir++)
    if (Marker_Load_Dir[iMarker_Load_Dir] == val_marker) break;
  return Load_Dir[iMarker_Load_Dir];
}


su2double CConfig::GetLoad_Sine_Amplitude(string val_marker) {
  unsigned short iMarker_Load_Sine;
  for (iMarker_Load_Sine = 0; iMarker_Load_Sine < nMarker_Load_Sine; iMarker_Load_Sine++)
    if (Marker_Load_Sine[iMarker_Load_Sine] == val_marker) break;
  return Load_Sine_Amplitude[iMarker_Load_Sine];
}

su2double CConfig::GetLoad_Sine_Frequency(string val_marker) {
  unsigned short iMarker_Load_Sine;
  for (iMarker_Load_Sine = 0; iMarker_Load_Sine < nMarker_Load_Sine; iMarker_Load_Sine++)
    if (Marker_Load_Sine[iMarker_Load_Sine] == val_marker) break;
  return Load_Sine_Frequency[iMarker_Load_Sine];
}

su2double* CConfig::GetLoad_Sine_Dir(string val_marker) {
  unsigned short iMarker_Load_Sine;
  for (iMarker_Load_Sine = 0; iMarker_Load_Sine < nMarker_Load_Sine; iMarker_Load_Sine++)
    if (Marker_Load_Sine[iMarker_Load_Sine] == val_marker) break;
  return Load_Sine_Dir[iMarker_Load_Sine];
}

su2double CConfig::GetFlowLoad_Value(string val_marker) {
  unsigned short iMarker_FlowLoad;
  for (iMarker_FlowLoad = 0; iMarker_FlowLoad < nMarker_FlowLoad; iMarker_FlowLoad++)
    if (Marker_FlowLoad[iMarker_FlowLoad] == val_marker) break;
  return FlowLoad_Value[iMarker_FlowLoad];
}

void CConfig::SetSpline(vector<su2double> &x, vector<su2double> &y, unsigned long n, su2double yp1, su2double ypn, vector<su2double> &y2) {
  unsigned long i, k;
  su2double p, qn, sig, un, *u;

  u = new su2double [n];

  if (yp1 > 0.99e30)			// The lower boundary condition is set either to be "nat
    y2[0]=u[0]=0.0;			  // -ural"
  else {									// or else to have a specified first derivative.
    y2[0] = -0.5;
    u[0]=(3.0/(x[1]-x[0]))*((y[1]-y[0])/(x[1]-x[0])-yp1);
  }

  for (i=2; i<=n-1; i++) {									//  This is the decomposition loop of the tridiagonal al-
    sig=(x[i-1]-x[i-2])/(x[i]-x[i-2]);		//	gorithm. y2 and u are used for tem-
    p=sig*y2[i-2]+2.0;										//	porary storage of the decomposed
    y2[i-1]=(sig-1.0)/p;										//	factors.
    u[i-1]=(y[i]-y[i-1])/(x[i]-x[i-1]) - (y[i-1]-y[i-2])/(x[i-1]-x[i-2]);
    u[i-1]=(6.0*u[i-1]/(x[i]-x[i-2])-sig*u[i-2])/p;
  }

  if (ypn > 0.99e30)						// The upper boundary condition is set either to be
    qn=un=0.0;									// "natural"
  else {												// or else to have a specified first derivative.
    qn=0.5;
    un=(3.0/(x[n-1]-x[n-2]))*(ypn-(y[n-1]-y[n-2])/(x[n-1]-x[n-2]));
  }
  y2[n-1]=(un-qn*u[n-2])/(qn*y2[n-2]+1.0);
  for (k=n-1; k>=1; k--)					// This is the backsubstitution loop of the tridiagonal
    y2[k-1]=y2[k-1]*y2[k]+u[k-1];	  // algorithm.

  delete[] u;

}

su2double CConfig::GetSpline(vector<su2double>&xa, vector<su2double>&ya, vector<su2double>&y2a, unsigned long n, su2double x) {
  unsigned long klo, khi, k;
  su2double h, b, a, y;

  klo=1;										// We will find the right place in the table by means of
  khi=n;										// bisection. This is optimal if sequential calls to this
  while (khi-klo > 1) {			// routine are at random values of x. If sequential calls
    k=(khi+klo) >> 1;				// are in order, and closely spaced, one would do better
    if (xa[k-1] > x) khi=k;		// to store previous values of klo and khi and test if
    else klo=k;							// they remain appropriate on the next call.
  }								// klo and khi now bracket the input value of x
  h=xa[khi-1]-xa[klo-1];
  if (h == 0.0) cout << "Bad xa input to routine splint" << endl;	// The xa’s must be dis-
  a=(xa[khi-1]-x)/h;																					      // tinct.
  b=(x-xa[klo-1])/h;				// Cubic spline polynomial is now evaluated.
  y=a*ya[klo-1]+b*ya[khi-1]+((a*a*a-a)*y2a[klo-1]+(b*b*b-b)*y2a[khi-1])*(h*h)/6.0;

  return y;
}<|MERGE_RESOLUTION|>--- conflicted
+++ resolved
@@ -330,15 +330,9 @@
   Exhaust_Power           = NULL;   Exhaust_Temperature_Target = NULL;
   Exhaust_Pressure_Target = NULL;
   
-<<<<<<< HEAD
-  Engine_Mach = NULL;      Engine_Force = NULL;
-  Engine_Power = NULL;     Engine_NetThrust = NULL;     Engine_GrossThrust = NULL;
-  Engine_Area = NULL;      EngineInflow_Target = NULL;
-=======
   Engine_Mach  = NULL;    Engine_Force        = NULL;
   Engine_Power = NULL;    Engine_NetThrust    = NULL;    Engine_GrossThrust = NULL;
   Engine_Area  = NULL;    EngineInflow_Target = NULL;
->>>>>>> 4befb10b
   
   Periodic_Translate   = NULL;   Periodic_Rotation  = NULL;   Periodic_Center    = NULL;
   Periodic_Translation = NULL;   Periodic_RotAngles = NULL;   Periodic_RotCenter = NULL;
