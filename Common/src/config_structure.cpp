--- conflicted
+++ resolved
@@ -2923,21 +2923,12 @@
     SU2_MPI::Error("A turbulence model must be specified with KIND_TURB_MODEL if SOLVER= INC_RANS", CURRENT_FUNCTION);
   }
 
-<<<<<<< HEAD
-#ifndef HAVE_TECIO
-  if (Tab_FileFormat == TECPLOT_BINARY) {
-    cout << "Tecplot binary file requested but SU2 was built without TecIO support." << "\n";
-    Tab_FileFormat = TECPLOT;
-  }
-#endif
-=======
 //#ifndef HAVE_TECIO
 //  if (Output_FileFormat == TECPLOT_BINARY) {
 //    cout << "Tecplot binary file requested but SU2 was built without TecIO support." << "\n";
 //    Output_FileFormat = TECPLOT;
 //  }
 //#endif
->>>>>>> efaf499d
 
   /*--- Set the boolean Wall_Functions equal to true if there is a
    definition for the wall founctions ---*/
