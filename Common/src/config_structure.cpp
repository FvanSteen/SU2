--- conflicted
+++ resolved
@@ -807,12 +807,10 @@
   addEnumOption("KIND_TURB_MODEL", Kind_Turb_Model, Turb_Model_Map, NO_TURB_MODEL);
   /*!\brief KIND_TRANS_MODEL \n DESCRIPTION: Specify transition model OPTIONS: see \link Trans_Model_Map \endlink \n DEFAULT: NO_TRANS_MODEL \ingroup Config*/
   addEnumOption("KIND_TRANS_MODEL", Kind_Trans_Model, Trans_Model_Map, NO_TRANS_MODEL);
-<<<<<<< HEAD
   /*!\brief KIND_SCALAR_MODEL \n DESCRIPTION: Specify scalar transport model \n Options: see \link Scalar_Model_Map \endlink \n DEFAULT: NO_SCALAR_MODEL \ingroup Config*/
   addEnumOption("KIND_SCALAR_MODEL", Kind_Scalar_Model, Scalar_Model_Map, NO_SCALAR_MODEL);
   /*!\brief KIND_TRANS_MODEL \n DESCRIPTION: Specify transition model OPTIONS: see \link Trans_Model_Map \endlink \n DEFAULT: NO_TRANS_MODEL \ingroup Config*/
   /*!\brief HEAT_EQUATION \n DESCRIPTION: Enable heat equation for incompressible flows. \ingroup Config*/
-=======
 
   /*!\brief KIND_SGS_MODEL \n DESCRIPTION: Specify subgrid scale model OPTIONS: see \link SGS_Model_Map \endlink \n DEFAULT: NO_SGS_MODEL \ingroup Config*/
   addEnumOption("KIND_SGS_MODEL", Kind_SGS_Model, SGS_Model_Map, NO_SGS_MODEL);
@@ -827,7 +825,6 @@
   addEnumOption("KIND_MATRIX_COLORING", Kind_Matrix_Coloring, MatrixColoring_Map, GREEDY_COLORING);
 
   /*!\brief WEAKLY_COUPLED_HEAT_EQUATION \n DESCRIPTION: Enable heat equation for incompressible flows. \ingroup Config*/
->>>>>>> 27f3875c
   addBoolOption("WEAKLY_COUPLED_HEAT_EQUATION", Weakly_Coupled_Heat, NO);
 
   /*\brief AXISYMMETRIC \n DESCRIPTION: Axisymmetric simulation \n DEFAULT: false \ingroup Config */
@@ -981,7 +978,6 @@
   addEnumOption("INC_NONDIM", Ref_Inc_NonDim, NonDim_Map, INITIAL_VALUES);
     /*!\brief INC_INLET_USENORMAL \n DESCRIPTION: Use the local boundary normal for the flow direction with the incompressible pressure inlet. \ingroup Config*/
   addBoolOption("INC_INLET_USENORMAL", Inc_Inlet_UseNormal, false);
-<<<<<<< HEAD
 
   /*!\brief SCALAR_INIT \n DESCRIPTION: Initial value for scalar transport \ingroup Config*/
   addDoubleOption("SCALAR_INIT", Scalar_Init, 0.0);
@@ -995,12 +991,11 @@
   addDoubleOption("LAMINAR_FLAME_SPEED", Laminar_Flame_Speed, 0.0);
   /*!\brief FLAME_TEMPERATURE \n DESCRIPTION: Flame temperature for combustion \ingroup Config*/
   addDoubleOption("FLAME_TEMPERATURE", Flame_Temperature, 0.0);
-=======
+
   /*!\brief INC_INLET_DAMPING \n DESCRIPTION: Damping factor applied to the iterative updates to the velocity at a pressure inlet in incompressible flow (0.1 by default). \ingroup Config*/
   addDoubleOption("INC_INLET_DAMPING", Inc_Inlet_Damping, 0.1);
   /*!\brief INC_OUTLET_DAMPING \n DESCRIPTION: Damping factor applied to the iterative updates to the pressure at a mass flow outlet in incompressible flow (0.1 by default). \ingroup Config*/
   addDoubleOption("INC_OUTLET_DAMPING", Inc_Outlet_Damping, 0.1);
->>>>>>> 27f3875c
   
   /*!\brief FREESTREAM_TEMPERATURE_VE\n DESCRIPTION: Free-stream vibrational-electronic temperature (288.15 K by default) \ingroup Config*/
   addDoubleOption("FREESTREAM_TEMPERATURE_VE", Temperature_ve_FreeStream, 288.15);
@@ -7515,12 +7510,7 @@
     case RUNTIME_FLOW_SYS:      return FLOW_SOL;
     case RUNTIME_TURB_SYS:      return TURB_SOL;
     case RUNTIME_TRANS_SYS:     return TRANS_SOL;
-<<<<<<< HEAD
     case RUNTIME_SCALAR_SYS:    return SCALAR_SOL;
-    case RUNTIME_POISSON_SYS:   return POISSON_SOL;
-    case RUNTIME_WAVE_SYS:      return WAVE_SOL;
-=======
->>>>>>> 27f3875c
     case RUNTIME_HEAT_SYS:      return HEAT_SOL;
     case RUNTIME_FEA_SYS:       return FEA_SOL;
     case RUNTIME_ADJPOT_SYS:    return ADJFLOW_SOL;
@@ -7568,7 +7558,7 @@
       if (val_system == RUNTIME_SCALAR_SYS) {
         SetKind_ConvNumScheme(Kind_ConvNumScheme_Scalar, Kind_Centered_Scalar,
                               Kind_Upwind_Scalar, Kind_SlopeLimit_Scalar,
-                              MUSCL_Scalar);
+                              MUSCL_Scalar, NONE);
         SetKind_TimeIntScheme(Kind_TimeIntScheme_Scalar);
       }
       break;
@@ -7582,7 +7572,7 @@
       if (val_system == RUNTIME_SCALAR_SYS) {
         SetKind_ConvNumScheme(Kind_ConvNumScheme_Scalar, Kind_Centered_Scalar,
                               Kind_Upwind_Scalar, Kind_SlopeLimit_Scalar,
-                              MUSCL_Scalar);
+                              MUSCL_Scalar, NONE);
         SetKind_TimeIntScheme(Kind_TimeIntScheme_Scalar);
       }
       if (val_system == RUNTIME_HEAT_SYS) {
@@ -7612,7 +7602,7 @@
       if (val_system == RUNTIME_SCALAR_SYS) {
         SetKind_ConvNumScheme(Kind_ConvNumScheme_Scalar, Kind_Centered_Scalar,
                               Kind_Upwind_Scalar, Kind_SlopeLimit_Scalar,
-                              MUSCL_Scalar);
+                              MUSCL_Scalar, NONE);
         SetKind_TimeIntScheme(Kind_TimeIntScheme_Scalar);
       }
       if (val_system == RUNTIME_HEAT_SYS) {
