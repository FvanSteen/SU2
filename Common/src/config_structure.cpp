/*!
 * \file config_structure.cpp
 * \brief Main file for managing the config file
 * \author F. Palacios, T. Economon, B. Tracey
 * \version 4.2.0 "Cardinal"
 *
 * SU2 Lead Developers: Dr. Francisco Palacios (Francisco.D.Palacios@boeing.com).
 *                      Dr. Thomas D. Economon (economon@stanford.edu).
 *
 * SU2 Developers: Prof. Juan J. Alonso's group at Stanford University.
 *                 Prof. Piero Colonna's group at Delft University of Technology.
 *                 Prof. Nicolas R. Gauger's group at Kaiserslautern University of Technology.
 *                 Prof. Alberto Guardone's group at Polytechnic University of Milan.
 *                 Prof. Rafael Palacios' group at Imperial College London.
 *
 * Copyright (C) 2012-2016 SU2, the open-source CFD code.
 *
 * SU2 is free software; you can redistribute it and/or
 * modify it under the terms of the GNU Lesser General Public
 * License as published by the Free Software Foundation; either
 * version 2.1 of the License, or (at your option) any later version.
 *
 * SU2 is distributed in the hope that it will be useful,
 * but WITHOUT ANY WARRANTY; without even the implied warranty of
 * MERCHANTABILITY or FITNESS FOR A PARTICULAR PURPOSE. See the GNU
 * Lesser General Public License for more details.
 *
 * You should have received a copy of the GNU Lesser General Public
 * License along with SU2. If not, see <http://www.gnu.org/licenses/>.
 */

#include "../include/config_structure.hpp"

CConfig::CConfig(char case_filename[MAX_STRING_SIZE], unsigned short val_software, unsigned short val_iZone, unsigned short val_nZone, unsigned short val_nDim, unsigned short verb_level) {
  
#ifdef HAVE_MPI
  MPI_Comm_rank(MPI_COMM_WORLD, &rank);
#else
  rank = MASTER_NODE;
#endif

  /*--- Initialize pointers to Null---*/

  SetPointersNull();

  /*--- Reading config options  ---*/
  
  SetConfig_Options(val_iZone, val_nZone);

  /*--- Parsing the config file  ---*/
  
  SetConfig_Parsing(case_filename);

  /*--- Configuration file postprocessing ---*/

  SetPostprocessing(val_software, val_iZone, val_nDim);

  /*--- Configuration file boundaries/markers setting ---*/
  
  SetMarkers(val_software);

  /*--- Configuration file output ---*/

  if ((rank == MASTER_NODE) && (verb_level == VERB_HIGH) && (val_iZone == 0))
    SetOutput(val_software, val_iZone);

}

CConfig::CConfig(char case_filename[MAX_STRING_SIZE], unsigned short val_software) {
  
  /*--- Initialize pointers to Null---*/
  
  SetPointersNull();

  /*--- Reading config options  ---*/
  
  SetConfig_Options(0, 1);

  /*--- Parsing the config file  ---*/
  
  SetConfig_Parsing(case_filename);

  /*--- Configuration file postprocessing ---*/
  
  SetPostprocessing(val_software, 0, 1);
  
}

CConfig::CConfig(char case_filename[MAX_STRING_SIZE], CConfig *config) {
  
  bool runtime_file = false;
  
  /*--- Initialize pointers to Null---*/
  
  SetPointersNull();
  
  /*--- Reading config options  ---*/
  
  SetRunTime_Options();
  
  /*--- Parsing the config file  ---*/
  
  runtime_file = SetRunTime_Parsing(case_filename);
  
  /*--- Update original config file ---*/
  
  if (runtime_file) {
    config->SetnExtIter(nExtIter);
  }

}

void CConfig::SetPointersNull(void) {

  Marker_CfgFile_Out_1D		= NULL;     Marker_All_Out_1D		= NULL;
  Marker_CfgFile_GeoEval	= NULL;     Marker_All_GeoEval		= NULL;
  Marker_CfgFile_Monitoring	= NULL;     Marker_All_Monitoring	= NULL;
  Marker_CfgFile_Designing	= NULL;     Marker_All_Designing    = NULL;
  Marker_CfgFile_Plotting	= NULL;     Marker_All_Plotting		= NULL;
  Marker_CfgFile_DV			= NULL;     Marker_All_DV			= NULL;
  Marker_CfgFile_Moving		= NULL;     Marker_All_Moving		= NULL;
  Marker_CfgFile_PerBound	= NULL;		Marker_All_PerBound		= NULL;   Marker_PerBound = NULL;

  Marker_DV				= NULL;  Marker_Moving	   = NULL;  Marker_Monitoring 	= NULL;
  Marker_Designing		= NULL;  Marker_GeoEval	   = NULL;  Marker_Plotting		= NULL;
  Marker_CfgFile_KindBC = NULL;  Marker_All_KindBC = NULL;
  /*--- Marker Pointers ---*/

  Marker_Euler					= NULL;     Marker_FarField 		 = NULL;     Marker_Custom 			= NULL;
  Marker_SymWall 				= NULL;     Marker_Pressure 		 = NULL;     Marker_PerBound 		= NULL;
  Marker_PerDonor 				= NULL;     Marker_NearFieldBound    = NULL;	 Marker_InterfaceBound 	= NULL;
  Marker_Fluid_InterfaceBound 	= NULL;
  Marker_Dirichlet 				= NULL;     Marker_Inlet 			    = NULL;
  Marker_Supersonic_Inlet 		= NULL;		Marker_Outlet 			    = NULL;    Marker_Out_1D 			= NULL;
  Marker_Isothermal 			= NULL;     Marker_HeatFlux 		    = NULL;    Marker_EngineInflow 	= NULL;
  Marker_EngineBleed 			= NULL;     Marker_Supersonic_Outlet    = NULL;
  Marker_EngineExhaust 			= NULL;     Marker_Displacement 	    = NULL;    Marker_Load 			= NULL;
  Marker_Load_Dir 				= NULL;     Marker_Load_Sine 		    = NULL;    Marker_Clamped 			= NULL;
  Marker_FlowLoad 				= NULL;     Marker_Neumann 			    = NULL;
  Marker_All_TagBound 			= NULL;     Marker_CfgFile_TagBound     = NULL;    Marker_All_KindBC 		= NULL;
  Marker_CfgFile_KindBC 		= NULL;     Marker_All_SendRecv 	    = NULL;    Marker_All_PerBound 	= NULL;
  Marker_FSIinterface 			= NULL;     Marker_All_FSIinterface     = NULL;    Marker_Riemann          = NULL;
  Marker_Load 					= NULL;     Marker_CfgFile_FSIinterface = NULL;
  
  /*--- Boundary Condition settings ---*/

<<<<<<< HEAD
  Dirichlet_Value 			= NULL;     Exhaust_Temperature_Target	= NULL;		Exhaust_Temperature 	= NULL;
  Exhaust_Pressure_Target 	= NULL;		Inlet_Ttotal 				= NULL;		Inlet_Ptotal 			= NULL;
  Inlet_FlowDir 			= NULL;     Inlet_Temperature 			= NULL;     Inlet_Pressure 			= NULL;
  Inlet_Velocity 			= NULL;     Inflow_Mach_Target 			= NULL;     Inflow_Mach 			= NULL;
  Inflow_Pressure 			= NULL;     Bleed_Temperature_Target 	= NULL;  	Bleed_Temperature		= NULL;
  Bleed_MassFlow_Target 	= NULL;   	Bleed_MassFlow 				= NULL;     Exhaust_Pressure 		= NULL; 
  Bleed_Pressure 			= NULL;     Outlet_Pressure				= NULL;     Isothermal_Temperature	= NULL;
  Heat_Flux 				= NULL;     Displ_Value 				= NULL;     Load_Value 				= NULL;
  FlowLoad_Value 			= NULL;     Periodic_RotCenter 			= NULL;     Periodic_RotAngles 		= NULL;
  Periodic_Translation 		= NULL;     Periodic_Center 			= NULL;     Periodic_Rotation 		= NULL;
  Periodic_Translate		= NULL;

  Load_Dir 		= NULL;	      Load_Dir_Value	  = NULL;     Load_Dir_Multiplier = NULL;
=======
  Dirichlet_Value = NULL;         Exhaust_Temperature_Target = NULL;
  Exhaust_Pressure_Target = NULL; Inlet_Ttotal = NULL;              Inlet_Ptotal = NULL;
  Inlet_FlowDir = NULL;           Inlet_Temperature = NULL;         Inlet_Pressure = NULL;
  Inlet_Velocity = NULL;          Inflow_Mach_Target = NULL;        Inflow_Mach = NULL;
  Inflow_Pressure = NULL;         Bleed_Temperature_Target = NULL;  Bleed_Temperature = NULL;
  Bleed_MassFlow_Target = NULL;   Bleed_MassFlow = NULL;            Exhaust_Pressure = NULL; Exhaust_Temperature = NULL;
  Bleed_Pressure = NULL;          Outlet_Pressure = NULL;           Isothermal_Temperature = NULL;
  Heat_Flux = NULL;               Displ_Value = NULL;               Load_Value = NULL;
  FlowLoad_Value = NULL;
  
  Periodic_Translate=NULL;    Periodic_Rotation=NULL;    Periodic_Center=NULL;
  Periodic_Translation=NULL;   Periodic_RotAngles=NULL;   Periodic_RotCenter=NULL;

  Load_Dir = NULL;	          Load_Dir_Value = NULL;          Load_Dir_Multiplier = NULL;
>>>>>>> 84aa0c71
  Load_Sine_Dir = NULL;	      Load_Sine_Amplitude = NULL;     Load_Sine_Frequency = NULL;

  /*--- Miscellaneous/unsorted ---*/

  Aeroelastic_plunge  = NULL;    
  Aeroelastic_pitch   = NULL;
  MassFrac_FreeStream = NULL;
  Velocity_FreeStream = NULL;
  
  RefOriginMoment     = NULL;
  CFL_AdaptParam      = NULL;            
  CFL                 = NULL;
  PlaneTag            = NULL;
  Kappa_Flow 		  = NULL;    
  Kappa_AdjFlow 	  = NULL;
  Section_Location    = NULL;
  ParamDV			  = NULL;     
  DV_Value            = NULL;    
  Design_Variable     = NULL;
  Subsonic_Engine_Box = NULL;
<<<<<<< HEAD
  Hold_GridFixed_Coord= NULL;
  EA_IntLimit         = NULL;
  RK_Alpha_Step       = NULL;
  MG_CorrecSmooth     = NULL;
  MG_PreSmooth        = NULL;
  MG_PostSmooth       = NULL;
  Int_Coeffs		  = NULL;

  /*--- Moving mesh pointers ---*/

  Kind_GridMovement		= NULL;
  Motion_Origin_X		= NULL;		Motion_Origin_Y 	= NULL;		Motion_Origin_Z			= NULL;
  Translation_Rate_X	= NULL;		Translation_Rate_Y 	= NULL;  	Translation_Rate_Z		= NULL;
  Rotation_Rate_X 		= NULL;     Rotation_Rate_Y 	= NULL;     Rotation_Rate_Z 		= NULL;
  Pitching_Omega_X 		= NULL;     Pitching_Omega_Y 	= NULL;    	Pitching_Omega_Z 		= NULL;
  Pitching_Ampl_X 		= NULL;     Pitching_Ampl_Y 	= NULL;     Pitching_Ampl_Z 		= NULL;
  Pitching_Phase_X 		= NULL;     Pitching_Phase_Y 	= NULL;    	Pitching_Phase_Z 		= NULL;
  Plunging_Omega_X 		= NULL;     Plunging_Omega_Y 	= NULL;    	Plunging_Omega_Z 		= NULL;
  Plunging_Ampl_X 		= NULL;     Plunging_Ampl_Y 	= NULL;     Plunging_Ampl_Z 		= NULL;
  RefOriginMoment_X 	= NULL;     RefOriginMoment_Y 	= NULL;   	RefOriginMoment_Z 		= NULL;
  MoveMotion_Origin 	= NULL;
  Periodic_Translate	= NULL;     Periodic_Rotation 	= NULL;     Periodic_Center			= NULL;
  Periodic_Translation	= NULL;     Periodic_RotAngles	= NULL;		Periodic_RotCenter		= NULL;
=======
  Hold_GridFixed_Coord=NULL;
  EA_IntLimit=NULL;
  RK_Alpha_Step=NULL;
  Int_Coeffs = NULL;
  Kind_ObjFunc = NULL;
  Weight_ObjFunc = NULL;

  /*--- Moving mesh pointers ---*/

  Kind_GridMovement = NULL;
  Motion_Origin_X = NULL;     Motion_Origin_Y = NULL;     Motion_Origin_Z = NULL;
  Translation_Rate_X = NULL;  Translation_Rate_Y = NULL;  Translation_Rate_Z = NULL;
  Rotation_Rate_X = NULL;     Rotation_Rate_Y = NULL;     Rotation_Rate_Z = NULL;
  Pitching_Omega_X = NULL;    Pitching_Omega_Y = NULL;    Pitching_Omega_Z = NULL;
  Pitching_Ampl_X = NULL;     Pitching_Ampl_Y = NULL;     Pitching_Ampl_Z = NULL;
  Pitching_Phase_X = NULL;    Pitching_Phase_Y = NULL;    Pitching_Phase_Z = NULL;
  Plunging_Omega_X = NULL;    Plunging_Omega_Y = NULL;    Plunging_Omega_Z = NULL;
  Plunging_Ampl_X = NULL;     Plunging_Ampl_Y = NULL;     Plunging_Ampl_Z = NULL;
  RefOriginMoment_X = NULL;   RefOriginMoment_Y = NULL;   RefOriginMoment_Z = NULL;
  MoveMotion_Origin = NULL;
>>>>>>> 84aa0c71

  /*--- Initialize some default arrays to NULL. ---*/
  
  default_vel_inf       = NULL;
  default_eng_box       = NULL;
  default_cfl_adapt     = NULL;
  default_ad_coeff_flow = NULL;
  default_ad_coeff_adj  = NULL;
  default_obj_coeff     = NULL;
  default_geo_loc       = NULL;
  default_ea_lim        = NULL;
  default_grid_fix      = NULL;
  default_inc_crit      = NULL;
  
  Riemann_FlowDir= NULL;
  NRBC_FlowDir = NULL;
  ActDisk_Origin= NULL;
  CoordFFDBox= NULL;
  DegreeFFDBox= NULL;
  FFDTag = NULL;
  nDV_Value = NULL;
  TagFFDBox = NULL;
 
  Kind_Data_Riemann = NULL;
  Riemann_Var1 = NULL;
  Riemann_Var2 = NULL;
  Kind_Data_NRBC = NULL;
  NRBC_Var1 = NULL;
  NRBC_Var2 = NULL;
  Marker_TurboBoundIn = NULL;
  Marker_TurboBoundOut = NULL;
  Kind_TurboPerformance = NULL;
  Marker_NRBC = NULL;
  
  /*--- Variable initialization ---*/
  
  ExtIter = 0;
  IntIter = 0;
  nIntCoeffs = 0;
  
  nMarker_PerBound = 0;
  nPeriodic_Index = 0;

  Grid_Movement = false;
  Aeroelastic_Simulation = false;
  
}

void CConfig::SetRunTime_Options(void) {
  
  /* DESCRIPTION: Number of external iterations */
  
  addUnsignedLongOption("EXT_ITER", nExtIter, 999999);

}

void CConfig::SetConfig_Options(unsigned short val_iZone, unsigned short val_nZone) {
  
  nZone = val_nZone;
  iZone = val_iZone;

  /*--- Allocate some default arrays needed for lists of doubles. ---*/
  
  default_vel_inf       = new su2double[3];
  default_eng_box       = new su2double[6];
  default_cfl_adapt     = new su2double[4];
  default_ad_coeff_flow = new su2double[3];
  default_ad_coeff_adj  = new su2double[3];
  default_obj_coeff     = new su2double[5];
  default_geo_loc       = new su2double[2];
  default_ea_lim        = new su2double[3];
  default_grid_fix      = new su2double[6];
  default_inc_crit      = new su2double[3];

  // This config file is parsed by a number of programs to make it easy to write SU2
  // wrapper scripts (in python, go, etc.) so please do
  // the best you can to follow the established format. It's very hard to parse c++ code
  // and none of us that write the parsers want to write a full c++ interpreter. Please
  // play nice with the existing format so that you don't break the existing scripts.

  /* BEGIN_CONFIG_OPTIONS */

  /*!\par CONFIG_CATEGORY: Problem Definition \ingroup Config */
  /*--- Options related to problem definition and partitioning ---*/

  /*!\brief REGIME_TYPE \n  DESCRIPTION: Regime type \n OPTIONS: see \link Regime_Map \endlink \ingroup Config*/
  addEnumOption("REGIME_TYPE", Kind_Regime, Regime_Map, COMPRESSIBLE);
  
  /* DESCRIPTION: Debug mode */
  addBoolOption("DEBUG_MODE",DebugMode, false);
  
  /*!\brief PHYSICAL_PROBLEM \n DESCRIPTION: Physical governing equations \n Options: see \link Solver_Map \endlink \n DEFAULT: NO_SOLVER \ingroup Config*/
  addEnumOption("PHYSICAL_PROBLEM", Kind_Solver, Solver_Map, NO_SOLVER);
  /*!\brief MATH_PROBLEM  \n DESCRIPTION: Mathematical problem \n  Options: DIRECT, ADJOINT \ingroup Config*/
  addMathProblemOption("MATH_PROBLEM", ContinuousAdjoint, false, DiscreteAdjoint, false, Restart_Flow, false);
  /*!\brief KIND_TURB_MODEL \n DESCRIPTION: Specify turbulence model \n Options: see \link Turb_Model_Map \endlink \n DEFAULT: NO_TURB_MODEL \ingroup Config*/
  addEnumOption("KIND_TURB_MODEL", Kind_Turb_Model, Turb_Model_Map, NO_TURB_MODEL);

  /*!\brief KIND_TRANS_MODEL \n DESCRIPTION: Specify transition model OPTIONS: see \link Trans_Model_Map \endlink \n DEFAULT: NO_TRANS_MODEL \ingroup Config*/
  addEnumOption("KIND_TRANS_MODEL", Kind_Trans_Model, Trans_Model_Map, NO_TRANS_MODEL);

  /*\brief AXISYMMETRIC \n DESCRIPTION: Axisymmetric simulation \n DEFAULT: false \ingroup Config */
  addBoolOption("AXISYMMETRIC", Axisymmetric, false);
  /* DESCRIPTION: Add the gravity force */
  addBoolOption("GRAVITY_FORCE", GravityForce, false);
  /* DESCRIPTION: Perform a low fidelity simulation */
  addBoolOption("LOW_FIDELITY_SIMULATION", LowFidelitySim, false);
  /*!\brief RESTART_SOL \n DESCRIPTION: Restart solution from native solution file \n Options: NO, YES \ingroup Config */
  addBoolOption("RESTART_SOL", Restart, false);
  /*!\brief SYSTEM_MEASUREMENTS \n DESCRIPTION: System of measurements \n OPTIONS: see \link Measurements_Map \endlink \n DEFAULT: SI \ingroup Config*/
  addEnumOption("SYSTEM_MEASUREMENTS", SystemMeasurements, Measurements_Map, SI);

  /*!\par CONFIG_CATEGORY: FluidModel \ingroup Config*/
  /*!\brief FLUID_MODEL \n DESCRIPTION: Fluid model \n OPTIONS: See \link FluidModel_Map \endlink \n DEFAULT: STANDARD_AIR \ingroup Config*/
  addEnumOption("FLUID_MODEL", Kind_FluidModel, FluidModel_Map, STANDARD_AIR);


  /*!\par CONFIG_CATEGORY: Freestream Conditions \ingroup Config*/
  /*--- Options related to freestream specification ---*/

  /*!\brief GAS_CONSTANT \n DESCRIPTION: Specific gas constant (287.058 J/kg*K (air), only for compressible flows) \ingroup Config*/
  addDoubleOption("GAS_CONSTANT", Gas_Constant, 287.058);
  /*!\brief GAMMA_VALUE  \n DESCRIPTION: Ratio of specific heats (1.4 (air), only for compressible flows) \ingroup Config*/
  addDoubleOption("GAMMA_VALUE", Gamma, 1.4);


  /*--- Options related to VAN der WAALS MODEL and PENG ROBINSON ---*/

  /* DESCRIPTION: Critical Temperature, default value for AIR */
  addDoubleOption("CRITICAL_TEMPERATURE", Temperature_Critical, 131.00);
  /* DESCRIPTION: Critical Pressure, default value for MDM */
  addDoubleOption("CRITICAL_PRESSURE", Pressure_Critical, 3588550.0);
  /* DESCRIPTION: Critical Density, default value for MDM */
  addDoubleOption("CRITICAL_DENSITY", Density_Critical, 263.0);

  /*--- Options related to VAN der WAALS MODEL and PENG ROBINSON ---*/
  /* DESCRIPTION: Critical Density, default value for MDM */
   addDoubleOption("ACENTRIC_FACTOR", Acentric_Factor, 0.035);

   /*--- Options related to Viscosity Model ---*/
  /*!\brief VISCOSITY_MODEL \n DESCRIPTION: model of the viscosity \n OPTIONS: See \link ViscosityModel_Map \endlink \n DEFAULT: SUTHERLAND \ingroup Config*/
  addEnumOption("VISCOSITY_MODEL", Kind_ViscosityModel, ViscosityModel_Map, SUTHERLAND);

  /*--- Options related to Constant Viscosity Model ---*/

  /* DESCRIPTION: default value for AIR */
  addDoubleOption("MU_CONSTANT", Mu_ConstantND , 1.716E-5);

  /*--- Options related to Sutherland Viscosity Model ---*/

  /* DESCRIPTION: Sutherland Viscosity Ref default value for AIR SI */
  addDoubleOption("MU_REF", Mu_RefND, 1.716E-5);
  /* DESCRIPTION: Sutherland Temperature Ref, default value for AIR SI */
  addDoubleOption("MU_T_REF", Mu_Temperature_RefND, 273.15);
  /* DESCRIPTION: Sutherland constant, default value for AIR SI */
  addDoubleOption("SUTHERLAND_CONSTANT", Mu_SND, 110.4);

  /*--- Options related to Thermal Conductivity Model ---*/

  addEnumOption("CONDUCTIVITY_MODEL", Kind_ConductivityModel, ConductivityModel_Map, CONSTANT_PRANDTL);

 /*--- Options related to Constant Thermal Conductivity Model ---*/

 /* DESCRIPTION: default value for AIR */
  addDoubleOption("KT_CONSTANT", Kt_ConstantND , 0.0257);

  /*!\brief REYNOLDS_NUMBER \n DESCRIPTION: Reynolds number (non-dimensional, based on the free-stream values). Needed for viscous solvers. For incompressible solvers the Reynolds length will always be 1.0 \n DEFAULT: 0.0 \ingroup Config */
  addDoubleOption("REYNOLDS_NUMBER", Reynolds, 0.0);
  /*!\brief REYNOLDS_LENGTH \n DESCRIPTION: Reynolds length (1 m by default). Used for compressible solver: incompressible solver will use 1.0. \ingroup Config */
  addDoubleOption("REYNOLDS_LENGTH", Length_Reynolds, 1.0);
  /*!\brief PRANDTL_LAM \n DESCRIPTION: Laminar Prandtl number (0.72 (air), only for compressible flows) \n DEFAULT: 0.72 \ingroup Config*/
  addDoubleOption("PRANDTL_LAM", Prandtl_Lam, 0.72);
  /*!\brief PRANDTL_TURB \n DESCRIPTION: Turbulent Prandtl number (0.9 (air), only for compressible flows) \n DEFAULT 0.90 \ingroup Config*/
  addDoubleOption("PRANDTL_TURB", Prandtl_Turb, 0.90);
  /*!\brief BULK_MODULUS \n DESCRIPTION: Value of the Bulk Modulus  \n DEFAULT 1.42E5 \ingroup Config*/
  addDoubleOption("BULK_MODULUS", Bulk_Modulus, 1.42E5);
  /* DESCRIPTION: Artifical compressibility factor  */
  addDoubleOption("ARTCOMP_FACTOR", ArtComp_Factor, 1.0);
  /*!\brief MACH_NUMBER  \n DESCRIPTION:  Mach number (non-dimensional, based on the free-stream values). 0.0 by default \ingroup Config*/
  addDoubleOption("MACH_NUMBER", Mach, 0.0);
  /*!\brief INIT_OPTION \n DESCRIPTION: Init option to choose between Reynolds or thermodynamics quantities for initializing the solution \n OPTIONS: see \link InitOption_Map \endlink \n DEFAULT REYNOLDS \ingroup Config*/
  addEnumOption("INIT_OPTION", Kind_InitOption, InitOption_Map, REYNOLDS);
  /* DESCRIPTION: Free-stream option to choose between density and temperature for initializing the solution */
  addEnumOption("FREESTREAM_OPTION", Kind_FreeStreamOption, FreeStreamOption_Map, TEMPERATURE_FS);
  /*!\brief FREESTREAM_PRESSURE\n DESCRIPTION: Free-stream pressure (101325.0 N/m^2 by default) \ingroup Config*/
  addDoubleOption("FREESTREAM_PRESSURE", Pressure_FreeStream, 101325.0);
  /*!\brief FREESTREAM_DENSITY\n DESCRIPTION: Free-stream density (1.2886 Kg/m^3 (air), 998.2 Kg/m^3 (water)) \n DEFAULT -1.0 (calculated from others) \ingroup Config*/
  addDoubleOption("FREESTREAM_DENSITY", Density_FreeStream, -1.0);
  /*!\brief FREESTREAM_TEMPERATURE\n DESCRIPTION: Free-stream temperature (288.15 K by default) \ingroup Config*/
  addDoubleOption("FREESTREAM_TEMPERATURE", Temperature_FreeStream, 288.15);
  /*!\brief FREESTREAM_TEMPERATURE_VE\n DESCRIPTION: Free-stream vibrational-electronic temperature (288.15 K by default) \ingroup Config*/
  addDoubleOption("FREESTREAM_TEMPERATURE_VE", Temperature_ve_FreeStream, 288.15);
  default_vel_inf[0] = 1.0; default_vel_inf[1] = 0.0; default_vel_inf[2] = 0.0;
  /*!\brief FREESTREAM_VELOCITY\n DESCRIPTION: Free-stream velocity (m/s) */
  addDoubleArrayOption("FREESTREAM_VELOCITY", 3, Velocity_FreeStream, default_vel_inf);
  /* DESCRIPTION: Free-stream viscosity (1.853E-5 Ns/m^2 (air), 0.798E-3 Ns/m^2 (water)) */
  addDoubleOption("FREESTREAM_VISCOSITY", Viscosity_FreeStream, -1.0);
  /* DESCRIPTION:  */
  addDoubleOption("FREESTREAM_INTERMITTENCY", Intermittency_FreeStream, 1.0);
  /* DESCRIPTION:  */
  addDoubleOption("FREESTREAM_TURBULENCEINTENSITY", TurbulenceIntensity_FreeStream, 0.05);
  /* DESCRIPTION:  */
  addDoubleOption("FREESTREAM_NU_FACTOR", NuFactor_FreeStream, 3.0);
  /* DESCRIPTION:  */
  addDoubleOption("ENGINE_NU_FACTOR", NuFactor_Engine, 30.0);
  /* DESCRIPTION:  */
  addDoubleOption("FREESTREAM_TURB2LAMVISCRATIO", Turb2LamViscRatio_FreeStream, 10.0);
  /* DESCRIPTION: Side-slip angle (degrees, only for compressible flows) */
  addDoubleOption("SIDESLIP_ANGLE", AoS, 0.0);
  /*!\brief AOA  \n DESCRIPTION: Angle of attack (degrees, only for compressible flows) \ingroup Config*/
  addDoubleOption("AOA", AoA, 0.0);
  /* DESCRIPTION: Activate fixed CL mode (specify a CL instead of AoA). */
  addBoolOption("FIXED_CL_MODE", Fixed_CL_Mode, false);
  /* DESCRIPTION: Specify a fixed coefficient of lift instead of AoA (only for compressible flows) */
  addDoubleOption("TARGET_CL", Target_CL, 0.0);
  /* DESCRIPTION: Lift cure slope for fixed CL mode (0.2 per deg by default). */
  addDoubleOption("DCL_DALPHA", dCl_dAlpha, 0.2);
  /* DESCRIPTION: Iterations to re-evaluate the angle of attack. */
  addUnsignedLongOption("ITER_FIXED_CL", Iter_Fixed_CL, 500);


  /*!\par CONFIG_CATEGORY: Reference Conditions \ingroup Config*/
  /*--- Options related to reference values for nondimensionalization ---*/

  Length_Ref = 1.0; //<---- NOTE: this should be given an option or set as a const

  /*!\brief REF_ORIGIN_MOMENT_X\n DESCRIPTION: X Reference origin for moment computation \ingroup Config*/
  addDoubleListOption("REF_ORIGIN_MOMENT_X", nRefOriginMoment_X, RefOriginMoment_X);
  /*!\brief REF_ORIGIN_MOMENT_Y\n DESCRIPTION: Y Reference origin for moment computation \ingroup Config*/
  addDoubleListOption("REF_ORIGIN_MOMENT_Y", nRefOriginMoment_Y, RefOriginMoment_Y);
  /*!\brief REF_ORIGIN_MOMENT_Z\n DESCRIPTION: Z Reference origin for moment computation \ingroup Config*/
  addDoubleListOption("REF_ORIGIN_MOMENT_Z", nRefOriginMoment_Z, RefOriginMoment_Z);
  /*!\brief REF_AREA\n DESCRIPTION: Reference area for force coefficients (0 implies automatic calculation) \ingroup Config*/
  addDoubleOption("REF_AREA", RefAreaCoeff, 1.0);
  /*!\brief REF_LENGTH_MOMENT\n DESCRIPTION: Reference length for pitching, rolling, and yawing non-dimensional moment \ingroup Config*/
  addDoubleOption("REF_LENGTH_MOMENT", RefLengthMoment, 1.0);
  /*!\brief REF_ELEM_LENGTH\n DESCRIPTION: Reference element length for computing the slope limiter epsilon \ingroup Config*/
  addDoubleOption("REF_ELEM_LENGTH", RefElemLength, 0.1);
  /*!\brief REF_SHARP_EDGES\n DESCRIPTION: Reference coefficient for detecting sharp edges \ingroup Config*/
  addDoubleOption("REF_SHARP_EDGES", RefSharpEdges, 3.0);
	/*!\brief REF_VELOCITY\n DESCRIPTION: Reference velocity (incompressible only)  \ingroup Config*/
  addDoubleOption("REF_VELOCITY", Velocity_Ref, -1.0);
	/* !\brief REF_VISCOSITY  \n DESCRIPTION: Reference viscosity (incompressible only)  \ingroup Config*/
  addDoubleOption("REF_VISCOSITY", Viscosity_Ref, -1.0);
  /* DESCRIPTION: Type of mesh motion */
  addEnumOption("REF_DIMENSIONALIZATION", Ref_NonDim, NonDim_Map, DIMENSIONAL);

  /*!\par CONFIG_CATEGORY: Boundary Markers \ingroup Config*/
  /*--- Options related to various boundary markers ---*/

  /*!\brief MARKER_PLOTTING\n DESCRIPTION: Marker(s) of the surface in the surface flow solution file  \ingroup Config*/
  addStringListOption("MARKER_PLOTTING", nMarker_Plotting, Marker_Plotting);
  /*!\brief MARKER_MONITORING\n DESCRIPTION: Marker(s) of the surface where evaluate the non-dimensional coefficients \ingroup Config*/
  addStringListOption("MARKER_MONITORING", nMarker_Monitoring, Marker_Monitoring);
  /*!\brief MARKER_DESIGNING\n DESCRIPTION: Marker(s) of the surface where objective function (design problem) will be evaluated \ingroup Config*/
  addStringListOption("MARKER_DESIGNING", nMarker_Designing, Marker_Designing);
  /*!\brief MARKER_OUT_1D \n DESCRIPTION: Outlet boundary marker(s) over which to calculate 1-D flow properties
   Format: ( outlet marker) \ingroup Config*/
  addStringListOption("MARKER_OUT_1D", nMarker_Out_1D, Marker_Out_1D);
  /*!\brief GEO_MARKER\n DESCRIPTION: Marker(s) of the surface where evaluate the geometrical functions \ingroup Config*/
  addStringListOption("GEO_MARKER", nMarker_GeoEval, Marker_GeoEval);
  /*!\brief MARKER_EULER\n DESCRIPTION: Euler wall boundary marker(s) \ingroup Config*/
  addStringListOption("MARKER_EULER", nMarker_Euler, Marker_Euler);
  /*!\brief MARKER_FAR\n DESCRIPTION: Far-field boundary marker(s) \ingroup Config*/
  addStringListOption("MARKER_FAR", nMarker_FarField, Marker_FarField);
  /*!\brief MARKER_SYM\n DESCRIPTION: Symmetry boundary condition \ingroup Config*/
  addStringListOption("MARKER_SYM", nMarker_SymWall, Marker_SymWall);
  /*!\brief MARKER_PRESSURE\n DESCRIPTION: Symmetry boundary condition \ingroup Config*/
  addStringListOption("MARKER_PRESSURE", nMarker_Pressure, Marker_Pressure);
  /*!\brief MARKER_NEARFIELD\n DESCRIPTION: Near-Field boundary condition \ingroup Config*/
  addStringListOption("MARKER_NEARFIELD", nMarker_NearFieldBound, Marker_NearFieldBound);
  /*!\brief MARKER_FLUID_INTERFACE\n DESCRIPTION: Fluid interface boundary marker(s) \ingroup Config*/
  addStringListOption("MARKER_FLUID_INTERFACE", nMarker_Fluid_InterfaceBound, Marker_Fluid_InterfaceBound);
  /*!\brief MARKER_INTERFACE\n DESCRIPTION: Zone interface boundary marker(s) \ingroup Config*/
  addStringListOption("MARKER_INTERFACE", nMarker_InterfaceBound, Marker_InterfaceBound);
  /*!\brief MARKER_FSI_INTERFACE \n DESCRIPTION: FSI interface boundary marker(s) \ingroup Config*/
  addStringListOption("MARKER_FSI_INTERFACE", nMarker_FSIinterface, Marker_FSIinterface);
  /*!\brief MARKER_DIRICHLET  \n DESCRIPTION: Dirichlet boundary marker(s) \ingroup Config*/
  addStringListOption("MARKER_DIRICHLET", nMarker_Dirichlet, Marker_Dirichlet);
  /* DESCRIPTION: Neumann boundary marker(s) */
  addStringListOption("MARKER_NEUMANN", nMarker_Neumann, Marker_Neumann);
  /* DESCRIPTION: Custom boundary marker(s) */
  addStringListOption("MARKER_CUSTOM", nMarker_Custom, Marker_Custom);
  /* DESCRIPTION: Periodic boundary marker(s) for use with SU2_MSH
   Format: ( periodic marker, donor marker, rotation_center_x, rotation_center_y,
   rotation_center_z, rotation_angle_x-axis, rotation_angle_y-axis,
   rotation_angle_z-axis, translation_x, translation_y, translation_z, ... ) */
  addPeriodicOption("MARKER_PERIODIC", nMarker_PerBound, Marker_PerBound, Marker_PerDonor,
                    Periodic_RotCenter, Periodic_RotAngles, Periodic_Translation);

  /*!\brief MARKER_ACTDISK\n DESCRIPTION: Periodic boundary marker(s) for use with SU2_MSH
   Format: ( periodic marker, donor marker, rotation_center_x, rotation_center_y,
   rotation_center_z, rotation_angle_x-axis, rotation_angle_y-axis,
   rotation_angle_z-axis, translation_x, translation_y, translation_z, ... ) \ingroup Config*/
  addActuatorDiskOption("MARKER_ACTDISK", nMarker_ActDisk_Inlet, nMarker_ActDisk_Outlet,
                        Marker_ActDisk_Inlet, Marker_ActDisk_Outlet,
                        ActDisk_Origin, ActDisk_RootRadius, ActDisk_TipRadius,
                        ActDisk_PressJump, ActDisk_TempJump, ActDisk_Omega, ActDisk_Distribution);

  /*!\brief INLET_TYPE  \n DESCRIPTION: Inlet boundary type \n OPTIONS: see \link Inlet_Map \endlink \n DEFAULT: TOTAL_CONDITIONS \ingroup Config*/
  addEnumOption("INLET_TYPE", Kind_Inlet, Inlet_Map, TOTAL_CONDITIONS);

  /*!\brief MARKER_INLET  \n DESCRIPTION: Inlet boundary marker(s) with the following formats,
   Total Conditions: (inlet marker, total temp, total pressure, flow_direction_x,
   flow_direction_y, flow_direction_z, ... ) where flow_direction is
   a unit vector.
   Mass Flow: (inlet marker, density, velocity magnitude, flow_direction_x,
   flow_direction_y, flow_direction_z, ... ) where flow_direction is
   a unit vector. \ingroup Config*/
  addInletOption("MARKER_INLET", nMarker_Inlet, Marker_Inlet, Inlet_Ttotal, Inlet_Ptotal, Inlet_FlowDir);

  /*!\brief MARKER_RIEMANN \n DESCRIPTION: Riemann boundary marker(s) with the following formats, a unit vector.
   * \n OPTIONS: See \link Riemann_Map \endlink. The variables indicated by the option and the flow direction unit vector must be specified. \ingroup Config*/
  addRiemannOption("MARKER_RIEMANN", nMarker_Riemann, Marker_Riemann, Kind_Data_Riemann, Riemann_Map, Riemann_Var1, Riemann_Var2, Riemann_FlowDir);
  /*!\brief MARKER_NRBC \n DESCRIPTION: Riemann boundary marker(s) with the following formats, a unit vector. \ingroup Config*/
  addNRBCOption("MARKER_NRBC", nMarker_NRBC, Marker_NRBC, Kind_Data_NRBC, NRBC_Map, NRBC_Var1, NRBC_Var2, NRBC_FlowDir);
  /*!\brief MIXING_PROCESS_TYPE \n DESCRIPTION: types of mixing process for averaging quantities at the boundaries.
    \n OPTIONS: see \link MixingProcess_Map \endlink \n DEFAULT: AREA_AVERAGE \ingroup Config*/
  addEnumOption("MIXING_PROCESS_TYPE", Kind_MixingProcess, MixingProcess_Map, AREA_AVERAGE);
  /*!\brief MARKER_MIXINGPLANE \n DESCRIPTION: Identify the boundaries in which the mixing plane is applied. \ingroup Config*/
  addMixingPlaneOption("MARKER_MIXINGPLANE", nMarker_MixBound, Marker_MixBound, Marker_MixDonor);
  /*!\brief MARKER_MIXINGPLANE \n DESCRIPTION: Identify the boundaries in which the mixing plane is applied. \ingroup Config*/
  addTurboPerfOption("MARKER_TURBO_PERFORMANCE", nMarker_TurboPerf, Marker_TurboBoundIn, Marker_TurboBoundOut, Kind_TurboPerformance, TurboPerformance_Map);
  /*!\brief MARKER_SUPERSONIC_INLET  \n DESCRIPTION: Supersonic inlet boundary marker(s)
   * \n   Format: (inlet marker, temperature, static pressure, velocity_x,   velocity_y, velocity_z, ... ), i.e. primitive variables specified. \ingroup Config*/
  addInletOption("MARKER_SUPERSONIC_INLET", nMarker_Supersonic_Inlet, Marker_Supersonic_Inlet, Inlet_Temperature, Inlet_Pressure, Inlet_Velocity);
  /*!\brief MARKER_SUPERSONIC_OUTLET \n DESCRIPTION: Supersonic outlet boundary marker(s) \ingroup Config*/
  addStringListOption("MARKER_SUPERSONIC_OUTLET", nMarker_Supersonic_Outlet, Marker_Supersonic_Outlet);
  /*!\brief MARKER_OUTLET  \n DESCRIPTION: Outlet boundary marker(s)\n
   Format: ( outlet marker, back pressure (static), ... ) \ingroup Config*/
  addStringDoubleListOption("MARKER_OUTLET", nMarker_Outlet, Marker_Outlet, Outlet_Pressure);
  /*!\brief MARKER_ISOTHERMAL DESCRIPTION: Isothermal wall boundary marker(s)\n
   * Format: ( isothermal marker, wall temperature (static), ... ) \ingroup Config  */
  addStringDoubleListOption("MARKER_ISOTHERMAL", nMarker_Isothermal, Marker_Isothermal, Isothermal_Temperature);
  /*!\brief MARKER_HEATFLUX  \n DESCRIPTION: Specified heat flux wall boundary marker(s)
   Format: ( Heat flux marker, wall heat flux (static), ... ) \ingroup Config*/
  addStringDoubleListOption("MARKER_HEATFLUX", nMarker_HeatFlux, Marker_HeatFlux, Heat_Flux);
  /*!\brief MARKER_ENGINE_INFLOW  \n DESCRIPTION: Engine inflow boundary marker(s)
   Format: ( nacelle inflow marker, fan face Mach, ... ) \ingroup Config*/
  addStringDoubleListOption("MARKER_ENGINE_INFLOW", nMarker_EngineInflow, Marker_EngineInflow, Inflow_Mach_Target);
  /*!\brief MARKER_ENGINE_BLEED  \n DESCRIPTION: Engine bleed boundary marker(s)
   Format: ( nacelle inflow marker, flux, ... ) \ingroup Config*/
  addBleedOption("MARKER_ENGINE_BLEED", nMarker_EngineBleed, Marker_EngineBleed, Bleed_MassFlow_Target, Bleed_Temperature_Target);
  /*!\brief SUBSONIC_ENGINE\n DESCRIPTION: Engine subsonic intake region \ingroup Config*/
  addBoolOption("SUBSONIC_ENGINE", Engine_Intake, false);
  default_eng_box[0] = -1E15; default_eng_box[1] = -1E15; default_eng_box[2] = -1E15;
  default_eng_box[3] =  1E15; default_eng_box[4] =  1E15; default_eng_box[5] =  1E15;
  /* DESCRIPTION: Coordinates of the box to impose a subsonic nacellle (Xmin, Ymin, Zmin, Xmax, Ymax, Zmax) */
  addDoubleArrayOption("SUBSONIC_ENGINE_BOX", 6, Subsonic_Engine_Box, default_eng_box);
  /* DESCRIPTION: Engine exhaust boundary marker(s)
   Format: (nacelle exhaust marker, total nozzle temp, total nozzle pressure, ... )*/
  addExhaustOption("MARKER_ENGINE_EXHAUST", nMarker_EngineExhaust, Marker_EngineExhaust, Exhaust_Temperature_Target, Exhaust_Pressure_Target);
  /* DESCRIPTION: Clamped boundary marker(s) */
  addStringListOption("MARKER_CLAMPED", nMarker_Clamped, Marker_Clamped);
  /* DESCRIPTION: Displacement boundary marker(s) */
  addStringDoubleListOption("MARKER_NORMAL_DISPL", nMarker_Displacement, Marker_Displacement, Displ_Value);
  /* DESCRIPTION: Load boundary marker(s) */
  addStringDoubleListOption("MARKER_NORMAL_LOAD", nMarker_Load, Marker_Load, Load_Value);
  /* DESCRIPTION: Load boundary marker(s)
   Format: (inlet marker, load, multiplier, dir_x, dir_y, dir_z, ... ), i.e. primitive variables specified. */
  addInletOption("MARKER_LOAD", nMarker_Load_Dir, Marker_Load_Dir, Load_Dir_Value, Load_Dir_Multiplier, Load_Dir);
  /* DESCRIPTION: Sine load boundary marker(s)
   Format: (inlet marker, load, multiplier, dir_x, dir_y, dir_z, ... ), i.e. primitive variables specified. */
  addInletOption("MARKER_SINE_LOAD", nMarker_Load_Sine, Marker_Load_Sine, Load_Sine_Amplitude, Load_Sine_Frequency, Load_Sine_Dir);

  /* DESCRIPTION: Flow load boundary marker(s) */
  addStringDoubleListOption("MARKER_FLOWLOAD", nMarker_FlowLoad, Marker_FlowLoad, FlowLoad_Value);
  /* DESCRIPTION: Damping factor for engine inlet condition */
  addDoubleOption("DAMP_ENGINE_INFLOW", Damp_Engine_Inflow, 0.95);
  /* DESCRIPTION: Damping factor for engine bleed condition */
  addDoubleOption("DAMP_ENGINE_BLEED", Damp_Engine_Bleed, 0.95);
  /* DESCRIPTION: Damping factor for engine exhaust condition */
  addDoubleOption("DAMP_ENGINE_EXHAUST", Damp_Engine_Exhaust, 0.95);


  /*!\par CONFIG_CATEGORY: Time-marching \ingroup Config*/
  /*--- Options related to time-marching ---*/

  /* DESCRIPTION: Unsteady simulation  */
  addEnumOption("UNSTEADY_SIMULATION", Unsteady_Simulation, Unsteady_Map, STEADY);
  /* DESCRIPTION:  Courant-Friedrichs-Lewy condition of the finest grid */
  addDoubleOption("CFL_NUMBER", CFLFineGrid, 1.25);
  /* DESCRIPTION:  Max time step in local time stepping simulations */
  addDoubleOption("MAX_DELTA_TIME", Max_DeltaTime, 1000000);
  /* DESCRIPTION: Activate The adaptive CFL number. */
  addBoolOption("CFL_ADAPT", CFL_Adapt, false);
  /* !\brief CFL_ADAPT_PARAM
   * DESCRIPTION: Parameters of the adaptive CFL number (factor down, factor up, CFL limit (min and max) )
   * Factor down generally >1.0, factor up generally < 1.0 to cause the CFL to increase when residual is decreasing,
   * and decrease when the residual is increasing or stalled. \ingroup Config*/
  default_cfl_adapt[0] = 0.0; default_cfl_adapt[1] = 0.0; default_cfl_adapt[2] = 1.0; default_cfl_adapt[3] = 100.0;
  addDoubleArrayOption("CFL_ADAPT_PARAM", 4, CFL_AdaptParam, default_cfl_adapt);
  /* DESCRIPTION: Reduction factor of the CFL coefficient in the adjoint problem */
  addDoubleOption("CFL_REDUCTION_ADJFLOW", CFLRedCoeff_AdjFlow, 0.8);
  /* DESCRIPTION: Reduction factor of the CFL coefficient in the level set problem */
  addDoubleOption("CFL_REDUCTION_TURB", CFLRedCoeff_Turb, 1.0);
  /* DESCRIPTION: Reduction factor of the CFL coefficient in the turbulent adjoint problem */
  addDoubleOption("CFL_REDUCTION_ADJTURB", CFLRedCoeff_AdjTurb, 1.0);
  /* DESCRIPTION: Number of total iterations */
  addUnsignedLongOption("EXT_ITER", nExtIter, 999999);
  // these options share nRKStep as their size, which is not a good idea in general
  /* DESCRIPTION: Runge-Kutta alpha coefficients */
  addDoubleListOption("RK_ALPHA_COEFF", nRKStep, RK_Alpha_Step);
  /* DESCRIPTION: Time Step for dual time stepping simulations (s) */
  addDoubleOption("UNST_TIMESTEP", Delta_UnstTime, 0.0);
  /* DESCRIPTION: Total Physical Time for dual time stepping simulations (s) */
  addDoubleOption("UNST_TIME", Total_UnstTime, 1.0);
  /* DESCRIPTION: Unsteady Courant-Friedrichs-Lewy number of the finest grid */
  addDoubleOption("UNST_CFL_NUMBER", Unst_CFL, 0.0);
  /* DESCRIPTION: Number of internal iterations (dual time method) */
  addUnsignedLongOption("UNST_INT_ITER", Unst_nIntIter, 100);
  /* DESCRIPTION: Integer number of periodic time instances for Time Spectral */
  addUnsignedShortOption("TIME_INSTANCES", nTimeInstances, 1);
  /* DESCRIPTION: Iteration number to begin unsteady restarts (dual time method) */
  addLongOption("UNST_RESTART_ITER", Unst_RestartIter, 0);
  /* DESCRIPTION: Starting direct solver iteration for the unsteady adjoint */
  addLongOption("UNST_ADJOINT_ITER", Unst_AdjointIter, 0);
  /* DESCRIPTION: Number of iterations to average the objective */
  addLongOption("ITER_AVERAGE_OBJ", Iter_Avg_Objective , 0);
  /* DESCRIPTION: Iteration number to begin unsteady restarts (structural analysis) */
  addLongOption("DYN_RESTART_ITER", Dyn_RestartIter, 0);
  /* DESCRIPTION: Time discretization */
  addEnumOption("TIME_DISCRE_FLOW", Kind_TimeIntScheme_Flow, Time_Int_Map, EULER_IMPLICIT);
  /* DESCRIPTION: Time discretization */
  addEnumOption("TIME_DISCRE_ADJLEVELSET", Kind_TimeIntScheme_AdjLevelSet, Time_Int_Map, EULER_IMPLICIT);
  /* DESCRIPTION: Time discretization */
  addEnumOption("TIME_DISCRE_ADJFLOW", Kind_TimeIntScheme_AdjFlow, Time_Int_Map, EULER_IMPLICIT);
  /* DESCRIPTION: Time discretization */
  addEnumOption("TIME_DISCRE_TURB", Kind_TimeIntScheme_Turb, Time_Int_Map, EULER_IMPLICIT);
  /* DESCRIPTION: Time discretization */
  addEnumOption("TIME_DISCRE_ADJTURB", Kind_TimeIntScheme_AdjTurb, Time_Int_Map, EULER_IMPLICIT);
  /* DESCRIPTION: Time discretization */
  addEnumOption("TIME_DISCRE_WAVE", Kind_TimeIntScheme_Wave, Time_Int_Map, EULER_IMPLICIT);
  /* DESCRIPTION: Time discretization */
  addEnumOption("TIME_DISCRE_FEA", Kind_TimeIntScheme_FEA, Time_Int_Map_FEA, NEWMARK_IMPLICIT);
  /* DESCRIPTION: Time discretization */
  addEnumOption("TIME_DISCRE_HEAT", Kind_TimeIntScheme_Heat, Time_Int_Map, EULER_IMPLICIT);
  /* DESCRIPTION: Time discretization */
  addEnumOption("TIME_DISCRE_POISSON", Kind_TimeIntScheme_Poisson, Time_Int_Map, EULER_IMPLICIT);

  /*!\par CONFIG_CATEGORY: Linear solver definition \ingroup Config*/
  /*--- Options related to the linear solvers ---*/

  /*!\brief LINEAR_SOLVER
   *  \n DESCRIPTION: Linear solver for the implicit, mesh deformation, or discrete adjoint systems \n OPTIONS: see \link Linear_Solver_Map \endlink \n DEFAULT: FGMRES \ingroup Config*/
  addEnumOption("LINEAR_SOLVER", Kind_Linear_Solver, Linear_Solver_Map, FGMRES);
  /*!\brief LINEAR_SOLVER_PREC
   *  \n DESCRIPTION: Preconditioner for the Krylov linear solvers \n OPTIONS: see \link Linear_Solver_Prec_Map \endlink \n DEFAULT: LU_SGS \ingroup Config*/
  addEnumOption("LINEAR_SOLVER_PREC", Kind_Linear_Solver_Prec, Linear_Solver_Prec_Map, LU_SGS);
  /* DESCRIPTION: Minimum error threshold for the linear solver for the implicit formulation */
  addDoubleOption("LINEAR_SOLVER_ERROR", Linear_Solver_Error, 1E-5);
  /* DESCRIPTION: Maximum number of iterations of the linear solver for the implicit formulation */
  addUnsignedLongOption("LINEAR_SOLVER_ITER", Linear_Solver_Iter, 10);
  /* DESCRIPTION: Maximum number of iterations of the linear solver for the implicit formulation */
  addUnsignedLongOption("LINEAR_SOLVER_RESTART_FREQUENCY", Linear_Solver_Restart_Frequency, 10);
  /* DESCRIPTION: Relaxation of the flow equations solver for the implicit formulation */
  addDoubleOption("RELAXATION_FACTOR_FLOW", Relaxation_Factor_Flow, 1.0);
  /* DESCRIPTION: Relaxation of the turb equations solver for the implicit formulation */
  addDoubleOption("RELAXATION_FACTOR_TURB", Relaxation_Factor_Turb, 1.0);
  /* DESCRIPTION: Relaxation of the adjoint flow equations solver for the implicit formulation */
  addDoubleOption("RELAXATION_FACTOR_ADJFLOW", Relaxation_Factor_AdjFlow, 1.0);
  /* DESCRIPTION: Roe coefficient */
  addDoubleOption("ROE_KAPPA", Roe_Kappa, 0.5);
  /* DESCRIPTION: Roe-Turkel preconditioning for low Mach number flows */
  addBoolOption("ROE_TURKEL_PREC", Low_Mach_Precon, false);
  /* DESCRIPTION: Post-reconstruction correction for low Mach number flows */
  addBoolOption("LOW_MACH_CORR", Low_Mach_Corr, false);
  /* DESCRIPTION: Time Step for dual time stepping simulations (s) */
  addDoubleOption("MIN_ROE_TURKEL_PREC", Min_Beta_RoeTurkel, 0.01);
  /* DESCRIPTION: Time Step for dual time stepping simulations (s) */
  addDoubleOption("MAX_ROE_TURKEL_PREC", Max_Beta_RoeTurkel, 0.2);
  /* DESCRIPTION: Linear solver for the turbulent adjoint systems */
  addEnumOption("ADJTURB_LIN_SOLVER", Kind_AdjTurb_Linear_Solver, Linear_Solver_Map, FGMRES);
  /* DESCRIPTION: Preconditioner for the turbulent adjoint Krylov linear solvers */
  addEnumOption("ADJTURB_LIN_PREC", Kind_AdjTurb_Linear_Prec, Linear_Solver_Prec_Map, LU_SGS);
  /* DESCRIPTION: Minimum error threshold for the turbulent adjoint linear solver for the implicit formulation */
  addDoubleOption("ADJTURB_LIN_ERROR", AdjTurb_Linear_Error, 1E-5);
  /* DESCRIPTION: Maximum number of iterations of the turbulent adjoint linear solver for the implicit formulation */
  addUnsignedShortOption("ADJTURB_LIN_ITER", AdjTurb_Linear_Iter, 10);
  /* DESCRIPTION: Entropy fix factor */
  addDoubleOption("ENTROPY_FIX_COEFF", EntropyFix_Coeff, 0.001);
  /* DESCRIPTION: Linear solver for the discete adjoint systems */
  addEnumOption("DISCADJ_LIN_SOLVER", Kind_DiscAdj_Linear_Solver, Linear_Solver_Map, FGMRES);
  /* DESCRIPTION: Preconditioner for the discrete adjoint Krylov linear solvers */
  addEnumOption("DISCADJ_LIN_PREC", Kind_DiscAdj_Linear_Prec, Linear_Solver_Prec_Map, ILU);
  
  /*!\par CONFIG_CATEGORY: Convergence\ingroup Config*/
  /*--- Options related to convergence ---*/
  
  /*!\brief CONV_CRITERIA
   *  \n DESCRIPTION: Convergence criteria \n OPTIONS: see \link Converge_Crit_Map \endlink \n DEFAULT: RESIDUAL \ingroup Config*/
  addEnumOption("CONV_CRITERIA", ConvCriteria, Converge_Crit_Map, RESIDUAL);
  /*!\brief RESIDUAL_REDUCTION \n DESCRIPTION: Residual reduction (order of magnitude with respect to the initial value)\n DEFAULT: 3.0 \ingroup Config*/
  addDoubleOption("RESIDUAL_REDUCTION", OrderMagResidual, 3.0);
  /*!\brief RESIDUAL_MINVAL\n DESCRIPTION: Min value of the residual (log10 of the residual)\n DEFAULT: -8.0 \ingroup Config*/
  addDoubleOption("RESIDUAL_MINVAL", MinLogResidual, -8.0);
  /* DESCRIPTION: Residual reduction (order of magnitude with respect to the initial value) */
  addDoubleOption("RESIDUAL_REDUCTION_FSI", OrderMagResidualFSI, 3.0);
  /* DESCRIPTION: Min value of the residual (log10 of the residual) */
  addDoubleOption("RESIDUAL_MINVAL_FSI", MinLogResidualFSI, -5.0);
  /* DESCRIPTION: FEM: UTOL = norm(Delta_U(k)) / norm(U(k)) */
  addDoubleOption("RESIDUAL_FEM_UTOL", Res_FEM_UTOL, -9.0);
  /* DESCRIPTION: FEM: RTOL = norm(Residual(k)) / norm(Residual(0)) */
  addDoubleOption("RESIDUAL_FEM_RTOL", Res_FEM_RTOL, -9.0);
  /* DESCRIPTION: FEM: ETOL = Delta_U(k) * Residual(k) / Delta_U(0) * Residual(0) */
  addDoubleOption("RESIDUAL_FEM_ETOL", Res_FEM_ETOL, -9.0);
  /*!\brief RESIDUAL_FUNC_FLOW\n DESCRIPTION: Flow functional for the Residual criteria\n OPTIONS: See \link Residual_Map \endlink \n DEFAULT: RHO_RESIDUAL \ingroup Config*/
  addEnumOption("RESIDUAL_FUNC_FLOW", Residual_Func_Flow, Residual_Map, RHO_RESIDUAL);
  /*!\brief STARTCONV_ITER\n DESCRIPTION: Iteration number to begin convergence monitoring\n DEFAULT: 5 \ingroup Config*/
  addUnsignedLongOption("STARTCONV_ITER", StartConv_Iter, 5);
  /*!\brief CAUCHY_ELEMS\n DESCRIPTION: Number of elements to apply the criteria. \n DEFAULT 100 \ingroup Config*/
  addUnsignedShortOption("CAUCHY_ELEMS", Cauchy_Elems, 100);
  /*!\brief CAUCHY_EPS\n DESCRIPTION: Epsilon to control the series convergence \n DEFAULT: 1e-10 \ingroup Config*/
  addDoubleOption("CAUCHY_EPS", Cauchy_Eps, 1E-10);
  /*!\brief CAUCHY_FUNC_FLOW
   *  \n DESCRIPTION: Flow functional for the Cauchy criteria \n OPTIONS: see \link Objective_Map \endlink \n DEFAULT: DRAG_COEFFICIENT \ingroup Config*/
  addEnumOption("CAUCHY_FUNC_FLOW", Cauchy_Func_Flow, Objective_Map, DRAG_COEFFICIENT);
  /*!\brief CAUCHY_FUNC_ADJFLOW\n DESCRIPTION: Adjoint functional for the Cauchy criteria.\n OPTIONS: See \link Sens_Map \endlink. \n DEFAULT: SENS_GEOMETRY \ingroup Config*/
  addEnumOption("CAUCHY_FUNC_ADJFLOW", Cauchy_Func_AdjFlow, Sens_Map, SENS_GEOMETRY);

  /*!\par CONFIG_CATEGORY: Multi-grid \ingroup Config*/
  /*--- Options related to Multi-grid ---*/

  /*!\brief START_UP_ITER \n DESCRIPTION: Start up iterations using the fine grid only. DEFAULT: 0 \ingroup Config*/
  addUnsignedShortOption("START_UP_ITER", nStartUpIter, 0);
  /*!\brief MGLEVEL\n DESCRIPTION: Multi-grid Levels. DEFAULT: 0 \ingroup Config*/
  addUnsignedShortOption("MGLEVEL", nMGLevels, 0);
  /*!\brief MGCYCLE\n DESCRIPTION: Multi-grid cycle. OPTIONS: See \link MG_Cycle_Map \endlink. Defualt V_CYCLE \ingroup Config*/
  addEnumOption("MGCYCLE", MGCycle, MG_Cycle_Map, V_CYCLE);
  /*!\brief MG_PRE_SMOOTH\n DESCRIPTION: Multi-grid pre-smoothing level \ingroup Config*/
  addUShortListOption("MG_PRE_SMOOTH", nMG_PreSmooth, MG_PreSmooth);
  /*!\brief MG_POST_SMOOTH\n DESCRIPTION: Multi-grid post-smoothing level \ingroup Config*/
  addUShortListOption("MG_POST_SMOOTH", nMG_PostSmooth, MG_PostSmooth);
  /*!\brief MG_CORRECTION_SMOOTH\n DESCRIPTION: Jacobi implicit smoothing of the correction \ingroup Config*/
  addUShortListOption("MG_CORRECTION_SMOOTH", nMG_CorrecSmooth, MG_CorrecSmooth);
  /*!\brief MG_DAMP_RESTRICTION\n DESCRIPTION: Damping factor for the residual restriction. DEFAULT: 0.75 \ingroup Config*/
  addDoubleOption("MG_DAMP_RESTRICTION", Damp_Res_Restric, 0.75);
  /*!\brief MG_DAMP_PROLONGATION\n DESCRIPTION: Damping factor for the correction prolongation. DEFAULT 0.75 \ingroup Config*/
  addDoubleOption("MG_DAMP_PROLONGATION", Damp_Correc_Prolong, 0.75);

  /*!\par CONFIG_CATEGORY: Spatial Discretization \ingroup Config*/
  /*--- Options related to the spatial discretization ---*/

  /*!\brief NUM_METHOD_GRAD
   *  \n DESCRIPTION: Numerical method for spatial gradients \n OPTIONS: See \link Gradient_Map \endlink. \n DEFAULT: WEIGHTED_LEAST_SQUARES. \ingroup Config*/
  addEnumOption("NUM_METHOD_GRAD", Kind_Gradient_Method, Gradient_Map, WEIGHTED_LEAST_SQUARES);
  /*!\brief LIMITER_COEFF
   *  \n DESCRIPTION: Coefficient for the limiter. DEFAULT value 0.5. Larger values decrease the extent of limiting, values approaching zero cause lower-order approximation to the solution. \ingroup Config */
  addDoubleOption("LIMITER_COEFF", LimiterCoeff, 0.5);
  /*!\brief LIMITER_ITER
   *  \n DESCRIPTION: Freeze the value of the limiter after a number of iterations. DEFAULT value 999999. \ingroup Config*/
  addUnsignedLongOption("LIMITER_ITER", LimiterIter, 999999);
  /*!\brief SHARP_EDGES_COEFF
   *  \n DESCRIPTION: Coefficient for detecting the limit of the sharp edges. DEFAULT value 3.0.  Use with sharp edges limiter. \ingroup Config*/
  addDoubleOption("SHARP_EDGES_COEFF", SharpEdgesCoeff, 3.0);

  /*!\brief CONV_NUM_METHOD_FLOW
   *  \n DESCRIPTION: Convective numerical method \n OPTIONS: See \link Upwind_Map \endlink , \link Centered_Map \endlink. \ingroup Config*/
  addConvectOption("CONV_NUM_METHOD_FLOW", Kind_ConvNumScheme_Flow, Kind_Centered_Flow, Kind_Upwind_Flow);
  /*!\brief SPATIAL_ORDER_FLOW
   *  \n DESCRIPTION: Spatial numerical order integration \n OPTIONS: See \link SpatialOrder_Map \endlink \n DEFAULT: SECOND_ORDER \ingroup Config*/
  addEnumOption("SPATIAL_ORDER_FLOW", SpatialOrder_Flow, SpatialOrder_Map, SECOND_ORDER);
  /*!\brief SLOPE_LIMITER_FLOW
   * DESCRIPTION: Slope limiter for the direct solution. \n OPTIONS: See \link Limiter_Map \endlink \n DEFAULT VENKATAKRISHNAN \ingroup Config*/
  addEnumOption("SLOPE_LIMITER_FLOW", Kind_SlopeLimit_Flow, Limiter_Map, VENKATAKRISHNAN);
  default_ad_coeff_flow[0] = 0.15; default_ad_coeff_flow[1] = 0.5; default_ad_coeff_flow[2] = 0.02;
  /*!\brief AD_COEFF_FLOW \n DESCRIPTION: 1st, 2nd and 4th order artificial dissipation coefficients \ingroup Config*/
  addDoubleArrayOption("AD_COEFF_FLOW", 3, Kappa_Flow, default_ad_coeff_flow);

  /*!\brief CONV_NUM_METHOD_ADJFLOW
   *  \n DESCRIPTION: Convective numerical method for the adjoint solver.
   *  \n OPTIONS:  See \link Upwind_Map \endlink , \link Centered_Map \endlink. Note: not all methods are guaranteed to be implemented for the adjoint solver. \ingroup Config */
  addConvectOption("CONV_NUM_METHOD_ADJFLOW", Kind_ConvNumScheme_AdjFlow, Kind_Centered_AdjFlow, Kind_Upwind_AdjFlow);
  /*!\brief SPATIAL_ORDER_ADJFLOW
   *  \n DESCRIPTION: Spatial numerical order integration \n OPTIONS: See \link SpatialOrder_Map \endlink \n DEFAULT: SECOND_ORDER \ingroup Config*/
  addEnumOption("SPATIAL_ORDER_ADJFLOW", SpatialOrder_AdjFlow, SpatialOrder_Map, SECOND_ORDER);
  /*!\brief SLOPE_LIMITER_ADJFLOW
     * DESCRIPTION: Slope limiter for the adjoint solution. \n OPTIONS: See \link Limiter_Map \endlink \n DEFAULT VENKATAKRISHNAN \ingroup Config*/
  addEnumOption("SLOPE_LIMITER_ADJFLOW", Kind_SlopeLimit_AdjFlow, Limiter_Map, VENKATAKRISHNAN);
  default_ad_coeff_adj[0] = 0.15; default_ad_coeff_adj[1] = 0.5; default_ad_coeff_adj[2] = 0.02;
  /*!\brief AD_COEFF_ADJFLOW
   *  \n DESCRIPTION: 1st, 2nd and 4th order artificial dissipation coefficients for the adjoint solver.
   *  \n FORMAT and default values: AD_COEFF_ADJFLOW = (0.15, 0.5, 0.02) \ingroup Config*/
  addDoubleArrayOption("AD_COEFF_ADJFLOW", 3, Kappa_AdjFlow, default_ad_coeff_adj);

  /*!\brief SPATIAL_ORDER_TURB
   *  \n DESCRIPTION: Spatial numerical order integration.\n OPTIONS: See \link SpatialOrder_Map \endlink \n DEFAULT: FIRST_ORDER \ingroup Config*/
  addEnumOption("SPATIAL_ORDER_TURB", SpatialOrder_Turb, SpatialOrder_Map, FIRST_ORDER);
  /*!\brief SLOPE_LIMITER_TURB
   *  \n DESCRIPTION: Slope limiter  \n OPTIONS: See \link Limiter_Map \endlink \n DEFAULT VENKATAKRISHNAN \ingroup Config*/
  addEnumOption("SLOPE_LIMITER_TURB", Kind_SlopeLimit_Turb, Limiter_Map, VENKATAKRISHNAN);
  /*!\brief CONV_NUM_METHOD_TURB
   *  \n DESCRIPTION: Convective numerical method \ingroup Config*/
  addConvectOption("CONV_NUM_METHOD_TURB", Kind_ConvNumScheme_Turb, Kind_Centered_Turb, Kind_Upwind_Turb);
  
  /*!\brief SPATIAL_ORDER_ADJTURB
   *  \n DESCRIPTION: Spatial numerical order integration \n OPTIONS: See \link SpatialOrder_Map \endlink \n DEFAULT: FIRST_ORDER \ingroup Config*/
  addEnumOption("SPATIAL_ORDER_ADJTURB", SpatialOrder_AdjTurb, SpatialOrder_Map, FIRST_ORDER);
  /*!\brief SLOPE_LIMITER_ADJTURB
   *  \n DESCRIPTION: Slope limiter \n OPTIONS: See \link Limiter_Map \endlink \n DEFAULT VENKATAKRISHNAN \ingroup Config */
  addEnumOption("SLOPE_LIMITER_ADJTURB", Kind_SlopeLimit_AdjTurb, Limiter_Map, VENKATAKRISHNAN);
  /*!\brief CONV_NUM_METHOD_ADJTURB\n DESCRIPTION: Convective numerical method for the adjoint/turbulent problem \ingroup Config*/
  addConvectOption("CONV_NUM_METHOD_ADJTURB", Kind_ConvNumScheme_AdjTurb, Kind_Centered_AdjTurb, Kind_Upwind_AdjTurb);

  /*!\brief SPATIAL_ORDER_ADJLEVELSET
   *  \n DESCRIPTION: Spatial numerical order integration \n OPTIONS: See \link SpatialOrder_Map \endlink \n DEFAULT: 2ND_ORDER \ingroup Config*/
  addEnumOption("SPATIAL_ORDER_ADJLEVELSET", SpatialOrder_AdjLevelSet, SpatialOrder_Map, SECOND_ORDER);
  /*!\brief SLOPE_LIMITER_ADJLEVELTSET
   *  \n DESCRIPTION: Slope limiter\n OPTIONS: See \link Limiter_Map \endlink \n DEFAULT VENKATAKRISHNAN \ingroup Config */
  addEnumOption("SLOPE_LIMITER_ADJLEVELSET", Kind_SlopeLimit_AdjLevelSet, Limiter_Map, VENKATAKRISHNAN);
  /*!\brief CONV_NUM_METHOD_ADJLEVELSET
   *  \n DESCRIPTION: Convective numerical method for the adjoint levelset problem. \ingroup Config*/
  addConvectOption("CONV_NUM_METHOD_ADJLEVELSET", Kind_ConvNumScheme_AdjLevelSet, Kind_Centered_AdjLevelSet, Kind_Upwind_AdjLevelSet);

  /* DESCRIPTION: Viscous limiter mean flow equations */
  addBoolOption("VISCOUS_LIMITER_FLOW", Viscous_Limiter_Flow, false);
  /* DESCRIPTION: Viscous limiter turbulent equations */
  addBoolOption("VISCOUS_LIMITER_TURB", Viscous_Limiter_Turb, false);
  
  /*!\par CONFIG_CATEGORY: Adjoint and Gradient \ingroup Config*/
  /*--- Options related to the adjoint and gradient ---*/

  /*!\brief LIMIT_ADJFLOW \n DESCRIPTION: Limit value for the adjoint variable.\n DEFAULT: 1E6. \ingroup Config*/
  addDoubleOption("LIMIT_ADJFLOW", AdjointLimit, 1E6);
  /*!\brief MG_ADJFLOW\n DESCRIPTION: Multigrid with the adjoint problem. \n Defualt: YES \ingroup Config*/
  addBoolOption("MG_ADJFLOW", MG_AdjointFlow, true);

  /*!\brief OBJECTIVE_WEIGHT  \n DESCRIPTION: Adjoint problem boundary condition weights. Applies scaling factor to objective(s) \ingroup Config*/
  addDoubleListOption("OBJECTIVE_WEIGHT", nObjW, Weight_ObjFunc);
  /*!\brief OBJECTIVE_FUNCTION
   *  \n DESCRIPTION: Adjoint problem boundary condition \n OPTIONS: see \link Objective_Map \endlink \n DEFAULT: DRAG_COEFFICIENT \ingroup Config*/
  addEnumListOption("OBJECTIVE_FUNCTION", nObj, Kind_ObjFunc, Objective_Map);

  default_obj_coeff[0]=0.0; default_obj_coeff[1]=0.0; default_obj_coeff[2]=0.0;
  default_obj_coeff[3]=0.0;  default_obj_coeff[4]=0.0;
  /*!\brief OBJ_CHAIN_RULE_COEFF
  * \n DESCRIPTION: Coefficients defining the objective function gradient using the chain rule
  * with area-averaged outlet primitive variables. This is used with the genereralized outflow
  * objective.  \ingroup Config   */
  addDoubleArrayOption("OBJ_CHAIN_RULE_COEFF",5,Obj_ChainRuleCoeff,default_obj_coeff);

  default_geo_loc[0] = 0.0; default_geo_loc[1] = 1.0;
  /* DESCRIPTION: Definition of the airfoil section */
  addDoubleArrayOption("GEO_LOCATION_SECTIONS", 2, Section_Location, default_geo_loc);
  /* DESCRIPTION: Identify the axis of the section */
  addEnumOption("GEO_ORIENTATION_SECTIONS", Axis_Orientation, Axis_Orientation_Map, Y_AXIS);
  /* DESCRIPTION: Percentage of new elements (% of the original number of elements) */
  addUnsignedShortOption("GEO_NUMBER_SECTIONS", nSections, 5);
  /* DESCRIPTION: Number of section cuts to make when calculating internal volume */
  addUnsignedShortOption("GEO_VOLUME_SECTIONS", nVolSections, 101);
  /* DESCRIPTION: Output sectional forces for specified markers. */
  addBoolOption("GEO_PLOT_SECTIONS", Plot_Section_Forces, false);
  /* DESCRIPTION: Mode of the GDC code (analysis, or gradient) */
  addEnumOption("GEO_MODE", GeometryMode, GeometryMode_Map, FUNCTION);

  /* DESCRIPTION: Drag weight in sonic boom Objective Function (from 0.0 to 1.0) */
  addDoubleOption("DRAG_IN_SONICBOOM", WeightCd, 0.0);
  /* DESCRIPTION: Sensitivity smoothing  */
  addEnumOption("SENS_SMOOTHING", Kind_SensSmooth, Sens_Smoothing_Map, NO_SMOOTH);
  /* DESCRIPTION: Adjoint frozen viscosity */
  addBoolOption("FROZEN_VISC", Frozen_Visc, true);
   /* DESCRIPTION:  */
  addDoubleOption("FIX_AZIMUTHAL_LINE", FixAzimuthalLine, 90.0);
  /*!\brief SENS_REMOVE_SHARP
   * \n DESCRIPTION: Remove sharp edges from the sensitivity evaluation  \n Format: SENS_REMOVE_SHARP = YES \n DEFAULT: NO \ingroup Config*/
  addBoolOption("SENS_REMOVE_SHARP", Sens_Remove_Sharp, false);

  /*!\par CONFIG_CATEGORY: Input/output files and formats \ingroup Config */
  /*--- Options related to input/output files and formats ---*/

  /*!\brief OUTPUT_FORMAT \n DESCRIPTION: I/O format for output plots. \n OPTIONS: see \link Output_Map \endlink \n DEFAULT: TECPLOT \ingroup Config */
  addEnumOption("OUTPUT_FORMAT", Output_FileFormat, Output_Map, TECPLOT);
  /*!\brief MESH_FORMAT \n DESCRIPTION: Mesh input file format \n OPTIONS: see \link Input_Map \endlink \n DEFAULT: SU2 \ingroup Config*/
  addEnumOption("MESH_FORMAT", Mesh_FileFormat, Input_Map, SU2);
  /* DESCRIPTION:  Mesh input file */
  addStringOption("MESH_FILENAME", Mesh_FileName, string("mesh.su2"));
  /*!\brief MESH_OUT_FILENAME \n DESCRIPTION: Mesh output file name. Used when converting, scaling, or deforming a mesh. \n DEFAULT: mesh_out.su2 \ingroup Config*/
  addStringOption("MESH_OUT_FILENAME", Mesh_Out_FileName, string("mesh_out.su2"));

  /*!\brief CONV_FILENAME \n DESCRIPTION: Output file convergence history (w/o extension) \n DEFAULT: history \ingroup Config*/
  addStringOption("CONV_FILENAME", Conv_FileName, string("history"));
  /*!\brief BREAKDOWN_FILENAME \n DESCRIPTION: Output file forces breakdown \ingroup Config*/
  addStringOption("BREAKDOWN_FILENAME", Breakdown_FileName, string("forces_breakdown.dat"));
  /*!\brief CONV_FILENAME \n DESCRIPTION: Output file convergence history (w/o extension) \n DEFAULT: history \ingroup Config*/
  addStringOption("CONV_FILENAME_FSI", Conv_FileName_FSI, string("historyFSI.csv"));
  /* DESCRIPTION: Viscous limiter turbulent equations */
  addBoolOption("WRITE_CONV_FILENAME_FSI", Write_Conv_FSI, false);
  /*!\brief SOLUTION_FLOW_FILENAME \n DESCRIPTION: Restart flow input file (the file output under the filename set by RESTART_FLOW_FILENAME) \n DEFAULT: solution_flow.dat \ingroup Config */
  addStringOption("SOLUTION_FLOW_FILENAME", Solution_FlowFileName, string("solution_flow.dat"));
  /*!\brief SOLUTION_ADJ_FILENAME\n DESCRIPTION: Restart adjoint input file. Objective function abbreviation is expected. \ingroup Config*/
  addStringOption("SOLUTION_ADJ_FILENAME", Solution_AdjFileName, string("solution_adj.dat"));
  /*!\brief SOLUTION_FLOW_FILENAME \n DESCRIPTION: Restart structure input file (the file output under the filename set by RESTART_FLOW_FILENAME) \n Default: solution_flow.dat \ingroup Config */
  addStringOption("SOLUTION_STRUCTURE_FILENAME", Solution_FEMFileName, string("solution_structure.dat"));
  /*!\brief RESTART_FLOW_FILENAME \n DESCRIPTION: Output file restart flow \ingroup Config*/
  addStringOption("RESTART_FLOW_FILENAME", Restart_FlowFileName, string("restart_flow.dat"));
  /*!\brief RESTART_ADJ_FILENAME  \n DESCRIPTION: Output file restart adjoint. Objective function abbreviation will be appended. \ingroup Config*/
  addStringOption("RESTART_ADJ_FILENAME", Restart_AdjFileName, string("restart_adj.dat"));
  /*!\brief RESTART_WAVE_FILENAME \n DESCRIPTION: Output file restart wave \ingroup Config*/
  addStringOption("RESTART_WAVE_FILENAME", Restart_WaveFileName, string("restart_wave.dat"));
  /*!\brief RESTART_FLOW_FILENAME \n DESCRIPTION: Output file restart structure \ingroup Config*/
  addStringOption("RESTART_STRUCTURE_FILENAME", Restart_FEMFileName, string("restart_structure.dat"));
  /*!\brief VOLUME_FLOW_FILENAME  \n DESCRIPTION: Output file flow (w/o extension) variables \ingroup Config */
  addStringOption("VOLUME_FLOW_FILENAME", Flow_FileName, string("flow"));
  /*!\brief VOLUME_STRUCTURE_FILENAME
   * \n  DESCRIPTION: Output file structure (w/o extension) variables \ingroup Config*/
  addStringOption("VOLUME_STRUCTURE_FILENAME", Structure_FileName, string("structure"));
  /*!\brief SURFACE_STRUCTURE_FILENAME
   *  \n DESCRIPTION: Output file structure (w/o extension) variables \ingroup Config*/
  addStringOption("SURFACE_STRUCTURE_FILENAME", SurfStructure_FileName, string("surface_structure"));
  /*!\brief SURFACE_WAVE_FILENAME
   *  \n DESCRIPTION: Output file structure (w/o extension) variables \ingroup Config*/
  addStringOption("SURFACE_WAVE_FILENAME", SurfWave_FileName, string("surface_wave"));
  /*!\brief SURFACE_HEAT_FILENAME
   *  \n DESCRIPTION: Output file structure (w/o extension) variables \ingroup Config */
  addStringOption("SURFACE_HEAT_FILENAME", SurfHeat_FileName, string("surface_heat"));
  /*!\brief VOLUME_WAVE_FILENAME
   *  \n DESCRIPTION: Output file wave (w/o extension) variables  \ingroup Config*/
  addStringOption("VOLUME_WAVE_FILENAME", Wave_FileName, string("wave"));
  /*!\brief VOLUME_HEAT_FILENAME
   *  \n DESCRIPTION: Output file wave (w/o extension) variables  \ingroup Config*/
  addStringOption("VOLUME_HEAT_FILENAME", Heat_FileName, string("heat"));
  /*!\brief VOLUME_ADJWAVE_FILENAME
   *  \n DESCRIPTION: Output file adj. wave (w/o extension) variables  \ingroup Config*/
  addStringOption("VOLUME_ADJWAVE_FILENAME", AdjWave_FileName, string("adjoint_wave"));
  /*!\brief VOLUME_ADJ_FILENAME
   *  \n DESCRIPTION: Output file adjoint (w/o extension) variables  \ingroup Config*/
  addStringOption("VOLUME_ADJ_FILENAME", Adj_FileName, string("adjoint"));
  /*!\brief GRAD_OBJFUNC_FILENAME
   *  \n DESCRIPTION: Output objective function gradient  \ingroup Config*/
  addStringOption("GRAD_OBJFUNC_FILENAME", ObjFunc_Grad_FileName, string("of_grad.dat"));
  /*!\brief VALUE_OBJFUNC_FILENAME
   *  \n DESCRIPTION: Output objective function  \ingroup Config*/
  addStringOption("VALUE_OBJFUNC_FILENAME", ObjFunc_Value_FileName, string("of_func.dat"));
  /*!\brief SURFACE_FLOW_FILENAME
   *  \n DESCRIPTION: Output file surface flow coefficient (w/o extension)  \ingroup Config*/
  addStringOption("SURFACE_FLOW_FILENAME", SurfFlowCoeff_FileName, string("surface_flow"));
  /*!\brief SURFACE_ADJ_FILENAME
   *  \n DESCRIPTION: Output file surface adjoint coefficient (w/o extension)  \ingroup Config*/
  addStringOption("SURFACE_ADJ_FILENAME", SurfAdjCoeff_FileName, string("surface_adjoint"));
  /*!\brief SURFACE_SENS_FILENAME_FILENAME
   *  \n DESCRIPTION: Output file surface sensitivity (discrete adjoint) (w/o extension)  \ingroup Config*/
  addStringOption("SURFACE_SENS_FILENAME", SurfSens_FileName, string("surface_sens"));
  /*!\brief VOLUME_SENS_FILENAME
   *  \n DESCRIPTION: Output file volume sensitivity (discrete adjoint))  \ingroup Config*/
  addStringOption("VOLUME_SENS_FILENAME", VolSens_FileName, string("volume_sens"));
  /*!\brief WRT_SOL_FREQ
   *  \n DESCRIPTION: Writing solution file frequency  \ingroup Config*/
  addUnsignedLongOption("WRT_SOL_FREQ", Wrt_Sol_Freq, 1000);
  /*!\brief WRT_SOL_FREQ_DUALTIME
   *  \n DESCRIPTION: Writing solution file frequency for dual time  \ingroup Config*/
  addUnsignedLongOption("WRT_SOL_FREQ_DUALTIME", Wrt_Sol_Freq_DualTime, 1);
  /*!\brief WRT_CON_FREQ
   *  \n DESCRIPTION: Writing convergence history frequency  \ingroup Config*/
  addUnsignedLongOption("WRT_CON_FREQ",  Wrt_Con_Freq, 1);
  /*!\brief WRT_CON_FREQ_DUALTIME
   *  \n DESCRIPTION: Writing convergence history frequency for the dual time  \ingroup Config*/
  addUnsignedLongOption("WRT_CON_FREQ_DUALTIME",  Wrt_Con_Freq_DualTime, 10);
  /*!\brief LOW_MEMORY_OUTPUT
   *  \n DESCRIPTION: Output less information for lower memory use.  \ingroup Config*/
  addBoolOption("LOW_MEMORY_OUTPUT", Low_MemoryOutput, false);
  /*!\brief WRT_VOL_SOL
   *  \n DESCRIPTION: Write a volume solution file  \ingroup Config*/
  addBoolOption("WRT_VOL_SOL", Wrt_Vol_Sol, true);
  /*!\brief WRT_SRF_SOL
   *  \n DESCRIPTION: Write a surface solution file  \ingroup Config*/
  addBoolOption("WRT_SRF_SOL", Wrt_Srf_Sol, true);
  /*!\brief WRT_CSV_SOL
   *  \n DESCRIPTION: Write a surface CSV solution file  \ingroup Config*/
  addBoolOption("WRT_CSV_SOL", Wrt_Csv_Sol, true);
  /*!\brief WRT_RESIDUALS
   *  \n DESCRIPTION: Output residual info to solution/restart file  \ingroup Config*/
  addBoolOption("WRT_RESIDUALS", Wrt_Residuals, false);
  /*!\brief WRT_LIMITERS
   *  \n DESCRIPTION: Output limiter value information to solution/restart file  \ingroup Config*/
  addBoolOption("WRT_LIMITERS", Wrt_Limiters, false);
  /*!\brief WRT_SHARPEDGES
   *  \n DESCRIPTION: Output sharp edge limiter information to solution/restart file  \ingroup Config*/
  addBoolOption("WRT_SHARPEDGES", Wrt_SharpEdges, false);
  /* DESCRIPTION: Output the rind layers in the solution files  \ingroup Config*/
  addBoolOption("WRT_HALO", Wrt_Halo, false);
  /*!\brief ONE_D_OUTPUT
   *  \n DESCRIPTION: Output averaged outlet flow values on specified exit marker. \n Use with MARKER_OUT_1D. \ingroup Config*/
  addBoolOption("ONE_D_OUTPUT", Wrt_1D_Output, false);
  /*!\brief CONSOLE_OUTPUT_VERBOSITY
   *  \n DESCRIPTION: Verbosity level for console output  \ingroup Config*/
  addEnumOption("CONSOLE_OUTPUT_VERBOSITY", Console_Output_Verb, Verb_Map, VERB_HIGH);


  /*!\par CONFIG_CATEGORY: Dynamic mesh definition \ingroup Config*/
  /*--- Options related to dynamic meshes ---*/

  /* DESCRIPTION: Mesh motion for unsteady simulations */
  addBoolOption("GRID_MOVEMENT", Grid_Movement, false);
  /* DESCRIPTION: Type of mesh motion */
  addEnumListOption("GRID_MOVEMENT_KIND", nGridMovement, Kind_GridMovement, GridMovement_Map);
  /* DESCRIPTION: Marker(s) of moving surfaces (MOVING_WALL or DEFORMING grid motion). */
  addStringListOption("MARKER_MOVING", nMarker_Moving, Marker_Moving);
  /* DESCRIPTION: Mach number (non-dimensional, based on the mesh velocity and freestream vals.) */
  addDoubleOption("MACH_MOTION", Mach_Motion, 0.0);
  /* DESCRIPTION: Coordinates of the rigid motion origin */
  addDoubleListOption("MOTION_ORIGIN_X", nMotion_Origin_X, Motion_Origin_X);
  /* DESCRIPTION: Coordinates of the rigid motion origin */
  addDoubleListOption("MOTION_ORIGIN_Y", nMotion_Origin_Y, Motion_Origin_Y);
  /* DESCRIPTION: Coordinates of the rigid motion origin */
  addDoubleListOption("MOTION_ORIGIN_Z", nMotion_Origin_Z, Motion_Origin_Z);
  /* DESCRIPTION: Translational velocity vector (m/s) in the x, y, & z directions (RIGID_MOTION only) */
  addDoubleListOption("TRANSLATION_RATE_X", nTranslation_Rate_X, Translation_Rate_X);
  /* DESCRIPTION: Translational velocity vector (m/s) in the x, y, & z directions (RIGID_MOTION only) */
  addDoubleListOption("TRANSLATION_RATE_Y", nTranslation_Rate_Y, Translation_Rate_Y);
  /* DESCRIPTION: Translational velocity vector (m/s) in the x, y, & z directions (RIGID_MOTION only) */
  addDoubleListOption("TRANSLATION_RATE_Z", nTranslation_Rate_Z, Translation_Rate_Z);
  /* DESCRIPTION: Angular velocity vector (rad/s) about x, y, & z axes (RIGID_MOTION only) */
  addDoubleListOption("ROTATION_RATE_X", nRotation_Rate_X, Rotation_Rate_X);
  /* DESCRIPTION: Angular velocity vector (rad/s) about x, y, & z axes (RIGID_MOTION only) */
  addDoubleListOption("ROTATION_RATE_Y", nRotation_Rate_Y, Rotation_Rate_Y);
  /* DESCRIPTION: Angular velocity vector (rad/s) about x, y, & z axes (RIGID_MOTION only) */
  addDoubleListOption("ROTATION_RATE_Z", nRotation_Rate_Z, Rotation_Rate_Z);
  /* DESCRIPTION: Pitching angular freq. (rad/s) about x, y, & z axes (RIGID_MOTION only) */
  addDoubleListOption("PITCHING_OMEGA_X", nPitching_Omega_X, Pitching_Omega_X);
  /* DESCRIPTION: Pitching angular freq. (rad/s) about x, y, & z axes (RIGID_MOTION only) */
  addDoubleListOption("PITCHING_OMEGA_Y", nPitching_Omega_Y, Pitching_Omega_Y);
  /* DESCRIPTION: Pitching angular freq. (rad/s) about x, y, & z axes (RIGID_MOTION only) */
  addDoubleListOption("PITCHING_OMEGA_Z", nPitching_Omega_Z, Pitching_Omega_Z);
  /* DESCRIPTION: Pitching amplitude (degrees) about x, y, & z axes (RIGID_MOTION only) */
  addDoubleListOption("PITCHING_AMPL_X", nPitching_Ampl_X, Pitching_Ampl_X);
  /* DESCRIPTION: Pitching amplitude (degrees) about x, y, & z axes (RIGID_MOTION only) */
  addDoubleListOption("PITCHING_AMPL_Y", nPitching_Ampl_Y, Pitching_Ampl_Y);
  /* DESCRIPTION: Pitching amplitude (degrees) about x, y, & z axes (RIGID_MOTION only) */
  addDoubleListOption("PITCHING_AMPL_Z", nPitching_Ampl_Z, Pitching_Ampl_Z);
  /* DESCRIPTION: Pitching phase offset (degrees) about x, y, & z axes (RIGID_MOTION only) */
  addDoubleListOption("PITCHING_PHASE_X", nPitching_Phase_X, Pitching_Phase_X);
  /* DESCRIPTION: Pitching phase offset (degrees) about x, y, & z axes (RIGID_MOTION only) */
  addDoubleListOption("PITCHING_PHASE_Y", nPitching_Phase_Y, Pitching_Phase_Y);
  /* DESCRIPTION: Pitching phase offset (degrees) about x, y, & z axes (RIGID_MOTION only) */
  addDoubleListOption("PITCHING_PHASE_Z", nPitching_Phase_Z, Pitching_Phase_Z);
  /* DESCRIPTION: Plunging angular freq. (rad/s) in x, y, & z directions (RIGID_MOTION only) */
  addDoubleListOption("PLUNGING_OMEGA_X", nPlunging_Omega_X, Plunging_Omega_X);
  /* DESCRIPTION: Plunging angular freq. (rad/s) in x, y, & z directions (RIGID_MOTION only) */
  addDoubleListOption("PLUNGING_OMEGA_Y", nPlunging_Omega_Y, Plunging_Omega_Y);
  /* DESCRIPTION: Plunging angular freq. (rad/s) in x, y, & z directions (RIGID_MOTION only) */
  addDoubleListOption("PLUNGING_OMEGA_Z", nPlunging_Omega_Z, Plunging_Omega_Z);
  /* DESCRIPTION: Plunging amplitude (m) in x, y, & z directions (RIGID_MOTION only) */
  addDoubleListOption("PLUNGING_AMPL_X", nPlunging_Ampl_X, Plunging_Ampl_X);
  /* DESCRIPTION: Plunging amplitude (m) in x, y, & z directions (RIGID_MOTION only) */
  addDoubleListOption("PLUNGING_AMPL_Y", nPlunging_Ampl_Y, Plunging_Ampl_Y);
  /* DESCRIPTION: Plunging amplitude (m) in x, y, & z directions (RIGID_MOTION only) */
  addDoubleListOption("PLUNGING_AMPL_Z", nPlunging_Ampl_Z, Plunging_Ampl_Z);
  /* DESCRIPTION: Value to move motion origins (1 or 0) */
  addUShortListOption("MOVE_MOTION_ORIGIN", nMoveMotion_Origin, MoveMotion_Origin);
  /* DESCRIPTION:  */
  addStringOption("MOTION_FILENAME", Motion_Filename, string("mesh_motion.dat"));

  /*!\par CONFIG_CATEGORY: Grid adaptation \ingroup Config*/
  /*--- Options related to grid adaptation ---*/

  /* DESCRIPTION: Kind of grid adaptation */
  addEnumOption("KIND_ADAPT", Kind_Adaptation, Adapt_Map, NO_ADAPT);
  /* DESCRIPTION: Percentage of new elements (% of the original number of elements) */
  addDoubleOption("NEW_ELEMS", New_Elem_Adapt, -1.0);
  /* DESCRIPTION: Scale factor for the dual volume */
  addDoubleOption("DUALVOL_POWER", DualVol_Power, 0.5);
  /* DESCRIPTION: Use analytical definition for surfaces */
  addEnumOption("ANALYTICAL_SURFDEF", Analytical_Surface, Geo_Analytic_Map, NO_GEO_ANALYTIC);
  /* DESCRIPTION: Before each computation, implicitly smooth the nodal coordinates */
  addBoolOption("SMOOTH_GEOMETRY", SmoothNumGrid, false);
  /* DESCRIPTION: Adapt the boundary elements */
  addBoolOption("ADAPT_BOUNDARY", AdaptBoundary, true);

  /*!\par CONFIG_CATEGORY: Aeroelastic Simulation (Typical Section Model) \ingroup Config*/
  /*--- Options related to aeroelastic simulations using the Typical Section Model) ---*/
  /* DESCRIPTION: The flutter speed index (modifies the freestream condition) */
  addDoubleOption("FLUTTER_SPEED_INDEX", FlutterSpeedIndex, 0.6);
  /* DESCRIPTION: Natural frequency of the spring in the plunging direction (rad/s). */
  addDoubleOption("PLUNGE_NATURAL_FREQUENCY", PlungeNaturalFrequency, 100);
  /* DESCRIPTION: Natural frequency of the spring in the pitching direction (rad/s). */
  addDoubleOption("PITCH_NATURAL_FREQUENCY", PitchNaturalFrequency, 100);
  /* DESCRIPTION: The airfoil mass ratio. */
  addDoubleOption("AIRFOIL_MASS_RATIO", AirfoilMassRatio, 60);
  /* DESCRIPTION: Distance in semichords by which the center of gravity lies behind the elastic axis. */
  addDoubleOption("CG_LOCATION", CG_Location, 1.8);
  /* DESCRIPTION: The radius of gyration squared (expressed in semichords) of the typical section about the elastic axis. */
  addDoubleOption("RADIUS_GYRATION_SQUARED", RadiusGyrationSquared, 3.48);
  /* DESCRIPTION: Solve the aeroelastic equations every given number of internal iterations. */
  addUnsignedShortOption("AEROELASTIC_ITER", AeroelasticIter, 3);
  
  /*!\par CONFIG_CATEGORY: Wind Gust \ingroup Config*/
  /*--- Options related to wind gust simulations ---*/

  /* DESCRIPTION: Apply a wind gust */
  addBoolOption("WIND_GUST", Wind_Gust, false);
  /* DESCRIPTION: Type of gust */
  addEnumOption("GUST_TYPE", Gust_Type, Gust_Type_Map, NO_GUST);
  /* DESCRIPTION: Gust wavelenght (meters) */
  addDoubleOption("GUST_WAVELENGTH", Gust_WaveLength, 0.0);
  /* DESCRIPTION: Number of gust periods */
  addDoubleOption("GUST_PERIODS", Gust_Periods, 1.0);
  /* DESCRIPTION: Gust amplitude (m/s) */
  addDoubleOption("GUST_AMPL", Gust_Ampl, 0.0);
  /* DESCRIPTION: Time at which to begin the gust (sec) */
  addDoubleOption("GUST_BEGIN_TIME", Gust_Begin_Time, 0.0);
  /* DESCRIPTION: Location at which the gust begins (meters) */
  addDoubleOption("GUST_BEGIN_LOC", Gust_Begin_Loc, 0.0);
  /* DESCRIPTION: Direction of the gust X or Y dir */
  addEnumOption("GUST_DIR", Gust_Dir, Gust_Dir_Map, Y_DIR);


  /*!\par CONFIG_CATEGORY: Equivalent Area \ingroup Config*/
  /*--- Options related to the equivalent area ---*/

  /* DESCRIPTION: Evaluate equivalent area on the Near-Field  */
  addBoolOption("EQUIV_AREA", EquivArea, false);
  default_ea_lim[0] = 0.0; default_ea_lim[1] = 1.0; default_ea_lim[2] = 1.0;
  /* DESCRIPTION: Integration limits of the equivalent area ( xmin, xmax, Dist_NearField ) */
  addDoubleArrayOption("EA_INT_LIMIT", 3, EA_IntLimit, default_ea_lim);
  /* DESCRIPTION: Equivalent area scaling factor */
  addDoubleOption("EA_SCALE_FACTOR", EA_ScaleFactor, 1.0);

	/*!\par CONFIG_CATEGORY: Free surface simulation \ingroup Config*/
	/*--- Options related to free surface simulation ---*/

	/* DESCRIPTION: Ratio of density for two phase problems */
  addDoubleOption("RATIO_DENSITY", RatioDensity, 0.1);
	/* DESCRIPTION: Ratio of viscosity for two phase problems */
  addDoubleOption("RATIO_VISCOSITY", RatioViscosity, 0.1);
	/* DESCRIPTION: Location of the freesurface (y or z coordinate) */
  addDoubleOption("FREESURFACE_ZERO", FreeSurface_Zero, 0.0);
	/* DESCRIPTION: Free surface depth surface (x or y coordinate) */
  addDoubleOption("FREESURFACE_DEPTH", FreeSurface_Depth, 1.0);
	/* DESCRIPTION: Thickness of the interface in a free surface problem */
  addDoubleOption("FREESURFACE_THICKNESS", FreeSurface_Thickness, 0.1);
	/* DESCRIPTION: Free surface damping coefficient */
  addDoubleOption("FREESURFACE_DAMPING_COEFF", FreeSurface_Damping_Coeff, 0.0);
	/* DESCRIPTION: Free surface damping length (times the baseline wave) */
  addDoubleOption("FREESURFACE_DAMPING_LENGTH", FreeSurface_Damping_Length, 1.0);
	/* DESCRIPTION: Location of the free surface outlet surface (x or y coordinate) */
  addDoubleOption("FREESURFACE_OUTLET", FreeSurface_Outlet, 0.0);

	// these options share nDV as their size in the option references; not a good idea
	/*!\par CONFIG_CATEGORY: Grid deformation \ingroup Config*/
  /*--- Options related to the grid deformation ---*/

	/* DESCRIPTION: Kind of deformation */
	addEnumListOption("DV_KIND", nDV, Design_Variable, Param_Map);
	/* DESCRIPTION: Marker of the surface to which we are going apply the shape deformation */
  addStringListOption("DV_MARKER", nMarker_DV, Marker_DV);
	/* DESCRIPTION: Parameters of the shape deformation
   - FFD_CONTROL_POINT_2D ( FFDBox ID, i_Ind, j_Ind, x_Disp, y_Disp )
   - FFD_RADIUS_2D ( FFDBox ID )
   - FFD_CAMBER_2D ( FFDBox ID, i_Ind )
   - FFD_THICKNESS_2D ( FFDBox ID, i_Ind )
   - HICKS_HENNE ( Lower Surface (0)/Upper Surface (1)/Only one Surface (2), x_Loc )
   - COSINE_BUMP ( Lower Surface (0)/Upper Surface (1)/Only one Surface (2), x_Loc, Thickness )
   - FOURIER ( Lower Surface (0)/Upper Surface (1)/Only one Surface (2), index, cos(0)/sin(1) )
   - NACA_4DIGITS ( 1st digit, 2nd digit, 3rd and 4th digit )
   - PARABOLIC ( Center, Thickness )
   - DISPLACEMENT ( x_Disp, y_Disp, z_Disp )
   - ROTATION ( x_Orig, y_Orig, z_Orig, x_End, y_End, z_End )
   - OBSTACLE ( Center, Bump size )
   - SPHERICAL ( ControlPoint_Index, Theta_Disp, R_Disp )
   - FFD_CONTROL_POINT ( FFDBox ID, i_Ind, j_Ind, k_Ind, x_Disp, y_Disp, z_Disp )
   - FFD_DIHEDRAL_ANGLE ( FFDBox ID, x_Orig, y_Orig, z_Orig, x_End, y_End, z_End )
   - FFD_TWIST_ANGLE ( FFDBox ID, x_Orig, y_Orig, z_Orig, x_End, y_End, z_End )
   - FFD_ROTATION ( FFDBox ID, x_Orig, y_Orig, z_Orig, x_End, y_End, z_End )
   - FFD_CONTROL_SURFACE ( FFDBox ID, x_Orig, y_Orig, z_Orig, x_End, y_End, z_End )
   - FFD_CAMBER ( FFDBox ID, i_Ind, j_Ind )
   - FFD_THICKNESS ( FFDBox ID, i_Ind, j_Ind ) */
	addDVParamOption("DV_PARAM", nDV, ParamDV, FFDTag, Design_Variable);
  /* DESCRIPTION: New value of the shape deformation */
  addDVValueOption("DV_VALUE", nDV_Value, DV_Value, nDV, ParamDV, Design_Variable);
	/* DESCRIPTION: Hold the grid fixed in a region */
  addBoolOption("HOLD_GRID_FIXED", Hold_GridFixed, false);
	default_grid_fix[0] = -1E15; default_grid_fix[1] = -1E15; default_grid_fix[2] = -1E15;
	default_grid_fix[3] =  1E15; default_grid_fix[4] =  1E15; default_grid_fix[5] =  1E15;
	/* DESCRIPTION: Coordinates of the box where the grid will be deformed (Xmin, Ymin, Zmin, Xmax, Ymax, Zmax) */
	addDoubleArrayOption("HOLD_GRID_FIXED_COORD", 6, Hold_GridFixed_Coord, default_grid_fix);
	/* DESCRIPTION: Visualize the deformation */
  addBoolOption("VISUALIZE_DEFORMATION", Visualize_Deformation, false);
  /* DESCRIPTION: Print the residuals during mesh deformation to the console */
  addBoolOption("DEFORM_CONSOLE_OUTPUT", Deform_Output, true);
  /* DESCRIPTION: Number of nonlinear deformation iterations (surface deformation increments) */
  addUnsignedLongOption("DEFORM_NONLINEAR_ITER", GridDef_Nonlinear_Iter, 1);
  /* DESCRIPTION: Number of smoothing iterations for FEA mesh deformation */
  addUnsignedLongOption("DEFORM_LINEAR_ITER", GridDef_Linear_Iter, 1000);
  /* DESCRIPTION: Factor to multiply smallest volume for deform tolerance (0.001 default) */
  addDoubleOption("DEFORM_TOL_FACTOR", Deform_Tol_Factor, 1E-6);
  /* DESCRIPTION: Deform coefficient (-1.0 to 0.5) */
  addDoubleOption("DEFORM_COEFF", Deform_Coeff, 1E6);
  /* DESCRIPTION: Type of element stiffness imposed for FEA mesh deformation (INVERSE_VOLUME, WALL_DISTANCE, CONSTANT_STIFFNESS) */
  addEnumOption("DEFORM_STIFFNESS_TYPE", Deform_Stiffness_Type, Deform_Stiffness_Map, WALL_DISTANCE);
  /* DESCRIPTION: Poisson's ratio for constant stiffness FEA method of grid deformation*/
  addDoubleOption("DEFORM_ELASTICITY_MODULUS", Deform_ElasticityMod, 2E11);
  /* DESCRIPTION: Young's modulus and Poisson's ratio for constant stiffness FEA method of grid deformation*/
  addDoubleOption("DEFORM_POISSONS_RATIO", Deform_PoissonRatio, 0.3);
  /*  DESCRIPTION: Linear solver for the mesh deformation\n OPTIONS: see \link Linear_Solver_Map \endlink \n DEFAULT: FGMRES \ingroup Config*/
  addEnumOption("DEFORM_LINEAR_SOLVER", Deform_Linear_Solver, Linear_Solver_Map, FGMRES);

  /*!\par CONFIG_CATEGORY: Rotorcraft problem \ingroup Config*/
  /*--- option related to rotorcraft problems ---*/

  /* DESCRIPTION: MISSING ---*/
  addDoubleOption("CYCLIC_PITCH", Cyclic_Pitch, 0.0);
  /* DESCRIPTION: MISSING ---*/
  addDoubleOption("COLLECTIVE_PITCH", Collective_Pitch, 0.0);


  /*!\par CONFIG_CATEGORY: FEA solver \ingroup Config*/
  /*--- Options related to the FEA solver ---*/

  /* DESCRIPTION: Modulus of elasticity */
  addDoubleOption("ELASTICITY_MODULUS", ElasticyMod, 2E11);
  /* DESCRIPTION: Poisson ratio */
  addDoubleOption("POISSON_RATIO", PoissonRatio, 0.30);
  /* DESCRIPTION: Material density */
  addDoubleOption("MATERIAL_DENSITY", MaterialDensity, 7854);
  /*!\brief BULK_MODULUS_STRUCT \n DESCRIPTION: Value of the Bulk Modulus for a structural problem \n DEFAULT 160E9 */
  /* This is a temporal definition */
  addDoubleOption("BULK_MODULUS_STRUCT", Bulk_Modulus_Struct, 160E9);

  /*!\brief REGIME_TYPE \n  DESCRIPTION: Geometric condition \n OPTIONS: see \link Struct_Map \endlink \ingroup Config*/
  addEnumOption("GEOMETRIC_CONDITIONS", Kind_Struct_Solver, Struct_Map, SMALL_DEFORMATIONS);
  /*!\brief REGIME_TYPE \n  DESCRIPTION: Material model \n OPTIONS: see \link Material_Map \endlink \ingroup Config*/
  addEnumOption("MATERIAL_MODEL", Kind_Material, Material_Map, LINEAR_ELASTIC);
  /*!\brief REGIME_TYPE \n  DESCRIPTION: Compressibility of the material \n OPTIONS: see \link MatComp_Map \endlink \ingroup Config*/
  addEnumOption("MATERIAL_COMPRESSIBILITY", Kind_Material_Compress, MatComp_Map, COMPRESSIBLE_MAT);

  /*  DESCRIPTION: Consider a prestretch in the structural domain
  *  Options: NO, YES \ingroup Config */
  addBoolOption("PRESTRETCH", Prestretch, false);
  /*!\brief PRESTRETCH_FILENAME \n DESCRIPTION: Filename to input for prestretching membranes \n Default: prestretch_file.dat \ingroup Config */
  addStringOption("PRESTRETCH_FILENAME", Prestretch_FEMFileName, string("prestretch_file.dat"));

  /* DESCRIPTION: Iterative method for non-linear structural analysis */
  addEnumOption("NONLINEAR_FEM_SOLUTION_METHOD", Kind_SpaceIteScheme_FEA, Space_Ite_Map_FEA, NEWTON_RAPHSON);
  /* DESCRIPTION: Number of internal iterations for Newton-Raphson Method in nonlinear structural applications */
  addUnsignedLongOption("NONLINEAR_FEM_INT_ITER", Dyn_nIntIter, 10);

  /* DESCRIPTION: Formulation for bidimensional elasticity solver */
  addEnumOption("FORMULATION_ELASTICITY_2D", Kind_2DElasForm, ElasForm_2D, PLANE_STRAIN);
  /*  DESCRIPTION: Apply dead loads
  *  Options: NO, YES \ingroup Config */
  addBoolOption("DEAD_LOAD", DeadLoad, false);
  /* DESCRIPTION: Dynamic or static structural analysis */
  addEnumOption("DYNAMIC_ANALYSIS", Dynamic_Analysis, Dynamic_Map, STATIC);
  /* DESCRIPTION: Time Step for dynamic analysis (s) */
  addDoubleOption("DYN_TIMESTEP", Delta_DynTime, 0.0);
  /* DESCRIPTION: Total Physical Time for dual time stepping simulations (s) */
  addDoubleOption("DYN_TIME", Total_DynTime, 1.0);
  /* DESCRIPTION: Parameter alpha for Newmark scheme (s) */
  addDoubleOption("NEWMARK_ALPHA", Newmark_alpha, 0.25);
  /* DESCRIPTION: Parameter delta for Newmark scheme (s) */
  addDoubleOption("NEWMARK_DELTA", Newmark_delta, 0.5);
  /* DESCRIPTION: Apply the load slowly or suddenly */
  addBoolOption("SIGMOID_LOADING", Sigmoid_Load, false);
  /* DESCRIPTION: Apply the load as a ramp */
  addBoolOption("RAMP_LOADING", Ramp_Load, false);
  /* DESCRIPTION: Time while the load is to be increased linearly */
  addDoubleOption("RAMP_TIME", Ramp_Time, 1.0);
  /* DESCRIPTION: Time while the load is to be increased linearly */
  addDoubleOption("SIGMOID_TIME", Sigmoid_Time, 1.0);
  /* DESCRIPTION: Constant of steepness of the sigmoid */
  addDoubleOption("SIGMOID_K", Sigmoid_K, 10.0);

  /* DESCRIPTION: Newmark - Generalized alpha - coefficients */
  addDoubleListOption("TIME_INT_STRUCT_COEFFS", nIntCoeffs, Int_Coeffs);

  /*  DESCRIPTION: Apply dead loads. Options: NO, YES \ingroup Config */
  addBoolOption("INCREMENTAL_LOAD", IncrementalLoad, false);
  /* DESCRIPTION: Maximum number of increments of the  */
  addUnsignedLongOption("NUMBER_INCREMENTS", IncLoad_Nincrements, 10);

  default_inc_crit[0] = 0.0; default_inc_crit[1] = 0.0; default_inc_crit[2] = 0.0;
  /* DESCRIPTION: Definition of the  UTOL RTOL ETOL*/
  addDoubleArrayOption("INCREMENTAL_CRITERIA", 3, IncLoad_Criteria, default_inc_crit);

  /* DESCRIPTION: Time while the structure is static */
  addDoubleOption("STATIC_TIME", Static_Time, 0.0);

  /* DESCRIPTION: Order of the predictor */
  addUnsignedShortOption("PREDICTOR_ORDER", Pred_Order, 0);

  /* DESCRIPTION: Transfer method used for multiphysics problems */
  addEnumOption("MULTIPHYSICS_TRANSFER_METHOD", Kind_TransferMethod, Transfer_Method_Map, BROADCAST_DATA);


  /* CONFIG_CATEGORY: FSI solver */
  /*--- Options related to the FSI solver ---*/

  /*!\brief PHYSICAL_PROBLEM_FLUID_FSI
   *  DESCRIPTION: Physical governing equations \n
   *  Options: NONE (default),EULER, NAVIER_STOKES, RANS,
   *  \ingroup Config*/
  addEnumOption("FSI_FLUID_PROBLEM", Kind_Solver_Fluid_FSI, FSI_Fluid_Solver_Map, NO_SOLVER_FFSI);

  /*!\brief PHYSICAL_PROBLEM_STRUCTURAL_FSI
   *  DESCRIPTION: Physical governing equations \n
   *  Options: NONE (default), FEM_ELASTICITY
   *  \ingroup Config*/
  addEnumOption("FSI_STRUCTURAL_PROBLEM", Kind_Solver_Struc_FSI, FSI_Struc_Solver_Map, NO_SOLVER_SFSI);

  /* DESCRIPTION: Linear solver for the structural side on FSI problems */
  addEnumOption("FSI_LINEAR_SOLVER_STRUC", Kind_Linear_Solver_FSI_Struc, Linear_Solver_Map, FGMRES);
  /* DESCRIPTION: Preconditioner for the Krylov linear solvers */
  addEnumOption("FSI_LINEAR_SOLVER_PREC_STRUC", Kind_Linear_Solver_Prec_FSI_Struc, Linear_Solver_Prec_Map, LU_SGS);
  /* DESCRIPTION: Maximum number of iterations of the linear solver for the implicit formulation */
  addUnsignedLongOption("FSI_LINEAR_SOLVER_ITER_STRUC", Linear_Solver_Iter_FSI_Struc, 500);
  /* DESCRIPTION: Minimum error threshold for the linear solver for the implicit formulation */
  addDoubleOption("FSI_LINEAR_SOLVER_ERROR_STRUC", Linear_Solver_Error_FSI_Struc, 1E-6);

  /* DESCRIPTION: Restart from a steady state (sets grid velocities to 0 when loading the restart). */
  addBoolOption("RESTART_STEADY_STATE", SteadyRestart, false);

  /*  DESCRIPTION: Apply dead loads
  *  Options: NO, YES \ingroup Config */
  addBoolOption("MATCHING_MESH", MatchingMesh, true);

  /*!\par KIND_INTERPOLATION \n
   * DESCRIPTION: Type of interpolation to use for multi-zone problems. \n OPTIONS: see \link Interpolator_Map \endlink
   * Sets Kind_Interpolation \ingroup Config
   */
  addEnumOption("KIND_INTERPOLATION", Kind_Interpolation, Interpolator_Map, NEAREST_NEIGHBOR);

  /* DESCRIPTION: Maximum number of FSI iterations */
  addUnsignedShortOption("FSI_ITER", nIterFSI, 1);
  /* DESCRIPTION: Aitken's static relaxation factor */
  addDoubleOption("STAT_RELAX_PARAMETER", AitkenStatRelax, 0.4);
  /* DESCRIPTION: Aitken's dynamic maximum relaxation factor for the first iteration */
  addDoubleOption("AITKEN_DYN_MAX_INITIAL", AitkenDynMaxInit, 0.5);
  /* DESCRIPTION: Aitken's dynamic minimum relaxation factor for the first iteration */
  addDoubleOption("AITKEN_DYN_MIN_INITIAL", AitkenDynMinInit, 0.5);
  /* DESCRIPTION: Type of gust */
  addEnumOption("BGS_RELAXATION", Kind_BGS_RelaxMethod, AitkenForm_Map, NO_RELAXATION);


  /*!\par CONFIG_CATEGORY: Wave solver \ingroup Config*/
  /*--- options related to the wave solver ---*/

  /* DESCRIPTION: Constant wave speed */
  addDoubleOption("WAVE_SPEED", Wave_Speed, 331.79);

  /*!\par CONFIG_CATEGORY: Heat solver \ingroup Config*/
  /*--- options related to the heat solver ---*/

  /* DESCRIPTION: Thermal diffusivity constant */
  addDoubleOption("THERMAL_DIFFUSIVITY", Thermal_Diffusivity, 1.172E-5);

  /*!\par CONFIG_CATEGORY: Visualize Control Volumes \ingroup Config*/
  /*--- options related to visualizing control volumes ---*/

  /* DESCRIPTION: Node number for the CV to be visualized */
  addLongOption("VISUALIZE_CV", Visualize_CV, -1);

  /*!\par CONFIG_CATEGORY: Inverse design problem \ingroup Config*/
  /*--- options related to inverse design problem ---*/

  /* DESCRIPTION: Evaluate inverse design on the surface  */
  addBoolOption("INV_DESIGN_CP", InvDesign_Cp, false);

  /* DESCRIPTION: Evaluate inverse design on the surface  */
  addBoolOption("INV_DESIGN_HEATFLUX", InvDesign_HeatFlux, false);

  /*!\par CONFIG_CATEGORY: Unsupported options \ingroup Config*/
  /*--- Options that are experimental and not intended for general use ---*/

  /* DESCRIPTION: Write extra output */
  addBoolOption("EXTRA_OUTPUT", ExtraOutput, false);

  /*--- options related to the FFD problem ---*/
  /*!\par CONFIG_CATEGORY:FFD point inversion \ingroup Config*/

  /* DESCRIPTION: Number of total iterations in the FFD point inversion */
  addUnsignedShortOption("FFD_ITERATIONS", nFFD_Iter, 500);

  /* DESCRIPTION: Free surface damping coefficient */
	addDoubleOption("FFD_TOLERANCE", FFD_Tol, 1E-10);

  /* DESCRIPTION: Definition of the FFD boxes */
  addFFDDefOption("FFD_DEFINITION", nFFDBox, CoordFFDBox, TagFFDBox);
  
  /* DESCRIPTION: Definition of the FFD boxes */
  addFFDDegreeOption("FFD_DEGREE", nFFDBox, DegreeFFDBox);
  
  /* DESCRIPTION: Surface continuity at the intersection with the FFD */
  addEnumOption("FFD_CONTINUITY", FFD_Continuity, Continuity_Map, DERIVATIVE_2ND);


  /*--- Options for the automatic differentiation methods ---*/
  /*!\par CONFIG_CATEGORY: Automatic Differentation options\ingroup Config*/

  /* DESCRIPTION: Direct differentiation mode (forward) */
  addEnumOption("DIRECT_DIFF", DirectDiff, DirectDiff_Var_Map, NO_DERIVATIVE);

  /* DESCRIPTION: Automatic differentiation mode (reverse) */
  addBoolOption("AUTO_DIFF", AD_Mode, NO);

  /*--- options that are used in the python optimization scripts. These have no effect on the c++ toolsuite ---*/
  /*!\par CONFIG_CATEGORY:Python Options\ingroup Config*/

  /* DESCRIPTION: Gradient method */
  addPythonOption("GRADIENT_METHOD");

  /* DESCRIPTION: Geometrical Parameter */
  addPythonOption("GEO_PARAM");

  /* DESCRIPTION: Setup for design variables */
  addPythonOption("DEFINITION_DV");

  /* DESCRIPTION: Maximum number of iterations */
  addPythonOption("OPT_ITERATIONS");
  
  /* DESCRIPTION: Requested accuracy */
  addPythonOption("OPT_ACCURACY");
  
  /* DESCRIPTION: Setup for design variables (upper bound) */
  addPythonOption("OPT_BOUND_UPPER");
  
  /* DESCRIPTION: Setup for design variables (lower bound) */
  addPythonOption("OPT_BOUND_LOWER");
  
  /*!\brief OPT_COMBINE_OBJECTIVE
   *  \n DESCRIPTION: Flag specifying whether to internally combine a multi-objective function or treat separately */
  addPythonOption("OPT_COMBINE_OBJECTIVE");

  /* DESCRIPTION: Current value of the design variables */
  addPythonOption("DV_VALUE_NEW");

  /* DESCRIPTION: Previous value of the design variables */
  addPythonOption("DV_VALUE_OLD");

  /* DESCRIPTION: Number of partitions of the mesh */
  addPythonOption("NUMBER_PART");

  /* DESCRIPTION: Optimization objective function with optional scaling factor*/
  addPythonOption("OPT_OBJECTIVE");

  /* DESCRIPTION: Optimization constraint functions with optional scaling factor */
  addPythonOption("OPT_CONSTRAINT");

  /* DESCRIPTION: Finite different step for gradient estimation */
  addPythonOption("FIN_DIFF_STEP");

  /* DESCRIPTION: Verbosity of the python scripts to Stdout */
  addPythonOption("CONSOLE");

  /* DESCRIPTION: Flag specifying if the mesh was decomposed */
  addPythonOption("DECOMPOSED");

  /* DESCRIPTION: Activate ParMETIS mode for testing */
  addBoolOption("PARMETIS", ParMETIS, false);
  
  /* END_CONFIG_OPTIONS */

}

void CConfig::SetConfig_Parsing(char case_filename[MAX_STRING_SIZE]) {
  string text_line, option_name;
  ifstream case_file;
  vector<string> option_value;
  int rank = MASTER_NODE;
  
#ifdef HAVE_MPI
  MPI_Comm_rank(MPI_COMM_WORLD, &rank);
#endif
  
  /*--- Read the configuration file ---*/
  
  case_file.open(case_filename, ios::in);

  if (case_file.fail()) {
    if (rank == MASTER_NODE) cout << endl << "The configuration file (.cfg) is missing!!" << endl << endl;
    exit(EXIT_FAILURE);
  }

  string errorString;

  int  err_count = 0;  // How many errors have we found in the config file
  int max_err_count = 30; // Maximum number of errors to print before stopping

  map<string, bool> included_options;

  /*--- Parse the configuration file and set the options ---*/
  
  while (getline (case_file, text_line)) {
    
    if (err_count >= max_err_count) {
      errorString.append("too many errors. Stopping parse");

      cout << errorString << endl;
      throw(1);
    }
    
    if (TokenizeString(text_line, option_name, option_value)) {
      
      /*--- See if it's a python option ---*/

      if (option_map.find(option_name) == option_map.end()) {
          string newString;
          newString.append(option_name);
          newString.append(": invalid option name");
          newString.append(". Check current SU2 options in config_template.cfg.");
          newString.append("\n");
          errorString.append(newString);
          err_count++;
        continue;
      }

      /*--- Option exists, check if the option has already been in the config file ---*/
      
      if (included_options.find(option_name) != included_options.end()) {
        string newString;
        newString.append(option_name);
        newString.append(": option appears twice");
        newString.append("\n");
        errorString.append(newString);
        err_count++;
        continue;
      }


      /*--- New found option. Add it to the map, and delete from all options ---*/
      
      included_options.insert(pair<string, bool>(option_name, true));
      all_options.erase(option_name);

      /*--- Set the value and check error ---*/
      
      string out = option_map[option_name]->SetValue(option_value);
      if (out.compare("") != 0) {
        errorString.append(out);
        errorString.append("\n");
        err_count++;
      }
    }
  }

  /*--- See if there were any errors parsing the config file ---*/
      
  if (errorString.size() != 0) {
    if (rank == MASTER_NODE) cout << errorString << endl;
    exit(EXIT_FAILURE);
  }

  /*--- Set the default values for all of the options that weren't set ---*/
      
  for (map<string, bool>::iterator iter = all_options.begin(); iter != all_options.end(); ++iter) {
    option_map[iter->first]->SetDefault();
  }

  case_file.close();
  
}

bool CConfig::SetRunTime_Parsing(char case_filename[MAX_STRING_SIZE]) {
  string text_line, option_name;
  ifstream case_file;
  vector<string> option_value;
  int rank = MASTER_NODE;
  
#ifdef HAVE_MPI
  MPI_Comm_rank(MPI_COMM_WORLD, &rank);
#endif
  
  /*--- Read the configuration file ---*/
  
  case_file.open(case_filename, ios::in);
  
  if (case_file.fail()) { return false; }
  
  string errorString;
  
  int err_count = 0;  // How many errors have we found in the config file
  int max_err_count = 30; // Maximum number of errors to print before stopping
  
  map<string, bool> included_options;
  
  /*--- Parse the configuration file and set the options ---*/
  
  while (getline (case_file, text_line)) {
    
    if (err_count >= max_err_count) {
      errorString.append("too many errors. Stopping parse");
      
      cout << errorString << endl;
      throw(1);
    }
    
    if (TokenizeString(text_line, option_name, option_value)) {
      
      if (option_map.find(option_name) == option_map.end()) {
        
        /*--- See if it's a python option ---*/
        
        string newString;
        newString.append(option_name);
        newString.append(": invalid option name");
        newString.append("\n");
        errorString.append(newString);
        err_count++;
        continue;
      }
      
      /*--- Option exists, check if the option has already been in the config file ---*/
      
      if (included_options.find(option_name) != included_options.end()) {
        string newString;
        newString.append(option_name);
        newString.append(": option appears twice");
        newString.append("\n");
        errorString.append(newString);
        err_count++;
        continue;
      }
      
      /*--- New found option. Add it to the map, and delete from all options ---*/
      
      included_options.insert(pair<string, bool>(option_name, true));
      all_options.erase(option_name);
      
      /*--- Set the value and check error ---*/
      
      string out = option_map[option_name]->SetValue(option_value);
      if (out.compare("") != 0) {
        errorString.append(out);
        errorString.append("\n");
        err_count++;
      }
      
    }
  }
  
  /*--- See if there were any errors parsing the runtime file ---*/
  
  if (errorString.size() != 0) {
    if (rank == MASTER_NODE) cout << errorString << endl;
    exit(EXIT_FAILURE);
  }
  
  case_file.close();
  
  return true;
  
}

void CConfig::SetPostprocessing(unsigned short val_software, unsigned short val_izone, unsigned short val_nDim) {
  
  unsigned short iZone, iCFL, iDim, iMarker;
  bool ideal_gas       = (Kind_FluidModel == STANDARD_AIR || Kind_FluidModel == IDEAL_GAS );
  bool standard_air       = (Kind_FluidModel == STANDARD_AIR);
  
#ifdef HAVE_MPI
  int size = SINGLE_NODE;
  MPI_Comm_size(MPI_COMM_WORLD, &size);
#endif
  
#ifndef HAVE_TECIO
  if (Output_FileFormat == TECPLOT_BINARY) {
    cout << "Tecplot binary file requested but SU2 was built without TecIO support." << "\n";
    Output_FileFormat = TECPLOT;
  }
#endif
  
  /*--- Store the SU2 module that we are executing. ---*/
  
  Kind_SU2 = val_software;

  /*--- If Kind_Obj has not been specified, these arrays need to take a default --*/
  if (Weight_ObjFunc==NULL and Kind_ObjFunc==NULL){
    Kind_ObjFunc = new unsigned short[1];
    Kind_ObjFunc[0]=DRAG_COEFFICIENT;
    Weight_ObjFunc = new su2double[1];
    Weight_ObjFunc[0]=1.0;
    nObj=1;
    nObjW=1;
  }
  /*-- Correct for case where Weight_ObjFunc has not been provided or has length < kind_objfunc---*/
  if (nObjW<nObj){
    if (Weight_ObjFunc!=NULL){
      cout <<"The option OBJECTIVE_WEIGHT must either have the same length as OBJECTIVE_FUNCTION,\n"<<
          "or be deleted from the config file (equal weights will be applied)."<< endl;
      exit(EXIT_FAILURE);
    }
    Weight_ObjFunc = new su2double[nObj];
    for (unsigned short iObj=0; iObj<nObj; iObj++)
      Weight_ObjFunc[iObj]=1.0;
  }
  /*--- Ignore weights if only one objective provided ---*/
  if (nObj == 1 )
      Weight_ObjFunc[0] = 1.0;

  /*--- Maker sure that nMarker = nObj ---*/
  /*--- Maker sure that nMarker = nObj ---*/
  if (nObj>0){
    if (nMarker_Monitoring!=nObj and Marker_Monitoring!=NULL){
      if (nMarker_Monitoring==1){
        /*-- If only one marker was listed with multiple objectives, set that marker as the marker for each objective ---*/
        nMarker_Monitoring = nObj;
        string marker = Marker_Monitoring[0];
        delete[] Marker_Monitoring;
        Marker_Monitoring = new string[nMarker_Monitoring];
        for (iMarker=0; iMarker<nMarker_Monitoring; iMarker++)
          Marker_Monitoring[iMarker] = marker;
      }
      else if(nObj>1){
        cout <<"When using more than one OBJECTIVE_FUNCTION, MARKER_MONTIOR must be the same length or length 1. \n "<<
            "For multiple surfaces per objective, list the objective multiple times. \n"<<
            "For multiple objectives per marker either use one marker overall or list the marker multiple times."<<endl;
        exit(EXIT_FAILURE);
      }
    }
  }

  /*--- Low memory only for ASCII Tecplot ---*/

  if (Output_FileFormat != TECPLOT) Low_MemoryOutput = NO;
  
  /*--- Deactivate the multigrid in the adjoint problem ---*/
  
  if ((ContinuousAdjoint && !MG_AdjointFlow) ||
      (Unsteady_Simulation == TIME_STEPPING)) { nMGLevels = 0; }

  /*--- If Fluid Structure Interaction, set the solver for each zone.
   *--- ZONE_0 is the zone of the fluid.
   *--- All the other zones are structure.
   *--- This will allow us to define multiple physics structural problems */

  if (Kind_Solver == FLUID_STRUCTURE_INTERACTION){
	  if (val_izone==0) {	Kind_Solver = Kind_Solver_Fluid_FSI; 		FSI_Problem = true;}

	  else {			 	Kind_Solver = Kind_Solver_Struc_FSI;	  	FSI_Problem = true;
	  	  	  	  	  	  	Kind_Linear_Solver = Kind_Linear_Solver_FSI_Struc;
	  	  	  	  	  	  	Kind_Linear_Solver_Prec = Kind_Linear_Solver_Prec_FSI_Struc;
	  	  	  	  	  	  	Linear_Solver_Error = Linear_Solver_Error_FSI_Struc;
	  	  	  	  	  	  	Linear_Solver_Iter = Linear_Solver_Iter_FSI_Struc;}
  }
  else{ FSI_Problem = false; }

  
  /*--- Initialize non-physical points/reconstructions to zero ---*/
  
  Nonphys_Points   = 0;
  Nonphys_Reconstr = 0;
  
  /*--- Don't do any deformation if there is no Design variable information ---*/
  
//  if (Design_Variable == NULL) {
//    Design_Variable = new unsigned short [1];
//    nDV = 1; Design_Variable[0] = NONE;
//  }
  
  /*--- Identification of free-surface problem, this problems are always 
   unsteady and incompressible. ---*/
  
  if (Kind_Regime == FREESURFACE) {
    if (Unsteady_Simulation != DT_STEPPING_2ND) Unsteady_Simulation = DT_STEPPING_1ST;
  }
  
  if (Kind_Solver == POISSON_EQUATION) {
    Unsteady_Simulation = STEADY;
  }
  
  /*--- Set the number of external iterations to 1 for the steady state problem ---*/

  if ((Kind_Solver == HEAT_EQUATION) ||
      (Kind_Solver == WAVE_EQUATION) || (Kind_Solver == POISSON_EQUATION)) {
    nMGLevels = 0;
    if (Unsteady_Simulation == STEADY) nExtIter = 1;
    else Unst_nIntIter = 2;
  }
  
  if (Kind_Solver == FEM_ELASTICITY) {
    nMGLevels = 0;
    if (Dynamic_Analysis == STATIC)
	nExtIter = 1;
  }

  /*--- Decide whether we should be writing unsteady solution files. ---*/
  
  if (Unsteady_Simulation == STEADY ||
      Unsteady_Simulation == TIME_SPECTRAL  ||
      Kind_Regime == FREESURFACE) { Wrt_Unsteady = false; }
  else { Wrt_Unsteady = true; }

  if (Kind_Solver == FEM_ELASTICITY) {

	  if (Dynamic_Analysis == STATIC) { Wrt_Dynamic = false; }
	  else { Wrt_Dynamic = true; }

  } else {
    Wrt_Dynamic = false;
  }

  
  /*--- Check for Fluid model consistency ---*/

  if (standard_air){
	if (Gamma != 1.4 || Gas_Constant != 287.058){
		Gamma = 1.4;
		Gas_Constant = 287.058;
        }
  }
  /*--- Check for Measurement System ---*/
  
  if (SystemMeasurements == US && !standard_air) {
    cout << "Only STANDARD_AIR fluid model can be used with US Measurement System" << endl;
    exit(EXIT_FAILURE);
  }
  
  /*--- Check for Convective scheme available for NICFD ---*/
  
  if (!ideal_gas) {
    if (Kind_ConvNumScheme_Flow != SPACE_UPWIND) {
      cout << "Only ROE Upwind and HLLC Upwind scheme can be used for Non-Ideal Compressible Fluids" << endl;
      exit(EXIT_FAILURE);
    }
    else {
      if (Kind_Upwind_Flow != ROE && Kind_Upwind_Flow != HLLC) {
        cout << "Only ROE Upwind and HLLC Upwind scheme can be used for Non-Ideal Compressible Fluids" << endl;
        exit(EXIT_FAILURE);
      }
    }
  }
  
  /*--- Check for Boundary condition available for NICFD ---*/
  
  if (!ideal_gas) {
    if (nMarker_Inlet != 0) {
      cout << "Riemann Boundary conditions or NRBC must be used for inlet and outlet with Not Ideal Compressible Fluids " << endl;
      exit(EXIT_FAILURE);
    }
    if (nMarker_Outlet != 0) {
      cout << "Riemann Boundary conditions or NRBC must be used outlet with Not Ideal Compressible Fluids " << endl;
      exit(EXIT_FAILURE);
    }
    
    if (nMarker_FarField != 0) {
      cout << "Riemann Boundary conditions or NRBC must be used outlet with Not Ideal Compressible Fluids " << endl;
      exit(EXIT_FAILURE);
    }
    
  }
  
  /*--- Check for Boundary condition available for NICF ---*/
  
  if (ideal_gas) {
    if (SystemMeasurements == US && standard_air) {
      if (Kind_ViscosityModel != SUTHERLAND) {
        cout << "Only SUTHERLAND viscosity model can be used with US Measurement  " << endl;
        exit(EXIT_FAILURE);
      }
    }
    if (Kind_ConductivityModel != CONSTANT_PRANDTL ) {
      cout << "Only CONSTANT_PRANDTL thermal conductivity model can be used with STANDARD_AIR and IDEAL_GAS" << endl;
      exit(EXIT_FAILURE);
    }
    
  }
  
  /*--- Set grid movement kind to NO_MOVEMENT if not specified, which means
   that we also set the Grid_Movement flag to false. We initialize to the
   number of zones here, because we are guaranteed to at least have one. ---*/
  
  if (Kind_GridMovement == NULL) {
    Kind_GridMovement = new unsigned short[nZone];
    for (unsigned short iZone = 0; iZone < nZone; iZone++ )
      Kind_GridMovement[iZone] = NO_MOVEMENT;
    if (Grid_Movement == true) {
      cout << "GRID_MOVEMENT = YES but no type provided in GRID_MOVEMENT_KIND!!" << endl;
      exit(EXIT_FAILURE);
    }
  }
  
  /*--- If we're solving a purely steady problem with no prescribed grid
   movement (both rotating frame and moving walls can be steady), make sure that
   there is no grid motion ---*/
  
  if ((Kind_SU2 == SU2_CFD || Kind_SU2 == SU2_SOL) &&
      (Unsteady_Simulation == STEADY) &&
      ((Kind_GridMovement[ZONE_0] != MOVING_WALL) &&
       (Kind_GridMovement[ZONE_0] != ROTATING_FRAME) &&
       (Kind_GridMovement[ZONE_0] != STEADY_TRANSLATION) &&
       (Kind_GridMovement[ZONE_0] != FLUID_STRUCTURE)))
    Grid_Movement = false;
  
  /*--- If it is not specified, set the mesh motion mach number
   equal to the freestream value. ---*/
  
  if (Grid_Movement && Mach_Motion == 0.0)
    Mach_Motion = Mach;
  
  /*--- Set the boolean flag if we are in a rotating frame (source term). ---*/
  
  if (Grid_Movement && Kind_GridMovement[ZONE_0] == ROTATING_FRAME)
    Rotating_Frame = true;
  else
    Rotating_Frame = false;
  
  /*--- Check the number of moving markers against the number of grid movement
   types provided (should be equal, except that rigid motion and rotating frame
   do not depend on surface specification). ---*/
  
  if (Grid_Movement &&
      (Kind_GridMovement[ZONE_0] != RIGID_MOTION) &&
      (Kind_GridMovement[ZONE_0] != ROTATING_FRAME) &&
      (Kind_GridMovement[ZONE_0] != STEADY_TRANSLATION) &&
      (Kind_GridMovement[ZONE_0] != FLUID_STRUCTURE) &&
      (Kind_GridMovement[ZONE_0] != GUST) &&
      (nGridMovement != nMarker_Moving)) {
    cout << "Number of GRID_MOVEMENT_KIND must match number of MARKER_MOVING!!" << endl;
    exit(EXIT_FAILURE);
  }
  
  /*--- Make sure that there aren't more than one rigid motion or
   rotating frame specified in GRID_MOVEMENT_KIND. ---*/
 /* 
  if (Grid_Movement && (Kind_GridMovement[ZONE_0] == RIGID_MOTION) &&
      (nGridMovement > 2)) {
    cout << "Can not support more than 2 type of rigid motion in GRID_MOVEMENT_KIND!!" << endl;
    exit(EXIT_FAILURE);
  }
 */ 
  /*--- In case the grid movement parameters have not been declared in the
   config file, set them equal to zero for safety. Also check to make sure
   that for each option, a value has been declared for each moving marker. ---*/
  
  unsigned short nMoving;
  if (nGridMovement > nZone) nMoving = nGridMovement;
  else nMoving = nZone;
  
  /*--- Motion Origin: ---*/
  
  if (Motion_Origin_X == NULL) {
    Motion_Origin_X = new su2double[nMoving];
    for (iZone = 0; iZone < nMoving; iZone++ )
      Motion_Origin_X[iZone] = 0.0;
  } else {
    if (Grid_Movement && (nMotion_Origin_X != nGridMovement)) {
      cout << "Length of MOTION_ORIGIN_X must match GRID_MOVEMENT_KIND!!" << endl;
      exit(EXIT_FAILURE);
    }
  }
  
  if (Motion_Origin_Y == NULL) {
    Motion_Origin_Y = new su2double[nMoving];
    for (iZone = 0; iZone < nMoving; iZone++ )
      Motion_Origin_Y[iZone] = 0.0;
  } else {
    if (Grid_Movement && (nMotion_Origin_Y != nGridMovement)) {
      cout << "Length of MOTION_ORIGIN_Y must match GRID_MOVEMENT_KIND!!" << endl;
      exit(EXIT_FAILURE);
    }
  }
  
  if (Motion_Origin_Z == NULL) {
    Motion_Origin_Z = new su2double[nMoving];
    for (iZone = 0; iZone < nMoving; iZone++ )
      Motion_Origin_Z[iZone] = 0.0;
  } else {
    if (Grid_Movement && (nMotion_Origin_Z != nGridMovement)) {
      cout << "Length of MOTION_ORIGIN_Z must match GRID_MOVEMENT_KIND!!" << endl;
      exit(EXIT_FAILURE);
    }
  }
  
  if (MoveMotion_Origin == NULL) {
    MoveMotion_Origin = new unsigned short[nMoving];
    for (iZone = 0; iZone < nMoving; iZone++ )
      MoveMotion_Origin[iZone] = 0;
  } else {
    if (Grid_Movement && (nMoveMotion_Origin != nGridMovement)) {
      cout << "Length of MOVE_MOTION_ORIGIN must match GRID_MOVEMENT_KIND!!" << endl;
      exit(EXIT_FAILURE);
    }
  }
  
  /*--- Translation: ---*/
  
  if (Translation_Rate_X == NULL) {
    Translation_Rate_X = new su2double[nMoving];
    for (iZone = 0; iZone < nMoving; iZone++ )
      Translation_Rate_X[iZone] = 0.0;
  } else {
    if (Grid_Movement && (nTranslation_Rate_X != nGridMovement)) {
      cout << "Length of TRANSLATION_RATE_X must match GRID_MOVEMENT_KIND!!" << endl;
      exit(EXIT_FAILURE);
    }
  }
  
  if (Translation_Rate_Y == NULL) {
    Translation_Rate_Y = new su2double[nMoving];
    for (iZone = 0; iZone < nMoving; iZone++ )
      Translation_Rate_Y[iZone] = 0.0;
  } else {
    if (Grid_Movement && (nTranslation_Rate_Y != nGridMovement)) {
      cout << "Length of TRANSLATION_RATE_Y must match GRID_MOVEMENT_KIND!!" << endl;
      exit(EXIT_FAILURE);
    }
  }
  
  if (Translation_Rate_Z == NULL) {
    Translation_Rate_Z = new su2double[nMoving];
    for (iZone = 0; iZone < nMoving; iZone++ )
      Translation_Rate_Z[iZone] = 0.0;
  } else {
    if (Grid_Movement && (nTranslation_Rate_Z != nGridMovement)) {
      cout << "Length of TRANSLATION_RATE_Z must match GRID_MOVEMENT_KIND!!" << endl;
      exit(EXIT_FAILURE);
    }
  }
  
  /*--- Rotation: ---*/
  
  if (Rotation_Rate_X == NULL) {
    Rotation_Rate_X = new su2double[nMoving];
    for (iZone = 0; iZone < nMoving; iZone++ )
      Rotation_Rate_X[iZone] = 0.0;
  } else {
    if (Grid_Movement && (nRotation_Rate_X != nGridMovement)) {
      cout << "Length of ROTATION_RATE_X must match GRID_MOVEMENT_KIND!!" << endl;
      exit(EXIT_FAILURE);
    }
  }
  
  if (Rotation_Rate_Y == NULL) {
    Rotation_Rate_Y = new su2double[nMoving];
    for (iZone = 0; iZone < nMoving; iZone++ )
      Rotation_Rate_Y[iZone] = 0.0;
  } else {
    if (Grid_Movement && (nRotation_Rate_Y != nGridMovement)) {
      cout << "Length of ROTATION_RATE_Y must match GRID_MOVEMENT_KIND!!" << endl;
      exit(EXIT_FAILURE);
    }
  }
  
  if (Rotation_Rate_Z == NULL) {
    Rotation_Rate_Z = new su2double[nMoving];
    for (iZone = 0; iZone < nMoving; iZone++ )
      Rotation_Rate_Z[iZone] = 0.0;
  } else {
    if (Grid_Movement && (nRotation_Rate_Z != nGridMovement)) {
      cout << "Length of ROTATION_RATE_Z must match GRID_MOVEMENT_KIND!!" << endl;
      exit(EXIT_FAILURE);
    }
  }
  
  /*--- Pitching: ---*/
  
  if (Pitching_Omega_X == NULL) {
    Pitching_Omega_X = new su2double[nMoving];
    for (iZone = 0; iZone < nMoving; iZone++ )
      Pitching_Omega_X[iZone] = 0.0;
  } else {
    if (Grid_Movement && (nPitching_Omega_X != nGridMovement)) {
      cout << "Length of PITCHING_OMEGA_X must match GRID_MOVEMENT_KIND!!" << endl;
      exit(EXIT_FAILURE);
    }
  }
  
  if (Pitching_Omega_Y == NULL) {
    Pitching_Omega_Y = new su2double[nMoving];
    for (iZone = 0; iZone < nMoving; iZone++ )
      Pitching_Omega_Y[iZone] = 0.0;
  } else {
    if (Grid_Movement && (nPitching_Omega_Y != nGridMovement)) {
      cout << "Length of PITCHING_OMEGA_Y must match GRID_MOVEMENT_KIND!!" << endl;
      exit(EXIT_FAILURE);
    }
  }
  
  if (Pitching_Omega_Z == NULL) {
    Pitching_Omega_Z = new su2double[nMoving];
    for (iZone = 0; iZone < nMoving; iZone++ )
      Pitching_Omega_Z[iZone] = 0.0;
  } else {
    if (Grid_Movement && (nPitching_Omega_Z != nGridMovement)) {
      cout << "Length of PITCHING_OMEGA_Z must match GRID_MOVEMENT_KIND!!" << endl;
      exit(EXIT_FAILURE);
    }
  }
  
  /*--- Pitching Amplitude: ---*/
  
  if (Pitching_Ampl_X == NULL) {
    Pitching_Ampl_X = new su2double[nMoving];
    for (iZone = 0; iZone < nMoving; iZone++ )
      Pitching_Ampl_X[iZone] = 0.0;
  } else {
    if (Grid_Movement && (nPitching_Ampl_X != nGridMovement)) {
      cout << "Length of PITCHING_AMPL_X must match GRID_MOVEMENT_KIND!!" << endl;
      exit(EXIT_FAILURE);
    }
  }
  
  if (Pitching_Ampl_Y == NULL) {
    Pitching_Ampl_Y = new su2double[nMoving];
    for (iZone = 0; iZone < nMoving; iZone++ )
      Pitching_Ampl_Y[iZone] = 0.0;
  } else {
    if (Grid_Movement && (nPitching_Ampl_Y != nGridMovement)) {
      cout << "Length of PITCHING_AMPL_Y must match GRID_MOVEMENT_KIND!!" << endl;
      exit(EXIT_FAILURE);
    }
  }
  
  if (Pitching_Ampl_Z == NULL) {
    Pitching_Ampl_Z = new su2double[nMoving];
    for (iZone = 0; iZone < nMoving; iZone++ )
      Pitching_Ampl_Z[iZone] = 0.0;
  } else {
    if (Grid_Movement && (nPitching_Ampl_Z != nGridMovement)) {
      cout << "Length of PITCHING_AMPL_Z must match GRID_MOVEMENT_KIND!!" << endl;
      exit(EXIT_FAILURE);
    }
  }
  
  /*--- Pitching Phase: ---*/
  
  if (Pitching_Phase_X == NULL) {
    Pitching_Phase_X = new su2double[nMoving];
    for (iZone = 0; iZone < nMoving; iZone++ )
      Pitching_Phase_X[iZone] = 0.0;
  } else {
    if (Grid_Movement && (nPitching_Phase_X != nGridMovement)) {
      cout << "Length of PITCHING_PHASE_X must match GRID_MOVEMENT_KIND!!" << endl;
      exit(EXIT_FAILURE);
    }
  }
  
  if (Pitching_Phase_Y == NULL) {
    Pitching_Phase_Y = new su2double[nMoving];
    for (iZone = 0; iZone < nMoving; iZone++ )
      Pitching_Phase_Y[iZone] = 0.0;
  } else {
    if (Grid_Movement && (nPitching_Phase_Y != nGridMovement)) {
      cout << "Length of PITCHING_PHASE_Y must match GRID_MOVEMENT_KIND!!" << endl;
      exit(EXIT_FAILURE);
    }
  }
  
  if (Pitching_Phase_Z == NULL) {
    Pitching_Phase_Z = new su2double[nMoving];
    for (iZone = 0; iZone < nMoving; iZone++ )
      Pitching_Phase_Z[iZone] = 0.0;
  } else {
    if (Grid_Movement && (nPitching_Phase_Z != nGridMovement)) {
      cout << "Length of PITCHING_PHASE_Z must match GRID_MOVEMENT_KIND!!" << endl;
      exit(EXIT_FAILURE);
    }
  }
  
  /*--- Plunging: ---*/
  
  if (Plunging_Omega_X == NULL) {
    Plunging_Omega_X = new su2double[nMoving];
    for (iZone = 0; iZone < nMoving; iZone++ )
      Plunging_Omega_X[iZone] = 0.0;
  } else {
    if (Grid_Movement && (nPlunging_Omega_X != nGridMovement)) {
      cout << "Length of PLUNGING_OMEGA_X must match GRID_MOVEMENT_KIND!!" << endl;
      exit(EXIT_FAILURE);
    }
  }
  
  if (Plunging_Omega_Y == NULL) {
    Plunging_Omega_Y = new su2double[nMoving];
    for (iZone = 0; iZone < nMoving; iZone++ )
      Plunging_Omega_Y[iZone] = 0.0;
  } else {
    if (Grid_Movement && (nPlunging_Omega_Y != nGridMovement)) {
      cout << "Length of PLUNGING_OMEGA_Y must match GRID_MOVEMENT_KIND!!" << endl;
      exit(EXIT_FAILURE);
    }
  }
  
  if (Plunging_Omega_Z == NULL) {
    Plunging_Omega_Z = new su2double[nMoving];
    for (iZone = 0; iZone < nMoving; iZone++ )
      Plunging_Omega_Z[iZone] = 0.0;
  } else {
    if (Grid_Movement && (nPlunging_Omega_Z != nGridMovement)) {
      cout << "Length of PLUNGING_OMEGA_Z must match GRID_MOVEMENT_KIND!!" << endl;
      exit(EXIT_FAILURE);
    }
  }
  
  /*--- Plunging Amplitude: ---*/
  
  if (Plunging_Ampl_X == NULL) {
    Plunging_Ampl_X = new su2double[nMoving];
    for (iZone = 0; iZone < nMoving; iZone++ )
      Plunging_Ampl_X[iZone] = 0.0;
  } else {
    if (Grid_Movement && (nPlunging_Ampl_X != nGridMovement)) {
      cout << "Length of PLUNGING_AMPL_X must match GRID_MOVEMENT_KIND!!" << endl;
      exit(EXIT_FAILURE);
    }
  }
  
  if (Plunging_Ampl_Y == NULL) {
    Plunging_Ampl_Y = new su2double[nMoving];
    for (iZone = 0; iZone < nMoving; iZone++ )
      Plunging_Ampl_Y[iZone] = 0.0;
  } else {
    if (Grid_Movement && (nPlunging_Ampl_Y != nGridMovement)) {
      cout << "Length of PLUNGING_AMPL_Y must match GRID_MOVEMENT_KIND!!" << endl;
      exit(EXIT_FAILURE);
    }
  }
  
  if (Plunging_Ampl_Z == NULL) {
    Plunging_Ampl_Z = new su2double[nMoving];
    for (iZone = 0; iZone < nMoving; iZone++ )
      Plunging_Ampl_Z[iZone] = 0.0;
  } else {
    if (Grid_Movement && (nPlunging_Ampl_Z != nGridMovement)) {
      cout << "Length of PLUNGING_AMPL_Z must match GRID_MOVEMENT_KIND!!" << endl;
      exit(EXIT_FAILURE);
    }
  }
  
  /*--- Use the various rigid-motion input frequencies to determine the period to be used with time-spectral cases.
   There are THREE types of motion to consider, namely: rotation, pitching, and plunging.
   The largest period of motion is the one to be used for time-spectral calculations. ---*/
  
  if (Unsteady_Simulation == TIME_SPECTRAL) {
    
    unsigned short N_MOTION_TYPES = 3;
    su2double *periods;
    periods = new su2double[N_MOTION_TYPES];
    
    /*--- rotation: ---*/
    
    su2double Omega_mag_rot = sqrt(pow(Rotation_Rate_X[ZONE_0],2)+pow(Rotation_Rate_Y[ZONE_0],2)+pow(Rotation_Rate_Z[ZONE_0],2));
    if (Omega_mag_rot > 0)
      periods[0] = 2*PI_NUMBER/Omega_mag_rot;
    else
      periods[0] = 0.0;
    
    /*--- pitching: ---*/
    
    su2double Omega_mag_pitch = sqrt(pow(Pitching_Omega_X[ZONE_0],2)+pow(Pitching_Omega_Y[ZONE_0],2)+pow(Pitching_Omega_Z[ZONE_0],2));
    if (Omega_mag_pitch > 0)
      periods[1] = 2*PI_NUMBER/Omega_mag_pitch;
    else
      periods[1] = 0.0;
    
    /*--- plunging: ---*/
    
    su2double Omega_mag_plunge = sqrt(pow(Plunging_Omega_X[ZONE_0],2)+pow(Plunging_Omega_Y[ZONE_0],2)+pow(Plunging_Omega_Z[ZONE_0],2));
    if (Omega_mag_plunge > 0)
      periods[2] = 2*PI_NUMBER/Omega_mag_plunge;
    else
      periods[2] = 0.0;
    
    /*--- determine which period is largest ---*/
    
    unsigned short iVar;
    TimeSpectral_Period = 0.0;
    for (iVar = 0; iVar < N_MOTION_TYPES; iVar++) {
      if (periods[iVar] > TimeSpectral_Period)
        TimeSpectral_Period = periods[iVar];
    }
    
    delete periods;
    
  }
  
  /*--- Initialize the RefOriginMoment Pointer ---*/
  
  RefOriginMoment = NULL;
  RefOriginMoment = new su2double[3];
  RefOriginMoment[0] = 0.0; RefOriginMoment[1] = 0.0; RefOriginMoment[2] = 0.0;
  
  /*--- In case the moment origin coordinates have not been declared in the
   config file, set them equal to zero for safety. Also check to make sure
   that for each marker, a value has been declared for the moment origin.
   Unless only one value was specified, then set this value for all the markers
   being monitored. ---*/
  
  
  if ((nRefOriginMoment_X != nRefOriginMoment_Y) || (nRefOriginMoment_X != nRefOriginMoment_Z) ) {
    cout << "ERROR: Length of REF_ORIGIN_MOMENT_X, REF_ORIGIN_MOMENT_Y and REF_ORIGIN_MOMENT_Z must be the same!!" << endl;
    exit(EXIT_FAILURE);
  }
  
  if (RefOriginMoment_X == NULL) {
    RefOriginMoment_X = new su2double[nMarker_Monitoring];
    for (iMarker = 0; iMarker < nMarker_Monitoring; iMarker++ )
      RefOriginMoment_X[iMarker] = 0.0;
  } else {
    if (nRefOriginMoment_X == 1) {
      
      su2double aux_RefOriginMoment_X = RefOriginMoment_X[0];
      delete [] RefOriginMoment_X;
      RefOriginMoment_X = new su2double[nMarker_Monitoring];
      nRefOriginMoment_X = nMarker_Monitoring;
      
      for (iMarker = 0; iMarker < nMarker_Monitoring; iMarker++ )
        RefOriginMoment_X[iMarker] = aux_RefOriginMoment_X;
    }
    else if (nRefOriginMoment_X != nMarker_Monitoring) {
      cout << "ERROR: Length of REF_ORIGIN_MOMENT_X must match number of Monitoring Markers!!" << endl;
      exit(EXIT_FAILURE);
    }
  }
  
  if (RefOriginMoment_Y == NULL) {
    RefOriginMoment_Y = new su2double[nMarker_Monitoring];
    for (iMarker = 0; iMarker < nMarker_Monitoring; iMarker++ )
      RefOriginMoment_Y[iMarker] = 0.0;
  } else {
    if (nRefOriginMoment_Y == 1) {
      
      su2double aux_RefOriginMoment_Y = RefOriginMoment_Y[0];
      delete [] RefOriginMoment_Y;
      RefOriginMoment_Y = new su2double[nMarker_Monitoring];
      nRefOriginMoment_Y = nMarker_Monitoring;
      
      for (iMarker = 0; iMarker < nMarker_Monitoring; iMarker++ )
        RefOriginMoment_Y[iMarker] = aux_RefOriginMoment_Y;
    }
    else if (nRefOriginMoment_Y != nMarker_Monitoring) {
      cout << "ERROR: Length of REF_ORIGIN_MOMENT_Y must match number of Monitoring Markers!!" << endl;
      exit(EXIT_FAILURE);
    }
  }
  
  if (RefOriginMoment_Z == NULL) {
    RefOriginMoment_Z = new su2double[nMarker_Monitoring];
    for (iMarker = 0; iMarker < nMarker_Monitoring; iMarker++ )
      RefOriginMoment_Z[iMarker] = 0.0;
  } else {
    if (nRefOriginMoment_Z == 1) {
      
      su2double aux_RefOriginMoment_Z = RefOriginMoment_Z[0];
      delete [] RefOriginMoment_Z;
      RefOriginMoment_Z = new su2double[nMarker_Monitoring];
      nRefOriginMoment_Z = nMarker_Monitoring;
      
      for (iMarker = 0; iMarker < nMarker_Monitoring; iMarker++ )
        RefOriginMoment_Z[iMarker] = aux_RefOriginMoment_Z;
    }
    else if (nRefOriginMoment_Z != nMarker_Monitoring) {
      cout << "ERROR: Length of REF_ORIGIN_MOMENT_Z must match number of Monitoring Markers!!" << endl;
      exit(EXIT_FAILURE);
    }
  }
  
  /*--- Set the boolean flag if we are carrying out an aeroelastic simulation. ---*/
  
  if (Grid_Movement && (Kind_GridMovement[ZONE_0] == AEROELASTIC || Kind_GridMovement[ZONE_0] == AEROELASTIC_RIGID_MOTION)) Aeroelastic_Simulation = true;
  else Aeroelastic_Simulation = false;
  
  /*--- Initializing the size for the solutions of the Aeroelastic problem. ---*/
  
  
  if (Grid_Movement && Aeroelastic_Simulation) {
    Aeroelastic_np1.resize(nMarker_Monitoring);
    Aeroelastic_n.resize(nMarker_Monitoring);
    Aeroelastic_n1.resize(nMarker_Monitoring);
    for (iMarker = 0; iMarker < nMarker_Monitoring; iMarker++) {
      Aeroelastic_np1[iMarker].resize(2);
      Aeroelastic_n[iMarker].resize(2);
      Aeroelastic_n1[iMarker].resize(2);
      for (int i =0; i<2; i++) {
        Aeroelastic_np1[iMarker][i].resize(2);
        Aeroelastic_n[iMarker][i].resize(2);
        Aeroelastic_n1[iMarker][i].resize(2);
        for (int j=0; j<2; j++) {
          Aeroelastic_np1[iMarker][i][j] = 0.0;
          Aeroelastic_n[iMarker][i][j] = 0.0;
          Aeroelastic_n1[iMarker][i][j] = 0.0;
        }
      }
    }
  }
  
  /*--- Allocate memory for the plunge and pitch and initialized them to zero ---*/
  
  if (Grid_Movement && Aeroelastic_Simulation) {
    Aeroelastic_pitch = new su2double[nMarker_Monitoring];
    Aeroelastic_plunge = new su2double[nMarker_Monitoring];
    for (iMarker = 0; iMarker < nMarker_Monitoring; iMarker++ ) {
      Aeroelastic_pitch[iMarker] = 0.0;
      Aeroelastic_plunge[iMarker] = 0.0;
    }
  }

  /*--- Fluid-Structure Interaction problems ---*/

  if (FSI_Problem) {
	  Kind_GridMovement[val_izone] = FLUID_STRUCTURE;
	  Grid_Movement = true;
  }
  
  if (MGCycle == FULLMG_CYCLE) FinestMesh = nMGLevels;
  else FinestMesh = MESH_0;
  
  if ((Kind_Solver == NAVIER_STOKES) &&
      (Kind_Turb_Model != NONE))
    Kind_Solver = RANS;
  
  if (Kind_Regime == FREESURFACE) GravityForce = true;
  
  Kappa_1st_Flow = Kappa_Flow[0];
  Kappa_2nd_Flow = Kappa_Flow[1];
  Kappa_4th_Flow = Kappa_Flow[2];
  Kappa_1st_AdjFlow = Kappa_AdjFlow[0];
  Kappa_2nd_AdjFlow = Kappa_AdjFlow[1];
  Kappa_4th_AdjFlow = Kappa_AdjFlow[2];
  
  /*--- Make the MG_PreSmooth, MG_PostSmooth, and MG_CorrecSmooth
   arrays consistent with nMGLevels ---*/
  
  unsigned short * tmp_smooth = new unsigned short[nMGLevels+1];
  
  if ((nMG_PreSmooth != nMGLevels+1) && (nMG_PreSmooth != 0)) {
    if (nMG_PreSmooth > nMGLevels+1) {
      
      /*--- Truncate by removing unnecessary elements at the end ---*/
      
      for (unsigned int i = 0; i <= nMGLevels; i++)
        tmp_smooth[i] = MG_PreSmooth[i];
      delete [] MG_PreSmooth;
      MG_PreSmooth=NULL;
    } else {
      
      /*--- Add additional elements equal to last element ---*/
      
      for (unsigned int i = 0; i < nMG_PreSmooth; i++)
        tmp_smooth[i] = MG_PreSmooth[i];
      for (unsigned int i = nMG_PreSmooth; i <= nMGLevels; i++)
        tmp_smooth[i] = MG_PreSmooth[nMG_PreSmooth-1];
      delete [] MG_PreSmooth;
      MG_PreSmooth=NULL;
    }
    
    nMG_PreSmooth = nMGLevels+1;
    MG_PreSmooth = new unsigned short[nMG_PreSmooth];
    for (unsigned int i = 0; i < nMG_PreSmooth; i++)
      MG_PreSmooth[i] = tmp_smooth[i];
  }
  if ((nMGLevels != 0) && (nMG_PreSmooth == 0)) {
    delete [] MG_PreSmooth;
    nMG_PreSmooth = nMGLevels+1;
    MG_PreSmooth = new unsigned short[nMG_PreSmooth];
    for (unsigned int i = 0; i < nMG_PreSmooth; i++)
      MG_PreSmooth[i] = i+1;
  }
  
  if ((nMG_PostSmooth != nMGLevels+1) && (nMG_PostSmooth != 0)) {
    if (nMG_PostSmooth > nMGLevels+1) {
      
      /*--- Truncate by removing unnecessary elements at the end ---*/
      
      for (unsigned int i = 0; i <= nMGLevels; i++)
        tmp_smooth[i] = MG_PostSmooth[i];
      delete [] MG_PostSmooth;
      MG_PostSmooth=NULL;
    } else {
      
      /*--- Add additional elements equal to last element ---*/
       
      for (unsigned int i = 0; i < nMG_PostSmooth; i++)
        tmp_smooth[i] = MG_PostSmooth[i];
      for (unsigned int i = nMG_PostSmooth; i <= nMGLevels; i++)
        tmp_smooth[i] = MG_PostSmooth[nMG_PostSmooth-1];
      delete [] MG_PostSmooth;
      MG_PostSmooth=NULL;
    }
    
    nMG_PostSmooth = nMGLevels+1;
    MG_PostSmooth = new unsigned short[nMG_PostSmooth];
    for (unsigned int i = 0; i < nMG_PostSmooth; i++)
      MG_PostSmooth[i] = tmp_smooth[i];
    
  }
  
  if ((nMGLevels != 0) && (nMG_PostSmooth == 0)) {
    delete [] MG_PostSmooth;
    nMG_PostSmooth = nMGLevels+1;
    MG_PostSmooth = new unsigned short[nMG_PostSmooth];
    for (unsigned int i = 0; i < nMG_PostSmooth; i++)
      MG_PostSmooth[i] = 0;
  }
  
  if ((nMG_CorrecSmooth != nMGLevels+1) && (nMG_CorrecSmooth != 0)) {
    if (nMG_CorrecSmooth > nMGLevels+1) {
      
      /*--- Truncate by removing unnecessary elements at the end ---*/
      
      for (unsigned int i = 0; i <= nMGLevels; i++)
        tmp_smooth[i] = MG_CorrecSmooth[i];
      delete [] MG_CorrecSmooth;
      MG_CorrecSmooth = NULL;
    } else {
      
      /*--- Add additional elements equal to last element ---*/
      
      for (unsigned int i = 0; i < nMG_CorrecSmooth; i++)
        tmp_smooth[i] = MG_CorrecSmooth[i];
      for (unsigned int i = nMG_CorrecSmooth; i <= nMGLevels; i++)
        tmp_smooth[i] = MG_CorrecSmooth[nMG_CorrecSmooth-1];
      delete [] MG_CorrecSmooth;
      MG_CorrecSmooth = NULL;
    }
    nMG_CorrecSmooth = nMGLevels+1;
    MG_CorrecSmooth = new unsigned short[nMG_CorrecSmooth];
    for (unsigned int i = 0; i < nMG_CorrecSmooth; i++)
      MG_CorrecSmooth[i] = tmp_smooth[i];
  }
  
  if ((nMGLevels != 0) && (nMG_CorrecSmooth == 0)) {
    delete [] MG_CorrecSmooth;
    nMG_CorrecSmooth = nMGLevels+1;
    MG_CorrecSmooth = new unsigned short[nMG_CorrecSmooth];
    for (unsigned int i = 0; i < nMG_CorrecSmooth; i++)
      MG_CorrecSmooth[i] = 0;
  }
  
  /*--- Override MG Smooth parameters ---*/
  
  if (nMG_PreSmooth != 0) MG_PreSmooth[MESH_0] = 1;
  if (nMG_PostSmooth != 0) {
    MG_PostSmooth[MESH_0] = 0;
    MG_PostSmooth[nMGLevels] = 0;
  }
  if (nMG_CorrecSmooth != 0) MG_CorrecSmooth[nMGLevels] = 0;
  
  if (Restart) MGCycle = V_CYCLE;
  
  if (ContinuousAdjoint) {
    if (Kind_Solver == EULER) Kind_Solver = ADJ_EULER;
    if (Kind_Solver == NAVIER_STOKES) Kind_Solver = ADJ_NAVIER_STOKES;
    if (Kind_Solver == RANS) Kind_Solver = ADJ_RANS;
  }
  
  nCFL = nMGLevels+1;
  CFL = new su2double[nCFL];
  CFL[0] = CFLFineGrid;
  if (ContinuousAdjoint){
    CFL[0] = CFL[0] * CFLRedCoeff_AdjFlow;
    CFL_AdaptParam[2]*=CFLRedCoeff_AdjFlow;
    CFL_AdaptParam[3]*=CFLRedCoeff_AdjFlow;
  }
  
  for (iCFL = 1; iCFL < nCFL; iCFL++)
    CFL[iCFL] = CFL[iCFL-1];
  
  if (nRKStep == 0) {
    nRKStep = 1;
    RK_Alpha_Step = new su2double[1]; RK_Alpha_Step[0] = 1.0;
  }
  
  if (nIntCoeffs == 0) {
	nIntCoeffs = 2;
	Int_Coeffs = new su2double[2]; Int_Coeffs[0] = 0.25; Int_Coeffs[1] = 0.5;
  }

  if ((Kind_SU2 == SU2_CFD) && (Kind_Solver == NO_SOLVER)) {
    cout << "PHYSICAL_PROBLEM must be set in the configuration file" << endl;
    exit(EXIT_FAILURE);
  }
  
  /*--- Set a flag for viscous simulations ---*/
  
  Viscous = (( Kind_Solver == NAVIER_STOKES          ) ||
             ( Kind_Solver == ADJ_NAVIER_STOKES      ) ||
             ( Kind_Solver == RANS                   ) ||
             ( Kind_Solver == ADJ_RANS               ) );
  
  
  /*--- Re-scale the length based parameters. The US system uses feet,
   but SU2 assumes that the grid is in inches ---*/
  
  if ((SystemMeasurements == US) && (Kind_SU2 == SU2_CFD)) {
    
    for (iMarker = 0; iMarker < nMarker_Monitoring; iMarker++) {
      RefOriginMoment_X[iMarker] = RefOriginMoment_X[iMarker]/12.0;
      RefOriginMoment_Y[iMarker] = RefOriginMoment_Y[iMarker]/12.0;
      RefOriginMoment_Z[iMarker] = RefOriginMoment_Z[iMarker]/12.0;
    }
    
    for (iMarker = 0; iMarker < nGridMovement; iMarker++) {
      Motion_Origin_X[iMarker] = Motion_Origin_X[iMarker]/12.0;
      Motion_Origin_Y[iMarker] = Motion_Origin_Y[iMarker]/12.0;
      Motion_Origin_Z[iMarker] = Motion_Origin_Z[iMarker]/12.0;
    }
    
    RefLengthMoment = RefLengthMoment/12.0;
    if (val_nDim == 2) RefAreaCoeff = RefAreaCoeff/12.0;
    else RefAreaCoeff = RefAreaCoeff/144.0;
    Length_Reynolds = Length_Reynolds/12.0;
    RefElemLength = RefElemLength/12.0;
    
    EA_IntLimit[0] = EA_IntLimit[0]/12.0;
    EA_IntLimit[1] = EA_IntLimit[1]/12.0;
    EA_IntLimit[2] = EA_IntLimit[2]/12.0;
    
    Section_Location[0] = Section_Location[0]/12.0;
    Section_Location[1] = Section_Location[1]/12.0;
    
    Subsonic_Engine_Box[0] = Subsonic_Engine_Box[0]/12.0;
    Subsonic_Engine_Box[1] = Subsonic_Engine_Box[1]/12.0;
    Subsonic_Engine_Box[2] = Subsonic_Engine_Box[2]/12.0;
    Subsonic_Engine_Box[3] = Subsonic_Engine_Box[3]/12.0;
    Subsonic_Engine_Box[4] = Subsonic_Engine_Box[4]/12.0;
    Subsonic_Engine_Box[5] = Subsonic_Engine_Box[5]/12.0;
    
    for (iMarker = 0; iMarker < nMarker_ActDisk_Inlet; iMarker++) {
      for (iDim = 0; iDim < val_nDim; iDim++)
        ActDisk_Origin[iMarker][iDim] = ActDisk_Origin[iMarker][iDim]/12.0;
      ActDisk_RootRadius[iMarker] = ActDisk_RootRadius[iMarker]/12.0;
      ActDisk_TipRadius[iMarker] = ActDisk_TipRadius[iMarker]/12.0;
    }
    
  }
  
  if (DirectDiff != NO_DERIVATIVE){
#if !defined COMPLEX_TYPE && !defined ADOLC_FORWARD_TYPE && !defined CODI_FORWARD_TYPE
      if (Kind_SU2 == SU2_CFD){
        cout << "SU2_CFD: Config option DIRECT_DIFF= YES requires AD or complex support!" << endl;
        cout << "Please use SU2_CFD_DIRECTDIFF (configuration/compilation is done using the preconfigure.py script)." << endl;
        exit(EXIT_FAILURE);
      }
#endif
    /*--- Initialize the derivative values ---*/
    switch (DirectDiff) {
      case D_MACH:
        SU2_TYPE::SetDerivative(Mach, 1.0);
        break;
      case D_AOA:
        SU2_TYPE::SetDerivative(AoA, 1.0);
        break;
      case D_SIDESLIP:
        SU2_TYPE::SetDerivative(AoS, 1.0);
        break;
      case D_REYNOLDS:
        SU2_TYPE::SetDerivative(Reynolds, 1.0);
        break;
      case D_TURB2LAM:
       SU2_TYPE::SetDerivative(Turb2LamViscRatio_FreeStream, 1.0);
        break;
      default:
        /*--- All other cases are handled in the specific solver ---*/
        break;
      }
  }

#if defined CODI_REVERSE_TYPE
  AD_Mode = YES;
#else
  if (AD_Mode == YES){
    cout << "AUTO_DIFF=YES requires Automatic Differentiation support." << endl;
    cout << "Please use correct executables (configuration/compilation is done using the preconfigure.py script)." << endl;
  }
#endif

  if (DiscreteAdjoint){
#if !defined ADOLC_REVERSE_TYPE && !defined CODI_REVERSE_TYPE
    if (Kind_SU2 == SU2_CFD){
      cout << "SU2_CFD: Config option MATH_PROBLEM= DISCRETE_ADJOINT requires AD support!" << endl;
      cout << "Please use SU2_CFD_AD (configuration/compilation is done using the preconfigure.py script)." << endl;
      exit(EXIT_FAILURE);
    }
#endif

    /*--- Disable writing of limiters if enabled ---*/
    Wrt_Limiters = false;

    if (Unsteady_Simulation){

      Restart_Flow = false;

      if (Grid_Movement){
        cout << "Dynamic mesh movement currently not supported for the discrete adjoint solver." << endl;
        exit(EXIT_FAILURE);
      }

      /* --- If the averaging interval is not set, we average over all time-steps ---*/

      if (Iter_Avg_Objective == 0.0){
        Iter_Avg_Objective = nExtIter;
      }
    }

    switch(Kind_Solver){
      case EULER:
        Kind_Solver = DISC_ADJ_EULER;
        break;
      case RANS:
        Kind_Solver = DISC_ADJ_RANS;
        Frozen_Visc = false;
        break;
      case NAVIER_STOKES:
        Kind_Solver = DISC_ADJ_NAVIER_STOKES;
        break;
      default:
        break;
    }
  }

  /*--- Check for 2nd order w/ limiting for JST and correct ---*/
  
  if ((Kind_ConvNumScheme_Flow == SPACE_CENTERED) && (Kind_Centered_Flow == JST) && (SpatialOrder_Flow == SECOND_ORDER_LIMITER))
    SpatialOrder_Flow = SECOND_ORDER;
  
  if ((Kind_ConvNumScheme_AdjFlow == SPACE_CENTERED) && (Kind_Centered_AdjFlow == JST) && (SpatialOrder_AdjFlow == SECOND_ORDER_LIMITER))
    SpatialOrder_AdjFlow = SECOND_ORDER;
  
  delete [] tmp_smooth;
  
}

void CConfig::SetMarkers(unsigned short val_software) {

  unsigned short iMarker_All, iMarker_CfgFile, iMarker_Euler, iMarker_Custom,
  iMarker_FarField, iMarker_SymWall, iMarker_Pressure, iMarker_PerBound,
  iMarker_NearFieldBound, iMarker_InterfaceBound, iMarker_Fluid_InterfaceBound, iMarker_Dirichlet,
  iMarker_Inlet, iMarker_Riemann, iMarker_NRBC, iMarker_Outlet, iMarker_Isothermal,
  iMarker_HeatFlux, iMarker_EngineInflow, iMarker_EngineBleed, iMarker_EngineExhaust,
  iMarker_Displacement, iMarker_Load, iMarker_FlowLoad, iMarker_Neumann,
  iMarker_Monitoring, iMarker_Designing, iMarker_GeoEval, iMarker_Plotting,
  iMarker_DV, iMarker_Moving, iMarker_Supersonic_Inlet, iMarker_Supersonic_Outlet,
  iMarker_Clamped, iMarker_FSIinterface, iMarker_Load_Dir, iMarker_Load_Sine,
  iMarker_ActDisk_Inlet, iMarker_ActDisk_Outlet, iMarker_Out_1D;

  int size = SINGLE_NODE;
  
#ifdef HAVE_MPI
  if (val_software != SU2_MSH)
    MPI_Comm_size(MPI_COMM_WORLD, &size);
#endif

  /*--- Compute the total number of markers in the config file ---*/
  
  nMarker_CfgFile = nMarker_Euler + nMarker_FarField + nMarker_SymWall +
  nMarker_Pressure + nMarker_PerBound + nMarker_NearFieldBound + nMarker_Fluid_InterfaceBound +
  nMarker_InterfaceBound + nMarker_Dirichlet + nMarker_Neumann + nMarker_Inlet + nMarker_Riemann +
  nMarker_NRBC + nMarker_Outlet + nMarker_Isothermal + nMarker_HeatFlux +
  nMarker_EngineInflow + nMarker_EngineBleed + nMarker_EngineExhaust +
  nMarker_Supersonic_Inlet + nMarker_Supersonic_Outlet + nMarker_Displacement + nMarker_Load +
  nMarker_FlowLoad + nMarker_Custom +
  nMarker_Clamped + nMarker_Load_Sine + nMarker_Load_Dir +
  nMarker_ActDisk_Inlet + nMarker_ActDisk_Outlet + nMarker_Out_1D;
  
  /*--- Add the possible send/receive domains ---*/

  nMarker_Max = nMarker_CfgFile + OVERHEAD*size;
  
  /*--- Basic dimensionalization of the markers (worst scenario) ---*/

  nMarker_All = nMarker_Max;

  /*--- Allocate the memory (markers in each domain) ---*/
  
  Marker_All_TagBound   = new string[nMarker_All];			    // Store the tag that correspond with each marker.
  Marker_All_SendRecv   = new short[nMarker_All];						// +#domain (send), -#domain (receive).
  Marker_All_KindBC     = new unsigned short[nMarker_All];	// Store the kind of boundary condition.
  Marker_All_Monitoring = new unsigned short[nMarker_All];	// Store whether the boundary should be monitored.
  Marker_All_Designing  = new unsigned short[nMarker_All];  // Store whether the boundary should be designed.
  Marker_All_Plotting   = new unsigned short[nMarker_All];	// Store whether the boundary should be plotted.
  Marker_All_FSIinterface   = new unsigned short[nMarker_All];	// Store whether the boundary is in the FSI interface.
  Marker_All_GeoEval    = new unsigned short[nMarker_All];	// Store whether the boundary should be geometry evaluation.
  Marker_All_DV         = new unsigned short[nMarker_All];	// Store whether the boundary should be affected by design variables.
  Marker_All_Moving     = new unsigned short[nMarker_All];	// Store whether the boundary should be in motion.
  Marker_All_PerBound   = new short[nMarker_All];						// Store whether the boundary belongs to a periodic boundary.
  Marker_All_Out_1D     = new unsigned short[nMarker_All];  // Store whether the boundary belongs to a 1-d output boundary.

  for (iMarker_All = 0; iMarker_All < nMarker_All; iMarker_All++) {
    Marker_All_TagBound[iMarker_All]   = "SEND_RECEIVE";
    Marker_All_SendRecv[iMarker_All]   = 0;
    Marker_All_KindBC[iMarker_All]     = 0;
    Marker_All_Monitoring[iMarker_All] = 0;
    Marker_All_GeoEval[iMarker_All]    = 0;
    Marker_All_Designing[iMarker_All]  = 0;
    Marker_All_Plotting[iMarker_All]   = 0;
    Marker_All_FSIinterface[iMarker_All]   = 0;
    Marker_All_DV[iMarker_All]         = 0;
    Marker_All_Moving[iMarker_All]     = 0;
    Marker_All_PerBound[iMarker_All]   = 0;
    Marker_All_Out_1D[iMarker_All]     = 0;
  }

  /*--- Allocate the memory (markers in the config file) ---*/

  Marker_CfgFile_TagBound     = new string[nMarker_CfgFile];
  Marker_CfgFile_KindBC       = new unsigned short[nMarker_CfgFile];
  Marker_CfgFile_Monitoring   = new unsigned short[nMarker_CfgFile];
  Marker_CfgFile_Designing    = new unsigned short[nMarker_CfgFile];
  Marker_CfgFile_Plotting     = new unsigned short[nMarker_CfgFile];
  Marker_CfgFile_GeoEval      = new unsigned short[nMarker_CfgFile];
  Marker_CfgFile_FSIinterface	= new unsigned short[nMarker_CfgFile];
  Marker_CfgFile_DV           = new unsigned short[nMarker_CfgFile];
  Marker_CfgFile_Moving       = new unsigned short[nMarker_CfgFile];
  Marker_CfgFile_PerBound     = new unsigned short[nMarker_CfgFile];
  Marker_CfgFile_Out_1D       = new unsigned short[nMarker_CfgFile];

  for (iMarker_CfgFile = 0; iMarker_CfgFile < nMarker_CfgFile; iMarker_CfgFile++) {
    Marker_CfgFile_TagBound[iMarker_CfgFile]   = "SEND_RECEIVE";
    Marker_CfgFile_KindBC[iMarker_CfgFile]     = 0;
    Marker_CfgFile_Monitoring[iMarker_CfgFile] = 0;
    Marker_CfgFile_GeoEval[iMarker_CfgFile]    = 0;
    Marker_CfgFile_Designing[iMarker_CfgFile]  = 0;
    Marker_CfgFile_Plotting[iMarker_CfgFile]   = 0;
    Marker_CfgFile_FSIinterface[iMarker_CfgFile]   = 0;
    Marker_CfgFile_DV[iMarker_CfgFile]         = 0;
    Marker_CfgFile_Moving[iMarker_CfgFile]     = 0;
    Marker_CfgFile_PerBound[iMarker_CfgFile]   = 0;
    Marker_CfgFile_Out_1D[iMarker_CfgFile]     = 0;
  }

  /*--- Populate the marker information in the config file (all domains) ---*/

  iMarker_CfgFile = 0;
  for (iMarker_Euler = 0; iMarker_Euler < nMarker_Euler; iMarker_Euler++) {
    Marker_CfgFile_TagBound[iMarker_CfgFile] = Marker_Euler[iMarker_Euler];
    Marker_CfgFile_KindBC[iMarker_CfgFile] = EULER_WALL;
    iMarker_CfgFile++;
  }

  for (iMarker_FarField = 0; iMarker_FarField < nMarker_FarField; iMarker_FarField++) {
    Marker_CfgFile_TagBound[iMarker_CfgFile] = Marker_FarField[iMarker_FarField];
    Marker_CfgFile_KindBC[iMarker_CfgFile] = FAR_FIELD;
    iMarker_CfgFile++;
  }

  for (iMarker_SymWall = 0; iMarker_SymWall < nMarker_SymWall; iMarker_SymWall++) {
    Marker_CfgFile_TagBound[iMarker_CfgFile] = Marker_SymWall[iMarker_SymWall];
    Marker_CfgFile_KindBC[iMarker_CfgFile] = SYMMETRY_PLANE;
    iMarker_CfgFile++;
  }

  for (iMarker_Pressure = 0; iMarker_Pressure < nMarker_Pressure; iMarker_Pressure++) {
    Marker_CfgFile_TagBound[iMarker_CfgFile] = Marker_Pressure[iMarker_Pressure];
    Marker_CfgFile_KindBC[iMarker_CfgFile] = PRESSURE_BOUNDARY;
    iMarker_CfgFile++;
  }

  for (iMarker_PerBound = 0; iMarker_PerBound < nMarker_PerBound; iMarker_PerBound++) {
    Marker_CfgFile_TagBound[iMarker_CfgFile] = Marker_PerBound[iMarker_PerBound];
    Marker_CfgFile_KindBC[iMarker_CfgFile] = PERIODIC_BOUNDARY;
    Marker_CfgFile_PerBound[iMarker_CfgFile] = iMarker_PerBound + 1;
    iMarker_CfgFile++;
  }

  for (iMarker_ActDisk_Inlet = 0; iMarker_ActDisk_Inlet < nMarker_ActDisk_Inlet; iMarker_ActDisk_Inlet++) {
		Marker_CfgFile_TagBound[iMarker_CfgFile] = Marker_ActDisk_Inlet[iMarker_ActDisk_Inlet];
		Marker_CfgFile_KindBC[iMarker_CfgFile] = ACTDISK_INLET;
		iMarker_CfgFile++;
	}

  for (iMarker_ActDisk_Outlet = 0; iMarker_ActDisk_Outlet < nMarker_ActDisk_Outlet; iMarker_ActDisk_Outlet++) {
		Marker_CfgFile_TagBound[iMarker_CfgFile] = Marker_ActDisk_Outlet[iMarker_ActDisk_Outlet];
		Marker_CfgFile_KindBC[iMarker_CfgFile] = ACTDISK_OUTLET;
		iMarker_CfgFile++;
	}

  for (iMarker_NearFieldBound = 0; iMarker_NearFieldBound < nMarker_NearFieldBound; iMarker_NearFieldBound++) {
    Marker_CfgFile_TagBound[iMarker_CfgFile] = Marker_NearFieldBound[iMarker_NearFieldBound];
    Marker_CfgFile_KindBC[iMarker_CfgFile] = NEARFIELD_BOUNDARY;
    iMarker_CfgFile++;
  }

  for (iMarker_InterfaceBound = 0; iMarker_InterfaceBound < nMarker_InterfaceBound; iMarker_InterfaceBound++) {
    Marker_CfgFile_TagBound[iMarker_CfgFile] = Marker_InterfaceBound[iMarker_InterfaceBound];
    Marker_CfgFile_KindBC[iMarker_CfgFile] = INTERFACE_BOUNDARY;
    iMarker_CfgFile++;
  }
  
  for (iMarker_Fluid_InterfaceBound = 0; iMarker_Fluid_InterfaceBound < nMarker_Fluid_InterfaceBound; iMarker_Fluid_InterfaceBound++) {
    Marker_CfgFile_TagBound[iMarker_CfgFile] = Marker_Fluid_InterfaceBound[iMarker_Fluid_InterfaceBound];
    Marker_CfgFile_KindBC[iMarker_CfgFile] = FLUID_INTERFACE;
    iMarker_CfgFile++;
  }

  for (iMarker_Dirichlet = 0; iMarker_Dirichlet < nMarker_Dirichlet; iMarker_Dirichlet++) {
    Marker_CfgFile_TagBound[iMarker_CfgFile] = Marker_Dirichlet[iMarker_Dirichlet];
    Marker_CfgFile_KindBC[iMarker_CfgFile] = DIRICHLET;
    iMarker_CfgFile++;
  }

  for (iMarker_Inlet = 0; iMarker_Inlet < nMarker_Inlet; iMarker_Inlet++) {
    Marker_CfgFile_TagBound[iMarker_CfgFile] = Marker_Inlet[iMarker_Inlet];
    Marker_CfgFile_KindBC[iMarker_CfgFile] = INLET_FLOW;
    iMarker_CfgFile++;
  }

  for (iMarker_Riemann = 0; iMarker_Riemann < nMarker_Riemann; iMarker_Riemann++) {
    Marker_CfgFile_TagBound[iMarker_CfgFile] = Marker_Riemann[iMarker_Riemann];
    Marker_CfgFile_KindBC[iMarker_CfgFile] = RIEMANN_BOUNDARY;
    iMarker_CfgFile++;
  }

  for (iMarker_NRBC = 0; iMarker_NRBC < nMarker_NRBC; iMarker_NRBC++) {
    Marker_CfgFile_TagBound[iMarker_CfgFile] = Marker_NRBC[iMarker_NRBC];
    Marker_CfgFile_KindBC[iMarker_CfgFile] = NRBC_BOUNDARY;
    iMarker_CfgFile++;
  }

  Inflow_Mach = new su2double[nMarker_EngineInflow];
  Inflow_Pressure = new su2double[nMarker_EngineInflow];

  for (iMarker_EngineInflow = 0; iMarker_EngineInflow < nMarker_EngineInflow; iMarker_EngineInflow++) {
    Marker_CfgFile_TagBound[iMarker_CfgFile] = Marker_EngineInflow[iMarker_EngineInflow];
    Marker_CfgFile_KindBC[iMarker_CfgFile] = ENGINE_INFLOW;
    Inflow_Mach[iMarker_EngineInflow] = 0.0;
    Inflow_Pressure[iMarker_EngineInflow] = 0.0;
    iMarker_CfgFile++;
  }
  
  Bleed_MassFlow = new su2double[nMarker_EngineBleed];
  Bleed_Temperature = new su2double[nMarker_EngineBleed];
  Bleed_Pressure = new su2double[nMarker_EngineBleed];

  for (iMarker_EngineBleed = 0; iMarker_EngineBleed < nMarker_EngineBleed; iMarker_EngineBleed++) {
    Marker_CfgFile_TagBound[iMarker_CfgFile] = Marker_EngineBleed[iMarker_EngineBleed];
    Marker_CfgFile_KindBC[iMarker_CfgFile] = ENGINE_BLEED;
    Bleed_MassFlow[iMarker_EngineBleed] = 0.0;
    Bleed_Temperature[iMarker_EngineBleed] = 0.0;
    Bleed_Pressure[iMarker_EngineBleed] = 0.0;
    iMarker_CfgFile++;
  }

  Exhaust_Pressure = new su2double[nMarker_EngineExhaust];
  Exhaust_Temperature = new su2double[nMarker_EngineExhaust];

  for (iMarker_EngineExhaust = 0; iMarker_EngineExhaust < nMarker_EngineExhaust; iMarker_EngineExhaust++) {
    Marker_CfgFile_TagBound[iMarker_CfgFile] = Marker_EngineExhaust[iMarker_EngineExhaust];
    Marker_CfgFile_KindBC[iMarker_CfgFile] = ENGINE_EXHAUST;
    Exhaust_Pressure[iMarker_EngineExhaust] = 0.0;
    Exhaust_Temperature[iMarker_EngineExhaust] = 0.0;
    iMarker_CfgFile++;
  }

  for (iMarker_Supersonic_Inlet = 0; iMarker_Supersonic_Inlet < nMarker_Supersonic_Inlet; iMarker_Supersonic_Inlet++) {
    Marker_CfgFile_TagBound[iMarker_CfgFile] = Marker_Supersonic_Inlet[iMarker_Supersonic_Inlet];
    Marker_CfgFile_KindBC[iMarker_CfgFile] = SUPERSONIC_INLET;
    iMarker_CfgFile++;
  }
  
  for (iMarker_Supersonic_Outlet = 0; iMarker_Supersonic_Outlet < nMarker_Supersonic_Outlet; iMarker_Supersonic_Outlet++) {
    Marker_CfgFile_TagBound[iMarker_CfgFile] = Marker_Supersonic_Outlet[iMarker_Supersonic_Outlet];
    Marker_CfgFile_KindBC[iMarker_CfgFile] = SUPERSONIC_OUTLET;
    iMarker_CfgFile++;
  }

  for (iMarker_Neumann = 0; iMarker_Neumann < nMarker_Neumann; iMarker_Neumann++) {
    Marker_CfgFile_TagBound[iMarker_CfgFile] = Marker_Neumann[iMarker_Neumann];
    Marker_CfgFile_KindBC[iMarker_CfgFile] = NEUMANN;
    iMarker_CfgFile++;
  }

  for (iMarker_Custom = 0; iMarker_Custom < nMarker_Custom; iMarker_Custom++) {
    Marker_CfgFile_TagBound[iMarker_CfgFile] = Marker_Custom[iMarker_Custom];
    Marker_CfgFile_KindBC[iMarker_CfgFile] = CUSTOM_BOUNDARY;
    iMarker_CfgFile++;
  }

  for (iMarker_Outlet = 0; iMarker_Outlet < nMarker_Outlet; iMarker_Outlet++) {
    Marker_CfgFile_TagBound[iMarker_CfgFile] = Marker_Outlet[iMarker_Outlet];
    Marker_CfgFile_KindBC[iMarker_CfgFile] = OUTLET_FLOW;
    iMarker_CfgFile++;
  }

  for (iMarker_Isothermal = 0; iMarker_Isothermal < nMarker_Isothermal; iMarker_Isothermal++) {
    Marker_CfgFile_TagBound[iMarker_CfgFile] = Marker_Isothermal[iMarker_Isothermal];
    Marker_CfgFile_KindBC[iMarker_CfgFile] = ISOTHERMAL;
    iMarker_CfgFile++;
  }

  for (iMarker_HeatFlux = 0; iMarker_HeatFlux < nMarker_HeatFlux; iMarker_HeatFlux++) {
    Marker_CfgFile_TagBound[iMarker_CfgFile] = Marker_HeatFlux[iMarker_HeatFlux];
    Marker_CfgFile_KindBC[iMarker_CfgFile] = HEAT_FLUX;
    iMarker_CfgFile++;
  }

  for (iMarker_Clamped = 0; iMarker_Clamped < nMarker_Clamped; iMarker_Clamped++) {
    Marker_CfgFile_TagBound[iMarker_CfgFile] = Marker_Clamped[iMarker_Clamped];
    Marker_CfgFile_KindBC[iMarker_CfgFile] = CLAMPED_BOUNDARY;
    iMarker_CfgFile++;
  }

  for (iMarker_Displacement = 0; iMarker_Displacement < nMarker_Displacement; iMarker_Displacement++) {
    Marker_CfgFile_TagBound[iMarker_CfgFile] = Marker_Displacement[iMarker_Displacement];
    Marker_CfgFile_KindBC[iMarker_CfgFile] = DISPLACEMENT_BOUNDARY;
    iMarker_CfgFile++;
  }

  for (iMarker_Load = 0; iMarker_Load < nMarker_Load; iMarker_Load++) {
    Marker_CfgFile_TagBound[iMarker_CfgFile] = Marker_Load[iMarker_Load];
    Marker_CfgFile_KindBC[iMarker_CfgFile] = LOAD_BOUNDARY;
    iMarker_CfgFile++;
  }

  for (iMarker_Load_Dir = 0; iMarker_Load_Dir < nMarker_Load_Dir; iMarker_Load_Dir++) {
    Marker_CfgFile_TagBound[iMarker_CfgFile] = Marker_Load_Dir[iMarker_Load_Dir];
    Marker_CfgFile_KindBC[iMarker_CfgFile] = LOAD_DIR_BOUNDARY;
    iMarker_CfgFile++;
  }

  for (iMarker_Load_Sine = 0; iMarker_Load_Sine < nMarker_Load_Sine; iMarker_Load_Sine++) {
    Marker_CfgFile_TagBound[iMarker_CfgFile] = Marker_Load_Sine[iMarker_Load_Sine];
    Marker_CfgFile_KindBC[iMarker_CfgFile] = LOAD_SINE_BOUNDARY;
    iMarker_CfgFile++;
  }


  for (iMarker_FlowLoad = 0; iMarker_FlowLoad < nMarker_FlowLoad; iMarker_FlowLoad++) {
    Marker_CfgFile_TagBound[iMarker_CfgFile] = Marker_FlowLoad[iMarker_FlowLoad];
    Marker_CfgFile_KindBC[iMarker_CfgFile] = FLOWLOAD_BOUNDARY;
    iMarker_CfgFile++;
  }

  for (iMarker_CfgFile = 0; iMarker_CfgFile < nMarker_CfgFile; iMarker_CfgFile++) {
    Marker_CfgFile_Monitoring[iMarker_CfgFile] = NO;
    for (iMarker_Monitoring = 0; iMarker_Monitoring < nMarker_Monitoring; iMarker_Monitoring++)
      if (Marker_CfgFile_TagBound[iMarker_CfgFile] == Marker_Monitoring[iMarker_Monitoring])
        Marker_CfgFile_Monitoring[iMarker_CfgFile] = YES;
  }

  for (iMarker_CfgFile = 0; iMarker_CfgFile < nMarker_CfgFile; iMarker_CfgFile++) {
    Marker_CfgFile_GeoEval[iMarker_CfgFile] = NO;
    for (iMarker_GeoEval = 0; iMarker_GeoEval < nMarker_GeoEval; iMarker_GeoEval++)
      if (Marker_CfgFile_TagBound[iMarker_CfgFile] == Marker_GeoEval[iMarker_GeoEval])
        Marker_CfgFile_GeoEval[iMarker_CfgFile] = YES;
  }

  for (iMarker_CfgFile = 0; iMarker_CfgFile < nMarker_CfgFile; iMarker_CfgFile++) {
    Marker_CfgFile_Designing[iMarker_CfgFile] = NO;
    for (iMarker_Designing = 0; iMarker_Designing < nMarker_Designing; iMarker_Designing++)
      if (Marker_CfgFile_TagBound[iMarker_CfgFile] == Marker_Designing[iMarker_Designing])
        Marker_CfgFile_Designing[iMarker_CfgFile] = YES;
  }

  for (iMarker_CfgFile = 0; iMarker_CfgFile < nMarker_CfgFile; iMarker_CfgFile++) {
    Marker_CfgFile_Plotting[iMarker_CfgFile] = NO;
    for (iMarker_Plotting = 0; iMarker_Plotting < nMarker_Plotting; iMarker_Plotting++)
      if (Marker_CfgFile_TagBound[iMarker_CfgFile] == Marker_Plotting[iMarker_Plotting])
        Marker_CfgFile_Plotting[iMarker_CfgFile] = YES;
  }

  /*--- Identification of Fluid-Structure interface markers ---*/

  for (iMarker_CfgFile = 0; iMarker_CfgFile < nMarker_CfgFile; iMarker_CfgFile++) {
	unsigned short indexMarker = 0;
    Marker_CfgFile_FSIinterface[iMarker_CfgFile] = NO;
    for (iMarker_FSIinterface = 0; iMarker_FSIinterface < nMarker_FSIinterface; iMarker_FSIinterface++)
      if (Marker_CfgFile_TagBound[iMarker_CfgFile] == Marker_FSIinterface[iMarker_FSIinterface])
			indexMarker = (int)(iMarker_FSIinterface/2+1);
	  Marker_CfgFile_FSIinterface[iMarker_CfgFile] = indexMarker;
  }

  for (iMarker_CfgFile = 0; iMarker_CfgFile < nMarker_CfgFile; iMarker_CfgFile++) {
    Marker_CfgFile_DV[iMarker_CfgFile] = NO;
    for (iMarker_DV = 0; iMarker_DV < nMarker_DV; iMarker_DV++)
      if (Marker_CfgFile_TagBound[iMarker_CfgFile] == Marker_DV[iMarker_DV])
        Marker_CfgFile_DV[iMarker_CfgFile] = YES;
  }

  for (iMarker_CfgFile = 0; iMarker_CfgFile < nMarker_CfgFile; iMarker_CfgFile++) {
    Marker_CfgFile_Moving[iMarker_CfgFile] = NO;
    for (iMarker_Moving = 0; iMarker_Moving < nMarker_Moving; iMarker_Moving++)
      if (Marker_CfgFile_TagBound[iMarker_CfgFile] == Marker_Moving[iMarker_Moving])
        Marker_CfgFile_Moving[iMarker_CfgFile] = YES;
  }

  for (iMarker_CfgFile = 0; iMarker_CfgFile < nMarker_CfgFile; iMarker_CfgFile++) {
    Marker_CfgFile_Out_1D[iMarker_CfgFile] = NO;
    for (iMarker_Out_1D = 0; iMarker_Out_1D < nMarker_Out_1D; iMarker_Out_1D++)
      if (Marker_CfgFile_TagBound[iMarker_CfgFile] == Marker_Out_1D[iMarker_Out_1D])
        Marker_CfgFile_Out_1D[iMarker_CfgFile] = YES;
  }

}

void CConfig::SetOutput(unsigned short val_software, unsigned short val_izone) {

  unsigned short iMarker_Euler, iMarker_Custom, iMarker_FarField,
  iMarker_SymWall, iMarker_PerBound, iMarker_Pressure, iMarker_NearFieldBound,
  iMarker_InterfaceBound, iMarker_Fluid_InterfaceBound, iMarker_Dirichlet, iMarker_Inlet, iMarker_Riemann,
  iMarker_NRBC, iMarker_MixBound, iMarker_Outlet, iMarker_Isothermal, iMarker_HeatFlux,
  iMarker_EngineInflow, iMarker_EngineBleed, iMarker_EngineExhaust, iMarker_Displacement,
  iMarker_Load, iMarker_FlowLoad,  iMarker_Neumann, iMarker_Monitoring,
  iMarker_Designing, iMarker_GeoEval, iMarker_Plotting, iMarker_DV, iDV_Value,
  iMarker_FSIinterface, iMarker_Load_Dir, iMarker_Load_Sine, iMarker_Clamped,
  iMarker_Moving, iMarker_Supersonic_Inlet, iMarker_Supersonic_Outlet, iMarker_ActDisk_Inlet,
  iMarker_ActDisk_Outlet;
  
  
  /*--- WARNING: when compiling on Windows, ctime() is not available. Comment out
   the two lines below that use the dt variable. ---*/
  //time_t now = time(0);
  //string dt = ctime(&now); dt[24] = '.';

  cout << endl << "-------------------------------------------------------------------------" << endl;
  cout << "|    ___ _   _ ___                                                      |" << endl;
  cout << "|   / __| | | |_  )   Release 4.2.0  \"Cardinal\"                         |" << endl;
  cout << "|   \\__ \\ |_| |/ /                                                      |" << endl;
  switch (val_software) {
    case SU2_CFD: cout << "|   |___/\\___//___|   Suite (Computational Fluid Dynamics Code)         |" << endl; break;
    case SU2_DEF: cout << "|   |___/\\___//___|   Suite (Mesh Deformation Code)                     |" << endl; break;
    case SU2_DOT: cout << "|   |___/\\___//___|   Suite (Gradient Projection Code)                  |" << endl; break;
    case SU2_MSH: cout << "|   |___/\\___//___|   Suite (Mesh Adaptation Code)                      |" << endl; break;
    case SU2_GEO: cout << "|   |___/\\___//___|   Suite (Geometry Definition Code)                  |" << endl; break;
    case SU2_SOL: cout << "|   |___/\\___//___|   Suite (Solution Exporting Code)                   |" << endl; break;
  }

  cout << "|                                                                       |" << endl;
  //cout << "|   Local date and time: " << dt << "                      |" << endl;
  cout <<"-------------------------------------------------------------------------" << endl;
  cout << "| SU2 Lead Dev.: Dr. Francisco Palacios, Francisco.D.Palacios@boeing.com|" << endl;
  cout << "|                Dr. Thomas D. Economon, economon@stanford.edu          |" << endl;
  cout <<"-------------------------------------------------------------------------" << endl;
  cout << "| SU2 Developers:                                                       |" << endl;
  cout << "| - Prof. Juan J. Alonso's group at Stanford University.                |" << endl;
  cout << "| - Prof. Piero Colonna's group at Delft University of Technology.      |" << endl;
  cout << "| - Prof. Nicolas R. Gauger's group at Kaiserslautern U. of Technology. |" << endl;
  cout << "| - Prof. Alberto Guardone's group at Polytechnic University of Milan.  |" << endl;
  cout << "| - Prof. Rafael Palacios' group at Imperial College London.            |" << endl;
  cout <<"-------------------------------------------------------------------------" << endl;
  cout << "| Copyright (C) 2012-2016 SU2, the open-source CFD code.                |" << endl;
  cout << "|                                                                       |" << endl;
  cout << "| SU2 is free software; you can redistribute it and/or                  |" << endl;
  cout << "| modify it under the terms of the GNU Lesser General Public            |" << endl;
  cout << "| License as published by the Free Software Foundation; either          |" << endl;
  cout << "| version 2.1 of the License, or (at your option) any later version.    |" << endl;
  cout << "|                                                                       |" << endl;
  cout << "| SU2 is distributed in the hope that it will be useful,                |" << endl;
  cout << "| but WITHOUT ANY WARRANTY; without even the implied warranty of        |" << endl;
  cout << "| MERCHANTABILITY or FITNESS FOR A PARTICULAR PURPOSE. See the GNU      |" << endl;
  cout << "| Lesser General Public License for more details.                       |" << endl;
  cout << "|                                                                       |" << endl;
  cout << "| You should have received a copy of the GNU Lesser General Public      |" << endl;
  cout << "| License along with SU2. If not, see <http://www.gnu.org/licenses/>.   |" << endl;
  cout <<"-------------------------------------------------------------------------" << endl;

  cout << endl <<"------------------------ Physical Case Definition -----------------------" << endl;
  if (val_software == SU2_CFD) {
	if (FSI_Problem){
	   cout << "Fluid-Structure Interaction." << endl;
	}

  if (DiscreteAdjoint){
     cout <<"Discrete Adjoint equations using Algorithmic Differentiation " << endl;
     cout <<"based on the physical case: ";
  }
    switch (Kind_Solver) {
      case EULER: case DISC_ADJ_EULER:
        if (Kind_Regime == COMPRESSIBLE) cout << "Compressible Euler equations." << endl;
        if (Kind_Regime == INCOMPRESSIBLE) cout << "Incompressible Euler equations." << endl;
        if (Kind_Regime == FREESURFACE) {
          cout << "Incompressible Euler equations with FreeSurface." << endl;
          cout << "Free surface flow equation. Density ratio: " << RatioDensity << "." << endl;
          cout << "The free surface is located at: " << FreeSurface_Zero <<", and its thickness is: " << FreeSurface_Thickness << "." << endl;
        }
        break;
      case NAVIER_STOKES: case DISC_ADJ_NAVIER_STOKES:
        if (Kind_Regime == COMPRESSIBLE) cout << "Compressible Laminar Navier-Stokes' equations." << endl;
        if (Kind_Regime == INCOMPRESSIBLE) cout << "Incompressible Laminar Navier-Stokes' equations." << endl;
        if (Kind_Regime == FREESURFACE) {
          cout << "Incompressible Laminar Navier-Stokes' equations with FreeSurface." << endl;
          cout << "Free surface flow equation. Density ratio: " << RatioDensity <<". Viscosity ratio: "<< RatioViscosity << "." << endl;
          cout << "The free surface is located at: " << FreeSurface_Zero <<", and its thickness is: " << FreeSurface_Thickness << "." << endl;
        }
        break;
      case RANS: case DISC_ADJ_RANS:
        if (Kind_Regime == COMPRESSIBLE) cout << "Compressible RANS equations." << endl;
        if (Kind_Regime == INCOMPRESSIBLE) cout << "Incompressible RANS equations." << endl;
        if (Kind_Regime == FREESURFACE) {
          cout << "Incompressible RANS equations with FreeSurface." << endl;
          cout << "Free surface flow equation. Density ratio: " << RatioDensity <<". Viscosity ratio: "<< RatioViscosity << "." << endl;
          cout << "The free surface is located at: " << FreeSurface_Zero <<", and its thickness is: " << FreeSurface_Thickness << "." << endl;
        }
        cout << "Turbulence model: ";
        switch (Kind_Turb_Model) {
          case SA:     cout << "Spalart Allmaras" << endl; break;
          case SA_NEG: cout << "Negative Spalart Allmaras" << endl; break;
          case SST:    cout << "Menter's SST"     << endl; break;
        }
        break;
      case POISSON_EQUATION: cout << "Poisson equation." << endl; break;
      case WAVE_EQUATION: cout << "Wave equation." << endl; break;
      case HEAT_EQUATION: cout << "Heat equation." << endl; break;
      case FEM_ELASTICITY:
    	  if (Kind_Struct_Solver == SMALL_DEFORMATIONS) cout << "Geometrically linear elasticity solver." << endl;
    	  if (Kind_Struct_Solver == LARGE_DEFORMATIONS) cout << "Geometrically non-linear elasticity solver." << endl;
    	  if (Kind_Material == LINEAR_ELASTIC) cout << "Linear elastic material." << endl;
    	  if (Kind_Material == NEO_HOOKEAN) {
    		  if (Kind_Material_Compress == COMPRESSIBLE_MAT) cout << "Compressible Neo-Hookean material model." << endl;
    		  if (Kind_Material_Compress == INCOMPRESSIBLE_MAT) cout << "Incompressible Neo-Hookean material model (mean dilatation method)." << endl;
    	  }
    	  break;
      case ADJ_EULER: cout << "Continuous Euler adjoint equations." << endl; break;
      case ADJ_NAVIER_STOKES:
        if (Frozen_Visc)
          cout << "Continuous Navier-Stokes adjoint equations with frozen (laminar) viscosity." << endl;
        else
          cout << "Continuous Navier-Stokes adjoint equations." << endl;
        break;
      case ADJ_RANS:
        if (Frozen_Visc)
          cout << "Continuous RANS adjoint equations with frozen (laminar and eddy) viscosity." << endl;
        else
          cout << "Continuous RANS adjoint equations." << endl;

        break;

    }

    if ((Kind_Regime == COMPRESSIBLE) && (Kind_Solver != FEM_ELASTICITY) &&
        (Kind_Solver != HEAT_EQUATION) && (Kind_Solver != WAVE_EQUATION)) {
      cout << "Mach number: " << Mach <<"."<< endl;
      cout << "Angle of attack (AoA): " << AoA <<" deg, and angle of sideslip (AoS): " << AoS <<" deg."<< endl;
      if ((Kind_Solver == NAVIER_STOKES) || (Kind_Solver == ADJ_NAVIER_STOKES) ||
          (Kind_Solver == RANS) || (Kind_Solver == ADJ_RANS))
        cout << "Reynolds number: " << Reynolds <<"."<< endl;
    }

    if (EquivArea) {
      cout <<"The equivalent area is going to be evaluated on the near-field."<< endl;
      cout <<"The lower integration limit is "<<EA_IntLimit[0]<<", and the upper is "<<EA_IntLimit[1]<<"."<< endl;
      cout <<"The near-field is situated at "<<EA_IntLimit[2]<<"."<< endl;
    }

    if (Grid_Movement) {
      cout << "Performing a dynamic mesh simulation: ";
      switch (Kind_GridMovement[ZONE_0]) {
        case NO_MOVEMENT:     cout << "no movement." << endl; break;
        case DEFORMING:       cout << "deforming mesh motion." << endl; break;
        case RIGID_MOTION:    cout << "rigid mesh motion." << endl; break;
        case MOVING_WALL:     cout << "moving walls." << endl; break;
        case ROTATING_FRAME:  cout << "rotating reference frame." << endl; break;
        case AEROELASTIC:     cout << "aeroelastic motion." << endl; break;
        case FLUID_STRUCTURE: cout << "fluid-structure motion." << endl; break;
        case EXTERNAL:        cout << "externally prescribed motion." << endl; break;
        case AEROELASTIC_RIGID_MOTION:  cout << "rigid mesh motion plus aeroelastic motion." << endl; break;
      }
    }

    if (Restart) {
      if (!ContinuousAdjoint && Kind_Solver != FEM_ELASTICITY) cout << "Read flow solution from: " << Solution_FlowFileName << "." << endl;
      if (ContinuousAdjoint) cout << "Read adjoint solution from: " << Solution_AdjFileName << "." << endl;
      if (Kind_Solver == FEM_ELASTICITY) cout << "Read structural solution from: " << Solution_FEMFileName << "." << endl;
    }
    else {
      cout << "No restart solution, use the values at infinity (freestream)." << endl;
    }

    if (ContinuousAdjoint)
      cout << "Read flow solution from: " << Solution_FlowFileName << "." << endl;

    
    if (Ref_NonDim == DIMENSIONAL) { cout << "Dimensional simulation." << endl; }
    else if (Ref_NonDim == FREESTREAM_PRESS_EQ_ONE) { cout << "Non-Dimensional simulation (P=1.0, Rho=1.0, T=1.0 at the farfield)." << endl; }
    else if (Ref_NonDim == FREESTREAM_VEL_EQ_MACH) { cout << "Non-Dimensional simulation (V=Mach, Rho=1.0, T=1.0 at the farfield)." << endl; }
    else if (Ref_NonDim == FREESTREAM_VEL_EQ_ONE) { cout << "Non-Dimensional simulation (V=1.0, Rho=1.0, T=1.0 at the farfield)." << endl; }
    
    if (RefAreaCoeff == 0) cout << "The reference length/area will be computed using y(2D) or z(3D) projection." << endl;
    else cout << "The reference length/area (force coefficient) is " << RefAreaCoeff << "." << endl;
    cout << "The reference length (moment computation) is " << RefLengthMoment << "." << endl;

    if ((nRefOriginMoment_X > 1) || (nRefOriginMoment_Y > 1) || (nRefOriginMoment_Z > 1)) {
      cout << "Surface(s) where the force coefficients are evaluated and \n";
      cout << "their reference origin for moment computation: \n";

      for (iMarker_Monitoring = 0; iMarker_Monitoring < nMarker_Monitoring; iMarker_Monitoring++) {
        cout << "   - " << Marker_Monitoring[iMarker_Monitoring] << " (" << RefOriginMoment_X[iMarker_Monitoring] <<", "<<RefOriginMoment_Y[iMarker_Monitoring] <<", "<< RefOriginMoment_Z[iMarker_Monitoring] << ")";
        if (iMarker_Monitoring < nMarker_Monitoring-1) cout << ".\n";
        else cout <<"."<< endl;
      }
    }
    else {
      cout << "Reference origin (moment computation) is (" << RefOriginMoment_X[0] << ", " << RefOriginMoment_Y[0] << ", " << RefOriginMoment_Z[0] << ")." << endl;
      cout << "Surface(s) where the force coefficients are evaluated: ";
      for (iMarker_Monitoring = 0; iMarker_Monitoring < nMarker_Monitoring; iMarker_Monitoring++) {
        cout << Marker_Monitoring[iMarker_Monitoring];
        if (iMarker_Monitoring < nMarker_Monitoring-1) cout << ", ";
        else cout <<"."<< endl;
      }
    }

    if (nMarker_Designing != 0) {
      cout << "Surface(s) where the objective function is evaluated: ";
      for (iMarker_Designing = 0; iMarker_Designing < nMarker_Designing; iMarker_Designing++) {
        cout << Marker_Designing[iMarker_Designing];
        if (iMarker_Designing < nMarker_Designing-1) cout << ", ";
        else cout <<".";
      }
      cout<< endl;
    }

    cout << "Surface(s) plotted in the output file: ";
    for (iMarker_Plotting = 0; iMarker_Plotting < nMarker_Plotting; iMarker_Plotting++) {
      cout << Marker_Plotting[iMarker_Plotting];
      if (iMarker_Plotting < nMarker_Plotting-1) cout << ", ";
      else cout <<".";
    }
    cout<< endl;

    cout << "Surface(s) belonging to the Fluid-Structure Interaction problem: ";
    for (iMarker_FSIinterface = 0; iMarker_FSIinterface < nMarker_FSIinterface; iMarker_FSIinterface++) {
      cout << Marker_FSIinterface[iMarker_FSIinterface];
      if (iMarker_FSIinterface < nMarker_FSIinterface-1) cout << ", ";
      else cout <<".";
    }
    cout<<endl;

    if (nMarker_DV != 0) {
      cout << "Surface(s) affected by the design variables: ";
      for (iMarker_DV = 0; iMarker_DV < nMarker_DV; iMarker_DV++) {
        cout << Marker_DV[iMarker_DV];
        if (iMarker_DV < nMarker_DV-1) cout << ", ";
        else cout <<".";
      }
      cout<< endl;
    }

    if ((Kind_GridMovement[ZONE_0] == DEFORMING) || (Kind_GridMovement[ZONE_0] == MOVING_WALL)) {
      cout << "Surface(s) in motion: ";
      for (iMarker_Moving = 0; iMarker_Moving < nMarker_Moving; iMarker_Moving++) {
        cout << Marker_Moving[iMarker_Moving];
        if (iMarker_Moving < nMarker_Moving-1) cout << ", ";
        else cout <<".";
      }
      cout<< endl;
    }

  }

  if (val_software == SU2_GEO) {
    if (nMarker_GeoEval != 0) {
      cout << "Surface(s) where the geometrical based functions is evaluated: ";
      for (iMarker_GeoEval = 0; iMarker_GeoEval < nMarker_GeoEval; iMarker_GeoEval++) {
        cout << Marker_GeoEval[iMarker_GeoEval];
        if (iMarker_GeoEval < nMarker_GeoEval-1) cout << ", ";
        else cout <<".";
      }
      cout<< endl;
    }
  }

  cout << "Input mesh file name: " << Mesh_FileName << endl;

	if (val_software == SU2_DOT) {
    if (DiscreteAdjoint){
      cout << "Input sensitivity file name: " << GetObjFunc_Extension(Solution_AdjFileName) << "." << endl;
    }else{
		cout << "Input sensitivity file name: " << SurfAdjCoeff_FileName << "." << endl;
	}
  }

	if (val_software == SU2_MSH) {
		switch (Kind_Adaptation) {
		case FULL: case WAKE: case FULL_FLOW: case FULL_ADJOINT: case SMOOTHING: case SUPERSONIC_SHOCK:
			break;
		case GRAD_FLOW:
			cout << "Read flow solution from: " << Solution_FlowFileName << "." << endl;
			break;
		case GRAD_ADJOINT:
			cout << "Read adjoint flow solution from: " << Solution_AdjFileName << "." << endl;
			break;
		case GRAD_FLOW_ADJ: case COMPUTABLE: case REMAINING:
			cout << "Read flow solution from: " << Solution_FlowFileName << "." << endl;
			cout << "Read adjoint flow solution from: " << Solution_AdjFileName << "." << endl;
			break;
		}
	}

	if (val_software == SU2_DEF) {
		cout << endl <<"---------------------- Grid deformation parameters ----------------------" << endl;
		cout << "Grid deformation using a linear elasticity method." << endl;

    if (Hold_GridFixed == YES) cout << "Hold some regions of the mesh fixed (hardcode implementation)." << endl;
  }

  if (val_software == SU2_DOT) {
  cout << endl <<"-------------------- Surface deformation parameters ---------------------" << endl;
  }

  if (((val_software == SU2_DEF) || (val_software == SU2_DOT)) && (Design_Variable[0] != NONE)) {

    for (unsigned short iDV = 0; iDV < nDV; iDV++) {

      
      if ((Design_Variable[iDV] != FFD_SETTING) &&
          (Design_Variable[iDV] != SURFACE_FILE)) {
        
        if (iDV == 0)
          cout << "Design variables definition (markers <-> value <-> param):" << endl;
        
        switch (Design_Variable[iDV]) {
          case FFD_CONTROL_POINT_2D:  cout << "FFD 2D (control point) <-> "; break;
          case FFD_CAMBER_2D:         cout << "FFD 2D (camber) <-> "; break;
          case FFD_THICKNESS_2D:      cout << "FFD 2D (thickness) <-> "; break;
          case HICKS_HENNE:           cout << "Hicks Henne <-> " ; break;
          case TRANSLATION:           cout << "Translation design variable."; break;
          case SCALE:                 cout << "Scale design variable."; break;
          case NACA_4DIGITS:          cout << "NACA four digits <-> "; break;
          case PARABOLIC:             cout << "Parabolic <-> "; break;
          case AIRFOIL:               cout << "Airfoil <-> "; break;
          case ROTATION:              cout << "Rotation <-> "; break;
          case FFD_CONTROL_POINT:     cout << "FFD (control point) <-> "; break;
          case FFD_DIHEDRAL_ANGLE:    cout << "FFD (dihedral angle) <-> "; break;
          case FFD_TWIST_ANGLE:       cout << "FFD (twist angle) <-> "; break;
          case FFD_ROTATION:          cout << "FFD (rotation) <-> "; break;
          case FFD_CONTROL_SURFACE:   cout << "FFD (control surface) <-> "; break;
          case FFD_CAMBER:            cout << "FFD (camber) <-> "; break;
          case FFD_THICKNESS:         cout << "FFD (thickness) <-> "; break;
          case CUSTOM:                cout << "Custom DV <-> "; break;
        }
        
        for (iMarker_DV = 0; iMarker_DV < nMarker_DV; iMarker_DV++) {
          cout << Marker_DV[iMarker_DV];
          if (iMarker_DV < nMarker_DV-1) cout << ", ";
          else cout << " <-> ";
        }

        for (iDV_Value = 0; iDV_Value < nDV_Value[iDV]; iDV_Value++){
          cout << DV_Value[iDV][iDV_Value];
          if (iDV_Value != nDV_Value[iDV]-1) cout << ", ";
        }
        cout << " <-> ";

        if (Design_Variable[iDV] == FFD_SETTING) nParamDV = 0;
        if (Design_Variable[iDV] == SCALE) nParamDV = 0;
        if ((Design_Variable[iDV] == FFD_CAMBER_2D) ||
            (Design_Variable[iDV] == FFD_THICKNESS_2D) ||
            (Design_Variable[iDV] == HICKS_HENNE) ||
            (Design_Variable[iDV] == PARABOLIC) ||
            (Design_Variable[iDV] == AIRFOIL) ) nParamDV = 2;
        if ((Design_Variable[iDV] ==  TRANSLATION) ||
            (Design_Variable[iDV] ==  NACA_4DIGITS) ||
            (Design_Variable[iDV] ==  FFD_CAMBER) ||
            (Design_Variable[iDV] ==  FFD_THICKNESS) ) nParamDV = 3;
        if (Design_Variable[iDV] == FFD_CONTROL_POINT_2D) nParamDV = 5;
        if (Design_Variable[iDV] == ROTATION) nParamDV = 6;
        if ((Design_Variable[iDV] ==  FFD_CONTROL_POINT) ||
            (Design_Variable[iDV] ==  FFD_DIHEDRAL_ANGLE) ||
            (Design_Variable[iDV] ==  FFD_TWIST_ANGLE) ||
            (Design_Variable[iDV] ==  FFD_ROTATION) ||
            (Design_Variable[iDV] ==  FFD_CONTROL_SURFACE) ) nParamDV = 7;
        if (Design_Variable[iDV] ==  CUSTOM) nParamDV = 1;

        for (unsigned short iParamDV = 0; iParamDV < nParamDV; iParamDV++) {

          if (iParamDV == 0) cout << "( ";

          if ((iParamDV == 0) &&
              ((Design_Variable[iDV] == FFD_SETTING) ||
               (Design_Variable[iDV] == FFD_CONTROL_POINT_2D) ||
               (Design_Variable[iDV] == FFD_CAMBER_2D) ||
               (Design_Variable[iDV] == FFD_THICKNESS_2D) ||
               (Design_Variable[iDV] == FFD_CONTROL_POINT) ||
               (Design_Variable[iDV] == FFD_DIHEDRAL_ANGLE) ||
               (Design_Variable[iDV] == FFD_TWIST_ANGLE) ||
               (Design_Variable[iDV] == FFD_ROTATION) ||
               (Design_Variable[iDV] == FFD_CONTROL_SURFACE) ||
               (Design_Variable[iDV] == FFD_CAMBER) ||
               (Design_Variable[iDV] == FFD_THICKNESS))) cout << FFDTag[iDV];
          else cout << ParamDV[iDV][iParamDV];

          if (iParamDV < nParamDV-1) cout << ", ";
          else cout <<" )"<< endl;
          
        }

      }
      
      else if (Design_Variable[iDV] == FFD_SETTING) {
        
        cout << "Setting the FFD box structure." << endl;
        cout << "FFD boxes definition (FFD tag <-> degree <-> coord):" << endl;
        
        for (unsigned short iFFDBox = 0; iFFDBox < nFFDBox; iFFDBox++) {
          
          cout << TagFFDBox[iFFDBox] << " <-> ";
          
          for (unsigned short iDegreeFFD = 0; iDegreeFFD < 3; iDegreeFFD++) {
            if (iDegreeFFD == 0) cout << "( ";
            cout << DegreeFFDBox[iFFDBox][iDegreeFFD];
            if (iDegreeFFD < 2) cout << ", ";
            else cout <<" )";
          }
          
          cout << " <-> ";

          for (unsigned short iCoordFFD = 0; iCoordFFD < 24; iCoordFFD++) {
            if (iCoordFFD == 0) cout << "( ";
            cout << CoordFFDBox[iFFDBox][iCoordFFD];
            if (iCoordFFD < 23) cout << ", ";
            else cout <<" )"<< endl;
          }
          
        }
        
      }
      
      else cout << endl;

		}
	}

	if (((val_software == SU2_CFD) && ( ContinuousAdjoint )) || (val_software == SU2_DOT)) {

		cout << endl <<"----------------------- Design problem definition -----------------------" << endl;
		if (nObj==1){
      switch (Kind_ObjFunc[0]) {
        case DRAG_COEFFICIENT:        cout << "CD objective function." << endl; break;
        case LIFT_COEFFICIENT:        cout << "CL objective function." << endl; break;
        case MOMENT_X_COEFFICIENT:    cout << "CMx objective function." << endl; break;
        case MOMENT_Y_COEFFICIENT:    cout << "CMy objective function." << endl; break;
        case MOMENT_Z_COEFFICIENT:    cout << "CMz objective function." << endl; break;
        case INVERSE_DESIGN_PRESSURE: cout << "Inverse design (Cp) objective function." << endl; break;
        case INVERSE_DESIGN_HEATFLUX: cout << "Inverse design (Heat Flux) objective function." << endl; break;
        case SIDEFORCE_COEFFICIENT:   cout << "Side force objective function." << endl; break;
        case EFFICIENCY:              cout << "CL/CD objective function." << endl; break;
        case EQUIVALENT_AREA:         cout << "Equivalent area objective function. CD weight: " << WeightCd <<"."<< endl;  break;
        case NEARFIELD_PRESSURE:      cout << "Nearfield pressure objective function. CD weight: " << WeightCd <<"."<< endl;  break;
        case FORCE_X_COEFFICIENT:     cout << "X-force objective function." << endl; break;
        case FORCE_Y_COEFFICIENT:     cout << "Y-force objective function." << endl; break;
        case FORCE_Z_COEFFICIENT:     cout << "Z-force objective function." << endl; break;
        case THRUST_COEFFICIENT:      cout << "Thrust objective function." << endl; break;
        case TORQUE_COEFFICIENT:      cout << "Torque efficiency objective function." << endl; break;
        case TOTAL_HEATFLUX:          cout << "Total heat flux objective function." << endl; break;
        case MAXIMUM_HEATFLUX:        cout << "Maximum heat flux objective function." << endl; break;
        case FIGURE_OF_MERIT:         cout << "Rotor Figure of Merit objective function." << endl; break;
        case FREE_SURFACE:            cout << "Free-Surface objective function." << endl; break;
        case AVG_TOTAL_PRESSURE:      cout << "Average total objective pressure." << endl; break;
        case AVG_OUTLET_PRESSURE:     cout << "Average static objective pressure." << endl; break;
        case MASS_FLOW_RATE:          cout << "Mass flow rate objective function." << endl; break;
        case OUTFLOW_GENERALIZED:     cout << "Generalized outflow objective function." << endl; break;
      }
		}
		else{
		  cout << "Weighted sum objective function." << endl;
		}

	}

	if (val_software == SU2_CFD) {
		cout << endl <<"---------------------- Space Numerical Integration ----------------------" << endl;

		if (SmoothNumGrid) cout << "There are some smoothing iterations on the grid coordinates." << endl;

    if ((Kind_Solver == EULER) || (Kind_Solver == NAVIER_STOKES) || (Kind_Solver == RANS) ||
         (Kind_Solver == DISC_ADJ_EULER) || (Kind_Solver == DISC_ADJ_NAVIER_STOKES) || (Kind_Solver == DISC_ADJ_RANS) ) {

      if (Kind_ConvNumScheme_Flow == SPACE_CENTERED) {
        if (Kind_Centered_Flow == JST) {
          cout << "Jameson-Schmidt-Turkel scheme for the flow inviscid terms."<< endl;
          cout << "JST viscous coefficients (1st, 2nd & 4th): " << Kappa_1st_Flow
          << ", " << Kappa_2nd_Flow << ", " << Kappa_4th_Flow <<"."<< endl;
          cout << "The method includes a grid stretching correction (p = 0.3)."<< endl;
          cout << "Second order integration." << endl;
        }
        if (Kind_Centered_Flow == JST_KE) {
          cout << "Jameson-Schmidt-Turkel scheme for the flow inviscid terms."<< endl;
          cout << "JST viscous coefficients (1st, 2nd): " << Kappa_1st_Flow
          << ", " << Kappa_2nd_Flow << "."<< endl;
          cout << "The method includes a grid stretching correction (p = 0.3)."<< endl;
          cout << "Second order integration." << endl;
        }
        if (Kind_Centered_Flow == LAX) {
          cout << "Lax-Friedrich scheme for the flow inviscid terms."<< endl;
          cout << "First order integration." << endl;
        }
      }

			if (Kind_ConvNumScheme_Flow == SPACE_UPWIND) {
				if (Kind_Upwind_Flow == ROE) cout << "Roe (with entropy fix) solver for the flow inviscid terms."<< endl;
				if (Kind_Upwind_Flow == TURKEL) cout << "Roe-Turkel solver for the flow inviscid terms."<< endl;
				if (Kind_Upwind_Flow == AUSM)	cout << "AUSM solver for the flow inviscid terms."<< endl;
				if (Kind_Upwind_Flow == HLLC)	cout << "HLLC solver for the flow inviscid terms."<< endl;
				if (Kind_Upwind_Flow == SW)	cout << "Steger-Warming solver for the flow inviscid terms."<< endl;
				if (Kind_Upwind_Flow == MSW)	cout << "Modified Steger-Warming solver for the flow inviscid terms."<< endl;
        if (Kind_Upwind_Flow == CUSP)	cout << "CUSP solver for the flow inviscid terms."<< endl;
        switch (SpatialOrder_Flow) {
          case FIRST_ORDER: cout << "First order integration." << endl; break;
          case SECOND_ORDER: cout << "Second order integration." << endl; break;
          case SECOND_ORDER_LIMITER: cout << "Second order integration with slope limiter." << endl;
            switch (Kind_SlopeLimit_Flow) {
              case VENKATAKRISHNAN:
                cout << "Venkatakrishnan slope-limiting method, with constant: " << LimiterCoeff <<". "<< endl;
                cout << "The reference element size is: " << RefElemLength <<". "<< endl;
                break;
              case BARTH_JESPERSEN:
                cout << "Barth-Jespersen slope-limiting method." << endl;
                break;
            }
            break;
        }
			}

		}

    if ((Kind_Solver == RANS) || (Kind_Solver == DISC_ADJ_RANS)) {
      if (Kind_ConvNumScheme_Turb == SPACE_UPWIND) {
        if (Kind_Upwind_Turb == SCALAR_UPWIND) cout << "Scalar upwind solver (first order) for the turbulence model."<< endl;
        switch (SpatialOrder_Turb) {
          case FIRST_ORDER: cout << "First order integration." << endl; break;
          case SECOND_ORDER: cout << "Second order integration." << endl; break;
          case SECOND_ORDER_LIMITER: cout << "Second order integration with slope limiter." << endl;
            switch (Kind_SlopeLimit_Turb) {
              case VENKATAKRISHNAN:
                cout << "Venkatakrishnan slope-limiting method, with constant: " << LimiterCoeff <<". "<< endl;
                cout << "The reference element size is: " << RefElemLength <<". "<< endl;
                break;
              case BARTH_JESPERSEN:
                cout << "Barth-Jespersen slope-limiting method." << endl;
                break;
            }
            break;
        }
      }
    }

    if ((Kind_Solver == ADJ_EULER) || (Kind_Solver == ADJ_NAVIER_STOKES) || (Kind_Solver == ADJ_RANS)) {

      if (Kind_ConvNumScheme_AdjFlow == SPACE_CENTERED) {
        if (Kind_Centered_AdjFlow == JST) {
          cout << "Jameson-Schmidt-Turkel scheme for the adjoint inviscid terms."<< endl;
          cout << "JST viscous coefficients (1st, 2nd, & 4th): " << Kappa_1st_AdjFlow
          << ", " << Kappa_2nd_AdjFlow << ", " << Kappa_4th_AdjFlow <<"."<< endl;
          cout << "The method includes a grid stretching correction (p = 0.3)."<< endl;
          cout << "Second order integration." << endl;
        }
        if (Kind_Centered_AdjFlow == LAX) {
          cout << "Lax-Friedrich scheme for the adjoint inviscid terms."<< endl;
          cout << "First order integration." << endl;
        }
      }

      if (Kind_ConvNumScheme_AdjFlow == SPACE_UPWIND) {
        if (Kind_Upwind_AdjFlow == ROE) cout << "Roe (with entropy fix) solver for the adjoint inviscid terms."<< endl;
        switch (SpatialOrder_AdjFlow) {
          case FIRST_ORDER: cout << "First order integration." << endl; break;
          case SECOND_ORDER: cout << "Second order integration." << endl; break;
          case SECOND_ORDER_LIMITER: cout << "Second order integration with slope limiter." << endl;
            switch (Kind_SlopeLimit_AdjFlow) {
              case VENKATAKRISHNAN:
                cout << "Venkatakrishnan slope-limiting method, with constant: " << LimiterCoeff <<". "<< endl;
                cout << "The reference element size is: " << RefElemLength <<". "<< endl;
                break;
              case SHARP_EDGES:
                cout << "Sharp edges slope-limiting method, with constant: " << LimiterCoeff <<". "<< endl;
                cout << "The reference element size is: " << RefElemLength <<". "<< endl;
                cout << "The reference sharp edge distance is: " << SharpEdgesCoeff*RefElemLength*LimiterCoeff <<". "<< endl;
                break;
              case SOLID_WALL_DISTANCE:
                cout << "Wall distance slope-limiting method, with constant: " << LimiterCoeff <<". "<< endl;
                cout << "The reference element size is: " << RefElemLength <<". "<< endl;
                cout << "The reference wall distance is: " << SharpEdgesCoeff*RefElemLength*LimiterCoeff <<". "<< endl;
                break;
              case BARTH_JESPERSEN:
                cout << "Barth-Jespersen slope-limiting method." << endl;
                break;
            }
            break;
        }
      }
      
      cout << "The reference sharp edge distance is: " << SharpEdgesCoeff*RefElemLength*LimiterCoeff <<". "<< endl;

    }

    if ((Kind_Solver == ADJ_RANS) && (!Frozen_Visc)) {
      if (Kind_ConvNumScheme_AdjTurb == SPACE_UPWIND) {
        if (Kind_Upwind_Turb == SCALAR_UPWIND) cout << "Scalar upwind solver (first order) for the adjoint turbulence model."<< endl;
        switch (SpatialOrder_AdjTurb) {
          case FIRST_ORDER: cout << "First order integration." << endl; break;
          case SECOND_ORDER: cout << "Second order integration." << endl; break;
          case SECOND_ORDER_LIMITER: cout << "Second order integration with slope limiter." << endl;
            switch (Kind_SlopeLimit_AdjTurb) {
              case VENKATAKRISHNAN:
                cout << "Venkatakrishnan slope-limiting method, with constant: " << LimiterCoeff <<". "<< endl;
                cout << "The reference element size is: " << RefElemLength <<". "<< endl;
                break;
              case SHARP_EDGES:
                cout << "Sharp edges slope-limiting method, with constant: " << LimiterCoeff <<". "<< endl;
                cout << "The reference element size is: " << RefElemLength <<". "<< endl;
                cout << "The reference sharp edge distance is: " << SharpEdgesCoeff*RefElemLength*LimiterCoeff <<". "<< endl;
                break;
              case SOLID_WALL_DISTANCE:
                cout << "Wall distance slope-limiting method, with constant: " << LimiterCoeff <<". "<< endl;
                cout << "The reference element size is: " << RefElemLength <<". "<< endl;
                cout << "The reference wall distance is: " << SharpEdgesCoeff*RefElemLength*LimiterCoeff <<". "<< endl;
                break;
              case BARTH_JESPERSEN:
                cout << "Barth-Jespersen slope-limiting method." << endl;
                break;
            }
            break;
        }
      }
    }

    if ((Kind_Solver == NAVIER_STOKES) || (Kind_Solver == RANS) ||
        (Kind_Solver == DISC_ADJ_NAVIER_STOKES) || (Kind_Solver == DISC_ADJ_RANS)) {
        cout << "Average of gradients with correction (viscous flow terms)." << endl;
    }

    if ((Kind_Solver == ADJ_NAVIER_STOKES) || (Kind_Solver == ADJ_RANS)) {
      cout << "Average of gradients with correction (viscous adjoint terms)." << endl;
    }

    if ((Kind_Solver == RANS) || (Kind_Solver == DISC_ADJ_RANS)) {
      cout << "Average of gradients with correction (viscous turbulence terms)." << endl;
    }

    if (Kind_Solver == POISSON_EQUATION) {
      cout << "Galerkin method for viscous terms computation of the poisson potential equation." << endl;
    }

    if ((Kind_Solver == ADJ_RANS) && (!Frozen_Visc)) {
      cout << "Average of gradients with correction (2nd order) for computation of adjoint viscous turbulence terms." << endl;
      if (Kind_TimeIntScheme_AdjTurb == EULER_IMPLICIT) cout << "Euler implicit method for the turbulent adjoint equation." << endl;
    }

    switch (Kind_Gradient_Method) {
      case GREEN_GAUSS: cout << "Gradient computation using Green-Gauss theorem." << endl; break;
      case WEIGHTED_LEAST_SQUARES: cout << "Gradient Computation using weighted Least-Squares method." << endl; break;
    }

    if ((Kind_Regime == INCOMPRESSIBLE) || (Kind_Regime == FREESURFACE)) {
      cout << "Artificial compressibility factor: " << ArtComp_Factor << "." << endl;
    }

    cout << endl <<"---------------------- Time Numerical Integration -----------------------" << endl;

    if (Kind_Solver != FEM_ELASTICITY) {
		switch (Unsteady_Simulation) {
		  case NO:
			cout << "Local time stepping (steady state simulation)." << endl; break;
		  case TIME_STEPPING:
			cout << "Unsteady simulation using a time stepping strategy."<< endl;
			if (Unst_CFL != 0.0) cout << "Time step computed by the code. Unsteady CFL number: " << Unst_CFL <<"."<< endl;
			else cout << "Unsteady time step provided by the user (s): "<< Delta_UnstTime << "." << endl;
			break;
		  case DT_STEPPING_1ST: case DT_STEPPING_2ND:
			if (Unsteady_Simulation == DT_STEPPING_1ST) cout << "Unsteady simulation, dual time stepping strategy (first order in time)."<< endl;
			if (Unsteady_Simulation == DT_STEPPING_2ND) cout << "Unsteady simulation, dual time stepping strategy (second order in time)."<< endl;
			if (Unst_CFL != 0.0) cout << "Time step computed by the code. Unsteady CFL number: " << Unst_CFL <<"."<< endl;
			else cout << "Unsteady time step provided by the user (s): "<< Delta_UnstTime << "." << endl;
			cout << "Total number of internal Dual Time iterations: "<< Unst_nIntIter <<"." << endl;
			break;
		}
    }
	else {
		switch (Dynamic_Analysis) {
		  case NO:
			cout << "Static structural analysis." << endl; break;
		  case YES:
			cout << "Dynamic structural analysis."<< endl;
			cout << "Time step provided by the user for the dynamic analysis(s): "<< Delta_DynTime << "." << endl;
			break;
		}
	}

    if ((Kind_Solver == EULER) || (Kind_Solver == NAVIER_STOKES) || (Kind_Solver == RANS) ||
        (Kind_Solver == DISC_ADJ_EULER) || (Kind_Solver == DISC_ADJ_NAVIER_STOKES) || (Kind_Solver == DISC_ADJ_RANS)) {
      switch (Kind_TimeIntScheme_Flow) {
        case RUNGE_KUTTA_EXPLICIT:
          cout << "Runge-Kutta explicit method for the flow equations." << endl;
          cout << "Number of steps: " << nRKStep << endl;
          cout << "Alpha coefficients: ";
          for (unsigned short iRKStep = 0; iRKStep < nRKStep; iRKStep++) {
            cout << "\t" << RK_Alpha_Step[iRKStep];
          }
          cout << endl;
          break;
        case EULER_EXPLICIT: cout << "Euler explicit method for the flow equations." << endl; break;
        case EULER_IMPLICIT:
          cout << "Euler implicit method for the flow equations." << endl;
          switch (Kind_Linear_Solver) {
            case BCGSTAB:
              cout << "BCGSTAB is used for solving the linear system." << endl;
              cout << "Convergence criteria of the linear solver: "<< Linear_Solver_Error <<"."<< endl;
              cout << "Max number of iterations: "<< Linear_Solver_Iter <<"."<< endl;
              break;
            case FGMRES || RESTARTED_FGMRES:
              cout << "FGMRES is used for solving the linear system." << endl;
              cout << "Convergence criteria of the linear solver: "<< Linear_Solver_Error <<"."<< endl;
              cout << "Max number of iterations: "<< Linear_Solver_Iter <<"."<< endl;
              break;
            case SMOOTHER_JACOBI:
              cout << "A Jacobi method is used for smoothing the linear system." << endl;
              break;
            case SMOOTHER_ILU:
              cout << "A ILU0 method is used for smoothing the linear system." << endl;
              break;
            case SMOOTHER_LUSGS:
              cout << "A LU-SGS method is used for smoothing the linear system." << endl;
              break;
            case SMOOTHER_LINELET:
              cout << "A Linelet method is used for smoothing the linear system." << endl;
              break;
          }
          break;
      }
    }

    if ((Kind_Solver == ADJ_EULER) || (Kind_Solver == ADJ_NAVIER_STOKES) || (Kind_Solver == ADJ_RANS)) {
      switch (Kind_TimeIntScheme_AdjFlow) {
        case RUNGE_KUTTA_EXPLICIT:
          cout << "Runge-Kutta explicit method for the adjoint equations." << endl;
          cout << "Number of steps: " << nRKStep << endl;
          cout << "Alpha coefficients: ";
          for (unsigned short iRKStep = 0; iRKStep < nRKStep; iRKStep++) {
            cout << "\t" << RK_Alpha_Step[iRKStep];
          }
          cout << endl;
          break;
        case EULER_EXPLICIT: cout << "Euler explicit method for the adjoint equations." << endl; break;
        case EULER_IMPLICIT: cout << "Euler implicit method for the adjoint equations." << endl; break;
      }
    }

    if (nMGLevels !=0) {
      
      if (nStartUpIter != 0) cout << "A total of " << nStartUpIter << " start up iterations on the fine grid."<< endl;
      if (MGCycle == V_CYCLE) cout << "V Multigrid Cycle, with " << nMGLevels << " multigrid levels."<< endl;
      if (MGCycle == W_CYCLE) cout << "W Multigrid Cycle, with " << nMGLevels << " multigrid levels."<< endl;
      if (MGCycle == FULLMG_CYCLE) cout << "Full Multigrid Cycle, with " << nMGLevels << " multigrid levels."<< endl;

      cout << "Damping factor for the residual restriction: " << Damp_Res_Restric <<"."<< endl;
      cout << "Damping factor for the correction prolongation: " << Damp_Correc_Prolong <<"."<< endl;
    }

    if ((Kind_Solver != FEM_ELASTICITY) && (Kind_Solver != HEAT_EQUATION) && (Kind_Solver != WAVE_EQUATION)) {

      if (!CFL_Adapt) cout << "No CFL adaptation." << endl;
      else cout << "CFL adaptation. Factor down: "<< CFL_AdaptParam[0] <<", factor up: "<< CFL_AdaptParam[1]
        <<",\n                lower limit: "<< CFL_AdaptParam[2] <<", upper limit: " << CFL_AdaptParam[3] <<"."<< endl;

      if (nMGLevels !=0) {
        cout << "Multigrid Level:                  ";
        for (unsigned short iLevel = 0; iLevel < nMGLevels+1; iLevel++) {
          cout.width(6); cout << iLevel;
        }
        cout << endl;
      }

			if (Unsteady_Simulation != TIME_STEPPING){
				cout << "Courant-Friedrichs-Lewy number:   ";
				cout.precision(3);
				cout.width(6); cout << CFL[0];
				cout << endl;
			}
			

      if (nMGLevels !=0) {
        cout.precision(3);
        cout << "MG PreSmooth coefficients:        ";
        for (unsigned short iMG_PreSmooth = 0; iMG_PreSmooth < nMGLevels+1; iMG_PreSmooth++) {
          cout.width(6); cout << MG_PreSmooth[iMG_PreSmooth];
        }
        cout << endl;
      }

      if (nMGLevels !=0) {
        cout.precision(3);
        cout << "MG PostSmooth coefficients:       ";
        for (unsigned short iMG_PostSmooth = 0; iMG_PostSmooth < nMGLevels+1; iMG_PostSmooth++) {
          cout.width(6); cout << MG_PostSmooth[iMG_PostSmooth];
        }
        cout << endl;
      }

      if (nMGLevels !=0) {
        cout.precision(3);
        cout << "MG CorrecSmooth coefficients:     ";
        for (unsigned short iMG_CorrecSmooth = 0; iMG_CorrecSmooth < nMGLevels+1; iMG_CorrecSmooth++) {
          cout.width(6); cout << MG_CorrecSmooth[iMG_CorrecSmooth];
        }
        cout << endl;
      }

    }

    if ((Kind_Solver == RANS) || (Kind_Solver == DISC_ADJ_RANS))
      if (Kind_TimeIntScheme_Turb == EULER_IMPLICIT)
        cout << "Euler implicit time integration for the turbulence model." << endl;
  }

  if (val_software == SU2_CFD) {

    cout << endl <<"------------------------- Convergence Criteria --------------------------" << endl;

    cout << "Maximum number of iterations: " << nExtIter <<"."<< endl;

    if (ConvCriteria == CAUCHY) {
      if (!ContinuousAdjoint && !DiscreteAdjoint)
        switch (Cauchy_Func_Flow) {
          case LIFT_COEFFICIENT: cout << "Cauchy criteria for Lift using "
            << Cauchy_Elems << " elements and epsilon " <<Cauchy_Eps<< "."<< endl; break;
          case DRAG_COEFFICIENT: cout << "Cauchy criteria for Drag using "
            << Cauchy_Elems << " elements and epsilon " <<Cauchy_Eps<< "."<< endl; break;
        }

      if (ContinuousAdjoint || DiscreteAdjoint)
        switch (Cauchy_Func_AdjFlow) {
          case SENS_GEOMETRY: cout << "Cauchy criteria for geo. sensitivity using "
            << Cauchy_Elems << " elements and epsilon " <<Cauchy_Eps<< "."<< endl; break;
          case SENS_MACH: cout << "Cauchy criteria for Mach number sensitivity using "
            << Cauchy_Elems << " elements and epsilon " <<Cauchy_Eps<< "."<< endl; break;
        }

      cout << "Start convergence criteria at iteration " << StartConv_Iter<< "."<< endl;
      
    }


    if (ConvCriteria == RESIDUAL) {
      if (!ContinuousAdjoint && !DiscreteAdjoint) {
        cout << "Reduce the density residual " << OrderMagResidual << " orders of magnitude."<< endl;
        cout << "The minimum bound for the density residual is 10^(" << MinLogResidual<< ")."<< endl;
        cout << "Start convergence criteria at iteration " << StartConv_Iter<< "."<< endl;
      }

      if (ContinuousAdjoint || DiscreteAdjoint) {
        cout << "Reduce the adjoint density residual " << OrderMagResidual << " orders of magnitude."<< endl;
        cout << "The minimum value for the adjoint density residual is 10^(" << MinLogResidual<< ")."<< endl;
      }

    }

  }

  if (val_software == SU2_MSH) {
    cout << endl <<"----------------------- Grid adaptation strategy ------------------------" << endl;

    switch (Kind_Adaptation) {
      case NONE: break;
      case PERIODIC: cout << "Grid modification to run periodic bc problems." << endl; break;
      case FULL: cout << "Grid adaptation using a complete refinement." << endl; break;
      case WAKE: cout << "Grid adaptation of the wake." << endl; break;
      case FULL_FLOW: cout << "Flow grid adaptation using a complete refinement." << endl; break;
      case FULL_ADJOINT: cout << "Adjoint grid adaptation using a complete refinement." << endl; break;
      case GRAD_FLOW: cout << "Grid adaptation using gradient based strategy (density)." << endl; break;
      case GRAD_ADJOINT: cout << "Grid adaptation using gradient based strategy (adjoint density)." << endl; break;
      case GRAD_FLOW_ADJ: cout << "Grid adaptation using gradient based strategy (density and adjoint density)." << endl; break;
      case COMPUTABLE: cout << "Grid adaptation using computable correction."<< endl; break;
      case REMAINING: cout << "Grid adaptation using remaining error."<< endl; break;
      case SMOOTHING: cout << "Grid smoothing using an implicit method."<< endl; break;
      case SUPERSONIC_SHOCK: cout << "Grid adaptation for a supersonic shock at Mach: " << Mach <<"."<< endl; break;
    }

    switch (Kind_Adaptation) {
      case GRAD_FLOW: case GRAD_ADJOINT: case GRAD_FLOW_ADJ: case COMPUTABLE: case REMAINING:
        cout << "Power of the dual volume in the adaptation sensor: " << DualVol_Power << endl;
        cout << "Percentage of new elements in the adaptation process: " << New_Elem_Adapt << "."<< endl;
        break;
    }

    if (Analytical_Surface != NONE)
      cout << "Use analytical definition for including points in the surfaces." << endl;

  }

  cout << endl <<"-------------------------- Output Information ---------------------------" << endl;

  if (val_software == SU2_CFD) {

    if (Low_MemoryOutput) cout << "Writing output files with low memory RAM requirements."<< endl;
    cout << "Writing a flow solution every " << Wrt_Sol_Freq <<" iterations."<< endl;
    cout << "Writing the convergence history every " << Wrt_Con_Freq <<" iterations."<< endl;
    if ((Unsteady_Simulation == DT_STEPPING_1ST) || (Unsteady_Simulation == DT_STEPPING_2ND)) {
      cout << "Writing the dual time flow solution every " << Wrt_Sol_Freq_DualTime <<" iterations."<< endl;
      cout << "Writing the dual time convergence history every " << Wrt_Con_Freq_DualTime <<" iterations."<< endl;
    }

    switch (Output_FileFormat) {
      case PARAVIEW: cout << "The output file format is Paraview ASCII (.vtk)." << endl; break;
      case TECPLOT: cout << "The output file format is Tecplot ASCII (.dat)." << endl; break;
      case TECPLOT_BINARY: cout << "The output file format is Tecplot binary (.plt)." << endl; break;
      case FIELDVIEW: cout << "The output file format is FieldView ASCII (.uns)." << endl; break;
      case FIELDVIEW_BINARY: cout << "The output file format is FieldView binary (.uns)." << endl; break;
      case CGNS_SOL: cout << "The output file format is CGNS (.cgns)." << endl; break;
    }

    cout << "Convergence history file name: " << Conv_FileName << "." << endl;

    cout << "Forces breakdown file name: " << Breakdown_FileName << "." << endl;

    if ((Kind_Solver != FEM_ELASTICITY) && (Kind_Solver != HEAT_EQUATION) && (Kind_Solver != WAVE_EQUATION)) {
      if (!ContinuousAdjoint && !DiscreteAdjoint) {
        cout << "Surface flow coefficients file name: " << SurfFlowCoeff_FileName << "." << endl;
        cout << "Flow variables file name: " << Flow_FileName << "." << endl;
        cout << "Restart flow file name: " << Restart_FlowFileName << "." << endl;
      }

      if (ContinuousAdjoint || DiscreteAdjoint) {
        cout << "Adjoint solution file name: " << Solution_AdjFileName << "." << endl;
        cout << "Restart adjoint file name: " << Restart_AdjFileName << "." << endl;
        cout << "Adjoint variables file name: " << Adj_FileName << "." << endl;
        cout << "Surface adjoint coefficients file name: " << SurfAdjCoeff_FileName << "." << endl;
      }
    }
    else {
      cout << "Surface structure coefficients file name: " << SurfStructure_FileName << "." << endl;
      cout << "Structure variables file name: " << Structure_FileName << "." << endl;
      cout << "Restart structure file name: " << Restart_FEMFileName << "." << endl;
    }

  }

  if (val_software == SU2_SOL) {
    if (Low_MemoryOutput) cout << "Writing output files with low memory RAM requirements."<< endl;
    switch (Output_FileFormat) {
      case PARAVIEW: cout << "The output file format is Paraview ASCII (.vtk)." << endl; break;
      case TECPLOT: cout << "The output file format is Tecplot ASCII (.dat)." << endl; break;
      case TECPLOT_BINARY: cout << "The output file format is Tecplot binary (.plt)." << endl; break;
      case FIELDVIEW: cout << "The output file format is FieldView ASCII (.uns)." << endl; break;
      case FIELDVIEW_BINARY: cout << "The output file format is FieldView binary (.uns)." << endl; break;
      case CGNS_SOL: cout << "The output file format is CGNS (.cgns)." << endl; break;
    }
    cout << "Flow variables file name: " << Flow_FileName << "." << endl;
  }

  if (val_software == SU2_DEF) {
    cout << "Output mesh file name: " << Mesh_Out_FileName << ". " << endl;
    if (Visualize_Deformation) cout << "A file will be created to visualize the deformation." << endl;
    else cout << "No file for visualizing the deformation." << endl;
    switch (GetDeform_Stiffness_Type()) {
      case INVERSE_VOLUME:
        cout << "Cell stiffness scaled by inverse of the cell volume." << endl;
        break;
      case WALL_DISTANCE:
        cout << "Cell stiffness scaled by distance from the deforming surface." << endl;
        break;
      case CONSTANT_STIFFNESS:
        cout << "Imposing constant cell stiffness (steel)." << endl;
        break;
    }
  }

  if (val_software == SU2_MSH) {
    cout << "Output mesh file name: " << Mesh_Out_FileName << ". " << endl;
  }

  if (val_software == SU2_DOT) {
    if (DiscreteAdjoint){
      cout << "Output Volume Sensitivity file name: " << VolSens_FileName << ". " << endl;
      cout << "Output Surface Sensitivity file name: " << SurfSens_FileName << ". " << endl;
    }
    cout << "Output gradient file name: " << ObjFunc_Grad_FileName << ". " << endl;
  }

  if (val_software == SU2_MSH) {
    cout << "Output mesh file name: " << Mesh_Out_FileName << ". " << endl;
    cout << "Restart flow file name: " << Restart_FlowFileName << "." << endl;
    if ((Kind_Adaptation == FULL_ADJOINT) || (Kind_Adaptation == GRAD_ADJOINT) || (Kind_Adaptation == GRAD_FLOW_ADJ) ||
        (Kind_Adaptation == COMPUTABLE) || (Kind_Adaptation == REMAINING)) {
      if (Kind_ObjFunc[0] == DRAG_COEFFICIENT) cout << "Restart adjoint file name: " << Restart_AdjFileName << "." << endl;
      if (Kind_ObjFunc[0] == EQUIVALENT_AREA) cout << "Restart adjoint file name: " << Restart_AdjFileName << "." << endl;
      if (Kind_ObjFunc[0] == NEARFIELD_PRESSURE) cout << "Restart adjoint file name: " << Restart_AdjFileName << "." << endl;
      if (Kind_ObjFunc[0] == LIFT_COEFFICIENT) cout << "Restart adjoint file name: " << Restart_AdjFileName << "." << endl;
    }
  }

  cout << endl <<"------------------- Config File Boundary Information --------------------" << endl;

  if (nMarker_Euler != 0) {
    cout << "Euler wall boundary marker(s): ";
    for (iMarker_Euler = 0; iMarker_Euler < nMarker_Euler; iMarker_Euler++) {
      cout << Marker_Euler[iMarker_Euler];
      if (iMarker_Euler < nMarker_Euler-1) cout << ", ";
      else cout <<"."<< endl;
    }
  }

  if (nMarker_FarField != 0) {
    cout << "Far-field boundary marker(s): ";
    for (iMarker_FarField = 0; iMarker_FarField < nMarker_FarField; iMarker_FarField++) {
      cout << Marker_FarField[iMarker_FarField];
      if (iMarker_FarField < nMarker_FarField-1) cout << ", ";
      else cout <<"."<< endl;
    }
  }

  if (nMarker_SymWall != 0) {
    cout << "Symmetry plane boundary marker(s): ";
    for (iMarker_SymWall = 0; iMarker_SymWall < nMarker_SymWall; iMarker_SymWall++) {
      cout << Marker_SymWall[iMarker_SymWall];
      if (iMarker_SymWall < nMarker_SymWall-1) cout << ", ";
      else cout <<"."<< endl;
    }
  }

  if (nMarker_Pressure != 0) {
    cout << "Pressure boundary marker(s): ";
    for (iMarker_Pressure = 0; iMarker_Pressure < nMarker_Pressure; iMarker_Pressure++) {
      cout << Marker_Pressure[iMarker_Pressure];
      if (iMarker_Pressure < nMarker_Pressure-1) cout << ", ";
      else cout <<"."<< endl;
    }
  }

  if (nMarker_PerBound != 0) {
    cout << "Periodic boundary marker(s): ";
    for (iMarker_PerBound = 0; iMarker_PerBound < nMarker_PerBound; iMarker_PerBound++) {
      cout << Marker_PerBound[iMarker_PerBound];
      if (iMarker_PerBound < nMarker_PerBound-1) cout << ", ";
      else cout <<"."<< endl;
    }
  }

  if (nMarker_NearFieldBound != 0) {
    cout << "Near-field boundary marker(s): ";
    for (iMarker_NearFieldBound = 0; iMarker_NearFieldBound < nMarker_NearFieldBound; iMarker_NearFieldBound++) {
      cout << Marker_NearFieldBound[iMarker_NearFieldBound];
      if (iMarker_NearFieldBound < nMarker_NearFieldBound-1) cout << ", ";
      else cout <<"."<< endl;
    }
  }

  if (nMarker_InterfaceBound != 0) {
    cout << "Interface boundary marker(s): ";
    for (iMarker_InterfaceBound = 0; iMarker_InterfaceBound < nMarker_InterfaceBound; iMarker_InterfaceBound++) {
      cout << Marker_InterfaceBound[iMarker_InterfaceBound];
      if (iMarker_InterfaceBound < nMarker_InterfaceBound-1) cout << ", ";
      else cout <<"."<< endl;
    }
  }
  
  if (nMarker_Fluid_InterfaceBound != 0) {
    cout << "Fluid interface boundary marker(s): ";
    for (iMarker_Fluid_InterfaceBound = 0; iMarker_Fluid_InterfaceBound < nMarker_Fluid_InterfaceBound; iMarker_Fluid_InterfaceBound++) {
      cout << Marker_Fluid_InterfaceBound[iMarker_Fluid_InterfaceBound];
      if (iMarker_Fluid_InterfaceBound < nMarker_Fluid_InterfaceBound-1) cout << ", ";
      else cout <<"."<< endl;
    }
  }

  if (nMarker_Dirichlet != 0) {
    cout << "Dirichlet boundary marker(s): ";
    for (iMarker_Dirichlet = 0; iMarker_Dirichlet < nMarker_Dirichlet; iMarker_Dirichlet++) {
      cout << Marker_Dirichlet[iMarker_Dirichlet];
      if (iMarker_Dirichlet < nMarker_Dirichlet-1) cout << ", ";
      else cout <<"."<< endl;
    }
  }

  if (nMarker_FlowLoad != 0) {
    cout << "Flow Load boundary marker(s): ";
    for (iMarker_FlowLoad = 0; iMarker_FlowLoad < nMarker_FlowLoad; iMarker_FlowLoad++) {
      cout << Marker_FlowLoad[iMarker_FlowLoad];
      if (iMarker_FlowLoad < nMarker_FlowLoad-1) cout << ", ";
      else cout <<"."<< endl;
    }
  }

  if (nMarker_Neumann != 0) {
    cout << "Neumann boundary marker(s): ";
    for (iMarker_Neumann = 0; iMarker_Neumann < nMarker_Neumann; iMarker_Neumann++) {
      cout << Marker_Neumann[iMarker_Neumann];
      if (iMarker_Neumann < nMarker_Neumann-1) cout << ", ";
      else cout <<"."<< endl;
    }
  }

  if (nMarker_Inlet != 0) {
    cout << "Inlet boundary marker(s): ";
    for (iMarker_Inlet = 0; iMarker_Inlet < nMarker_Inlet; iMarker_Inlet++) {
      cout << Marker_Inlet[iMarker_Inlet];
      if (iMarker_Inlet < nMarker_Inlet-1) cout << ", ";
      else cout <<"."<< endl;
    }
  }

  if (nMarker_Riemann != 0) {
      cout << "Riemann boundary marker(s): ";
      for (iMarker_Riemann = 0; iMarker_Riemann < nMarker_Riemann; iMarker_Riemann++) {
        cout << Marker_Riemann[iMarker_Riemann];
        if (iMarker_Riemann < nMarker_Riemann-1) cout << ", ";
        else cout <<"."<< endl;
    }
  }
  
  if (nMarker_NRBC != 0) {
      cout << "NRBC boundary marker(s): ";
      for (iMarker_NRBC = 0; iMarker_NRBC < nMarker_NRBC; iMarker_NRBC++) {
        cout << Marker_NRBC[iMarker_NRBC];
        if (iMarker_NRBC < nMarker_NRBC-1) cout << ", ";
        else cout <<"."<< endl;
    }
  }

  if (nMarker_MixBound != 0) {
      cout << "MixingPlane boundary marker(s): ";
      for (iMarker_MixBound = 0; iMarker_MixBound < nMarker_MixBound; iMarker_MixBound++) {
        cout << Marker_MixBound[iMarker_MixBound];
        if (iMarker_MixBound < nMarker_MixBound-1) cout << ", ";
        else cout <<"."<< endl;
    }
  }

  if (nMarker_EngineInflow != 0) {
    cout << "Engine inflow boundary marker(s): ";
    for (iMarker_EngineInflow = 0; iMarker_EngineInflow < nMarker_EngineInflow; iMarker_EngineInflow++) {
      cout << Marker_EngineInflow[iMarker_EngineInflow];
      if (iMarker_EngineInflow < nMarker_EngineInflow-1) cout << ", ";
      else cout <<"."<< endl;
    }
  }
  
  if (nMarker_EngineBleed != 0) {
    cout << "Engine bleed boundary marker(s): ";
    for (iMarker_EngineBleed = 0; iMarker_EngineBleed < nMarker_EngineBleed; iMarker_EngineBleed++) {
      cout << Marker_EngineBleed[iMarker_EngineBleed];
      if (iMarker_EngineBleed < nMarker_EngineBleed-1) cout << ", ";
      else cout <<"."<< endl;
    }
  }

  if (nMarker_EngineExhaust != 0) {
    cout << "Engine exhaust boundary marker(s): ";
    for (iMarker_EngineExhaust = 0; iMarker_EngineExhaust < nMarker_EngineExhaust; iMarker_EngineExhaust++) {
      cout << Marker_EngineExhaust[iMarker_EngineExhaust];
      if (iMarker_EngineExhaust < nMarker_EngineExhaust-1) cout << ", ";
      else cout <<"."<< endl;
    }
  }

  if (nMarker_Supersonic_Inlet != 0) {
    cout << "Supersonic inlet boundary marker(s): ";
    for (iMarker_Supersonic_Inlet = 0; iMarker_Supersonic_Inlet < nMarker_Supersonic_Inlet; iMarker_Supersonic_Inlet++) {
      cout << Marker_Supersonic_Inlet[iMarker_Supersonic_Inlet];
      if (iMarker_Supersonic_Inlet < nMarker_Supersonic_Inlet-1) cout << ", ";
      else cout <<"."<< endl;
    }
  }
  
  if (nMarker_Supersonic_Outlet != 0) {
    cout << "Supersonic outlet boundary marker(s): ";
    for (iMarker_Supersonic_Outlet = 0; iMarker_Supersonic_Outlet < nMarker_Supersonic_Outlet; iMarker_Supersonic_Outlet++) {
      cout << Marker_Supersonic_Outlet[iMarker_Supersonic_Outlet];
      if (iMarker_Supersonic_Outlet < nMarker_Supersonic_Outlet-1) cout << ", ";
      else cout <<"."<< endl;
    }
  }

  if (nMarker_Outlet != 0) {
    cout << "Outlet boundary marker(s): ";
    for (iMarker_Outlet = 0; iMarker_Outlet < nMarker_Outlet; iMarker_Outlet++) {
      cout << Marker_Outlet[iMarker_Outlet];
      if (iMarker_Outlet < nMarker_Outlet-1) cout << ", ";
      else cout <<"."<< endl;
    }
  }

  if (nMarker_Isothermal != 0) {
    cout << "Isothermal wall boundary marker(s): ";
    for (iMarker_Isothermal = 0; iMarker_Isothermal < nMarker_Isothermal; iMarker_Isothermal++) {
      cout << Marker_Isothermal[iMarker_Isothermal];
      if (iMarker_Isothermal < nMarker_Isothermal-1) cout << ", ";
      else cout <<"."<< endl;
    }
  }

  if (nMarker_HeatFlux != 0) {
    cout << "Constant heat flux wall boundary marker(s): ";
    for (iMarker_HeatFlux = 0; iMarker_HeatFlux < nMarker_HeatFlux; iMarker_HeatFlux++) {
      cout << Marker_HeatFlux[iMarker_HeatFlux];
      if (iMarker_HeatFlux < nMarker_HeatFlux-1) cout << ", ";
      else cout <<"."<< endl;
    }
  }

  if (nMarker_Clamped != 0) {
    cout << "Clamped boundary marker(s): ";
    for (iMarker_Clamped = 0; iMarker_Clamped < nMarker_Clamped; iMarker_Clamped++) {
      cout << Marker_Clamped[iMarker_Clamped];
      if (iMarker_Clamped < nMarker_Clamped-1) cout << ", ";
      else cout <<"."<<endl;
    }
  }

  if (nMarker_Displacement != 0) {
    cout << "Displacement boundary marker(s): ";
    for (iMarker_Displacement = 0; iMarker_Displacement < nMarker_Displacement; iMarker_Displacement++) {
      cout << Marker_Displacement[iMarker_Displacement];
      if (iMarker_Displacement < nMarker_Displacement-1) cout << ", ";
      else cout <<"."<< endl;
    }
  }

  if (nMarker_Load != 0) {
    cout << "Normal load boundary marker(s): ";
    for (iMarker_Load = 0; iMarker_Load < nMarker_Load; iMarker_Load++) {
      cout << Marker_Load[iMarker_Load];
      if (iMarker_Load < nMarker_Load-1) cout << ", ";
      else cout <<"."<< endl;
    }
  }

  if (nMarker_Load_Dir != 0) {
    cout << "Load boundary marker(s) in cartesian coordinates: ";
    for (iMarker_Load_Dir = 0; iMarker_Load_Dir < nMarker_Load_Dir; iMarker_Load_Dir++) {
      cout << Marker_Load_Dir[iMarker_Load_Dir];
      if (iMarker_Load_Dir < nMarker_Load_Dir-1) cout << ", ";
      else cout <<"."<<endl;
    }
  }

  if (nMarker_Load_Sine != 0) {
    cout << "Sine-Wave Load boundary marker(s): ";
    for (iMarker_Load_Sine = 0; iMarker_Load_Sine < nMarker_Load_Sine; iMarker_Load_Sine++) {
      cout << Marker_Load_Sine[iMarker_Load_Sine];
      if (iMarker_Load_Sine < nMarker_Load_Sine-1) cout << ", ";
      else cout <<"."<<endl;
    }
  }

  if (nMarker_Neumann != 0) {
    cout << "Neumann boundary marker(s): ";
    for (iMarker_Neumann = 0; iMarker_Neumann < nMarker_Neumann; iMarker_Neumann++) {
      cout << Marker_Neumann[iMarker_Neumann];
      if (iMarker_Neumann < nMarker_Neumann-1) cout << ", ";
      else cout <<"."<< endl;
    }
  }

  if (nMarker_Custom != 0) {
    cout << "Custom boundary marker(s): ";
    for (iMarker_Custom = 0; iMarker_Custom < nMarker_Custom; iMarker_Custom++) {
      cout << Marker_Custom[iMarker_Custom];
      if (iMarker_Custom < nMarker_Custom-1) cout << ", ";
      else cout <<"."<< endl;
    }
  }

  if (nMarker_ActDisk_Inlet != 0) {
		cout << "Actuator disk (inlet) boundary marker(s): ";
		for (iMarker_ActDisk_Inlet = 0; iMarker_ActDisk_Inlet < nMarker_ActDisk_Inlet; iMarker_ActDisk_Inlet++) {
			cout << Marker_ActDisk_Inlet[iMarker_ActDisk_Inlet];
			if (iMarker_ActDisk_Inlet < nMarker_ActDisk_Inlet-1) cout << ", ";
			else cout <<"."<< endl;
		}
	}

  if (nMarker_ActDisk_Outlet != 0) {
		cout << "Actuator disk (outlet) boundary marker(s): ";
		for (iMarker_ActDisk_Outlet = 0; iMarker_ActDisk_Outlet < nMarker_ActDisk_Outlet; iMarker_ActDisk_Outlet++) {
			cout << Marker_ActDisk_Outlet[iMarker_ActDisk_Outlet];
			if (iMarker_ActDisk_Outlet < nMarker_ActDisk_Outlet-1) cout << ", ";
			else cout <<"."<< endl;
		}
	}

}

bool CConfig::TokenizeString(string & str, string & option_name,
                             vector<string> & option_value) {
  const string delimiters(" ()[]{}:,\t\n\v\f\r");
  // check for comments or empty string
  string::size_type pos, last_pos;
  pos = str.find_first_of("%");
  if ( (str.length() == 0) || (pos == 0) ) {
    // str is empty or a comment line, so no option here
    return false;
  }
  if (pos != string::npos) {
    // remove comment at end if necessary
    str.erase(pos);
  }

  // look for line composed on only delimiters (usually whitespace)
  pos = str.find_first_not_of(delimiters);
  if (pos == string::npos) {
    return false;
  }

  // find the equals sign and split string
  string name_part, value_part;
  pos = str.find("=");
  if (pos == string::npos) {
    cerr << "Error in TokenizeString(): "
    << "line in the configuration file with no \"=\" sign."
    << endl;
    cout << "Look for: " << str << endl;
    cout << "str.length() = " << str.length() << endl;
    throw(-1);
  }
  name_part = str.substr(0, pos);
  value_part = str.substr(pos+1, string::npos);
  //cout << "name_part  = |" << name_part  << "|" << endl;
  //cout << "value_part = |" << value_part << "|" << endl;

  // the first_part should consist of one string with no interior delimiters
  last_pos = name_part.find_first_not_of(delimiters, 0);
  pos = name_part.find_first_of(delimiters, last_pos);
  if ( (name_part.length() == 0) || (last_pos == string::npos) ) {
    cerr << "Error in CConfig::TokenizeString(): "
    << "line in the configuration file with no name before the \"=\" sign."
    << endl;
    throw(-1);
  }
  if (pos == string::npos) pos = name_part.length();
  option_name = name_part.substr(last_pos, pos - last_pos);
  last_pos = name_part.find_first_not_of(delimiters, pos);
  if (last_pos != string::npos) {
    cerr << "Error in TokenizeString(): "
    << "two or more options before an \"=\" sign in the configuration file."
    << endl;
    throw(-1);
  }
  StringToUpperCase(option_name);

  //cout << "option_name = |" << option_name << "|" << endl;
  //cout << "pos = " << pos << ": last_pos = " << last_pos << endl;

  // now fill the option value vector
  option_value.clear();
  last_pos = value_part.find_first_not_of(delimiters, 0);
  pos = value_part.find_first_of(delimiters, last_pos);
  while (string::npos != pos || string::npos != last_pos) {
    // add token to the vector<string>
    option_value.push_back(value_part.substr(last_pos, pos - last_pos));
    // skip delimiters
    last_pos = value_part.find_first_not_of(delimiters, pos);
    // find next "non-delimiter"
    pos = value_part.find_first_of(delimiters, last_pos);
  }
  if (option_value.size() == 0) {
    cerr << "Error in TokenizeString(): "
    << "option " << option_name << " in configuration file with no value assigned."
    << endl;
    throw(-1);
  }

#if 0
  cout << "option value(s) = ";
  for (unsigned int i = 0; i < option_value.size(); i++)
    cout << option_value[i] << " ";
  cout << endl;
#endif

  // look for ';' DV delimiters attached to values
  vector<string>::iterator it;
  it = option_value.begin();
  while (it != option_value.end()) {
    if (it->compare(";") == 0) {
      it++;
      continue;
    }

    pos = it->find(';');
    if (pos != string::npos) {
      string before_semi = it->substr(0, pos);
      string after_semi= it->substr(pos+1, string::npos);
      if (before_semi.empty()) {
        *it = ";";
        it++;
        option_value.insert(it, after_semi);
      } else {
        *it = before_semi;
        it++;
        vector<string> to_insert;
        to_insert.push_back(";");
        if (!after_semi.empty())
          to_insert.push_back(after_semi);
        option_value.insert(it, to_insert.begin(), to_insert.end());
      }
      it = option_value.begin(); // go back to beginning; not efficient
      continue;
    } else {
      it++;
    }
  }
#if 0
  cout << "option value(s) = ";
  for (unsigned int i = 0; i < option_value.size(); i++)
    cout << option_value[i] << " ";
  cout << endl;
#endif
  // remove any consecutive ";"
  it = option_value.begin();
  bool semi_at_prev = false;
  while (it != option_value.end()) {
    if (semi_at_prev) {
      if (it->compare(";") == 0) {
        option_value.erase(it);
        it = option_value.begin();
        semi_at_prev = false;
        continue;
      }
    }
    if (it->compare(";") == 0) {
      semi_at_prev = true;
    } else {
      semi_at_prev = false;
    }
    it++;
  }

#if 0
  cout << "option value(s) = ";
  for (unsigned int i = 0; i < option_value.size(); i++)
    cout << option_value[i] << " ";
  cout << endl;
#endif
  return true;
}

unsigned short CConfig::GetMarker_CfgFile_TagBound(string val_marker) {

  unsigned short iMarker_CfgFile;

  for (iMarker_CfgFile = 0; iMarker_CfgFile < nMarker_CfgFile; iMarker_CfgFile++)
    if (Marker_CfgFile_TagBound[iMarker_CfgFile] == val_marker)
      return iMarker_CfgFile;

  cout <<"The configuration file doesn't have any definition for marker "<< val_marker <<"!!" << endl;
  exit(EXIT_FAILURE);
  
}

string CConfig::GetMarker_CfgFile_TagBound(unsigned short val_marker) {
  return Marker_CfgFile_TagBound[val_marker];
}

unsigned short CConfig::GetMarker_CfgFile_KindBC(string val_marker) {
  unsigned short iMarker_CfgFile;
  for (iMarker_CfgFile = 0; iMarker_CfgFile < nMarker_CfgFile; iMarker_CfgFile++)
    if (Marker_CfgFile_TagBound[iMarker_CfgFile] == val_marker) break;
  return Marker_CfgFile_KindBC[iMarker_CfgFile];
}

unsigned short CConfig::GetMarker_CfgFile_Monitoring(string val_marker) {
  unsigned short iMarker_CfgFile;
  for (iMarker_CfgFile = 0; iMarker_CfgFile < nMarker_CfgFile; iMarker_CfgFile++)
    if (Marker_CfgFile_TagBound[iMarker_CfgFile] == val_marker) break;
  return Marker_CfgFile_Monitoring[iMarker_CfgFile];
}

unsigned short CConfig::GetMarker_CfgFile_GeoEval(string val_marker) {
  unsigned short iMarker_CfgFile;
  for (iMarker_CfgFile = 0; iMarker_CfgFile < nMarker_CfgFile; iMarker_CfgFile++)
    if (Marker_CfgFile_TagBound[iMarker_CfgFile] == val_marker) break;
  return Marker_CfgFile_GeoEval[iMarker_CfgFile];
}

unsigned short CConfig::GetMarker_CfgFile_Designing(string val_marker) {
  unsigned short iMarker_CfgFile;
  for (iMarker_CfgFile = 0; iMarker_CfgFile < nMarker_CfgFile; iMarker_CfgFile++)
    if (Marker_CfgFile_TagBound[iMarker_CfgFile] == val_marker) break;
  return Marker_CfgFile_Designing[iMarker_CfgFile];
}

unsigned short CConfig::GetMarker_CfgFile_Plotting(string val_marker) {
  unsigned short iMarker_CfgFile;
  for (iMarker_CfgFile = 0; iMarker_CfgFile < nMarker_CfgFile; iMarker_CfgFile++)
    if (Marker_CfgFile_TagBound[iMarker_CfgFile] == val_marker) break;
  return Marker_CfgFile_Plotting[iMarker_CfgFile];
}

unsigned short CConfig::GetMarker_CfgFile_FSIinterface(string val_marker) {
  unsigned short iMarker_CfgFile;
  for (iMarker_CfgFile = 0; iMarker_CfgFile < nMarker_CfgFile; iMarker_CfgFile++)
    if (Marker_CfgFile_TagBound[iMarker_CfgFile] == val_marker) break;
  return Marker_CfgFile_FSIinterface[iMarker_CfgFile];
}

unsigned short CConfig::GetMarker_CfgFile_Out_1D(string val_marker) {
  unsigned short iMarker_CfgFile;
  for (iMarker_CfgFile = 0; iMarker_CfgFile < nMarker_CfgFile; iMarker_CfgFile++)
    if (Marker_CfgFile_TagBound[iMarker_CfgFile] == val_marker) break;
  return Marker_CfgFile_Out_1D[iMarker_CfgFile];
}

unsigned short CConfig::GetMarker_CfgFile_DV(string val_marker) {
  unsigned short iMarker_CfgFile;
  for (iMarker_CfgFile = 0; iMarker_CfgFile < nMarker_CfgFile; iMarker_CfgFile++)
    if (Marker_CfgFile_TagBound[iMarker_CfgFile] == val_marker) break;
  return Marker_CfgFile_DV[iMarker_CfgFile];
}

unsigned short CConfig::GetMarker_CfgFile_Moving(string val_marker) {
  unsigned short iMarker_CfgFile;
  for (iMarker_CfgFile = 0; iMarker_CfgFile < nMarker_CfgFile; iMarker_CfgFile++)
    if (Marker_CfgFile_TagBound[iMarker_CfgFile] == val_marker) break;
  return Marker_CfgFile_Moving[iMarker_CfgFile];
}

unsigned short CConfig::GetMarker_CfgFile_PerBound(string val_marker) {
  unsigned short iMarker_CfgFile;
  for (iMarker_CfgFile = 0; iMarker_CfgFile < nMarker_CfgFile; iMarker_CfgFile++)
    if (Marker_CfgFile_TagBound[iMarker_CfgFile] == val_marker) break;
  return Marker_CfgFile_PerBound[iMarker_CfgFile];
}

int CConfig::GetMarker_FSIinterface(string val_marker) {	
	  unsigned short iMarker_CfgFile;
	  for (iMarker_CfgFile = 0; iMarker_CfgFile < nMarker_CfgFile; iMarker_CfgFile++)
    
		  if (Marker_CfgFile_TagBound[iMarker_CfgFile] == val_marker)
				return  Marker_CfgFile_FSIinterface[iMarker_CfgFile];
    return 0;
}


CConfig::~CConfig(void) {
<<<<<<< HEAD

=======
 
  unsigned long iDV, iMarker, iPeriodic, iFFD;

  /*--- Delete all of the option objects in the global option map ---*/
    
  for(map<string, COptionBase*>::iterator itr = option_map.begin(); itr != option_map.end(); itr++) {
    delete itr->second;
  }
 
>>>>>>> 84aa0c71
  if (RK_Alpha_Step !=NULL) delete [] RK_Alpha_Step;
  if (MG_PreSmooth  !=NULL) delete [] MG_PreSmooth;
  if (MG_PostSmooth !=NULL) delete [] MG_PostSmooth;
  
  /*--- Free memory for Aeroelastic problems. ---*/

  if (Grid_Movement && Aeroelastic_Simulation) {
<<<<<<< HEAD
    if (Aeroelastic_pitch  != NULL) delete[] Aeroelastic_pitch;
    if (Aeroelastic_plunge != NULL) delete[] Aeroelastic_plunge;
=======
    if (Aeroelastic_pitch  !=NULL) delete[] Aeroelastic_pitch;
    if (Aeroelastic_plunge !=NULL) delete[] Aeroelastic_plunge;
>>>>>>> 84aa0c71
  }

  /*--- Free memory for unspecified grid motion parameters ---*/

 if (Kind_GridMovement != NULL) delete [] Kind_GridMovement;

  /*--- motion origin: ---*/
  
  if (Motion_Origin_X   != NULL) delete [] Motion_Origin_X;
  if (Motion_Origin_Y   != NULL) delete [] Motion_Origin_Y;
  if (Motion_Origin_Z   != NULL) delete [] Motion_Origin_Z;
  if (MoveMotion_Origin != NULL) delete [] MoveMotion_Origin;

  /*--- translation: ---*/
  
  if (Translation_Rate_X != NULL) delete [] Translation_Rate_X;
  if (Translation_Rate_Y != NULL) delete [] Translation_Rate_Y;
  if (Translation_Rate_Z != NULL) delete [] Translation_Rate_Z;

  /*--- rotation: ---*/
  
  if (Rotation_Rate_X != NULL) delete [] Rotation_Rate_X;
  if (Rotation_Rate_Y != NULL) delete [] Rotation_Rate_Y;
  if (Rotation_Rate_Z != NULL) delete [] Rotation_Rate_Z;

  /*--- pitching: ---*/
  
  if (Pitching_Omega_X != NULL) delete [] Pitching_Omega_X;
  if (Pitching_Omega_Y != NULL) delete [] Pitching_Omega_Y;
  if (Pitching_Omega_Z != NULL) delete [] Pitching_Omega_Z;

  /*--- pitching amplitude: ---*/
  
  if (Pitching_Ampl_X != NULL) delete [] Pitching_Ampl_X;
  if (Pitching_Ampl_Y != NULL) delete [] Pitching_Ampl_Y;
  if (Pitching_Ampl_Z != NULL) delete [] Pitching_Ampl_Z;

  /*--- pitching phase: ---*/
  
  if (Pitching_Phase_X != NULL) delete [] Pitching_Phase_X;
  if (Pitching_Phase_Y != NULL) delete [] Pitching_Phase_Y;
  if (Pitching_Phase_Z != NULL) delete [] Pitching_Phase_Z;

  /*--- plunging: ---*/
  
  if (Plunging_Omega_X != NULL) delete [] Plunging_Omega_X;
  if (Plunging_Omega_Y != NULL) delete [] Plunging_Omega_Y;
  if (Plunging_Omega_Z != NULL) delete [] Plunging_Omega_Z;

  /*--- plunging amplitude: ---*/
  
  if (Plunging_Ampl_X != NULL) delete [] Plunging_Ampl_X;
  if (Plunging_Ampl_Y != NULL) delete [] Plunging_Ampl_Y;
  if (Plunging_Ampl_Z != NULL) delete [] Plunging_Ampl_Z;

  /*--- reference origin for moments ---*/
  
  if (RefOriginMoment   != NULL) delete [] RefOriginMoment;
  if (RefOriginMoment_X != NULL) delete [] RefOriginMoment_X;
  if (RefOriginMoment_Y != NULL) delete [] RefOriginMoment_Y;
  if (RefOriginMoment_Z != NULL) delete [] RefOriginMoment_Z;

  /*--- Marker pointers ---*/
  
  if (Marker_CfgFile_Out_1D != NULL) delete[] Marker_CfgFile_Out_1D;
  if (Marker_All_Out_1D     != NULL) delete[] Marker_All_Out_1D;
  
  if (Marker_CfgFile_GeoEval != NULL) delete[] Marker_CfgFile_GeoEval;
  if (Marker_All_GeoEval     != NULL) delete[] Marker_All_GeoEval;
  
  if (Marker_CfgFile_TagBound != NULL) delete[] Marker_CfgFile_TagBound;
  if (Marker_All_TagBound     != NULL) delete[] Marker_All_TagBound;
  
  if (Marker_CfgFile_KindBC != NULL) delete[] Marker_CfgFile_KindBC;
  if (Marker_All_KindBC     != NULL) delete[] Marker_All_KindBC;
  
  if (Marker_CfgFile_Monitoring != NULL) delete[] Marker_CfgFile_Monitoring;
  if (Marker_All_Monitoring     != NULL) delete[] Marker_All_Monitoring;
  
  if (Marker_CfgFile_Designing != NULL) delete[] Marker_CfgFile_Designing;
  if (Marker_All_Designing     != NULL) delete[] Marker_All_Designing;
  
  if (Marker_CfgFile_Plotting != NULL) delete[] Marker_CfgFile_Plotting;
  if (Marker_All_Plotting     != NULL) delete[] Marker_All_Plotting;

  if (Marker_CfgFile_FSIinterface != NULL) delete[] Marker_CfgFile_FSIinterface;
  if (Marker_All_FSIinterface     != NULL) delete[] Marker_All_FSIinterface;
  
  if (Marker_CfgFile_DV !=NULL) delete[] Marker_CfgFile_DV;
  if (Marker_All_DV     !=NULL) delete[] Marker_All_DV;
  
  if (Marker_CfgFile_Moving != NULL) delete[] Marker_CfgFile_Moving;
  if (Marker_All_Moving     != NULL) delete[] Marker_All_Moving;
  
  if (Marker_CfgFile_PerBound != NULL) delete[] Marker_CfgFile_PerBound;
  if (Marker_All_PerBound     != NULL) delete[] Marker_All_PerBound;

  if (Marker_DV!=NULL)               delete[] Marker_DV;
  if (Marker_Moving != NULL)           delete[] Marker_Moving;
  if (Marker_Monitoring != NULL)      delete[] Marker_Monitoring;
  if (Marker_Designing != NULL)       delete[] Marker_Designing;
  if (Marker_GeoEval != NULL)         delete[] Marker_GeoEval;
  if (Marker_Plotting != NULL)        delete[] Marker_Plotting;
  if (Marker_FSIinterface != NULL)        delete[] Marker_FSIinterface;
  if (Marker_All_SendRecv != NULL)    delete[] Marker_All_SendRecv;

  if (Kind_ObjFunc != NULL)      delete[] Kind_ObjFunc;
  if (Weight_ObjFunc != NULL)      delete[] Weight_ObjFunc;

  if (DV_Value != NULL) {
    for (iDV = 0; iDV < nDV; iDV++) delete[] DV_Value[iDV];
    delete [] DV_Value;
  }
  
  if (ParamDV != NULL) {
    for (iDV = 0; iDV < nDV; iDV++) delete[] ParamDV[iDV];
    delete [] ParamDV;
  }
  
  if (CoordFFDBox != NULL) {
    for (iFFD = 0; iFFD < nFFDBox; iFFD++) delete[] CoordFFDBox[iFFD];
    delete [] CoordFFDBox;
  }
  
  if (DegreeFFDBox != NULL) {
    for (iFFD = 0; iFFD < nFFDBox; iFFD++) delete[] DegreeFFDBox[iFFD];
    delete [] DegreeFFDBox;
  }
  
  if (Design_Variable != NULL)    delete[] Design_Variable;
  if (Dirichlet_Value != NULL)    delete[] Dirichlet_Value;
  if (Exhaust_Temperature_Target != NULL)    delete[]  Exhaust_Temperature_Target;
  if (Exhaust_Pressure_Target != NULL)    delete[]  Exhaust_Pressure_Target;
  
  if (Inlet_Ttotal != NULL) delete[]  Inlet_Ttotal;
  if (Inlet_Ptotal != NULL) delete[]  Inlet_Ptotal;
  if (Inlet_FlowDir != NULL) {
    for (iMarker = 0; iMarker < nMarker_Inlet; iMarker++)
      delete [] Inlet_FlowDir[iMarker];
    delete [] Inlet_FlowDir;
  }
  
  if (Inlet_Velocity != NULL) {
    for (iMarker = 0; iMarker < nMarker_Supersonic_Inlet; iMarker++)
      delete [] Inlet_Velocity[iMarker];
    delete [] Inlet_Velocity;
  }
  
  if (Riemann_FlowDir != NULL) {
    for (iMarker = 0; iMarker < nMarker_Riemann; iMarker++)
      delete [] Riemann_FlowDir[iMarker];
    delete [] Riemann_FlowDir;
  }
  
  if (NRBC_FlowDir != NULL) {
    for (iMarker = 0; iMarker < nMarker_NRBC; iMarker++)
      delete [] NRBC_FlowDir[iMarker];
    delete [] NRBC_FlowDir;
  }
  
  if (Load_Sine_Dir != NULL) {
    for (iMarker = 0; iMarker < nMarker_Load_Sine; iMarker++)
      delete [] Load_Sine_Dir[iMarker];
    delete [] Load_Sine_Dir;
  }
  
  if (Load_Dir != NULL) {
    for (iMarker = 0; iMarker < nMarker_Load_Dir; iMarker++)
      delete [] Load_Dir[iMarker];
    delete [] Load_Dir;
  }
  
  if (ActDisk_Origin != NULL) {
    for (iMarker = 0; iMarker < nMarker_ActDisk_Inlet; iMarker++)
      delete [] ActDisk_Origin[iMarker];
    delete [] ActDisk_Origin;
  }
  
  if (Inlet_Temperature != NULL)    delete[] Inlet_Temperature;
  if (Inlet_Pressure != NULL)    delete[] Inlet_Pressure;
  if (Inflow_Mach_Target != NULL)    delete[] Inflow_Mach_Target;
  if (Inflow_Mach != NULL)    delete[]  Inflow_Mach;
  if (Inflow_Pressure != NULL)    delete[] Inflow_Pressure;
  if (Bleed_MassFlow_Target != NULL)    delete[] Bleed_MassFlow_Target;
  if (Bleed_MassFlow != NULL)    delete[]  Bleed_MassFlow;
  if (Bleed_Temperature_Target != NULL)    delete[] Bleed_Temperature_Target;
  if (Bleed_Temperature != NULL)    delete[]  Bleed_Temperature;
  if (Bleed_Pressure != NULL)    delete[] Bleed_Pressure;
  if (Exhaust_Pressure != NULL)    delete[] Exhaust_Pressure;
  if (Exhaust_Temperature != NULL)    delete[] Exhaust_Temperature;
  if (Outlet_Pressure != NULL)    delete[] Outlet_Pressure;
  if (Isothermal_Temperature != NULL)    delete[] Isothermal_Temperature;
  if (Heat_Flux != NULL)    delete[] Heat_Flux;
  if (Displ_Value != NULL)    delete[] Displ_Value;
  if (Load_Value != NULL)    delete[] Load_Value;
  if (Load_Dir_Multiplier != NULL)    delete[] Load_Dir_Multiplier;
  if (Load_Dir_Value != NULL)    delete[] Load_Dir_Value;
  if (Load_Sine_Amplitude != NULL)    delete[] Load_Sine_Amplitude;
  if (Load_Sine_Frequency != NULL)    delete[] Load_Sine_Frequency;
  if (FlowLoad_Value != NULL)    delete[] FlowLoad_Value;

  /*--- related to periodic boundary conditions ---*/
  
  for (iMarker = 0; iMarker < nMarker_PerBound; iMarker++) {
    if (Periodic_RotCenter   != NULL) delete [] Periodic_RotCenter[iMarker];
    if (Periodic_RotAngles   != NULL) delete [] Periodic_RotAngles[iMarker];
    if (Periodic_Translation != NULL) delete [] Periodic_Translation[iMarker];
  }
  if (Periodic_RotCenter   != NULL) delete[] Periodic_RotCenter;
  if (Periodic_RotAngles   != NULL) delete[] Periodic_RotAngles;
  if (Periodic_Translation != NULL) delete[] Periodic_Translation;

  for (iPeriodic = 0; iPeriodic < nPeriodic_Index; iPeriodic++) {
    if (Periodic_Center    != NULL) delete [] Periodic_Center[iPeriodic];
    if (Periodic_Rotation  != NULL) delete [] Periodic_Rotation[iPeriodic];
    if (Periodic_Translate != NULL) delete [] Periodic_Translate[iPeriodic];
  }
  if (Periodic_Center      != NULL) delete[] Periodic_Center;
  if (Periodic_Rotation    != NULL) delete[] Periodic_Rotation;
  if (Periodic_Translate   != NULL) delete[] Periodic_Translate;
  
  if (MG_CorrecSmooth != NULL)        delete[] MG_CorrecSmooth;
  if (PlaneTag != NULL)               delete[] PlaneTag;
  if (CFL!=NULL)                      delete[] CFL;
  
  /*--- String markers ---*/
  if (Marker_Euler != NULL )              delete[] Marker_Euler;
  if (Marker_FarField != NULL )           delete[] Marker_FarField;
  if (Marker_Custom != NULL )             delete[] Marker_Custom;
  if (Marker_SymWall != NULL )            delete[] Marker_SymWall;
  if (Marker_Pressure != NULL )           delete[] Marker_Pressure;
  if (Marker_PerBound != NULL )           delete[] Marker_PerBound;
  if (Marker_PerDonor != NULL )           delete[] Marker_PerDonor;
  if (Marker_NearFieldBound != NULL )     delete[] Marker_NearFieldBound;
  if (Marker_InterfaceBound != NULL )     delete[] Marker_InterfaceBound;
  if (Marker_Fluid_InterfaceBound != NULL )     delete[] Marker_Fluid_InterfaceBound;
  if (Marker_Dirichlet != NULL )          delete[] Marker_Dirichlet;
  if (Marker_Inlet != NULL )              delete[] Marker_Inlet;
  if (Marker_Supersonic_Inlet != NULL )   delete[] Marker_Supersonic_Inlet;
  if (Marker_Supersonic_Outlet != NULL )   delete[] Marker_Supersonic_Outlet;
  if (Marker_Outlet != NULL )             delete[] Marker_Outlet;
  if (Marker_Out_1D != NULL )             delete[] Marker_Out_1D;
  if (Marker_Isothermal != NULL )         delete[] Marker_Isothermal;
  if (Marker_EngineInflow != NULL )      delete[] Marker_EngineInflow;
  if (Marker_EngineBleed != NULL )      delete[] Marker_EngineBleed;
  if (Marker_EngineExhaust != NULL )     delete[] Marker_EngineExhaust;
  if (Marker_Displacement != NULL )       delete[] Marker_Displacement;
  if (Marker_Load != NULL )               delete[] Marker_Load;
  if (Marker_Load_Dir != NULL )               delete[] Marker_Load_Dir;
  if (Marker_Load_Sine != NULL )               delete[] Marker_Load_Sine;
  if (Marker_FlowLoad != NULL )           delete[] Marker_FlowLoad;
  if (Marker_Neumann != NULL )            delete[] Marker_Neumann;
  if (Marker_HeatFlux != NULL )               delete[] Marker_HeatFlux;

  if (Int_Coeffs != NULL) delete [] Int_Coeffs;
  
  /*--- Delete some arrays needed just for initializing options. ---*/
  
  if (default_vel_inf       != NULL) delete [] default_vel_inf;
  if (default_eng_box       != NULL) delete [] default_eng_box;
  if (default_cfl_adapt     != NULL) delete [] default_cfl_adapt;
  if (default_ad_coeff_flow != NULL) delete [] default_ad_coeff_flow;
  if (default_ad_coeff_adj  != NULL) delete [] default_ad_coeff_adj;
  if (default_obj_coeff     != NULL) delete [] default_obj_coeff;
  if (default_geo_loc       != NULL) delete [] default_geo_loc;
  if (default_ea_lim        != NULL) delete [] default_ea_lim;
  if (default_grid_fix      != NULL) delete [] default_grid_fix;
  if (default_inc_crit      != NULL) delete [] default_inc_crit;
 
  if (FFDTag != NULL) delete [] FFDTag;
  if (nDV_Value != NULL) delete [] nDV_Value;
  if (TagFFDBox != NULL) delete [] TagFFDBox;
  
  if (Kind_Data_Riemann != NULL) delete [] Kind_Data_Riemann;
  if (Riemann_Var1 != NULL) delete [] Riemann_Var1;
  if (Riemann_Var2 != NULL) delete [] Riemann_Var2;
  if (Kind_Data_NRBC != NULL) delete [] Kind_Data_NRBC;
  if (NRBC_Var1 != NULL) delete [] NRBC_Var1;
  if (NRBC_Var2 != NULL) delete [] NRBC_Var2;
  if (Marker_TurboBoundIn != NULL) delete [] Marker_TurboBoundIn;
  if (Marker_TurboBoundOut != NULL) delete [] Marker_TurboBoundOut;
  if (Kind_TurboPerformance != NULL) delete [] Kind_TurboPerformance;
  if (Marker_Riemann != NULL) delete [] Marker_Riemann;
  if (Marker_NRBC != NULL) delete [] Marker_NRBC;
 
}

string CConfig::GetUnsteady_FileName(string val_filename, int val_iter) {

  string UnstExt, UnstFilename = val_filename;
  char buffer[50];

  /*--- Check that a positive value iteration is requested (for now). ---*/
  
  if (val_iter < 0) {
    cout << "Requesting a negative iteration number for the restart file!!" << endl;
    exit(EXIT_FAILURE);
  }

  /*--- Append iteration number for unsteady cases ---*/
  if ((Wrt_Unsteady) || (Unsteady_Simulation == TIME_SPECTRAL) || (Wrt_Dynamic)) {
    unsigned short lastindex = UnstFilename.find_last_of(".");
    UnstFilename = UnstFilename.substr(0, lastindex);
    if ((val_iter >= 0)    && (val_iter < 10))    SPRINTF (buffer, "_0000%d.dat", val_iter);
    if ((val_iter >= 10)   && (val_iter < 100))   SPRINTF (buffer, "_000%d.dat",  val_iter);
    if ((val_iter >= 100)  && (val_iter < 1000))  SPRINTF (buffer, "_00%d.dat",   val_iter);
    if ((val_iter >= 1000) && (val_iter < 10000)) SPRINTF (buffer, "_0%d.dat",    val_iter);
    if (val_iter >= 10000) SPRINTF (buffer, "_%d.dat", val_iter);
    string UnstExt = string(buffer);
    UnstFilename.append(UnstExt);
  }

  return UnstFilename;
}

string CConfig::GetMultizone_FileName(string val_filename, int val_iZone) {

    string multizone_filename = val_filename;
    char buffer[50];
    
    if (GetnZone() > 1){
        unsigned short lastindex = multizone_filename.find_last_of(".");
        multizone_filename = multizone_filename.substr(0, lastindex);
        SPRINTF (buffer, "_%d.dat", SU2_TYPE::Int(val_iZone));
        multizone_filename.append(string(buffer));
    }
    
    return multizone_filename;
}

string CConfig::GetObjFunc_Extension(string val_filename) {

  string AdjExt, Filename = val_filename;

  if (ContinuousAdjoint || DiscreteAdjoint) {

    /*--- Remove filename extension (.dat) ---*/
    unsigned short lastindex = Filename.find_last_of(".");
    Filename = Filename.substr(0, lastindex);
    if (nObj==1){
      switch (Kind_ObjFunc[0]) {
      case DRAG_COEFFICIENT:        AdjExt = "_cd";       break;
      case LIFT_COEFFICIENT:        AdjExt = "_cl";       break;
      case SIDEFORCE_COEFFICIENT:   AdjExt = "_csf";      break;
      case INVERSE_DESIGN_PRESSURE: AdjExt = "_invpress"; break;
      case INVERSE_DESIGN_HEATFLUX: AdjExt = "_invheat";  break;
      case MOMENT_X_COEFFICIENT:    AdjExt = "_cmx";      break;
      case MOMENT_Y_COEFFICIENT:    AdjExt = "_cmy";      break;
      case MOMENT_Z_COEFFICIENT:    AdjExt = "_cmz";      break;
      case EFFICIENCY:              AdjExt = "_eff";      break;
      case EQUIVALENT_AREA:         AdjExt = "_ea";       break;
      case NEARFIELD_PRESSURE:      AdjExt = "_nfp";      break;
      case FORCE_X_COEFFICIENT:     AdjExt = "_cfx";      break;
      case FORCE_Y_COEFFICIENT:     AdjExt = "_cfy";      break;
      case FORCE_Z_COEFFICIENT:     AdjExt = "_cfz";      break;
      case THRUST_COEFFICIENT:      AdjExt = "_ct";       break;
      case TORQUE_COEFFICIENT:      AdjExt = "_cq";       break;
      case TOTAL_HEATFLUX:          AdjExt = "_totheat";  break;
      case MAXIMUM_HEATFLUX:        AdjExt = "_maxheat";  break;
      case FIGURE_OF_MERIT:         AdjExt = "_merit";    break;
      case FREE_SURFACE:            AdjExt = "_fs";       break;
      case AVG_TOTAL_PRESSURE:      AdjExt = "_pt";       break;
      case AVG_OUTLET_PRESSURE:     AdjExt = "_pe";       break;
      case MASS_FLOW_RATE:          AdjExt = "_mfr";       break;
      case OUTFLOW_GENERALIZED:     AdjExt = "_chn";       break;
      }
    }
    else{
      if (DiscreteAdjoint) {
        cout << endl << "Combined objective not yet compatible with discrete adjoint. Specify only one OBJECTIVE_FUNCTION." << endl << endl;
        exit(EXIT_FAILURE);
      }
      AdjExt = "_combo";
    }
    Filename.append(AdjExt);

    /*--- Lastly, add the .dat extension ---*/
    Filename.append(".dat");

  }

  return Filename;
}

unsigned short CConfig::GetContainerPosition(unsigned short val_eqsystem) {

  switch (val_eqsystem) {
    case RUNTIME_FLOW_SYS:      return FLOW_SOL;
    case RUNTIME_TURB_SYS:      return TURB_SOL;
    case RUNTIME_TRANS_SYS:     return TRANS_SOL;
    case RUNTIME_POISSON_SYS:   return POISSON_SOL;
    case RUNTIME_WAVE_SYS:      return WAVE_SOL;
    case RUNTIME_HEAT_SYS:      return HEAT_SOL;
    case RUNTIME_FEA_SYS:       return FEA_SOL;
    case RUNTIME_ADJPOT_SYS:    return ADJFLOW_SOL;
    case RUNTIME_ADJFLOW_SYS:   return ADJFLOW_SOL;
    case RUNTIME_ADJTURB_SYS:   return ADJTURB_SOL;
    case RUNTIME_MULTIGRID_SYS: return 0;
  }
  return 0;
}

void CConfig::SetKind_ConvNumScheme(unsigned short val_kind_convnumscheme,
                                    unsigned short val_kind_centered, unsigned short val_kind_upwind,
                                    unsigned short val_kind_slopelimit, unsigned short val_order_spatial_int) {

  Kind_ConvNumScheme = val_kind_convnumscheme;
  Kind_Centered = val_kind_centered;
  Kind_Upwind = val_kind_upwind;
  Kind_SlopeLimit = val_kind_slopelimit;
  SpatialOrder = val_order_spatial_int;

}

void CConfig::SetGlobalParam(unsigned short val_solver,
                             unsigned short val_system,
                             unsigned long val_extiter) {

  /*--- Set the simulation global time ---*/
  Current_UnstTime = static_cast<su2double>(val_extiter)*Delta_UnstTime;
  Current_UnstTimeND = static_cast<su2double>(val_extiter)*Delta_UnstTimeND;

  /*--- Set the solver methods ---*/
  switch (val_solver) {
    case EULER:
      if (val_system == RUNTIME_FLOW_SYS) {
        SetKind_ConvNumScheme(Kind_ConvNumScheme_Flow, Kind_Centered_Flow,
                              Kind_Upwind_Flow, Kind_SlopeLimit_Flow,
                              SpatialOrder_Flow);
        SetKind_TimeIntScheme(Kind_TimeIntScheme_Flow);
      }
      break;
    case NAVIER_STOKES:
      if (val_system == RUNTIME_FLOW_SYS) {
        SetKind_ConvNumScheme(Kind_ConvNumScheme_Flow, Kind_Centered_Flow,
                              Kind_Upwind_Flow, Kind_SlopeLimit_Flow,
                              SpatialOrder_Flow);
        SetKind_TimeIntScheme(Kind_TimeIntScheme_Flow);
      }
      break;
    case RANS:
      if (val_system == RUNTIME_FLOW_SYS) {
        SetKind_ConvNumScheme(Kind_ConvNumScheme_Flow, Kind_Centered_Flow,
                              Kind_Upwind_Flow, Kind_SlopeLimit_Flow,
                              SpatialOrder_Flow);
        SetKind_TimeIntScheme(Kind_TimeIntScheme_Flow);
      }
      if (val_system == RUNTIME_TURB_SYS) {
        SetKind_ConvNumScheme(Kind_ConvNumScheme_Turb, Kind_Centered_Turb,
                              Kind_Upwind_Turb, Kind_SlopeLimit_Turb,
                              SpatialOrder_Turb);
        SetKind_TimeIntScheme(Kind_TimeIntScheme_Turb);
      }
      if (val_system == RUNTIME_TRANS_SYS) {
        SetKind_ConvNumScheme(Kind_ConvNumScheme_Turb, Kind_Centered_Turb,
                              Kind_Upwind_Turb, Kind_SlopeLimit_Turb,
                              SpatialOrder_Turb);
        SetKind_TimeIntScheme(Kind_TimeIntScheme_Turb);
      }
      break;
    case ADJ_EULER:
      if (val_system == RUNTIME_FLOW_SYS) {
        SetKind_ConvNumScheme(Kind_ConvNumScheme_Flow, Kind_Centered_Flow,
                              Kind_Upwind_Flow, Kind_SlopeLimit_Flow,
                              SpatialOrder_Flow);
        SetKind_TimeIntScheme(Kind_TimeIntScheme_Flow);
      }
      if (val_system == RUNTIME_ADJFLOW_SYS) {
        SetKind_ConvNumScheme(Kind_ConvNumScheme_AdjFlow, Kind_Centered_AdjFlow,
                              Kind_Upwind_AdjFlow, Kind_SlopeLimit_AdjFlow,
                              SpatialOrder_AdjFlow);
        SetKind_TimeIntScheme(Kind_TimeIntScheme_AdjFlow);
      }
      break;
    case ADJ_NAVIER_STOKES:
      if (val_system == RUNTIME_FLOW_SYS) {
        SetKind_ConvNumScheme(Kind_ConvNumScheme_Flow, Kind_Centered_Flow,
                              Kind_Upwind_Flow, Kind_SlopeLimit_Flow,
                              SpatialOrder_Flow);
        SetKind_TimeIntScheme(Kind_TimeIntScheme_Flow);
      }
      if (val_system == RUNTIME_ADJFLOW_SYS) {
        SetKind_ConvNumScheme(Kind_ConvNumScheme_AdjFlow, Kind_Centered_AdjFlow,
                              Kind_Upwind_AdjFlow, Kind_SlopeLimit_AdjFlow,
                              SpatialOrder_AdjFlow);
        SetKind_TimeIntScheme(Kind_TimeIntScheme_AdjFlow);
      }
      break;
    case ADJ_RANS:
      if (val_system == RUNTIME_FLOW_SYS) {
        SetKind_ConvNumScheme(Kind_ConvNumScheme_Flow, Kind_Centered_Flow,
                              Kind_Upwind_Flow, Kind_SlopeLimit_Flow,
                              SpatialOrder_Flow);
        SetKind_TimeIntScheme(Kind_TimeIntScheme_Flow);
      }
      if (val_system == RUNTIME_ADJFLOW_SYS) {
        SetKind_ConvNumScheme(Kind_ConvNumScheme_AdjFlow, Kind_Centered_AdjFlow,
                              Kind_Upwind_AdjFlow, Kind_SlopeLimit_AdjFlow,
                              SpatialOrder_AdjFlow);
        SetKind_TimeIntScheme(Kind_TimeIntScheme_AdjFlow);
      }
      if (val_system == RUNTIME_TURB_SYS) {
        SetKind_ConvNumScheme(Kind_ConvNumScheme_Turb, Kind_Centered_Turb,
                              Kind_Upwind_Turb, Kind_SlopeLimit_Turb,
                              SpatialOrder_Turb);
        SetKind_TimeIntScheme(Kind_TimeIntScheme_Turb);
      }
      if (val_system == RUNTIME_ADJTURB_SYS) {
        SetKind_ConvNumScheme(Kind_ConvNumScheme_AdjTurb, Kind_Centered_AdjTurb,
                              Kind_Upwind_AdjTurb, Kind_SlopeLimit_AdjTurb,
                              SpatialOrder_AdjTurb);
        SetKind_TimeIntScheme(Kind_TimeIntScheme_AdjTurb);
      }
      break;
    case POISSON_EQUATION:
      if (val_system == RUNTIME_POISSON_SYS) {
        SetKind_ConvNumScheme(NONE, NONE, NONE, NONE, NONE);
        SetKind_TimeIntScheme(Kind_TimeIntScheme_Poisson);
      }
      break;
    case WAVE_EQUATION:
      if (val_system == RUNTIME_WAVE_SYS) {
        SetKind_ConvNumScheme(NONE, NONE, NONE, NONE, NONE);
        SetKind_TimeIntScheme(Kind_TimeIntScheme_Wave);
      }
      break;
    case HEAT_EQUATION:
      if (val_system == RUNTIME_HEAT_SYS) {
        SetKind_ConvNumScheme(NONE, NONE, NONE, NONE, NONE);
        SetKind_TimeIntScheme(Kind_TimeIntScheme_Heat);
      }
      break;
    case FEM_ELASTICITY:

      Current_DynTime = static_cast<su2double>(val_extiter)*Delta_DynTime;

      if (val_system == RUNTIME_FEA_SYS) {
        SetKind_ConvNumScheme(NONE, NONE, NONE, NONE, NONE);
        SetKind_TimeIntScheme(Kind_TimeIntScheme_FEA);
      }
      break;
  }
}

su2double* CConfig::GetPeriodicRotCenter(string val_marker) {
  unsigned short iMarker_PerBound;
  for (iMarker_PerBound = 0; iMarker_PerBound < nMarker_PerBound; iMarker_PerBound++)
    if (Marker_PerBound[iMarker_PerBound] == val_marker) break;
  return Periodic_RotCenter[iMarker_PerBound];
}

su2double* CConfig::GetPeriodicRotAngles(string val_marker) {
  unsigned short iMarker_PerBound;
  for (iMarker_PerBound = 0; iMarker_PerBound < nMarker_PerBound; iMarker_PerBound++)
    if (Marker_PerBound[iMarker_PerBound] == val_marker) break;
  return Periodic_RotAngles[iMarker_PerBound];
}

su2double* CConfig::GetPeriodicTranslation(string val_marker) {
  unsigned short iMarker_PerBound;
  for (iMarker_PerBound = 0; iMarker_PerBound < nMarker_PerBound; iMarker_PerBound++)
    if (Marker_PerBound[iMarker_PerBound] == val_marker) break;
  return Periodic_Translation[iMarker_PerBound];
}

unsigned short CConfig::GetMarker_Periodic_Donor(string val_marker) {
  unsigned short iMarker_PerBound, jMarker_PerBound, kMarker_All;

  /*--- Find the marker for this periodic boundary. ---*/
  for (iMarker_PerBound = 0; iMarker_PerBound < nMarker_PerBound; iMarker_PerBound++)
    if (Marker_PerBound[iMarker_PerBound] == val_marker) break;

  /*--- Find corresponding donor. ---*/
  for (jMarker_PerBound = 0; jMarker_PerBound < nMarker_PerBound; jMarker_PerBound++)
    if (Marker_PerBound[jMarker_PerBound] == Marker_PerDonor[iMarker_PerBound]) break;

  /*--- Find and return global marker index for donor boundary. ---*/
  for (kMarker_All = 0; kMarker_All < nMarker_CfgFile; kMarker_All++)
    if (Marker_PerBound[jMarker_PerBound] == Marker_All_TagBound[kMarker_All]) break;

  return kMarker_All;
}

su2double* CConfig::GetActDisk_Origin(string val_marker) {
  unsigned short iMarker_ActDisk;
  for (iMarker_ActDisk = 0; iMarker_ActDisk < nMarker_ActDisk_Inlet; iMarker_ActDisk++)
    if ((Marker_ActDisk_Inlet[iMarker_ActDisk] == val_marker) ||
        (Marker_ActDisk_Outlet[iMarker_ActDisk] == val_marker)) break;
  return ActDisk_Origin[iMarker_ActDisk];
}

su2double CConfig::GetActDisk_RootRadius(string val_marker) {
  unsigned short iMarker_ActDisk;
  for (iMarker_ActDisk = 0; iMarker_ActDisk < nMarker_ActDisk_Inlet; iMarker_ActDisk++)
    if ((Marker_ActDisk_Inlet[iMarker_ActDisk] == val_marker) ||
        (Marker_ActDisk_Outlet[iMarker_ActDisk] == val_marker)) break;
  return ActDisk_RootRadius[iMarker_ActDisk];
}

su2double CConfig::GetActDisk_TipRadius(string val_marker) {
  unsigned short iMarker_ActDisk;
  for (iMarker_ActDisk = 0; iMarker_ActDisk < nMarker_ActDisk_Inlet; iMarker_ActDisk++)
    if ((Marker_ActDisk_Inlet[iMarker_ActDisk] == val_marker) ||
        (Marker_ActDisk_Outlet[iMarker_ActDisk] == val_marker)) break;
  return ActDisk_TipRadius[iMarker_ActDisk];
}

su2double CConfig::GetActDisk_PressJump(string val_marker) {
  unsigned short iMarker_ActDisk;
  for (iMarker_ActDisk = 0; iMarker_ActDisk < nMarker_ActDisk_Inlet; iMarker_ActDisk++)
    if ((Marker_ActDisk_Inlet[iMarker_ActDisk] == val_marker) ||
        (Marker_ActDisk_Outlet[iMarker_ActDisk] == val_marker)) break;
  return ActDisk_PressJump[iMarker_ActDisk];
}

su2double CConfig::GetActDisk_TempJump(string val_marker) {
  unsigned short iMarker_ActDisk;
  for (iMarker_ActDisk = 0; iMarker_ActDisk < nMarker_ActDisk_Inlet; iMarker_ActDisk++)
    if ((Marker_ActDisk_Inlet[iMarker_ActDisk] == val_marker) ||
        (Marker_ActDisk_Outlet[iMarker_ActDisk] == val_marker)) break;
  return ActDisk_TempJump[iMarker_ActDisk];
}

su2double CConfig::GetActDisk_Omega(string val_marker) {
  unsigned short iMarker_ActDisk;
  for (iMarker_ActDisk = 0; iMarker_ActDisk < nMarker_ActDisk_Inlet; iMarker_ActDisk++)
    if ((Marker_ActDisk_Inlet[iMarker_ActDisk] == val_marker) ||
        (Marker_ActDisk_Outlet[iMarker_ActDisk] == val_marker)) break;
  return ActDisk_Omega[iMarker_ActDisk];
}

unsigned short CConfig::GetActDisk_Distribution(string val_marker) {
  unsigned short iMarker_ActDisk;
  for (iMarker_ActDisk = 0; iMarker_ActDisk < nMarker_ActDisk_Inlet; iMarker_ActDisk++)
    if ((Marker_ActDisk_Inlet[iMarker_ActDisk] == val_marker) ||
        (Marker_ActDisk_Outlet[iMarker_ActDisk] == val_marker)) break;
  return ActDisk_Distribution[iMarker_ActDisk];
}

unsigned short CConfig::GetMarker_ActDisk_Outlet(string val_marker) {
  unsigned short iMarker_ActDisk, kMarker_All;

  /*--- Find the marker for this actuator disk inlet. ---*/

  for (iMarker_ActDisk = 0; iMarker_ActDisk < nMarker_ActDisk_Inlet; iMarker_ActDisk++)
    if (Marker_ActDisk_Inlet[iMarker_ActDisk] == val_marker) break;

  /*--- Find and return global marker index for the actuator disk outlet. ---*/

  for (kMarker_All = 0; kMarker_All < nMarker_CfgFile; kMarker_All++)
    if (Marker_ActDisk_Outlet[iMarker_ActDisk] == Marker_All_TagBound[kMarker_All]) break;

  return kMarker_All;
}

void CConfig::SetnPeriodicIndex(unsigned short val_index) {

  /*--- Store total number of transformations. ---*/
  nPeriodic_Index = val_index;

  /*--- Allocate memory for centers, angles, translations. ---*/
  Periodic_Center    = new su2double*[nPeriodic_Index];
  Periodic_Rotation  = new su2double*[nPeriodic_Index];
  Periodic_Translate = new su2double*[nPeriodic_Index];
  
  for (unsigned long i = 0; i < nPeriodic_Index; i++) {
    Periodic_Center[i]    = new su2double[3];
    Periodic_Rotation[i]  = new su2double[3];
    Periodic_Translate[i] = new su2double[3];
  }
  
}

unsigned short CConfig::GetMarker_Moving(string val_marker) {
  unsigned short iMarker_Moving;

  /*--- Find the marker for this moving boundary. ---*/
  for (iMarker_Moving = 0; iMarker_Moving < nMarker_Moving; iMarker_Moving++)
    if (Marker_Moving[iMarker_Moving] == val_marker) break;

  return iMarker_Moving;
}

su2double CConfig::GetDirichlet_Value(string val_marker) {
  unsigned short iMarker_Dirichlet;
  for (iMarker_Dirichlet = 0; iMarker_Dirichlet < nMarker_Dirichlet; iMarker_Dirichlet++)
    if (Marker_Dirichlet[iMarker_Dirichlet] == val_marker) break;
  return Dirichlet_Value[iMarker_Dirichlet];
}

bool CConfig::GetDirichlet_Boundary(string val_marker) {
  unsigned short iMarker_Dirichlet;
  bool Dirichlet = false;
  for (iMarker_Dirichlet = 0; iMarker_Dirichlet < nMarker_Dirichlet; iMarker_Dirichlet++)
    if (Marker_Dirichlet[iMarker_Dirichlet] == val_marker) {
      Dirichlet = true;
      break;
    }
  return Dirichlet;
}

su2double CConfig::GetExhaust_Temperature_Target(string val_marker) {
  unsigned short iMarker_EngineExhaust;
  for (iMarker_EngineExhaust = 0; iMarker_EngineExhaust < nMarker_EngineExhaust; iMarker_EngineExhaust++)
    if (Marker_EngineExhaust[iMarker_EngineExhaust] == val_marker) break;
  return Exhaust_Temperature_Target[iMarker_EngineExhaust];
}

su2double CConfig::GetExhaust_Pressure_Target(string val_marker) {
  unsigned short iMarker_EngineExhaust;
  for (iMarker_EngineExhaust = 0; iMarker_EngineExhaust < nMarker_EngineExhaust; iMarker_EngineExhaust++)
    if (Marker_EngineExhaust[iMarker_EngineExhaust] == val_marker) break;
  return Exhaust_Pressure_Target[iMarker_EngineExhaust];
}

su2double CConfig::GetInlet_Ttotal(string val_marker) {
  unsigned short iMarker_Inlet;
  for (iMarker_Inlet = 0; iMarker_Inlet < nMarker_Inlet; iMarker_Inlet++)
    if (Marker_Inlet[iMarker_Inlet] == val_marker) break;
  return Inlet_Ttotal[iMarker_Inlet];
}

su2double CConfig::GetInlet_Ptotal(string val_marker) {
  unsigned short iMarker_Inlet;
  for (iMarker_Inlet = 0; iMarker_Inlet < nMarker_Inlet; iMarker_Inlet++)
    if (Marker_Inlet[iMarker_Inlet] == val_marker) break;
  return Inlet_Ptotal[iMarker_Inlet];
}

su2double* CConfig::GetInlet_FlowDir(string val_marker) {
  unsigned short iMarker_Inlet;
  for (iMarker_Inlet = 0; iMarker_Inlet < nMarker_Inlet; iMarker_Inlet++)
    if (Marker_Inlet[iMarker_Inlet] == val_marker) break;
  return Inlet_FlowDir[iMarker_Inlet];
}

su2double CConfig::GetInlet_Temperature(string val_marker) {
  unsigned short iMarker_Supersonic_Inlet;
  for (iMarker_Supersonic_Inlet = 0; iMarker_Supersonic_Inlet < nMarker_Supersonic_Inlet; iMarker_Supersonic_Inlet++)
    if (Marker_Supersonic_Inlet[iMarker_Supersonic_Inlet] == val_marker) break;
  return Inlet_Temperature[iMarker_Supersonic_Inlet];
}

su2double CConfig::GetInlet_Pressure(string val_marker) {
  unsigned short iMarker_Supersonic_Inlet;
  for (iMarker_Supersonic_Inlet = 0; iMarker_Supersonic_Inlet < nMarker_Supersonic_Inlet; iMarker_Supersonic_Inlet++)
    if (Marker_Supersonic_Inlet[iMarker_Supersonic_Inlet] == val_marker) break;
  return Inlet_Pressure[iMarker_Supersonic_Inlet];
}

su2double* CConfig::GetInlet_Velocity(string val_marker) {
  unsigned short iMarker_Supersonic_Inlet;
  for (iMarker_Supersonic_Inlet = 0; iMarker_Supersonic_Inlet < nMarker_Supersonic_Inlet; iMarker_Supersonic_Inlet++)
    if (Marker_Supersonic_Inlet[iMarker_Supersonic_Inlet] == val_marker) break;
  return Inlet_Velocity[iMarker_Supersonic_Inlet];
}

su2double CConfig::GetOutlet_Pressure(string val_marker) {
  unsigned short iMarker_Outlet;
  for (iMarker_Outlet = 0; iMarker_Outlet < nMarker_Outlet; iMarker_Outlet++)
    if (Marker_Outlet[iMarker_Outlet] == val_marker) break;
  return Outlet_Pressure[iMarker_Outlet];
}

su2double CConfig::GetRiemann_Var1(string val_marker) {
  unsigned short iMarker_Riemann;
  for (iMarker_Riemann = 0; iMarker_Riemann < nMarker_Riemann; iMarker_Riemann++)
    if (Marker_Riemann[iMarker_Riemann] == val_marker) break;
  return Riemann_Var1[iMarker_Riemann];
}

su2double CConfig::GetRiemann_Var2(string val_marker) {
  unsigned short iMarker_Riemann;
  for (iMarker_Riemann = 0; iMarker_Riemann < nMarker_Riemann; iMarker_Riemann++)
    if (Marker_Riemann[iMarker_Riemann] == val_marker) break;
  return Riemann_Var2[iMarker_Riemann];
}

su2double* CConfig::GetRiemann_FlowDir(string val_marker) {
  unsigned short iMarker_Riemann;
  for (iMarker_Riemann = 0; iMarker_Riemann < nMarker_Riemann; iMarker_Riemann++)
    if (Marker_Riemann[iMarker_Riemann] == val_marker) break;
  return Riemann_FlowDir[iMarker_Riemann];
}

unsigned short CConfig::GetKind_Data_Riemann(string val_marker) {
  unsigned short iMarker_Riemann;
  for (iMarker_Riemann = 0; iMarker_Riemann < nMarker_Riemann; iMarker_Riemann++)
    if (Marker_Riemann[iMarker_Riemann] == val_marker) break;
  return Kind_Data_Riemann[iMarker_Riemann];
}


su2double CConfig::GetNRBC_Var1(string val_marker) {
  unsigned short iMarker_NRBC;
  for (iMarker_NRBC = 0; iMarker_NRBC < nMarker_NRBC; iMarker_NRBC++)
    if (Marker_NRBC[iMarker_NRBC] == val_marker) break;
  return NRBC_Var1[iMarker_NRBC];
}

su2double CConfig::GetNRBC_Var2(string val_marker) {
  unsigned short iMarker_NRBC;
  for (iMarker_NRBC = 0; iMarker_NRBC < nMarker_NRBC; iMarker_NRBC++)
    if (Marker_NRBC[iMarker_NRBC] == val_marker) break;
  return NRBC_Var2[iMarker_NRBC];
}

su2double* CConfig::GetNRBC_FlowDir(string val_marker) {
  unsigned short iMarker_NRBC;
  for (iMarker_NRBC = 0; iMarker_NRBC < nMarker_NRBC; iMarker_NRBC++)
    if (Marker_NRBC[iMarker_NRBC] == val_marker) break;
  return NRBC_FlowDir[iMarker_NRBC];
}

unsigned short CConfig::GetKind_Data_NRBC(string val_marker) {
  unsigned short iMarker_NRBC;
  for (iMarker_NRBC = 0; iMarker_NRBC < nMarker_NRBC; iMarker_NRBC++)
    if (Marker_NRBC[iMarker_NRBC] == val_marker) break;
  return Kind_Data_NRBC[iMarker_NRBC];
}


su2double CConfig::GetIsothermal_Temperature(string val_marker) {

  unsigned short iMarker_Isothermal = 0;

  if (nMarker_Isothermal > 0) {
    for (iMarker_Isothermal = 0; iMarker_Isothermal < nMarker_Isothermal; iMarker_Isothermal++)
      if (Marker_Isothermal[iMarker_Isothermal] == val_marker) break;
  }

  return Isothermal_Temperature[iMarker_Isothermal];
}

su2double CConfig::GetWall_HeatFlux(string val_marker) {
  unsigned short iMarker_HeatFlux = 0;

  if (nMarker_HeatFlux > 0) {
  for (iMarker_HeatFlux = 0; iMarker_HeatFlux < nMarker_HeatFlux; iMarker_HeatFlux++)
    if (Marker_HeatFlux[iMarker_HeatFlux] == val_marker) break;
  }

  return Heat_Flux[iMarker_HeatFlux];
}

su2double CConfig::GetInflow_Mach_Target(string val_marker) {
  unsigned short iMarker_EngineInflow;
  for (iMarker_EngineInflow = 0; iMarker_EngineInflow < nMarker_EngineInflow; iMarker_EngineInflow++)
    if (Marker_EngineInflow[iMarker_EngineInflow] == val_marker) break;
  return Inflow_Mach_Target[iMarker_EngineInflow];
}

su2double CConfig::GetBleed_MassFlow_Target(string val_marker) {
  unsigned short iMarker_EngineBleed;
  for (iMarker_EngineBleed = 0; iMarker_EngineBleed < nMarker_EngineBleed; iMarker_EngineBleed++)
    if (Marker_EngineBleed[iMarker_EngineBleed] == val_marker) break;
  return Bleed_MassFlow_Target[iMarker_EngineBleed];
}

su2double CConfig::GetBleed_Temperature_Target(string val_marker) {
  unsigned short iMarker_EngineBleed;
  for (iMarker_EngineBleed = 0; iMarker_EngineBleed < nMarker_EngineBleed; iMarker_EngineBleed++)
    if (Marker_EngineBleed[iMarker_EngineBleed] == val_marker) break;
  return Bleed_Temperature_Target[iMarker_EngineBleed];
}

su2double CConfig::GetInflow_Pressure(string val_marker) {
  unsigned short iMarker_EngineInflow;
  for (iMarker_EngineInflow = 0; iMarker_EngineInflow < nMarker_EngineInflow; iMarker_EngineInflow++)
    if (Marker_EngineInflow[iMarker_EngineInflow] == val_marker) break;
  return Inflow_Pressure[iMarker_EngineInflow];
}

su2double CConfig::GetBleed_Pressure(string val_marker) {
  unsigned short iMarker_EngineBleed;
  for (iMarker_EngineBleed = 0; iMarker_EngineBleed < nMarker_EngineBleed; iMarker_EngineBleed++)
    if (Marker_EngineBleed[iMarker_EngineBleed] == val_marker) break;
  return Bleed_Pressure[iMarker_EngineBleed];
}

su2double CConfig::GetExhaust_Pressure(string val_marker) {
  unsigned short iMarker_EngineExhaust;
  for (iMarker_EngineExhaust = 0; iMarker_EngineExhaust < nMarker_EngineExhaust; iMarker_EngineExhaust++)
  if (Marker_EngineExhaust[iMarker_EngineExhaust] == val_marker) break;
  return Exhaust_Pressure[iMarker_EngineExhaust];
}

su2double CConfig::GetExhaust_Temperature(string val_marker) {
  unsigned short iMarker_EngineExhaust;
  for (iMarker_EngineExhaust = 0; iMarker_EngineExhaust < nMarker_EngineExhaust; iMarker_EngineExhaust++)
  if (Marker_EngineExhaust[iMarker_EngineExhaust] == val_marker) break;
  return Exhaust_Temperature[iMarker_EngineExhaust];
}

su2double CConfig::GetInflow_Mach(string val_marker) {
  unsigned short iMarker_EngineInflow;
  for (iMarker_EngineInflow = 0; iMarker_EngineInflow < nMarker_EngineInflow; iMarker_EngineInflow++)
    if (Marker_EngineInflow[iMarker_EngineInflow] == val_marker) break;
  return Inflow_Mach[iMarker_EngineInflow];
}

su2double CConfig::GetBleed_MassFlow(string val_marker) {
  unsigned short iMarker_EngineBleed;
  for (iMarker_EngineBleed = 0; iMarker_EngineBleed < nMarker_EngineBleed; iMarker_EngineBleed++)
    if (Marker_EngineBleed[iMarker_EngineBleed] == val_marker) break;
  return Bleed_MassFlow[iMarker_EngineBleed];
}

su2double CConfig::GetBleed_Temperature(string val_marker) {
  unsigned short iMarker_EngineBleed;
  for (iMarker_EngineBleed = 0; iMarker_EngineBleed < nMarker_EngineBleed; iMarker_EngineBleed++)
    if (Marker_EngineBleed[iMarker_EngineBleed] == val_marker) break;
  return Bleed_Temperature[iMarker_EngineBleed];
}

su2double CConfig::GetDispl_Value(string val_marker) {
  unsigned short iMarker_Displacement;
  for (iMarker_Displacement = 0; iMarker_Displacement < nMarker_Displacement; iMarker_Displacement++)
    if (Marker_Displacement[iMarker_Displacement] == val_marker) break;
  return Displ_Value[iMarker_Displacement];
}

su2double CConfig::GetLoad_Value(string val_marker) {
  unsigned short iMarker_Load;
  for (iMarker_Load = 0; iMarker_Load < nMarker_Load; iMarker_Load++)
    if (Marker_Load[iMarker_Load] == val_marker) break;
  return Load_Value[iMarker_Load];
}

su2double CConfig::GetLoad_Dir_Value(string val_marker) {
  unsigned short iMarker_Load_Dir;
  for (iMarker_Load_Dir = 0; iMarker_Load_Dir < nMarker_Load_Dir; iMarker_Load_Dir++)
    if (Marker_Load_Dir[iMarker_Load_Dir] == val_marker) break;
  return Load_Dir_Value[iMarker_Load_Dir];
}

su2double CConfig::GetLoad_Dir_Multiplier(string val_marker) {
  unsigned short iMarker_Load_Dir;
  for (iMarker_Load_Dir = 0; iMarker_Load_Dir < nMarker_Load_Dir; iMarker_Load_Dir++)
    if (Marker_Load_Dir[iMarker_Load_Dir] == val_marker) break;
  return Load_Dir_Multiplier[iMarker_Load_Dir];
}

su2double* CConfig::GetLoad_Dir(string val_marker) {
  unsigned short iMarker_Load_Dir;
  for (iMarker_Load_Dir = 0; iMarker_Load_Dir < nMarker_Load_Dir; iMarker_Load_Dir++)
    if (Marker_Load_Dir[iMarker_Load_Dir] == val_marker) break;
  return Load_Dir[iMarker_Load_Dir];
}


su2double CConfig::GetLoad_Sine_Amplitude(string val_marker) {
  unsigned short iMarker_Load_Sine;
  for (iMarker_Load_Sine = 0; iMarker_Load_Sine < nMarker_Load_Sine; iMarker_Load_Sine++)
    if (Marker_Load_Sine[iMarker_Load_Sine] == val_marker) break;
  return Load_Sine_Amplitude[iMarker_Load_Sine];
}

su2double CConfig::GetLoad_Sine_Frequency(string val_marker) {
  unsigned short iMarker_Load_Sine;
  for (iMarker_Load_Sine = 0; iMarker_Load_Sine < nMarker_Load_Sine; iMarker_Load_Sine++)
    if (Marker_Load_Sine[iMarker_Load_Sine] == val_marker) break;
  return Load_Sine_Frequency[iMarker_Load_Sine];
}

su2double* CConfig::GetLoad_Sine_Dir(string val_marker) {
  unsigned short iMarker_Load_Sine;
  for (iMarker_Load_Sine = 0; iMarker_Load_Sine < nMarker_Load_Sine; iMarker_Load_Sine++)
    if (Marker_Load_Sine[iMarker_Load_Sine] == val_marker) break;
  return Load_Sine_Dir[iMarker_Load_Sine];
}

su2double CConfig::GetFlowLoad_Value(string val_marker) {
  unsigned short iMarker_FlowLoad;
  for (iMarker_FlowLoad = 0; iMarker_FlowLoad < nMarker_FlowLoad; iMarker_FlowLoad++)
    if (Marker_FlowLoad[iMarker_FlowLoad] == val_marker) break;
  return FlowLoad_Value[iMarker_FlowLoad];
}

void CConfig::SetSpline(vector<su2double> &x, vector<su2double> &y, unsigned long n, su2double yp1, su2double ypn, vector<su2double> &y2) {
  unsigned long i, k;
  su2double p, qn, sig, un, *u;

  u = new su2double [n];

  if (yp1 > 0.99e30)			// The lower boundary condition is set either to be "nat
    y2[0]=u[0]=0.0;			  // -ural"
  else {									// or else to have a specified first derivative.
    y2[0] = -0.5;
    u[0]=(3.0/(x[1]-x[0]))*((y[1]-y[0])/(x[1]-x[0])-yp1);
  }

  for (i=2; i<=n-1; i++) {									//  This is the decomposition loop of the tridiagonal al-
    sig=(x[i-1]-x[i-2])/(x[i]-x[i-2]);		//	gorithm. y2 and u are used for tem-
    p=sig*y2[i-2]+2.0;										//	porary storage of the decomposed
    y2[i-1]=(sig-1.0)/p;										//	factors.
    u[i-1]=(y[i]-y[i-1])/(x[i]-x[i-1]) - (y[i-1]-y[i-2])/(x[i-1]-x[i-2]);
    u[i-1]=(6.0*u[i-1]/(x[i]-x[i-2])-sig*u[i-2])/p;
  }

  if (ypn > 0.99e30)						// The upper boundary condition is set either to be
    qn=un=0.0;									// "natural"
  else {												// or else to have a specified first derivative.
    qn=0.5;
    un=(3.0/(x[n-1]-x[n-2]))*(ypn-(y[n-1]-y[n-2])/(x[n-1]-x[n-2]));
  }
  y2[n-1]=(un-qn*u[n-2])/(qn*y2[n-2]+1.0);
  for (k=n-1; k>=1; k--)					// This is the backsubstitution loop of the tridiagonal
    y2[k-1]=y2[k-1]*y2[k]+u[k-1];	  // algorithm.

  delete[] u;

}

su2double CConfig::GetSpline(vector<su2double>&xa, vector<su2double>&ya, vector<su2double>&y2a, unsigned long n, su2double x) {
  unsigned long klo, khi, k;
  su2double h, b, a, y;

  klo=1;										// We will find the right place in the table by means of
  khi=n;										// bisection. This is optimal if sequential calls to this
  while (khi-klo > 1) {			// routine are at random values of x. If sequential calls
    k=(khi+klo) >> 1;				// are in order, and closely spaced, one would do better
    if (xa[k-1] > x) khi=k;		// to store previous values of klo and khi and test if
    else klo=k;							// they remain appropriate on the next call.
  }								// klo and khi now bracket the input value of x
  h=xa[khi-1]-xa[klo-1];
  if (h == 0.0) cout << "Bad xa input to routine splint" << endl;	// The xa’s must be dis-
  a=(xa[khi-1]-x)/h;																					      // tinct.
  b=(x-xa[klo-1])/h;				// Cubic spline polynomial is now evaluated.
  y=a*ya[klo-1]+b*ya[khi-1]+((a*a*a-a)*y2a[klo-1]+(b*b*b-b)*y2a[khi-1])*(h*h)/6.0;

  return y;
}<|MERGE_RESOLUTION|>--- conflicted
+++ resolved
@@ -144,7 +144,7 @@
   
   /*--- Boundary Condition settings ---*/
 
-<<<<<<< HEAD
+
   Dirichlet_Value 			= NULL;     Exhaust_Temperature_Target	= NULL;		Exhaust_Temperature 	= NULL;
   Exhaust_Pressure_Target 	= NULL;		Inlet_Ttotal 				= NULL;		Inlet_Ptotal 			= NULL;
   Inlet_FlowDir 			= NULL;     Inlet_Temperature 			= NULL;     Inlet_Pressure 			= NULL;
@@ -158,22 +158,6 @@
   Periodic_Translate		= NULL;
 
   Load_Dir 		= NULL;	      Load_Dir_Value	  = NULL;     Load_Dir_Multiplier = NULL;
-=======
-  Dirichlet_Value = NULL;         Exhaust_Temperature_Target = NULL;
-  Exhaust_Pressure_Target = NULL; Inlet_Ttotal = NULL;              Inlet_Ptotal = NULL;
-  Inlet_FlowDir = NULL;           Inlet_Temperature = NULL;         Inlet_Pressure = NULL;
-  Inlet_Velocity = NULL;          Inflow_Mach_Target = NULL;        Inflow_Mach = NULL;
-  Inflow_Pressure = NULL;         Bleed_Temperature_Target = NULL;  Bleed_Temperature = NULL;
-  Bleed_MassFlow_Target = NULL;   Bleed_MassFlow = NULL;            Exhaust_Pressure = NULL; Exhaust_Temperature = NULL;
-  Bleed_Pressure = NULL;          Outlet_Pressure = NULL;           Isothermal_Temperature = NULL;
-  Heat_Flux = NULL;               Displ_Value = NULL;               Load_Value = NULL;
-  FlowLoad_Value = NULL;
-  
-  Periodic_Translate=NULL;    Periodic_Rotation=NULL;    Periodic_Center=NULL;
-  Periodic_Translation=NULL;   Periodic_RotAngles=NULL;   Periodic_RotCenter=NULL;
-
-  Load_Dir = NULL;	          Load_Dir_Value = NULL;          Load_Dir_Multiplier = NULL;
->>>>>>> 84aa0c71
   Load_Sine_Dir = NULL;	      Load_Sine_Amplitude = NULL;     Load_Sine_Frequency = NULL;
 
   /*--- Miscellaneous/unsorted ---*/
@@ -194,7 +178,7 @@
   DV_Value            = NULL;    
   Design_Variable     = NULL;
   Subsonic_Engine_Box = NULL;
-<<<<<<< HEAD
+
   Hold_GridFixed_Coord= NULL;
   EA_IntLimit         = NULL;
   RK_Alpha_Step       = NULL;
@@ -202,6 +186,9 @@
   MG_PreSmooth        = NULL;
   MG_PostSmooth       = NULL;
   Int_Coeffs		  = NULL;
+  
+  Kind_ObjFunc = NULL;
+  Weight_ObjFunc = NULL;
 
   /*--- Moving mesh pointers ---*/
 
@@ -218,28 +205,7 @@
   MoveMotion_Origin 	= NULL;
   Periodic_Translate	= NULL;     Periodic_Rotation 	= NULL;     Periodic_Center			= NULL;
   Periodic_Translation	= NULL;     Periodic_RotAngles	= NULL;		Periodic_RotCenter		= NULL;
-=======
-  Hold_GridFixed_Coord=NULL;
-  EA_IntLimit=NULL;
-  RK_Alpha_Step=NULL;
-  Int_Coeffs = NULL;
-  Kind_ObjFunc = NULL;
-  Weight_ObjFunc = NULL;
-
-  /*--- Moving mesh pointers ---*/
-
-  Kind_GridMovement = NULL;
-  Motion_Origin_X = NULL;     Motion_Origin_Y = NULL;     Motion_Origin_Z = NULL;
-  Translation_Rate_X = NULL;  Translation_Rate_Y = NULL;  Translation_Rate_Z = NULL;
-  Rotation_Rate_X = NULL;     Rotation_Rate_Y = NULL;     Rotation_Rate_Z = NULL;
-  Pitching_Omega_X = NULL;    Pitching_Omega_Y = NULL;    Pitching_Omega_Z = NULL;
-  Pitching_Ampl_X = NULL;     Pitching_Ampl_Y = NULL;     Pitching_Ampl_Z = NULL;
-  Pitching_Phase_X = NULL;    Pitching_Phase_Y = NULL;    Pitching_Phase_Z = NULL;
-  Plunging_Omega_X = NULL;    Plunging_Omega_Y = NULL;    Plunging_Omega_Z = NULL;
-  Plunging_Ampl_X = NULL;     Plunging_Ampl_Y = NULL;     Plunging_Ampl_Z = NULL;
-  RefOriginMoment_X = NULL;   RefOriginMoment_Y = NULL;   RefOriginMoment_Z = NULL;
-  MoveMotion_Origin = NULL;
->>>>>>> 84aa0c71
+
 
   /*--- Initialize some default arrays to NULL. ---*/
   
@@ -1705,7 +1671,7 @@
   Kind_SU2 = val_software;
 
   /*--- If Kind_Obj has not been specified, these arrays need to take a default --*/
-  if (Weight_ObjFunc==NULL and Kind_ObjFunc==NULL){
+  if (Weight_ObjFunc == NULL and Kind_ObjFunc == NULL){
     Kind_ObjFunc = new unsigned short[1];
     Kind_ObjFunc[0]=DRAG_COEFFICIENT;
     Weight_ObjFunc = new su2double[1];
@@ -4642,10 +4608,7 @@
 
 
 CConfig::~CConfig(void) {
-<<<<<<< HEAD
-
-=======
- 
+	
   unsigned long iDV, iMarker, iPeriodic, iFFD;
 
   /*--- Delete all of the option objects in the global option map ---*/
@@ -4654,7 +4617,6 @@
     delete itr->second;
   }
  
->>>>>>> 84aa0c71
   if (RK_Alpha_Step !=NULL) delete [] RK_Alpha_Step;
   if (MG_PreSmooth  !=NULL) delete [] MG_PreSmooth;
   if (MG_PostSmooth !=NULL) delete [] MG_PostSmooth;
@@ -4662,13 +4624,8 @@
   /*--- Free memory for Aeroelastic problems. ---*/
 
   if (Grid_Movement && Aeroelastic_Simulation) {
-<<<<<<< HEAD
-    if (Aeroelastic_pitch  != NULL) delete[] Aeroelastic_pitch;
-    if (Aeroelastic_plunge != NULL) delete[] Aeroelastic_plunge;
-=======
     if (Aeroelastic_pitch  !=NULL) delete[] Aeroelastic_pitch;
     if (Aeroelastic_plunge !=NULL) delete[] Aeroelastic_plunge;
->>>>>>> 84aa0c71
   }
 
   /*--- Free memory for unspecified grid motion parameters ---*/
