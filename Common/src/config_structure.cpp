/*!
 * \file config_structure.cpp
 * \brief Main file for managing the config file
 * \author F. Palacios, T. Economon, B. Tracey
 * \version 4.0.1 "Cardinal"
 *
 * SU2 Lead Developers: Dr. Francisco Palacios (Francisco.D.Palacios@boeing.com).
 *                      Dr. Thomas D. Economon (economon@stanford.edu).
 *
 * SU2 Developers: Prof. Juan J. Alonso's group at Stanford University.
 *                 Prof. Piero Colonna's group at Delft University of Technology.
 *                 Prof. Nicolas R. Gauger's group at Kaiserslautern University of Technology.
 *                 Prof. Alberto Guardone's group at Polytechnic University of Milan.
 *                 Prof. Rafael Palacios' group at Imperial College London.
 *
 * SU2 is free software; you can redistribute it and/or
 * modify it under the terms of the GNU Lesser General Public
 * License as published by the Free Software Foundation; either
 * version 2.1 of the License, or (at your option) any later version.
 *
 * SU2 is distributed in the hope that it will be useful,
 * but WITHOUT ANY WARRANTY; without even the implied warranty of
 * MERCHANTABILITY or FITNESS FOR A PARTICULAR PURPOSE. See the GNU
 * Lesser General Public License for more details.
 *
 * You should have received a copy of the GNU Lesser General Public
 * License along with SU2. If not, see <http://www.gnu.org/licenses/>.
 */

#include "../include/config_structure.hpp"

CConfig::CConfig(char case_filename[MAX_STRING_SIZE], unsigned short val_software, unsigned short val_iZone, unsigned short val_nZone, unsigned short val_nDim, unsigned short verb_level) {

  int rank = MASTER_NODE;
#ifdef HAVE_MPI
  MPI_Comm_rank(MPI_COMM_WORLD, &rank);
#endif

  /*--- Initialize pointers to Null---*/
  
  SetPointersNull();

  /*--- Reading config options  ---*/
  
  SetConfig_Options(val_iZone, val_nZone);

  /*--- Parsing the config file  ---*/
  
  SetConfig_Parsing(case_filename);

  /*--- Configuration file postprocessing ---*/

  SetPostprocessing(val_software, val_iZone, val_nDim);

  /*--- Configuration file boundaries/markers setting ---*/
  
  SetMarkers(val_software);

  /*--- Configuration file output ---*/

  if ((rank == MASTER_NODE) && (verb_level == VERB_HIGH) && (val_iZone != 1))
    SetOutput(val_software, val_iZone);

}

CConfig::CConfig(char case_filename[MAX_STRING_SIZE], unsigned short val_software) {
  
  /*--- Initialize pointers to Null---*/
  
  SetPointersNull();

  /*--- Reading config options  ---*/
  
  SetConfig_Options(1, 1);

  /*--- Parsing the config file  ---*/
  
  SetConfig_Parsing(case_filename);

  /*--- Configuration file postprocessing ---*/
  
  SetPostprocessing(val_software, 1, 1);
  
}

CConfig::CConfig(char case_filename[MAX_STRING_SIZE], CConfig *config) {
  
  bool runtime_file = false;
  
  /*--- Initialize pointers to Null---*/
  
  SetPointersNull();
  
  /*--- Reading config options  ---*/
  
  SetRunTime_Options();
  
  /*--- Parsing the config file  ---*/
  
  runtime_file = SetRunTime_Parsing(case_filename);
  
  /*--- Update original config file ---*/
  
  if (runtime_file) {
    config->SetnExtIter(nExtIter);
  }

}

void CConfig::SetPointersNull(void) {

  /*--- Marker Pointers ---*/

  Marker_Euler=NULL;          Marker_FarField=NULL;         Marker_Custom=NULL;
  Marker_SymWall=NULL;        Marker_Pressure=NULL;         Marker_PerBound=NULL;
  Marker_PerDonor=NULL;       Marker_NearFieldBound=NULL;   Marker_InterfaceBound=NULL;
  Marker_Dirichlet=NULL;      Marker_Dirichlet_Elec=NULL;   Marker_Inlet=NULL;
  Marker_Supersonic_Inlet=NULL;    Marker_Outlet=NULL;      Marker_Out_1D=NULL;
  Marker_Isothermal=NULL;     Marker_HeatFlux=NULL;         Marker_EngineInflow=NULL;
  Marker_EngineBleed=NULL;  Marker_Supersonic_Outlet=NULL;
  Marker_IsothermalCatalytic=NULL; Marker_IsothermalNonCatalytic=NULL;
  Marker_HeatFluxNonCatalytic=NULL; Marker_HeatFluxCatalytic=NULL;
  Marker_EngineExhaust=NULL; Marker_Displacement=NULL;     Marker_Load=NULL;
  Marker_Load_Dir=NULL;   	  Marker_Load_Sine=NULL; 		Marker_Clamped=NULL;
  Marker_FlowLoad=NULL;       Marker_Neumann=NULL;          Marker_Neumann_Elec=NULL;
  Marker_All_TagBound=NULL;        Marker_CfgFile_TagBound=NULL;       Marker_All_KindBC=NULL;
  Marker_CfgFile_KindBC=NULL;    Marker_All_SendRecv=NULL; Marker_All_PerBound=NULL;
  Marker_FSIinterface=NULL;	Marker_Riemann=NULL;

  /*--- Boundary Condition settings ---*/

  Dirichlet_Value=NULL;       Exhaust_Temperature_Target=NULL;
  Exhaust_Pressure_Target=NULL;         Inlet_Ttotal=NULL;            Inlet_Ptotal=NULL;
  Inlet_FlowDir=NULL;         Inlet_Temperature=NULL;       Inlet_Pressure=NULL;
  Inlet_Velocity=NULL;        Inflow_Mach_Target=NULL;     Inflow_Mach=NULL;
  Inflow_Pressure=NULL;       Bleed_Temperature_Target=NULL;       Bleed_Temperature=NULL;
  Bleed_MassFlow_Target=NULL; Bleed_MassFlow=NULL;          Exhaust_Pressure=NULL; Exhaust_Temperature=NULL;
  Bleed_Pressure=NULL;        Outlet_Pressure=NULL;         Isothermal_Temperature=NULL;
  Heat_Flux=NULL;             Displ_Value=NULL;             Load_Value=NULL;
  FlowLoad_Value=NULL;        Periodic_RotCenter=NULL;      Periodic_RotAngles=NULL;
  Periodic_Translation=NULL;  Periodic_Center=NULL;         Periodic_Rotation=NULL;
  Periodic_Translate=NULL;    Wall_Catalycity=NULL;

  Load_Dir=NULL;	          Load_Dir_Value=NULL;          Load_Dir_Multiplier=NULL;
  Load_Sine_Dir=NULL;	      Load_Sine_Amplitude=NULL;     Load_Sine_Frequency=NULL;

  /*--- Miscellaneous/unsorted ---*/

  Aeroelastic_plunge=NULL;    Aeroelastic_pitch=NULL;
  MassFrac_FreeStream=NULL;
  Velocity_FreeStream=NULL;
  RefOriginMoment=NULL;     RefOriginMoment_X=NULL;  RefOriginMoment_Y=NULL;
  RefOriginMoment_Z=NULL;   CFL_AdaptParam=NULL;            CFL=NULL;
  PlaneTag=NULL;
  Kappa_Flow=NULL;    Kappa_AdjFlow=NULL;  Kappa_TNE2=NULL;
  Kappa_AdjTNE2=NULL;  Kappa_LinFlow=NULL;
  Section_Location=NULL;
  U_FreeStreamND=NULL;

  /*--- Moving mesh pointers ---*/

  Kind_GridMovement = NULL;
  Motion_Origin_X = NULL;     Motion_Origin_Y = NULL;     Motion_Origin_Z = NULL;
  Translation_Rate_X = NULL;  Translation_Rate_Y = NULL;  Translation_Rate_Z = NULL;
  Rotation_Rate_X = NULL;     Rotation_Rate_Y = NULL;     Rotation_Rate_Z = NULL;
  Pitching_Omega_X = NULL;    Pitching_Omega_Y = NULL;    Pitching_Omega_Z = NULL;
  Pitching_Ampl_X = NULL;     Pitching_Ampl_Y = NULL;     Pitching_Ampl_Z = NULL;
  Pitching_Phase_X = NULL;    Pitching_Phase_Y = NULL;    Pitching_Phase_Z = NULL;
  Plunging_Omega_X = NULL;    Plunging_Omega_Y = NULL;    Plunging_Omega_Z = NULL;
  Plunging_Ampl_X = NULL;     Plunging_Ampl_Y = NULL;     Plunging_Ampl_Z = NULL;
  RefOriginMoment_X = NULL;   RefOriginMoment_Y = NULL;   RefOriginMoment_Z = NULL;
  MoveMotion_Origin = NULL;

  /*--- Variable initialization ---*/
  
  ExtIter = 0;
  IntIter = 0;
  
  /*--- Reacting chemistry, collisions, plasma ---*/

  Reactions=NULL;                 Omega00=NULL;               Omega11=NULL;
  Gas_Composition=NULL;           Enthalpy_Formation=NULL;    Blottner=NULL;
  Species_Ref_Temperature=NULL;   Species_Ref_Viscosity=NULL; nElStates=NULL;
  CharElTemp=NULL;                degen=NULL;
  Molar_Mass=NULL;                Particle_Mass=NULL;
  ArrheniusCoefficient=NULL;    ArrheniusEta=NULL;    ArrheniusTheta=NULL;
  CharVibTemp=NULL;             RotationModes=NULL;   Ref_Temperature=NULL;
  Tcf_a=NULL;    Tcf_b=NULL;    Tcb_a=NULL;    Tcb_b=NULL;
  Diss=NULL;
  
}

void CConfig::SetRunTime_Options(void) {
  
  /* DESCRIPTION: Number of external iterations */
  
  addUnsignedLongOption("EXT_ITER", nExtIter, 999999);

}

void CConfig::SetConfig_Options(unsigned short val_iZone, unsigned short val_nZone) {
  
  su2double default_vec_3d[3];
  su2double default_vec_4d[4];
  su2double default_vec_5d[5];
  su2double default_vec_2d[2];
  su2double default_vec_6d[6];
  
  nZone = val_nZone;
  iZone = val_iZone;


  // This config file is parsed by a number of programs to make it easy to write SU2
  // wrapper scripts (in python, go, etc.) so please do
  // the best you can to follow the established format. It's very hard to parse c++ code
  // and none of us that write the parsers want to write a full c++ interpreter. Please
  // play nice with the existing format so that you don't break the existing scripts.


  /* BEGIN_CONFIG_OPTIONS */

  /*!\par CONFIG_CATEGORY: Problem Definition \ingroup Config */
  /*--- Options related to problem definition and partitioning ---*/

  /*!\brief REGIME_TYPE \n  DESCRIPTION: Regime type \n OPTIONS: see \link Regime_Map \endlink \ingroup Config*/
  addEnumOption("REGIME_TYPE", Kind_Regime, Regime_Map, COMPRESSIBLE);
  
  /* DESCRIPTION: Debug mode */
  addBoolOption("DEBUG_MODE",DebugMode, false);
  
  /*!\brief PHYSICAL_PROBLEM \n DESCRIPTION: Physical governing equations \n Options: see \link Solver_Map \endlink \n Default: NO_SOLVER \ingroup Config*/
  addEnumOption("PHYSICAL_PROBLEM", Kind_Solver, Solver_Map, NO_SOLVER);
  /*!\brief MATH_PROBLEM  \n DESCRIPTION: Mathematical problem \n  Options: DIRECT, ADJOINT \ingroup Config*/
  addMathProblemOption("MATH_PROBLEM" , Adjoint, false , Linearized, false, Restart_Flow, false, DiscreteAdjoint, false);
  /*!\brief KIND_TURB_MODEL \n DESCRIPTION: Specify turbulence model \n Options: see \link Turb_Model_Map \endlink \n Default: NO_TURB_MODEL \ingroup Config*/
  addEnumOption("KIND_TURB_MODEL", Kind_Turb_Model, Turb_Model_Map, NO_TURB_MODEL);

  /*!\brief KIND_TRANS_MODEL \n DESCRIPTION: Specify transition model OPTIONS: see \link Trans_Model_Map \endlink \n Default: NO_TRANS_MODEL \ingroup Config*/
  addEnumOption("KIND_TRANS_MODEL", Kind_Trans_Model, Trans_Model_Map, NO_TRANS_MODEL);

  /*\brief AXISYMMETRIC \n DESCRIPTION: Axisymmetric simulation \n DEFAULT: false \ingroup Config */
  addBoolOption("AXISYMMETRIC", Axisymmetric, false);
  /* DESCRIPTION: Add the gravity force */
  addBoolOption("GRAVITY_FORCE", GravityForce, false);
  /* DESCRIPTION: Perform a low fidelity simulation */
  addBoolOption("LOW_FIDELITY_SIMULATION", LowFidelitySim, false);
  /*!\brief RESTART_SOL \n DESCRIPTION: Restart solution from native solution file \n Options: NO, YES \ingroup Config */
  addBoolOption("RESTART_SOL", Restart, false);
  /*!\brief SYSTEM_MEASUREMENTS \n DESCRIPTION: System of measurements \n OPTIONS: see \link Measurements_Map \endlink \n Default: SI \ingroup Config*/
  addEnumOption("SYSTEM_MEASUREMENTS", SystemMeasurements, Measurements_Map, SI);

  /*!\par CONFIG_CATEGORY: FluidModel \ingroup Config*/
  /*!\brief FLUID_MODEL \n DESCRIPTION: Fluid model \n OPTIONS: See \link FluidModel_Map \endlink \n Default: STANDARD_AIR \ingroup Config*/
  addEnumOption("FLUID_MODEL", Kind_FluidModel, FluidModel_Map, STANDARD_AIR);



  /*!\par CONFIG_CATEGORY: Freestream Conditions \ingroup Config*/
  /*--- Options related to freestream specification ---*/

  /*!\brief GAS_CONSTANT \n DESCRIPTION: Specific gas constant (287.058 J/kg*K (air), only for compressible flows) \ingroup Config*/
  addDoubleOption("GAS_CONSTANT", Gas_Constant, 287.058);
  /*!\brief GAMMA_VALUE  \n DESCRIPTION: Ratio of specific heats (1.4 (air), only for compressible flows) \ingroup Config*/
  addDoubleOption("GAMMA_VALUE", Gamma, 1.4);


  /*--- Options related to VAN der WAALS MODEL and PENG ROBINSON ---*/

  /* DESCRIPTION: Critical Temperature, default value for AIR */
  addDoubleOption("CRITICAL_TEMPERATURE", Temperature_Critical, 131.00);
  /* DESCRIPTION: Critical Pressure, default value for MDM */
  addDoubleOption("CRITICAL_PRESSURE", Pressure_Critical, 3588550.0);
  /* DESCRIPTION: Critical Density, default value for MDM */
  addDoubleOption("CRITICAL_DENSITY", Density_Critical, 263.0);

  /*--- Options related to VAN der WAALS MODEL and PENG ROBINSON ---*/
  /* DESCRIPTION: Critical Density, default value for MDM */
   addDoubleOption("ACENTRIC_FACTOR", Acentric_Factor, 0.035);

   /*--- Options related to Viscosity Model ---*/
  /*!\brief VISCOSITY_MODEL \n DESCRIPTION: model of the viscosity \n OPTIONS: See \link ViscosityModel_Map \endlink \n Default: SUTHERLAND \ingroup Config*/
  addEnumOption("VISCOSITY_MODEL", Kind_ViscosityModel, ViscosityModel_Map, SUTHERLAND);

  /*--- Options related to Constant Viscosity Model ---*/

  /* DESCRIPTION: default value for AIR */
  addDoubleOption("MU_CONSTANT", Mu_ConstantND , 1.716E-5);

  /*--- Options related to Sutherland Viscosity Model ---*/

  /* DESCRIPTION: Sutherland Viscosity Ref default value for AIR SI */
  addDoubleOption("MU_REF", Mu_RefND, 1.716E-5);
  /* DESCRIPTION: Sutherland Temperature Ref, default value for AIR SI */
  addDoubleOption("MU_T_REF", Mu_Temperature_RefND, 273.15);
  /* DESCRIPTION: Sutherland constant, default value for AIR SI */
  addDoubleOption("SUTHERLAND_CONSTANT", Mu_SND, 110.4);

  /*--- Options related to Thermal Conductivity Model ---*/

  addEnumOption("CONDUCTIVITY_MODEL", Kind_ConductivityModel, ConductivityModel_Map, CONSTANT_PRANDTL);

 /*--- Options related to Constant Thermal Conductivity Model ---*/

 /* DESCRIPTION: default value for AIR */
  addDoubleOption("KT_CONSTANT", Kt_ConstantND , 0.0257);

  /*!\brief REYNOLDS_NUMBER \n DESCRIPTION: Reynolds number (non-dimensional, based on the free-stream values). Needed for viscous solvers. For incompressible solvers the Reynolds length will always be 1.0 \n DEFAULT: 0.0 \ingroup Config */
  addDoubleOption("REYNOLDS_NUMBER", Reynolds, 0.0);
  /*!\brief REYNOLDS_LENGTH \n DESCRIPTION: Reynolds length (1 m by default). Used for compressible solver: incompressible solver will use 1.0. \ingroup Config */
  addDoubleOption("REYNOLDS_LENGTH", Length_Reynolds, 1.0);
  /*!\brief PRANDTL_LAM \n DESCRIPTION: Laminar Prandtl number (0.72 (air), only for compressible flows) \n DEFAULT: 0.72 \ingroup Config*/
  addDoubleOption("PRANDTL_LAM", Prandtl_Lam, 0.72);
  /*!\brief PRANDTL_TURB \n DESCRIPTION: Turbulent Prandtl number (0.9 (air), only for compressible flows) \n DEFAULT 0.90 \ingroup Config*/
  addDoubleOption("PRANDTL_TURB", Prandtl_Turb, 0.90);
  /*!\brief BULK_MODULUS \n DESCRIPTION: Value of the Bulk Modulus  \n DEFAULT 1.42E5 \ingroup Config*/
  addDoubleOption("BULK_MODULUS", Bulk_Modulus, 1.42E5);
  /* DESCRIPTION: Artifical compressibility factor  */
  addDoubleOption("ARTCOMP_FACTOR", ArtComp_Factor, 1.0);
  /*!\brief MACH_NUMBER  \n DESCRIPTION:  Mach number (non-dimensional, based on the free-stream values). 0.0 by default \ingroup Config*/
  addDoubleOption("MACH_NUMBER", Mach, 0.0);
  /*!\brief INIT_OPTION \n DESCRIPTION: Init option to choose between Reynolds or thermodynamics quantities for initializing the solution \n OPTIONS: see \link InitOption_Map \endlink \n DEFAULT REYNOLDS \ingroup Config*/
  addEnumOption("INIT_OPTION", Kind_InitOption, InitOption_Map, REYNOLDS);
  /* DESCRIPTION: Free-stream option to choose between density and temperature for initializing the solution */
  addEnumOption("FREESTREAM_OPTION", Kind_FreeStreamOption, FreeStreamOption_Map, TEMPERATURE_FS);
  /*!\brief FREESTREAM_PRESSURE\n DESCRIPTION: Free-stream pressure (101325.0 N/m^2 by default) \ingroup Config*/
  addDoubleOption("FREESTREAM_PRESSURE", Pressure_FreeStream, 101325.0);
  /*!\brief FREESTREAM_DENSITY\n DESCRIPTION: Free-stream density (1.2886 Kg/m^3 (air), 998.2 Kg/m^3 (water)) \n DEFAULT -1.0 (calculated from others) \ingroup Config*/
  addDoubleOption("FREESTREAM_DENSITY", Density_FreeStream, -1.0);
  /*!\brief FREESTREAM_TEMPERATURE\n DESCRIPTION: Free-stream temperature (288.15 K by default) \ingroup Config*/
  addDoubleOption("FREESTREAM_TEMPERATURE", Temperature_FreeStream, 288.15);
  /*!\brief FREESTREAM_TEMPERATURE_VE\n DESCRIPTION: Free-stream vibrational-electronic temperature (288.15 K by default) \ingroup Config*/
  addDoubleOption("FREESTREAM_TEMPERATURE_VE", Temperature_ve_FreeStream, 288.15);
  default_vec_3d[0] = 1.0; default_vec_3d[1] = 0.0; default_vec_3d[2] = 0.0;
  /*!\brief FREESTREAM_VELOCITY\n DESCRIPTION: Free-stream velocity (m/s) */
  addDoubleArrayOption("FREESTREAM_VELOCITY", 3, Velocity_FreeStream, default_vec_3d);
  /* DESCRIPTION: Free-stream viscosity (1.853E-5 Ns/m^2 (air), 0.798E-3 Ns/m^2 (water)) */
  addDoubleOption("FREESTREAM_VISCOSITY", Viscosity_FreeStream, -1.0);
  /* DESCRIPTION:  */
  addDoubleOption("FREESTREAM_INTERMITTENCY", Intermittency_FreeStream, 1.0);
  /* DESCRIPTION:  */
  addDoubleOption("FREESTREAM_TURBULENCEINTENSITY", TurbulenceIntensity_FreeStream, 0.05);
  /* DESCRIPTION:  */
  addDoubleOption("FREESTREAM_NU_FACTOR", NuFactor_FreeStream, 3.0);
  /* DESCRIPTION:  */
  addDoubleOption("ENGINE_NU_FACTOR", NuFactor_Engine, 30.0);
  /* DESCRIPTION:  */
  addDoubleOption("FREESTREAM_TURB2LAMVISCRATIO", Turb2LamViscRatio_FreeStream, 10.0);
  /* DESCRIPTION: Side-slip angle (degrees, only for compressible flows) */
  addDoubleOption("SIDESLIP_ANGLE", AoS, 0.0);
  /*!\brief AOA  \n DESCRIPTION: Angle of attack (degrees, only for compressible flows) \ingroup Config*/
  addDoubleOption("AOA", AoA, 0.0);
  /* DESCRIPTION: Activate fixed CL mode (specify a CL instead of AoA). */
  addBoolOption("FIXED_CL_MODE", Fixed_CL_Mode, false);
  /* DESCRIPTION: Specify a fixed coefficient of lift instead of AoA (only for compressible flows) */
  addDoubleOption("TARGET_CL", Target_CL, 0.0);
  /* DESCRIPTION: Damping factor for fixed CL mode. */
  addDoubleOption("DAMP_FIXED_CL", Damp_Fixed_CL, 0.2);
  /* DESCRIPTION: Iterations to re-evaluate the angle of attack. */
  addUnsignedLongOption("ITER_FIXED_CL", Iter_Fixed_CL, 100);


  /*!\par CONFIG_CATEGORY: Reference Conditions \ingroup Config*/
  /*--- Options related to reference values for nondimensionalization ---*/

  Length_Ref = 1.0; //<---- NOTE: this should be given an option or set as a const

  /*!\brief REF_ORIGIN_MOMENT_X\n DESCRIPTION: X Reference origin for moment computation \ingroup Config*/
  addDoubleListOption("REF_ORIGIN_MOMENT_X", nRefOriginMoment_X, RefOriginMoment_X);
  /*!\brief REF_ORIGIN_MOMENT_Y\n DESCRIPTION: Y Reference origin for moment computation \ingroup Config*/
  addDoubleListOption("REF_ORIGIN_MOMENT_Y", nRefOriginMoment_Y, RefOriginMoment_Y);
  /*!\brief REF_ORIGIN_MOMENT_Z\n DESCRIPTION: Z Reference origin for moment computation \ingroup Config*/
  addDoubleListOption("REF_ORIGIN_MOMENT_Z", nRefOriginMoment_Z, RefOriginMoment_Z);
  /*!\brief REF_AREA\n DESCRIPTION: Reference area for force coefficients (0 implies automatic calculation) \ingroup Config*/
  addDoubleOption("REF_AREA", RefAreaCoeff, 1.0);
  /*!\brief REF_LENGTH_MOMENT\n DESCRIPTION: Reference length for pitching, rolling, and yawing non-dimensional moment \ingroup Config*/
  addDoubleOption("REF_LENGTH_MOMENT", RefLengthMoment, 1.0);
  /*!\brief REF_ELEM_LENGTH\n DESCRIPTION: Reference element length for computing the slope limiter epsilon \ingroup Config*/
  addDoubleOption("REF_ELEM_LENGTH", RefElemLength, 0.1);
  /*!\brief REF_SHARP_EDGES\n DESCRIPTION: Reference coefficient for detecting sharp edges \ingroup Config*/
  addDoubleOption("REF_SHARP_EDGES", RefSharpEdges, 3.0);
	/*!\brief REF_VELOCITY\n DESCRIPTION: Reference velocity (incompressible only)  \ingroup Config*/
  addDoubleOption("REF_VELOCITY", Velocity_Ref, -1.0);
	/* !\brief REF_VISCOSITY  \n DESCRIPTION: Reference viscosity (incompressible only)  \ingroup Config*/
  addDoubleOption("REF_VISCOSITY", Viscosity_Ref, -1.0);
  /* DESCRIPTION: Type of mesh motion */
  addEnumOption("REF_DIMENSIONALIZATION", Ref_NonDim, NonDim_Map, DIMENSIONAL);

  /*!\par CONFIG_CATEGORY: Boundary Markers \ingroup Config*/
  /*--- Options related to various boundary markers ---*/

  /*!\brief MARKER_PLOTTING\n DESCRIPTION: Marker(s) of the surface in the surface flow solution file  \ingroup Config*/
  addStringListOption("MARKER_PLOTTING", nMarker_Plotting, Marker_Plotting);
  /*!\brief MARKER_MONITORING\n DESCRIPTION: Marker(s) of the surface where evaluate the non-dimensional coefficients \ingroup Config*/
  addStringListOption("MARKER_MONITORING", nMarker_Monitoring, Marker_Monitoring);
  /*!\brief MARKER_DESIGNING\n DESCRIPTION: Marker(s) of the surface where objective function (design problem) will be evaluated \ingroup Config*/
  addStringListOption("MARKER_DESIGNING", nMarker_Designing, Marker_Designing);
  /*!\brief GEO_MARKER\n DESCRIPTION: Marker(s) of the surface where evaluate the geometrical functions \ingroup Config*/
  addStringListOption("GEO_MARKER", nMarker_GeoEval, Marker_GeoEval);
  /*!\brief MARKER_EULER\n DESCRIPTION: Euler wall boundary marker(s) \ingroup Config*/
  addStringListOption("MARKER_EULER", nMarker_Euler, Marker_Euler);
  /*!\brief MARKER_FAR\n DESCRIPTION: Far-field boundary marker(s) \ingroup Config*/
  addStringListOption("MARKER_FAR", nMarker_FarField, Marker_FarField);
  /*!\brief MARKER_SYM\n DESCRIPTION: Symmetry boundary condition \ingroup Config*/
  addStringListOption("MARKER_SYM", nMarker_SymWall, Marker_SymWall);
  /*!\brief MARKER_PRESSURE\n DESCRIPTION: Symmetry boundary condition \ingroup Config*/
  addStringListOption("MARKER_PRESSURE", nMarker_Pressure, Marker_Pressure);
  /*!\brief MARKER_NEARFIELD\n DESCRIPTION: Near-Field boundary condition \ingroup Config*/
  addStringListOption("MARKER_NEARFIELD", nMarker_NearFieldBound, Marker_NearFieldBound);
  /*!\brief MARKER_INTERFACE\n DESCRIPTION: Zone interface boundary marker(s) \ingroup Config*/
  addStringListOption("MARKER_INTERFACE", nMarker_InterfaceBound, Marker_InterfaceBound);
  /*!\brief MARKER_FSI_INTERFACE \n DESCRIPTION: FSI interface boundary marker(s) \ingroup Config*/
  addStringListOption("MARKER_FSI_INTERFACE", nMarker_FSIinterface, Marker_FSIinterface);
  /*!\brief MARKER_DIRICHLET  \n DESCRIPTION: Dirichlet boundary marker(s) \ingroup Config*/
  addStringListOption("MARKER_DIRICHLET", nMarker_Dirichlet, Marker_Dirichlet);
  /* DESCRIPTION: Neumann boundary marker(s) */
  addStringListOption("MARKER_NEUMANN", nMarker_Neumann, Marker_Neumann);
  /* DESCRIPTION: poisson dirichlet boundary marker(s) */
  addStringDoubleListOption("ELEC_DIRICHLET", nMarker_Dirichlet_Elec, Marker_Dirichlet_Elec, Dirichlet_Value );
  /* DESCRIPTION: poisson neumann boundary marker(s) */
  addStringListOption("ELEC_NEUMANN", nMarker_Neumann_Elec, Marker_Neumann_Elec);
  /* DESCRIPTION: Custom boundary marker(s) */
  addStringListOption("MARKER_CUSTOM", nMarker_Custom, Marker_Custom);
  /* DESCRIPTION: Periodic boundary marker(s) for use with SU2_MSH
   Format: ( periodic marker, donor marker, rotation_center_x, rotation_center_y,
   rotation_center_z, rotation_angle_x-axis, rotation_angle_y-axis,
   rotation_angle_z-axis, translation_x, translation_y, translation_z, ... ) */
  addPeriodicOption("MARKER_PERIODIC", nMarker_PerBound, Marker_PerBound, Marker_PerDonor,
                    Periodic_RotCenter, Periodic_RotAngles, Periodic_Translation);

  /*!\brief MARKER_ACTDISK\n DESCRIPTION: Periodic boundary marker(s) for use with SU2_MSH
   Format: ( periodic marker, donor marker, rotation_center_x, rotation_center_y,
   rotation_center_z, rotation_angle_x-axis, rotation_angle_y-axis,
   rotation_angle_z-axis, translation_x, translation_y, translation_z, ... ) \ingroup Config*/
  addActuatorDiskOption("MARKER_ACTDISK", nMarker_ActDisk_Inlet, nMarker_ActDisk_Outlet,
                        Marker_ActDisk_Inlet, Marker_ActDisk_Outlet,
                        ActDisk_Origin, ActDisk_RootRadius, ActDisk_TipRadius,
                        ActDisk_PressJump, ActDisk_TempJump, ActDisk_Omega, ActDisk_Distribution);

  /*!\brief INLET_TYPE  \n DESCRIPTION: Inlet boundary type \n OPTIONS: see \link Inlet_Map \endlink \n Default: TOTAL_CONDITIONS \ingroup Config*/
  addEnumOption("INLET_TYPE", Kind_Inlet, Inlet_Map, TOTAL_CONDITIONS);

  /*!\brief MARKER_INLET  \n DESCRIPTION: Inlet boundary marker(s) with the following formats,
   Total Conditions: (inlet marker, total temp, total pressure, flow_direction_x,
   flow_direction_y, flow_direction_z, ... ) where flow_direction is
   a unit vector.
   Mass Flow: (inlet marker, density, velocity magnitude, flow_direction_x,
   flow_direction_y, flow_direction_z, ... ) where flow_direction is
   a unit vector. \ingroup Config*/
  addInletOption("MARKER_INLET", nMarker_Inlet, Marker_Inlet, Inlet_Ttotal, Inlet_Ptotal, Inlet_FlowDir);

  /*!\brief MARKER_RIEMANN \n DESCRIPTION: Riemann boundary marker(s) with the following formats, a unit vector. */
  addRiemannOption("MARKER_RIEMANN", nMarker_Riemann, Marker_Riemann, Kind_Data_Riemann, Riemann_Map, Riemann_Var1, Riemann_Var2, Riemann_FlowDir);
  /*!\brief MARKER_NRBC \n DESCRIPTION: Riemann boundary marker(s) with the following formats, a unit vector. */
  addNRBCOption("MARKER_NRBC", nMarker_NRBC, Marker_NRBC, Kind_Data_NRBC, NRBC_Map, NRBC_Var1, NRBC_Var2, NRBC_FlowDir);
  /*!\brief MIXING_PROCESS_TYPE \n DESCRIPTION: types of mixing process for averaging quantities at the boundaries.
    \n OPTIONS: see \link MixingProcess_Map \endlink \n Default: AREA_AVERAGE */
  addEnumOption("MIXING_PROCESS_TYPE", Kind_MixingProcess, MixingProcess_Map, AREA_AVERAGE);
  /*!\brief MARKER_MIXINGPLANE \n DESCRIPTION: Identify the boundaries in which the mixing plane is applied. */
  addMixingPlaneOption("MARKER_MIXINGPLANE", nMarker_MixBound, Marker_MixBound, Marker_MixDonor);
  /*!\brief MARKER_MIXINGPLANE \n DESCRIPTION: Identify the boundaries in which the mixing plane is applied. */
  addTurboPerfOption("MARKER_TURBO_PERFORMANCE", nMarker_TurboPerf, Marker_TurboBoundIn, Marker_TurboBoundOut, Kind_TurboPerformance, TurboPerformance_Map);
  /*!\brief MARKER_SUPERSONIC_INLET  \n DESCRIPTION: Supersonic inlet boundary marker(s) \n   Format: (inlet marker, temperature, static pressure, velocity_x,   velocity_y, velocity_z, ... ), i.e. primitive variables specified. \ingroup Config*/
  addInletOption("MARKER_SUPERSONIC_INLET", nMarker_Supersonic_Inlet, Marker_Supersonic_Inlet,
                 Inlet_Temperature, Inlet_Pressure, Inlet_Velocity);
  /*!\brief MARKER_SUPERSONIC_OUTLET \n DESCRIPTION: Supersonic outlet boundary marker(s) \ingroup Config*/
  addStringListOption("MARKER_SUPERSONIC_OUTLET", nMarker_Supersonic_Outlet, Marker_Supersonic_Outlet);
  /*!\brief MARKER_OUTLET  \n DESCRIPTION: Outlet boundary marker(s)\n
   Format: ( outlet marker, back pressure (static), ... ) \ingroup Config*/
  addStringDoubleListOption("MARKER_OUTLET", nMarker_Outlet, Marker_Outlet, Outlet_Pressure);
  /*!\brief MARKER_ISOTHERMAL DESCRIPTION: Isothermal wall boundary marker(s)\n
   * Format: ( isothermal marker, wall temperature (static), ... ) \ingroup Config  */
  addStringDoubleListOption("MARKER_ISOTHERMAL", nMarker_Isothermal, Marker_Isothermal, Isothermal_Temperature);
  /*!\brief MARKER_ISOTHERMAL_NONCATALYTIC  \n DESCRIPTION: Isothermal wall boundary marker(s)\n
   Format: ( isothermal marker, wall temperature (static), ... ) \ingroup Config */
  addStringDoubleListOption("MARKER_ISOTHERMAL_NONCATALYTIC", nMarker_IsothermalNonCatalytic, Marker_IsothermalNonCatalytic, Isothermal_Temperature);
  /*!\brief MARKER_ISOTHERMAL_CATALYTIC  \n DESCRIPTION: Isothermal wall boundary marker(s)
   Format: ( isothermal marker, wall temperature (static), ... ) \ingroup Config */
  addStringDoubleListOption("MARKER_ISOTHERMAL_CATALYTIC", nMarker_IsothermalCatalytic, Marker_IsothermalCatalytic, Isothermal_Temperature);
  /*!\brief MARKER_HEATFLUX  \n DESCRIPTION: Specified heat flux wall boundary marker(s)
   Format: ( Heat flux marker, wall heat flux (static), ... ) \ingroup Config*/
  addStringDoubleListOption("MARKER_HEATFLUX", nMarker_HeatFlux, Marker_HeatFlux, Heat_Flux);
  /*!\brief MARKER_HEATFLUX_NONCATALYTIC \n DESCRIPTION: Specified heat flux wall boundary marker(s)
   Format: ( Heat flux marker, wall heat flux (static), ... ) \ingroup Config*/
  addStringDoubleListOption("MARKER_HEATFLUX_NONCATALYTIC", nMarker_HeatFluxNonCatalytic, Marker_HeatFluxNonCatalytic, Heat_Flux);
  /*!\brief MARKER_HEATFLUX_CATALYTIC \n DESCRIPTION: Specified heat flux wall boundary marker(s)
   Format: ( Heat flux marker, wall heat flux (static), ... ) \ingroup Config*/
  addStringDoubleListOption("MARKER_HEATFLUX_CATALYTIC", nMarker_HeatFluxCatalytic, Marker_HeatFluxCatalytic, Heat_Flux);
  /*!\brief MARKER_ENGINE_INFLOW  \n DESCRIPTION: Engine inflow boundary marker(s)
   Format: ( nacelle inflow marker, fan face Mach, ... ) \ingroup Config*/
  addStringDoubleListOption("MARKER_ENGINE_INFLOW", nMarker_EngineInflow, Marker_EngineInflow, Inflow_Mach_Target);
  /*!\brief MARKER_ENGINE_BLEED  \n DESCRIPTION: Engine bleed boundary marker(s)
   Format: ( nacelle inflow marker, flux, ... ) \ingroup Config*/
  addBleedOption("MARKER_ENGINE_BLEED", nMarker_EngineBleed, Marker_EngineBleed, Bleed_MassFlow_Target, Bleed_Temperature_Target);
  /* DESCRIPTION: Engine subsonic intake region */
  addBoolOption("SUBSONIC_ENGINE", Engine_Intake, false);
  default_vec_6d[0] = -1E15; default_vec_6d[1] = -1E15; default_vec_6d[2] = -1E15;
  default_vec_6d[3] =  1E15; default_vec_6d[4] =  1E15; default_vec_6d[5] =  1E15;
  /* DESCRIPTION: Coordinates of the box to impose a subsonic nacellle (Xmin, Ymin, Zmin, Xmax, Ymax, Zmax) */
  addDoubleArrayOption("SUBSONIC_ENGINE_BOX", 6, Subsonic_Engine_Box, default_vec_6d);
  /* DESCRIPTION: Engine exhaust boundary marker(s)
   Format: (nacelle exhaust marker, total nozzle temp, total nozzle pressure, ... )*/
  addExhaustOption("MARKER_ENGINE_EXHAUST", nMarker_EngineExhaust, Marker_EngineExhaust, Exhaust_Temperature_Target, Exhaust_Pressure_Target);
  /* DESCRIPTION: Clamped boundary marker(s) */
  addStringListOption("MARKER_CLAMPED", nMarker_Clamped, Marker_Clamped);
  /* DESCRIPTION: Displacement boundary marker(s) */
  addStringDoubleListOption("MARKER_NORMAL_DISPL", nMarker_Displacement, Marker_Displacement, Displ_Value);
  /* DESCRIPTION: Load boundary marker(s) */
  addStringDoubleListOption("MARKER_NORMAL_LOAD", nMarker_Load, Marker_Load, Load_Value);
  /* DESCRIPTION: Load boundary marker(s)
   Format: (inlet marker, load, multiplier, dir_x, dir_y, dir_z, ... ), i.e. primitive variables specified. */
  addInletOption("MARKER_LOAD", nMarker_Load_Dir, Marker_Load_Dir, Load_Dir_Value, Load_Dir_Multiplier, Load_Dir);
  /* DESCRIPTION: Sine load boundary marker(s)
   Format: (inlet marker, load, multiplier, dir_x, dir_y, dir_z, ... ), i.e. primitive variables specified. */
  addInletOption("MARKER_SINE_LOAD", nMarker_Load_Sine, Marker_Load_Sine, Load_Sine_Amplitude, Load_Sine_Frequency, Load_Sine_Dir);

  /* DESCRIPTION: Flow load boundary marker(s) */
  addStringDoubleListOption("MARKER_FLOWLOAD", nMarker_FlowLoad, Marker_FlowLoad, FlowLoad_Value);
  /* DESCRIPTION: Damping factor for engine inlet condition */
  addDoubleOption("DAMP_ENGINE_INFLOW", Damp_Engine_Inflow, 0.95);
  /* DESCRIPTION: Damping factor for engine bleed condition */
  addDoubleOption("DAMP_ENGINE_BLEED", Damp_Engine_Bleed, 0.95);
  /* DESCRIPTION: Damping factor for engine exhaust condition */
  addDoubleOption("DAMP_ENGINE_EXHAUST", Damp_Engine_Exhaust, 0.95);
  /*!\brief MARKER_OUT_1D \n DESCRIPTION: Outlet boundary marker(s) over which to calculate 1-D flow properties
   Format: ( outlet marker) \ingroup Config*/
  addStringListOption("MARKER_OUT_1D", nMarker_Out_1D, Marker_Out_1D);


  /*!\par CONFIG_CATEGORY: Time-marching \ingroup Config*/
  /*--- Options related to time-marching ---*/

  /* DESCRIPTION: Unsteady simulation  */
  addEnumOption("UNSTEADY_SIMULATION", Unsteady_Simulation, Unsteady_Map, STEADY);
  /* DESCRIPTION:  Courant-Friedrichs-Lewy condition of the finest grid */
  addDoubleOption("CFL_NUMBER", CFLFineGrid, 1.25);
  /* DESCRIPTION:  Max time step in local time stepping simulations */
  addDoubleOption("MAX_DELTA_TIME", Max_DeltaTime, 1000000);
  /* DESCRIPTION: Activate The adaptive CFL number. */
  addBoolOption("CFL_ADAPT", CFL_Adapt, false);
  /* !\brief CFL_ADAPT_PARAM
   * DESCRIPTION: Parameters of the adaptive CFL number (factor down, factor up, CFL limit (min and max) )
   * Factor down generally >1.0, factor up generally < 1.0 to cause the CFL to increase when residual is decreasing,
   * and decrease when the residual is increasing or stalled. \ingroup Config*/
  default_vec_4d[0] = 0.0; default_vec_4d[1] = 0.0; default_vec_4d[2] = 1.0; default_vec_4d[3] = 100.0;
  addDoubleArrayOption("CFL_ADAPT_PARAM", 4, CFL_AdaptParam, default_vec_4d);
  /* DESCRIPTION: Reduction factor of the CFL coefficient in the adjoint problem */
  addDoubleOption("CFL_REDUCTION_ADJFLOW", CFLRedCoeff_AdjFlow, 0.8);
  /* DESCRIPTION: Reduction factor of the CFL coefficient in the level set problem */
  addDoubleOption("CFL_REDUCTION_TURB", CFLRedCoeff_Turb, 1.0);
  /* DESCRIPTION: Reduction factor of the CFL coefficient in the turbulent adjoint problem */
  addDoubleOption("CFL_REDUCTION_ADJTURB", CFLRedCoeff_AdjTurb, 1.0);
  /* DESCRIPTION: Number of total iterations */
  addUnsignedLongOption("EXT_ITER", nExtIter, 999999);
  // these options share nRKStep as their size, which is not a good idea in general
  /* DESCRIPTION: Runge-Kutta alpha coefficients */
  addDoubleListOption("RK_ALPHA_COEFF", nRKStep, RK_Alpha_Step);
  /* DESCRIPTION: Time Step for dual time stepping simulations (s) */
  addDoubleOption("UNST_TIMESTEP", Delta_UnstTime, 0.0);
  /* DESCRIPTION: Total Physical Time for dual time stepping simulations (s) */
  addDoubleOption("UNST_TIME", Total_UnstTime, 1.0);
  /* DESCRIPTION: Unsteady Courant-Friedrichs-Lewy number of the finest grid */
  addDoubleOption("UNST_CFL_NUMBER", Unst_CFL, 0.0);
  /* DESCRIPTION: Number of internal iterations (dual time method) */
  addUnsignedLongOption("UNST_INT_ITER", Unst_nIntIter, 100);
  /* DESCRIPTION: Integer number of periodic time instances for Time Spectral */
  addUnsignedShortOption("TIME_INSTANCES", nTimeInstances, 1);
  /* DESCRIPTION: Iteration number to begin unsteady restarts (dual time method) */
  addLongOption("UNST_RESTART_ITER", Unst_RestartIter, 0);
  /* DESCRIPTION: Starting direct solver iteration for the unsteady adjoint */
  addLongOption("UNST_ADJOINT_ITER", Unst_AdjointIter, 0);
  /* DESCRIPTION: Time discretization */
  addEnumOption("TIME_DISCRE_FLOW", Kind_TimeIntScheme_Flow, Time_Int_Map, EULER_IMPLICIT);
  /* DESCRIPTION: Time discretization */
  addEnumOption("TIME_DISCRE_TNE2", Kind_TimeIntScheme_TNE2, Time_Int_Map, EULER_IMPLICIT);
  /* DESCRIPTION: Time discretization */
  addEnumOption("TIME_DISCRE_ADJTNE2", Kind_TimeIntScheme_AdjTNE2, Time_Int_Map, EULER_IMPLICIT);
  /* DESCRIPTION: Time discretization */
  addEnumOption("TIME_DISCRE_ADJLEVELSET", Kind_TimeIntScheme_AdjLevelSet, Time_Int_Map, EULER_IMPLICIT);
  /* DESCRIPTION: Time discretization */
  addEnumOption("TIME_DISCRE_ADJFLOW", Kind_TimeIntScheme_AdjFlow, Time_Int_Map, EULER_IMPLICIT);
  /* DESCRIPTION: Time discretization */
  addEnumOption("TIME_DISCRE_LIN", Kind_TimeIntScheme_LinFlow, Time_Int_Map, EULER_IMPLICIT);
  /* DESCRIPTION: Time discretization */
  addEnumOption("TIME_DISCRE_TURB", Kind_TimeIntScheme_Turb, Time_Int_Map, EULER_IMPLICIT);
  /* DESCRIPTION: Time discretization */
  addEnumOption("TIME_DISCRE_ADJTURB", Kind_TimeIntScheme_AdjTurb, Time_Int_Map, EULER_IMPLICIT);
  /* DESCRIPTION: Time discretization */
  addEnumOption("TIME_DISCRE_WAVE", Kind_TimeIntScheme_Wave, Time_Int_Map, EULER_IMPLICIT);
  /* DESCRIPTION: Time discretization */
  addEnumOption("TIME_DISCRE_FEA", Kind_TimeIntScheme_FEA, Time_Int_Map_FEA, NEWMARK_IMPLICIT);
  /* DESCRIPTION: Time discretization */
  addEnumOption("TIME_DISCRE_HEAT", Kind_TimeIntScheme_Heat, Time_Int_Map, EULER_IMPLICIT);
  /* DESCRIPTION: Time discretization */
  addEnumOption("TIME_DISCRE_POISSON", Kind_TimeIntScheme_Poisson, Time_Int_Map, EULER_IMPLICIT);

  /*!\par CONFIG_CATEGORY: Linear solver definition \ingroup Config*/
  /*--- Options related to the linear solvers ---*/

  /*!\brief LINEAR_SOLVER
   *  \n DESCRIPTION: Linear solver for the implicit, mesh deformation, or discrete adjoint systems \n OPTIONS: see \link Linear_Solver_Map \endlink \n Default: FGMRES \ingroup Config*/
  addEnumOption("LINEAR_SOLVER", Kind_Linear_Solver, Linear_Solver_Map, FGMRES);
  /*!\brief LINEAR_SOLVER_PREC
   *  \n DESCRIPTION: Preconditioner for the Krylov linear solvers \n OPTIONS: see \link Linear_Solver_Prec_Map \endlink \n Default: LU_SGS \ingroup Config*/
  addEnumOption("LINEAR_SOLVER_PREC", Kind_Linear_Solver_Prec, Linear_Solver_Prec_Map, LU_SGS);
  /* DESCRIPTION: Minimum error threshold for the linear solver for the implicit formulation */
  addDoubleOption("LINEAR_SOLVER_ERROR", Linear_Solver_Error, 1E-5);
  /* DESCRIPTION: Maximum number of iterations of the linear solver for the implicit formulation */
  addUnsignedLongOption("LINEAR_SOLVER_ITER", Linear_Solver_Iter, 10);
  /* DESCRIPTION: Maximum number of iterations of the linear solver for the implicit formulation */
  addUnsignedLongOption("LINEAR_SOLVER_RESTART_FREQUENCY", Linear_Solver_Restart_Frequency, 10);
  /* DESCRIPTION: Relaxation of the flow equations solver for the implicit formulation */
  addDoubleOption("RELAXATION_FACTOR_FLOW", Relaxation_Factor_Flow, 1.0);
  /* DESCRIPTION: Relaxation of the turb equations solver for the implicit formulation */
  addDoubleOption("RELAXATION_FACTOR_TURB", Relaxation_Factor_Turb, 1.0);
  /* DESCRIPTION: Relaxation of the adjoint flow equations solver for the implicit formulation */
  addDoubleOption("RELAXATION_FACTOR_ADJFLOW", Relaxation_Factor_AdjFlow, 1.0);
  /* DESCRIPTION: Roe coefficient */
  addDoubleOption("ROE_KAPPA", Roe_Kappa, 0.5);
  /* DESCRIPTION: Roe-Turkel preconditioning for low Mach number flows */
  addBoolOption("ROE_TURKEL_PREC", Low_Mach_Precon, false);
  /* DESCRIPTION: Time Step for dual time stepping simulations (s) */
  addDoubleOption("MIN_ROE_TURKEL_PREC", Min_Beta_RoeTurkel, 0.01);
  /* DESCRIPTION: Time Step for dual time stepping simulations (s) */
  addDoubleOption("MAX_ROE_TURKEL_PREC", Max_Beta_RoeTurkel, 0.2);
  /* DESCRIPTION: Linear solver for the turbulent adjoint systems */
  addEnumOption("ADJTURB_LIN_SOLVER", Kind_AdjTurb_Linear_Solver, Linear_Solver_Map, FGMRES);
  /* DESCRIPTION: Preconditioner for the turbulent adjoint Krylov linear solvers */
  addEnumOption("ADJTURB_LIN_PREC", Kind_AdjTurb_Linear_Prec, Linear_Solver_Prec_Map, LU_SGS);
  /* DESCRIPTION: Minimum error threshold for the turbulent adjoint linear solver for the implicit formulation */
  addDoubleOption("ADJTURB_LIN_ERROR", AdjTurb_Linear_Error, 1E-5);
  /* DESCRIPTION: Maximum number of iterations of the turbulent adjoint linear solver for the implicit formulation */
  addUnsignedShortOption("ADJTURB_LIN_ITER", AdjTurb_Linear_Iter, 10);
  /* DESCRIPTION: Entropy fix factor */
  addDoubleOption("ENTROPY_FIX_COEFF", EntropyFix_Coeff, 0.001);
  /* DESCRIPTION: Linear solver for the discete adjoint systems */
  addEnumOption("DISCADJ_LIN_SOLVER", Kind_DiscAdj_Linear_Solver, Linear_Solver_Map, FGMRES);
  /* DESCRIPTION: Preconditioner for the discrete adjoint Krylov linear solvers */
  addEnumOption("DISCADJ_LIN_PREC", Kind_DiscAdj_Linear_Prec, Linear_Solver_Prec_Map, ILU);
  
  /*!\par CONFIG_CATEGORY: Convergence\ingroup Config*/
  /*--- Options related to convergence ---*/
  
  /*!\brief CONV_CRITERIA
   *  \n DESCRIPTION: Convergence criteria \n OPTIONS: see \link Converge_Crit_Map \endlink \n Default: RESIDUAL \ingroup Config*/
  addEnumOption("CONV_CRITERIA", ConvCriteria, Converge_Crit_Map, RESIDUAL);
  /* DESCRIPTION: Residual reduction (order of magnitude with respect to the initial value) */
  addDoubleOption("RESIDUAL_REDUCTION", OrderMagResidual, 3.0);
  /* DESCRIPTION: Min value of the residual (log10 of the residual) */
  addDoubleOption("RESIDUAL_MINVAL", MinLogResidual, -8.0);
  /* DESCRIPTION: Residual reduction (order of magnitude with respect to the initial value) */
  addDoubleOption("RESIDUAL_REDUCTION_FSI", OrderMagResidualFSI, 3.0);
  /* DESCRIPTION: Min value of the residual (log10 of the residual) */
  addDoubleOption("RESIDUAL_MINVAL_FSI", MinLogResidualFSI, -5.0);
  /* DESCRIPTION: Flow functional for the Residual criteria */
  addEnumOption("RESIDUAL_FUNC_FLOW", Residual_Func_Flow, Residual_Map, RHO_RESIDUAL);
  /* DESCRIPTION: Iteration number to begin convergence monitoring */
  addUnsignedLongOption("STARTCONV_ITER", StartConv_Iter, 5);
  /* DESCRIPTION: Number of elements to apply the criteria */
  addUnsignedShortOption("CAUCHY_ELEMS", Cauchy_Elems, 100);
  /* DESCRIPTION: Epsilon to control the series convergence */
  addDoubleOption("CAUCHY_EPS", Cauchy_Eps, 1E-10);
  /*!\brief CAUCHY_FUNC_FLOW
   *  \n DESCRIPTION: Flow functional for the Cauchy criteria \n OPTIONS: see \link Objective_Map \endlink \n Default: DRAG_COEFFICIENT \ingroup Config*/
  addEnumOption("CAUCHY_FUNC_FLOW", Cauchy_Func_Flow, Objective_Map, DRAG_COEFFICIENT);
  /* DESCRIPTION: Adjoint functional for the Cauchy criteria */
  addEnumOption("CAUCHY_FUNC_ADJFLOW", Cauchy_Func_AdjFlow, Sens_Map, SENS_GEOMETRY);
  /* DESCRIPTION: Linearized functional for the Cauchy criteria */
  addEnumOption("CAUCHY_FUNC_LIN", Cauchy_Func_LinFlow, Linear_Obj_Map, DELTA_DRAG_COEFFICIENT);

  /*!\par CONFIG_CATEGORY: Multi-grid \ingroup Config*/
  /*--- Options related to Multi-grid ---*/

  /* DESCRIPTION: Start up iterations using the fine grid only */
  addUnsignedShortOption("START_UP_ITER", nStartUpIter, 0);
  /* DESCRIPTION: Multi-grid Levels */
  addUnsignedShortOption("MGLEVEL", nMGLevels, 0);
  /* DESCRIPTION: Multi-grid cycle */
  addEnumOption("MGCYCLE", MGCycle, MG_Cycle_Map, V_CYCLE);
  /* DESCRIPTION: Multi-grid pre-smoothing level */
  addUShortListOption("MG_PRE_SMOOTH", nMG_PreSmooth, MG_PreSmooth);
  /* DESCRIPTION: Multi-grid post-smoothing level */
  addUShortListOption("MG_POST_SMOOTH", nMG_PostSmooth, MG_PostSmooth);
  /* DESCRIPTION: Jacobi implicit smoothing of the correction */
  addUShortListOption("MG_CORRECTION_SMOOTH", nMG_CorrecSmooth, MG_CorrecSmooth);
  /* DESCRIPTION: Damping factor for the residual restriction */
  addDoubleOption("MG_DAMP_RESTRICTION", Damp_Res_Restric, 0.75);
  /* DESCRIPTION: Damping factor for the correction prolongation */
  addDoubleOption("MG_DAMP_PROLONGATION", Damp_Correc_Prolong, 0.75);

  /*!\par CONFIG_CATEGORY: Spatial Discretization \ingroup Config*/
  /*--- Options related to the spatial discretization ---*/

  /*!\brief NUM_METHOD_GRAD
   *  \n DESCRIPTION: Numerical method for spatial gradients \n OPTIONS: See \link Gradient_Map \endlink. \n DEFAULT: WEIGHTED_LEAST_SQUARES. \ingroup Config*/
  addEnumOption("NUM_METHOD_GRAD", Kind_Gradient_Method, Gradient_Map, WEIGHTED_LEAST_SQUARES);
  /*!\brief LIMITER_COEFF
   *  \n DESCRIPTION: Coefficient for the limiter. Default value 0.5. Larger values decrease the extent of limiting, values approaching zero cause lower-order approximation to the solution. \ingroup Config */
  addDoubleOption("LIMITER_COEFF", LimiterCoeff, 0.5);
  /*!\brief LIMITER_ITER
   *  \n DESCRIPTION: Freeze the value of the limiter after a number of iterations. Default value 999999. \ingroup Config*/
  addUnsignedLongOption("LIMITER_ITER", LimiterIter, 999999);
  /*!\brief SHARP_EDGES_COEFF
   *  \n DESCRIPTION: Coefficient for detecting the limit of the sharp edges. Default value 3.0.  Use with sharp edges limiter. \ingroup Config*/
  addDoubleOption("SHARP_EDGES_COEFF", SharpEdgesCoeff, 3.0);

  /*!\brief CONV_NUM_METHOD_FLOW
   *  \n DESCRIPTION: Convective numerical method \n OPTIONS: See \link Upwind_Map \endlink , \link Centered_Map \endlink. \ingroup Config*/
  addConvectOption("CONV_NUM_METHOD_FLOW", Kind_ConvNumScheme_Flow, Kind_Centered_Flow, Kind_Upwind_Flow);
  /*!\brief SPATIAL_ORDER_FLOW
   *  \n DESCRIPTION: Spatial numerical order integration \n OPTIONS: See \link SpatialOrder_Map \endlink \n Default: SECOND_ORDER \ingroup Config*/
  addEnumOption("SPATIAL_ORDER_FLOW", SpatialOrder_Flow, SpatialOrder_Map, SECOND_ORDER);
  /*!\brief SLOPE_LIMITER_FLOW
   * DESCRIPTION: Slope limiter for the direct solution. \n OPTIONS: See \link Limiter_Map \endlink \n Default VENKATAKRISHNAN \ingroup Config*/
  addEnumOption("SLOPE_LIMITER_FLOW", Kind_SlopeLimit_Flow, Limiter_Map, VENKATAKRISHNAN);
  default_vec_3d[0] = 0.15; default_vec_3d[1] = 0.5; default_vec_3d[2] = 0.02;
  /* DESCRIPTION: 1st, 2nd and 4th order artificial dissipation coefficients */
  addDoubleArrayOption("AD_COEFF_FLOW", 3, Kappa_Flow, default_vec_3d);

  /*!\brief CONV_NUM_METHOD_ADJFLOW
   *  \n DESCRIPTION: Convective numerical method for the adjoint solver.
   *  \n OPTIONS:  See \link Upwind_Map \endlink , \link Centered_Map \endlink. Note: not all methods are guaranteed to be implemented for the adjoint solver. \ingroup Config */
  addConvectOption("CONV_NUM_METHOD_ADJFLOW", Kind_ConvNumScheme_AdjFlow, Kind_Centered_AdjFlow, Kind_Upwind_AdjFlow);
  /*!\brief SPATIAL_ORDER_ADJFLOW
   *  \n DESCRIPTION: Spatial numerical order integration \n OPTIONS: See \link SpatialOrder_Map \endlink \n Default: SECOND_ORDER \ingroup Config*/
  addEnumOption("SPATIAL_ORDER_ADJFLOW", SpatialOrder_AdjFlow, SpatialOrder_Map, SECOND_ORDER);
  /*!\brief SLOPE_LIMITER_ADJFLOW
     * DESCRIPTION: Slope limiter for the adjoint solution. \n OPTIONS: See \link Limiter_Map \endlink \n Default VENKATAKRISHNAN \ingroup Config*/
  addEnumOption("SLOPE_LIMITER_ADJFLOW", Kind_SlopeLimit_AdjFlow, Limiter_Map, VENKATAKRISHNAN);
  default_vec_3d[0] = 0.15; default_vec_3d[1] = 0.5; default_vec_3d[2] = 0.02;
  /*!\brief AD_COEFF_ADJFLOW
   *  \n DESCRIPTION: 1st, 2nd and 4th order artificial dissipation coefficients for the adjoint solver.
   *  \n FORMAT and default values: AD_COEFF_ADJFLOW = (0.15, 0.5, 0.02) \ingroup Config*/
  addDoubleArrayOption("AD_COEFF_ADJFLOW", 3, Kappa_AdjFlow, default_vec_3d);

  /*!\brief SPATIAL_ORDER_TURB
   *  \n DESCRIPTION: Spatial numerical order integration.\n OPTIONS: See \link SpatialOrder_Map \endlink \n Default: FIRST_ORDER \ingroup Config*/
  addEnumOption("SPATIAL_ORDER_TURB", SpatialOrder_Turb, SpatialOrder_Map, FIRST_ORDER);
  /*!\brief SLOPE_LIMITER_TURB
   *  \n DESCRIPTION: Slope limiter  \n OPTIONS: See \link Limiter_Map \endlink \n Default VENKATAKRISHNAN \ingroup Config*/
  addEnumOption("SLOPE_LIMITER_TURB", Kind_SlopeLimit_Turb, Limiter_Map, VENKATAKRISHNAN);
  /*!\brief CONV_NUM_METHOD_TURB
   *  \n DESCRIPTION: Convective numerical method \ingroup Config*/
  addConvectOption("CONV_NUM_METHOD_TURB", Kind_ConvNumScheme_Turb, Kind_Centered_Turb, Kind_Upwind_Turb);
  
  /*!\brief SPATIAL_ORDER_ADJTURB
   *  \n DESCRIPTION: Spatial numerical order integration \n OPTIONS: See \link SpatialOrder_Map \endlink \n Default: FIRST_ORDER \ingroup Config*/
  addEnumOption("SPATIAL_ORDER_ADJTURB", SpatialOrder_AdjTurb, SpatialOrder_Map, FIRST_ORDER);
  /*!\brief SLOPE_LIMITER_ADJTURB
   *  \n DESCRIPTION: Slope limiter \n OPTIONS: See \link Limiter_Map \endlink \n Default VENKATAKRISHNAN \ingroup Config */
  addEnumOption("SLOPE_LIMITER_ADJTURB", Kind_SlopeLimit_AdjTurb, Limiter_Map, VENKATAKRISHNAN);
  /*!\brief CONV_NUM_METHOD_ADJTURB\n DESCRIPTION: Convective numerical method for the adjoint/turbulent problem \ingroup Config*/
  addConvectOption("CONV_NUM_METHOD_ADJTURB", Kind_ConvNumScheme_AdjTurb, Kind_Centered_AdjTurb, Kind_Upwind_AdjTurb);

  /* DESCRIPTION: Convective numerical method */
  addConvectOption("CONV_NUM_METHOD_LIN", Kind_ConvNumScheme_LinFlow, Kind_Centered_LinFlow, Kind_Upwind_LinFlow);
  default_vec_2d[0] = 0.15; default_vec_2d[1] = 0.02;
  /* DESCRIPTION: 1st, 2nd and 4th order artificial dissipation coefficients */
  addDoubleArrayOption("AD_COEFF_LIN", 2, Kappa_LinFlow, default_vec_2d);

  /*!\brief SPATIAL_ORDER_ADJLEVELSET
   *  \n DESCRIPTION: Spatial numerical order integration \n OPTIONS: See \link SpatialOrder_Map \endlink \n Default: 2ND_ORDER \ingroup Config*/
  addEnumOption("SPATIAL_ORDER_ADJLEVELSET", SpatialOrder_AdjLevelSet, SpatialOrder_Map, SECOND_ORDER);
  /*!\brief SLOPE_LIMITER_ADJLEVELTSET
   *  \n DESCRIPTION: Slope limiter\n OPTIONS: See \link Limiter_Map \endlink \n Default VENKATAKRISHNAN \ingroup Config */
  addEnumOption("SLOPE_LIMITER_ADJLEVELSET", Kind_SlopeLimit_AdjLevelSet, Limiter_Map, VENKATAKRISHNAN);
  /*!\brief CONV_NUM_METHOD_ADJLEVELSET
   *  \n DESCRIPTION: Convective numerical method for the adjoint levelset problem. \ingroup Config*/
  addConvectOption("CONV_NUM_METHOD_ADJLEVELSET", Kind_ConvNumScheme_AdjLevelSet, Kind_Centered_AdjLevelSet, Kind_Upwind_AdjLevelSet);

  /*!\brief CONV_NUM_METHOD_TNE2
   *  \n DESCRIPTION: Convective numerical method for the TNE2 problem \ingroup Config*/
  addConvectOption("CONV_NUM_METHOD_TNE2", Kind_ConvNumScheme_TNE2, Kind_Centered_TNE2, Kind_Upwind_TNE2);
  /*!\brief SPATIAL_ORDER_TNE2
   *  \n DESCRIPTION: Spatial numerical order integration \n OPTIONS: See \link SpatialOrder_Map \endlink \n Default: SECOND_ORDER \ingroup Config*/
  addEnumOption("SPATIAL_ORDER_TNE2", SpatialOrder_TNE2, SpatialOrder_Map, SECOND_ORDER);
  /*!\brief SLOPE_LIMITER_TNE2
   *  \n DESCRIPTION: Slope limiter for the TNE2 problem
   *  \n OPTIONS: see \link Limiter_Map \endlink. DEFAULT: VENKATAKRISHNAN \ingroup Config  */
  addEnumOption("SLOPE_LIMITER_TNE2", Kind_SlopeLimit_TNE2, Limiter_Map, VENKATAKRISHNAN);
  default_vec_3d[0] = 0.15; default_vec_3d[1] = 0.5; default_vec_3d[2] = 0.02;
  /*!\brief AD_COEFF_TNE2 \n DESCRIPTION: 1st, 2nd and 4th order artificial dissipation coefficients */
  addDoubleArrayOption("AD_COEFF_TNE2", 3, Kappa_TNE2, default_vec_3d);

  /* DESCRIPTION: Convective numerical method */
  addConvectOption("CONV_NUM_METHOD_ADJTNE2", Kind_ConvNumScheme_AdjTNE2, Kind_Centered_AdjTNE2, Kind_Upwind_AdjTNE2);
  /*!\brief SPATIAL_ORDER_ADJTNE2
   *  \n DESCRIPTION: Spatial numerical order integration \n OPTIONS: See \link SpatialOrder_Map \endlink \n Default: SECOND_ORDER \ingroup Config*/
  addEnumOption("SPATIAL_ORDER_ADJTNE2", SpatialOrder_AdjTNE2, SpatialOrder_Map, SECOND_ORDER);
  /* DESCRIPTION: Slope limiter */
  addEnumOption("SLOPE_LIMITER_ADJTNE2", Kind_SlopeLimit_AdjTNE2, Limiter_Map, VENKATAKRISHNAN);
  default_vec_3d[0] = 0.15; default_vec_3d[1] = 0.5; default_vec_3d[2] = 0.02;
  /*!\brief AD_COEFF_ADJTNE2
   *  \n DESCRIPTION: 1st, 2nd and 4th order artificial dissipation coefficients
   *  \n FORMAT and default values: AD_COEFF_ADJFLOW = (0.15, 0.5, 0.02) \ingroup Config*/
  addDoubleArrayOption("AD_COEFF_ADJTNE2", 3, Kappa_AdjTNE2, default_vec_3d);

  /* DESCRIPTION: Viscous limiter mean flow equations */
  addBoolOption("VISCOUS_LIMITER_FLOW", Viscous_Limiter_Flow, false);
  /* DESCRIPTION: Viscous limiter turbulent equations */
  addBoolOption("VISCOUS_LIMITER_TURB", Viscous_Limiter_Turb, false);
  
  /*!\par CONFIG_CATEGORY: Adjoint and Gradient \ingroup Config*/
  /*--- Options related to the adjoint and gradient ---*/

  /* DESCRIPTION: Limit value for the adjoint variable */
  addDoubleOption("LIMIT_ADJFLOW", AdjointLimit, 1E6);
  /* DESCRIPTION: Multigrid with the adjoint problem */
  addBoolOption("MG_ADJFLOW", MG_AdjointFlow, true);
  /*!\brief OBJECTIVE_FUNCTION
   *  \n DESCRIPTION: Adjoint problem boundary condition \n OPTIONS: see \link Objective_Map \endlink \n Default: DRAG_COEFFICIENT \ingroup Config*/
  addEnumOption("OBJECTIVE_FUNCTION", Kind_ObjFunc, Objective_Map, DRAG_COEFFICIENT);

  default_vec_5d[0]=0.0; default_vec_5d[1]=0.0; default_vec_5d[2]=0.0;
  default_vec_5d[3]=0.0;  default_vec_5d[4]=0.0;
  /*!\brief OBJ_CHAIN_RULE_COEFF
  * \n DESCRIPTION: Coefficients defining the objective function gradient using the chain rule
  * with area-averaged outlet primitive variables. \ingroup Config   */
  addDoubleArrayOption("OBJ_CHAIN_RULE_COEFF",5,Obj_ChainRuleCoeff,default_vec_5d);

  default_vec_2d[0] = 0.0; default_vec_2d[1] = 1.0;
  /* DESCRIPTION: Definition of the airfoil section */
  addDoubleArrayOption("GEO_LOCATION_SECTIONS", 2, Section_Location, default_vec_2d);
  /* DESCRIPTION: Identify the axis of the section */
  addEnumOption("GEO_ORIENTATION_SECTIONS", Axis_Orientation, Axis_Orientation_Map, Y_AXIS);
  /* DESCRIPTION: Percentage of new elements (% of the original number of elements) */
  addUnsignedShortOption("GEO_NUMBER_SECTIONS", nSections, 5);
  /* DESCRIPTION: Number of section cuts to make when calculating internal volume */
  addUnsignedShortOption("GEO_VOLUME_SECTIONS", nVolSections, 101);
  /* DESCRIPTION: Output sectional forces for specified markers. */
  addBoolOption("GEO_PLOT_SECTIONS", Plot_Section_Forces, false);
  /* DESCRIPTION: Mode of the GDC code (analysis, or gradient) */
  addEnumOption("GEO_MODE", GeometryMode, GeometryMode_Map, FUNCTION);

  /* DESCRIPTION: Drag weight in sonic boom Objective Function (from 0.0 to 1.0) */
  addDoubleOption("DRAG_IN_SONICBOOM", WeightCd, 0.0);
  /* DESCRIPTION: Sensitivity smoothing  */
  addEnumOption("SENS_SMOOTHING", Kind_SensSmooth, Sens_Smoothing_Map, NO_SMOOTH);
  /* DESCRIPTION: Adjoint frozen viscosity */
  addBoolOption("FROZEN_VISC", Frozen_Visc, true);
   /* DESCRIPTION:  */
  addDoubleOption("FIX_AZIMUTHAL_LINE", FixAzimuthalLine, 90.0);
  /*!\brief SENS_REMOVE_SHARP
   * DESCRIPTION: Remove sharp edges from the sensitivity evaluation  \n Format: SENS_REMOVE_SHARP = YES \n Default: NO \ingroup Config*/
  addBoolOption("SENS_REMOVE_SHARP", Sens_Remove_Sharp, false);
  /* DESCRIPTION: P-norm for heat-flux based objective functions. */
	addDoubleOption("PNORM_HEATFLUX", pnorm_heat, 1.0);

  /*!\par CONFIG_CATEGORY: Input/output files and formats \ingroup Config */
  /*--- Options related to input/output files and formats ---*/

  /*!\brief OUTPUT_FORMAT \n DESCRIPTION: I/O format for output plots. \n OPTIONS: see \link Output_Map \endlink \n Default: TECPLOT \ingroup Config */
  addEnumOption("OUTPUT_FORMAT", Output_FileFormat, Output_Map, TECPLOT);
  /*!\brief MESH_FORMAT \n DESCRIPTION: Mesh input file format \n OPTIONS: see \link Input_Map \endlink \n Default: SU2 \ingroup Config*/
  addEnumOption("MESH_FORMAT", Mesh_FileFormat, Input_Map, SU2);
  /* DESCRIPTION:  Mesh input file */
  addStringOption("MESH_FILENAME", Mesh_FileName, string("mesh.su2"));
  /*!\brief MESH_OUT_FILENAME \n DESCRIPTION: Mesh output file name. Used when converting, scaling, or deforming a mesh. \n Default: mesh_out.su2 \ingroup Config*/
  addStringOption("MESH_OUT_FILENAME", Mesh_Out_FileName, string("mesh_out.su2"));

  /*!\brief CONV_FILENAME \n DESCRIPTION: Output file convergence history (w/o extension) \n Default: history \ingroup Config*/
  addStringOption("CONV_FILENAME", Conv_FileName, string("history"));
  /*!\brief BREAKDOWN_FILENAME \n DESCRIPTION: Output file forces breakdown \ingroup Config*/
  addStringOption("BREAKDOWN_FILENAME", Breakdown_FileName, string("forces_breakdown.dat"));
  /*!\brief CONV_FILENAME \n DESCRIPTION: Output file convergence history (w/o extension) \n Default: history \ingroup Config*/
  addStringOption("CONV_FILENAME_FSI", Conv_FileName_FSI, string("historyFSI.csv"));
  /* DESCRIPTION: Viscous limiter turbulent equations */
  addBoolOption("WRITE_CONV_FILENAME_FSI", Write_Conv_FSI, false);
  /*!\brief SOLUTION_FLOW_FILENAME \n DESCRIPTION: Restart flow input file (the file output under the filename set by RESTART_FLOW_FILENAME) \n Default: solution_flow.dat \ingroup Config */
  addStringOption("SOLUTION_FLOW_FILENAME", Solution_FlowFileName, string("solution_flow.dat"));
  /*!\brief SOLUTION_LIN_FILENAME  \n DESCRIPTION: Restart linear flow input file \ingroup Config*/
  addStringOption("SOLUTION_LIN_FILENAME", Solution_LinFileName, string("solution_lin.dat"));
  /*!\brief SOLUTION_ADJ_FILENAME\n DESCRIPTION: Restart adjoint input file. Objective function abbreviation is expected. \ingroup Config*/
  addStringOption("SOLUTION_ADJ_FILENAME", Solution_AdjFileName, string("solution_adj.dat"));
  /*!\brief RESTART_FLOW_FILENAME \n DESCRIPTION: Output file restart flow \ingroup Config*/
  addStringOption("RESTART_FLOW_FILENAME", Restart_FlowFileName, string("restart_flow.dat"));
  /*!\brief RESTART_LIN_FILENAME \n DESCRIPTION: Output file linear flow \ingroup Config*/
  addStringOption("RESTART_LIN_FILENAME",Restart_LinFileName, string("restart_lin.dat"));
  /*!\brief RESTART_ADJ_FILENAME  \n DESCRIPTION: Output file restart adjoint. Objective function abbreviation will be appended. \ingroup Config*/
  addStringOption("RESTART_ADJ_FILENAME", Restart_AdjFileName, string("restart_adj.dat"));
  /*!\brief RESTART_WAVE_FILENAME \n DESCRIPTION: Output file restart wave \ingroup Config*/
  addStringOption("RESTART_WAVE_FILENAME", Restart_WaveFileName, string("restart_wave.dat"));
  /*!\brief VOLUME_FLOW_FILENAME  \n DESCRIPTION: Output file flow (w/o extension) variables \ingroup Config */
  addStringOption("VOLUME_FLOW_FILENAME", Flow_FileName, string("flow"));
  /*!\brief VOLUME_STRUCTURE_FILENAME
   * \n  DESCRIPTION: Output file structure (w/o extension) variables \ingroup Config*/
  addStringOption("VOLUME_STRUCTURE_FILENAME", Structure_FileName, string("structure"));
  /*!\brief SURFACE_STRUCTURE_FILENAME
   *  \n DESCRIPTION: Output file structure (w/o extension) variables \ingroup Config*/
  addStringOption("SURFACE_STRUCTURE_FILENAME", SurfStructure_FileName, string("surface_structure"));
  /*!\brief SURFACE_WAVE_FILENAME
   *  \n DESCRIPTION: Output file structure (w/o extension) variables \ingroup Config*/
  addStringOption("SURFACE_WAVE_FILENAME", SurfWave_FileName, string("surface_wave"));
  /*!\brief SURFACE_HEAT_FILENAME
   *  \n DESCRIPTION: Output file structure (w/o extension) variables \ingroup Config */
  addStringOption("SURFACE_HEAT_FILENAME", SurfHeat_FileName, string("surface_heat"));
  /*!\brief VOLUME_WAVE_FILENAME
   *  \n DESCRIPTION: Output file wave (w/o extension) variables  \ingroup Config*/
  addStringOption("VOLUME_WAVE_FILENAME", Wave_FileName, string("wave"));
  /*!\brief VOLUME_HEAT_FILENAME
   *  \n DESCRIPTION: Output file wave (w/o extension) variables  \ingroup Config*/
  addStringOption("VOLUME_HEAT_FILENAME", Heat_FileName, string("heat"));
  /*!\brief VOLUME_ADJWAVE_FILENAME
   *  \n DESCRIPTION: Output file adj. wave (w/o extension) variables  \ingroup Config*/
  addStringOption("VOLUME_ADJWAVE_FILENAME", AdjWave_FileName, string("adjoint_wave"));
  /*!\brief VOLUME_ADJ_FILENAME
   *  \n DESCRIPTION: Output file adjoint (w/o extension) variables  \ingroup Config*/
  addStringOption("VOLUME_ADJ_FILENAME", Adj_FileName, string("adjoint"));
  /*!\brief VOLUME_LIN_FILENAME
   *  \n DESCRIPTION: Output file linear (w/o extension) variables  \ingroup Config*/
  addStringOption("VOLUME_LIN_FILENAME", Lin_FileName, string("linearized"));
  /*!\brief GRAD_OBJFUNC_FILENAME
   *  \n DESCRIPTION: Output objective function gradient  \ingroup Config*/
  addStringOption("GRAD_OBJFUNC_FILENAME", ObjFunc_Grad_FileName, string("of_grad.dat"));
  /*!\brief VALUE_OBJFUNC_FILENAME
   *  \n DESCRIPTION: Output objective function  \ingroup Config*/
  addStringOption("VALUE_OBJFUNC_FILENAME", ObjFunc_Value_FileName, string("of_func.dat"));
  /*!\brief SURFACE_FLOW_FILENAME
   *  \n DESCRIPTION: Output file surface flow coefficient (w/o extension)  \ingroup Config*/
  addStringOption("SURFACE_FLOW_FILENAME", SurfFlowCoeff_FileName, string("surface_flow"));
  /*!\brief SURFACE_ADJ_FILENAME
   *  \n DESCRIPTION: Output file surface adjoint coefficient (w/o extension)  \ingroup Config*/
  addStringOption("SURFACE_ADJ_FILENAME", SurfAdjCoeff_FileName, string("surface_adjoint"));
  /*!\brief SURFACE_LIN_FILENAME
   *  \n DESCRIPTION: Output file surface linear coefficient (w/o extension)  \ingroup Config*/
  addStringOption("SURFACE_LIN_FILENAME", SurfLinCoeff_FileName, string("surface_linear"));
  /*!\brief WRT_SOL_FREQ
   *  \n DESCRIPTION: Writing solution file frequency  \ingroup Config*/
  addUnsignedLongOption("WRT_SOL_FREQ", Wrt_Sol_Freq, 1000);
  /*!\brief WRT_SOL_FREQ_DUALTIME
   *  \n DESCRIPTION: Writing solution file frequency for dual time  \ingroup Config*/
  addUnsignedLongOption("WRT_SOL_FREQ_DUALTIME", Wrt_Sol_Freq_DualTime, 1);
  /*!\brief WRT_CON_FREQ
   *  \n DESCRIPTION: Writing convergence history frequency  \ingroup Config*/
  addUnsignedLongOption("WRT_CON_FREQ",  Wrt_Con_Freq, 1);
  /*!\brief WRT_CON_FREQ_DUALTIME
   *  \n DESCRIPTION: Writing convergence history frequency for the dual time  \ingroup Config*/
  addUnsignedLongOption("WRT_CON_FREQ_DUALTIME",  Wrt_Con_Freq_DualTime, 10);
  /*!\brief LOW_MEMORY_OUTPUT
   *  \n DESCRIPTION: Output less information for lower memory use.  \ingroup Config*/
  addBoolOption("LOW_MEMORY_OUTPUT", Low_MemoryOutput, false);
  /*!\brief WRT_VOL_SOL
   *  \n DESCRIPTION: Write a volume solution file  \ingroup Config*/
  addBoolOption("WRT_VOL_SOL", Wrt_Vol_Sol, true);
  /*!\brief WRT_SRF_SOL
   *  \n DESCRIPTION: Write a surface solution file  \ingroup Config*/
  addBoolOption("WRT_SRF_SOL", Wrt_Srf_Sol, true);
  /*!\brief WRT_CSV_SOL
   *  \n DESCRIPTION: Write a surface CSV solution file  \ingroup Config*/
  addBoolOption("WRT_CSV_SOL", Wrt_Csv_Sol, true);
  /*!\brief WRT_RESIDUALS
   *  \n DESCRIPTION: Output residual info to solution/restart file  \ingroup Config*/
  addBoolOption("WRT_RESIDUALS", Wrt_Residuals, false);
  /*!\brief WRT_LIMITERS
   *  \n DESCRIPTION: Output limiter value information to solution/restart file  \ingroup Config*/
  addBoolOption("WRT_LIMITERS", Wrt_Limiters, false);
  /*!\brief WRT_SHARPEDGES
   *  \n DESCRIPTION: Output sharp edge limiter information to solution/restart file  \ingroup Config*/
  addBoolOption("WRT_SHARPEDGES", Wrt_SharpEdges, false);
  /* DESCRIPTION: Output the rind layers in the solution files  \ingroup Config*/
  addBoolOption("WRT_HALO", Wrt_Halo, false);
  /*!\brief ONE_D_OUTPUT
   *  \n DESCRIPTION: Output averaged outlet flow values on specified exit marker. \n Use with MARKER_OUT_1D. \ingroup Config*/
  addBoolOption("ONE_D_OUTPUT", Wrt_1D_Output, false);
  /*!\brief CONSOLE_OUTPUT_VERBOSITY
   *  \n DESCRIPTION: Verbosity level for console output  \ingroup Config*/
  addEnumOption("CONSOLE_OUTPUT_VERBOSITY", Console_Output_Verb, Verb_Map, VERB_HIGH);


  /*!\par CONFIG_CATEGORY: Dynamic mesh definition \ingroup Config*/
  /*--- Options related to dynamic meshes ---*/

  /* DESCRIPTION: Mesh motion for unsteady simulations */
  addBoolOption("GRID_MOVEMENT", Grid_Movement, false);
  /* DESCRIPTION: Type of mesh motion */
  addEnumListOption("GRID_MOVEMENT_KIND", nGridMovement, Kind_GridMovement, GridMovement_Map);
  /* DESCRIPTION: Marker(s) of moving surfaces (MOVING_WALL or DEFORMING grid motion). */
  addStringListOption("MARKER_MOVING", nMarker_Moving, Marker_Moving);
  /* DESCRIPTION: Mach number (non-dimensional, based on the mesh velocity and freestream vals.) */
  addDoubleOption("MACH_MOTION", Mach_Motion, 0.0);
  /* DESCRIPTION: Coordinates of the rigid motion origin */
  addDoubleListOption("MOTION_ORIGIN_X", nMotion_Origin_X, Motion_Origin_X);
  /* DESCRIPTION: Coordinates of the rigid motion origin */
  addDoubleListOption("MOTION_ORIGIN_Y", nMotion_Origin_Y, Motion_Origin_Y);
  /* DESCRIPTION: Coordinates of the rigid motion origin */
  addDoubleListOption("MOTION_ORIGIN_Z", nMotion_Origin_Z, Motion_Origin_Z);
  /* DESCRIPTION: Translational velocity vector (m/s) in the x, y, & z directions (RIGID_MOTION only) */
  addDoubleListOption("TRANSLATION_RATE_X", nTranslation_Rate_X, Translation_Rate_X);
  /* DESCRIPTION: Translational velocity vector (m/s) in the x, y, & z directions (RIGID_MOTION only) */
  addDoubleListOption("TRANSLATION_RATE_Y", nTranslation_Rate_Y, Translation_Rate_Y);
  /* DESCRIPTION: Translational velocity vector (m/s) in the x, y, & z directions (RIGID_MOTION only) */
  addDoubleListOption("TRANSLATION_RATE_Z", nTranslation_Rate_Z, Translation_Rate_Z);
  /* DESCRIPTION: Angular velocity vector (rad/s) about x, y, & z axes (RIGID_MOTION only) */
  addDoubleListOption("ROTATION_RATE_X", nRotation_Rate_X, Rotation_Rate_X);
  /* DESCRIPTION: Angular velocity vector (rad/s) about x, y, & z axes (RIGID_MOTION only) */
  addDoubleListOption("ROTATION_RATE_Y", nRotation_Rate_Y, Rotation_Rate_Y);
  /* DESCRIPTION: Angular velocity vector (rad/s) about x, y, & z axes (RIGID_MOTION only) */
  addDoubleListOption("ROTATION_RATE_Z", nRotation_Rate_Z, Rotation_Rate_Z);
  /* DESCRIPTION: Pitching angular freq. (rad/s) about x, y, & z axes (RIGID_MOTION only) */
  addDoubleListOption("PITCHING_OMEGA_X", nPitching_Omega_X, Pitching_Omega_X);
  /* DESCRIPTION: Pitching angular freq. (rad/s) about x, y, & z axes (RIGID_MOTION only) */
  addDoubleListOption("PITCHING_OMEGA_Y", nPitching_Omega_Y, Pitching_Omega_Y);
  /* DESCRIPTION: Pitching angular freq. (rad/s) about x, y, & z axes (RIGID_MOTION only) */
  addDoubleListOption("PITCHING_OMEGA_Z", nPitching_Omega_Z, Pitching_Omega_Z);
  /* DESCRIPTION: Pitching amplitude (degrees) about x, y, & z axes (RIGID_MOTION only) */
  addDoubleListOption("PITCHING_AMPL_X", nPitching_Ampl_X, Pitching_Ampl_X);
  /* DESCRIPTION: Pitching amplitude (degrees) about x, y, & z axes (RIGID_MOTION only) */
  addDoubleListOption("PITCHING_AMPL_Y", nPitching_Ampl_Y, Pitching_Ampl_Y);
  /* DESCRIPTION: Pitching amplitude (degrees) about x, y, & z axes (RIGID_MOTION only) */
  addDoubleListOption("PITCHING_AMPL_Z", nPitching_Ampl_Z, Pitching_Ampl_Z);
  /* DESCRIPTION: Pitching phase offset (degrees) about x, y, & z axes (RIGID_MOTION only) */
  addDoubleListOption("PITCHING_PHASE_X", nPitching_Phase_X, Pitching_Phase_X);
  /* DESCRIPTION: Pitching phase offset (degrees) about x, y, & z axes (RIGID_MOTION only) */
  addDoubleListOption("PITCHING_PHASE_Y", nPitching_Phase_Y, Pitching_Phase_Y);
  /* DESCRIPTION: Pitching phase offset (degrees) about x, y, & z axes (RIGID_MOTION only) */
  addDoubleListOption("PITCHING_PHASE_Z", nPitching_Phase_Z, Pitching_Phase_Z);
  /* DESCRIPTION: Plunging angular freq. (rad/s) in x, y, & z directions (RIGID_MOTION only) */
  addDoubleListOption("PLUNGING_OMEGA_X", nPlunging_Omega_X, Plunging_Omega_X);
  /* DESCRIPTION: Plunging angular freq. (rad/s) in x, y, & z directions (RIGID_MOTION only) */
  addDoubleListOption("PLUNGING_OMEGA_Y", nPlunging_Omega_Y, Plunging_Omega_Y);
  /* DESCRIPTION: Plunging angular freq. (rad/s) in x, y, & z directions (RIGID_MOTION only) */
  addDoubleListOption("PLUNGING_OMEGA_Z", nPlunging_Omega_Z, Plunging_Omega_Z);
  /* DESCRIPTION: Plunging amplitude (m) in x, y, & z directions (RIGID_MOTION only) */
  addDoubleListOption("PLUNGING_AMPL_X", nPlunging_Ampl_X, Plunging_Ampl_X);
  /* DESCRIPTION: Plunging amplitude (m) in x, y, & z directions (RIGID_MOTION only) */
  addDoubleListOption("PLUNGING_AMPL_Y", nPlunging_Ampl_Y, Plunging_Ampl_Y);
  /* DESCRIPTION: Plunging amplitude (m) in x, y, & z directions (RIGID_MOTION only) */
  addDoubleListOption("PLUNGING_AMPL_Z", nPlunging_Ampl_Z, Plunging_Ampl_Z);
  /* DESCRIPTION: Value to move motion origins (1 or 0) */
  addUShortListOption("MOVE_MOTION_ORIGIN", nMoveMotion_Origin, MoveMotion_Origin);
  /* DESCRIPTION:  */
  addStringOption("MOTION_FILENAME", Motion_Filename, string("mesh_motion.dat"));

  /*!\par CONFIG_CATEGORY: Grid adaptation \ingroup Config*/
  /*--- Options related to grid adaptation ---*/

  /* DESCRIPTION: Kind of grid adaptation */
  addEnumOption("KIND_ADAPT", Kind_Adaptation, Adapt_Map, NO_ADAPT);
  /* DESCRIPTION: Percentage of new elements (% of the original number of elements) */
  addDoubleOption("NEW_ELEMS", New_Elem_Adapt, -1.0);
  /* DESCRIPTION: Scale factor for the dual volume */
  addDoubleOption("DUALVOL_POWER", DualVol_Power, 0.5);
  /* DESCRIPTION: Use analytical definition for surfaces */
  addEnumOption("ANALYTICAL_SURFDEF", Analytical_Surface, Geo_Analytic_Map, NO_GEO_ANALYTIC);
  /* DESCRIPTION: Before each computation, implicitly smooth the nodal coordinates */
  addBoolOption("SMOOTH_GEOMETRY", SmoothNumGrid, false);
  /* DESCRIPTION: Adapt the boundary elements */
  addBoolOption("ADAPT_BOUNDARY", AdaptBoundary, true);

  /*!\par CONFIG_CATEGORY: Aeroelastic Simulation (Typical Section Model) \ingroup Config*/
  /*--- Options related to aeroelastic simulations using the Typical Section Model) ---*/
  /* DESCRIPTION: The flutter speed index (modifies the freestream condition) */
  addDoubleOption("FLUTTER_SPEED_INDEX", FlutterSpeedIndex, 0.6);
  /* DESCRIPTION: Natural frequency of the spring in the plunging direction (rad/s). */
  addDoubleOption("PLUNGE_NATURAL_FREQUENCY", PlungeNaturalFrequency, 100);
  /* DESCRIPTION: Natural frequency of the spring in the pitching direction (rad/s). */
  addDoubleOption("PITCH_NATURAL_FREQUENCY", PitchNaturalFrequency, 100);
  /* DESCRIPTION: The airfoil mass ratio. */
  addDoubleOption("AIRFOIL_MASS_RATIO", AirfoilMassRatio, 60);
  /* DESCRIPTION: Distance in semichords by which the center of gravity lies behind the elastic axis. */
  addDoubleOption("CG_LOCATION", CG_Location, 1.8);
  /* DESCRIPTION: The radius of gyration squared (expressed in semichords) of the typical section about the elastic axis. */
  addDoubleOption("RADIUS_GYRATION_SQUARED", RadiusGyrationSquared, 3.48);
  /* DESCRIPTION: Solve the aeroelastic equations every given number of internal iterations. */
  addUnsignedShortOption("AEROELASTIC_ITER", AeroelasticIter, 3);
  
  /*!\par CONFIG_CATEGORY: Wind Gust \ingroup Config*/
  /*--- Options related to wind gust simulations ---*/

  /* DESCRIPTION: Apply a wind gust */
  addBoolOption("WIND_GUST", Wind_Gust, false);
  /* DESCRIPTION: Type of gust */
  addEnumOption("GUST_TYPE", Gust_Type, Gust_Type_Map, NO_GUST);
  /* DESCRIPTION: Gust wavelenght (meters) */
  addDoubleOption("GUST_WAVELENGTH", Gust_WaveLength, 0.0);
  /* DESCRIPTION: Number of gust periods */
  addDoubleOption("GUST_PERIODS", Gust_Periods, 1.0);
  /* DESCRIPTION: Gust amplitude (m/s) */
  addDoubleOption("GUST_AMPL", Gust_Ampl, 0.0);
  /* DESCRIPTION: Time at which to begin the gust (sec) */
  addDoubleOption("GUST_BEGIN_TIME", Gust_Begin_Time, 0.0);
  /* DESCRIPTION: Location at which the gust begins (meters) */
  addDoubleOption("GUST_BEGIN_LOC", Gust_Begin_Loc, 0.0);
  /* DESCRIPTION: Direction of the gust X or Y dir */
  addEnumOption("GUST_DIR", Gust_Dir, Gust_Dir_Map, Y_DIR);


  /*!\par CONFIG_CATEGORY: Equivalent Area \ingroup Config*/
  /*--- Options related to the equivalent area ---*/

  /* DESCRIPTION: Evaluate equivalent area on the Near-Field  */
  addBoolOption("EQUIV_AREA", EquivArea, false);
  default_vec_3d[0] = 0.0; default_vec_3d[1] = 1.0; default_vec_3d[2] = 1.0;
  /* DESCRIPTION: Integration limits of the equivalent area ( xmin, xmax, Dist_NearField ) */
  addDoubleArrayOption("EA_INT_LIMIT", 3, EA_IntLimit, default_vec_3d);
  /* DESCRIPTION: Equivalent area scaling factor */
  addDoubleOption("EA_SCALE_FACTOR", EA_ScaleFactor, 1.0);

	/*!\par CONFIG_CATEGORY: Reacting Flow \ingroup Config*/
  /*--- Options related to the reacting gas mixtures ---*/

	/* DESCRIPTION: Specify chemical model for multi-species simulations */
	addEnumOption("GAS_MODEL", Kind_GasModel, GasModel_Map, ARGON);
	/* DESCRIPTION:  */
	addDoubleListOption("GAS_COMPOSITION", nTemp, Gas_Composition);

	/*!\par CONFIG_CATEGORY: Free surface simulation \ingroup Config*/
	/*--- Options related to free surface simulation ---*/

	/* DESCRIPTION: Ratio of density for two phase problems */
  addDoubleOption("RATIO_DENSITY", RatioDensity, 0.1);
	/* DESCRIPTION: Ratio of viscosity for two phase problems */
  addDoubleOption("RATIO_VISCOSITY", RatioViscosity, 0.1);
	/* DESCRIPTION: Location of the freesurface (y or z coordinate) */
  addDoubleOption("FREESURFACE_ZERO", FreeSurface_Zero, 0.0);
	/* DESCRIPTION: Free surface depth surface (x or y coordinate) */
  addDoubleOption("FREESURFACE_DEPTH", FreeSurface_Depth, 1.0);
	/* DESCRIPTION: Thickness of the interface in a free surface problem */
  addDoubleOption("FREESURFACE_THICKNESS", FreeSurface_Thickness, 0.1);
	/* DESCRIPTION: Free surface damping coefficient */
  addDoubleOption("FREESURFACE_DAMPING_COEFF", FreeSurface_Damping_Coeff, 0.0);
	/* DESCRIPTION: Free surface damping length (times the baseline wave) */
  addDoubleOption("FREESURFACE_DAMPING_LENGTH", FreeSurface_Damping_Length, 1.0);
	/* DESCRIPTION: Location of the free surface outlet surface (x or y coordinate) */
  addDoubleOption("FREESURFACE_OUTLET", FreeSurface_Outlet, 0.0);

	// these options share nDV as their size in the option references; not a good idea
	/*!\par CONFIG_CATEGORY: Grid deformation \ingroup Config*/
  /*--- Options related to the grid deformation ---*/

	/* DESCRIPTION: Kind of deformation */
	addEnumListOption("DV_KIND", nDV, Design_Variable, Param_Map);
	/* DESCRIPTION: Marker of the surface to which we are going apply the shape deformation */
  addStringListOption("DV_MARKER", nMarker_DV, Marker_DV);
	/* DESCRIPTION: New value of the shape deformation */
	addDoubleListOption("DV_VALUE", nDV, DV_Value);
	/* DESCRIPTION: Parameters of the shape deformation
   - FFD_CONTROL_POINT_2D ( FFDBox ID, i_Ind, j_Ind, x_Disp, y_Disp )
   - FFD_RADIUS_2D ( FFDBox ID )
   - FFD_CAMBER_2D ( FFDBox ID, i_Ind )
   - FFD_THICKNESS_2D ( FFDBox ID, i_Ind )
   - HICKS_HENNE ( Lower Surface (0)/Upper Surface (1)/Only one Surface (2), x_Loc )
   - COSINE_BUMP ( Lower Surface (0)/Upper Surface (1)/Only one Surface (2), x_Loc, Thickness )
   - FOURIER ( Lower Surface (0)/Upper Surface (1)/Only one Surface (2), index, cos(0)/sin(1) )
   - NACA_4DIGITS ( 1st digit, 2nd digit, 3rd and 4th digit )
   - PARABOLIC ( Center, Thickness )
   - DISPLACEMENT ( x_Disp, y_Disp, z_Disp )
   - ROTATION ( x_Orig, y_Orig, z_Orig, x_End, y_End, z_End )
   - OBSTACLE ( Center, Bump size )
   - SPHERICAL ( ControlPoint_Index, Theta_Disp, R_Disp )
   - FFD_CONTROL_POINT ( FFDBox ID, i_Ind, j_Ind, k_Ind, x_Disp, y_Disp, z_Disp )
   - FFD_DIHEDRAL_ANGLE ( FFDBox ID, x_Orig, y_Orig, z_Orig, x_End, y_End, z_End )
   - FFD_TWIST_ANGLE ( FFDBox ID, x_Orig, y_Orig, z_Orig, x_End, y_End, z_End )
   - FFD_ROTATION ( FFDBox ID, x_Orig, y_Orig, z_Orig, x_End, y_End, z_End )
   - FFD_CONTROL_SURFACE ( FFDBox ID, x_Orig, y_Orig, z_Orig, x_End, y_End, z_End )
   - FFD_CAMBER ( FFDBox ID, i_Ind, j_Ind )
   - FFD_THICKNESS ( FFDBox ID, i_Ind, j_Ind ) */
	addDVParamOption("DV_PARAM", nDV, ParamDV, FFDTag, Design_Variable);
	/* DESCRIPTION: Hold the grid fixed in a region */
  addBoolOption("HOLD_GRID_FIXED", Hold_GridFixed, false);
	default_vec_6d[0] = -1E15; default_vec_6d[1] = -1E15; default_vec_6d[2] = -1E15;
	default_vec_6d[3] =  1E15; default_vec_6d[4] =  1E15; default_vec_6d[5] =  1E15;
	/* DESCRIPTION: Coordinates of the box where the grid will be deformed (Xmin, Ymin, Zmin, Xmax, Ymax, Zmax) */
	addDoubleArrayOption("HOLD_GRID_FIXED_COORD", 6, Hold_GridFixed_Coord, default_vec_6d);
	/* DESCRIPTION: Visualize the deformation */
  addBoolOption("VISUALIZE_DEFORMATION", Visualize_Deformation, false);
  /* DESCRIPTION: Print the residuals during mesh deformation to the console */
  addBoolOption("DEFORM_CONSOLE_OUTPUT", Deform_Output, false);
  /* DESCRIPTION: Number of nonlinear deformation iterations (surface deformation increments) */
  addUnsignedLongOption("DEFORM_NONLINEAR_ITER", GridDef_Nonlinear_Iter, 2);
  /* DESCRIPTION: Number of smoothing iterations for FEA mesh deformation */
  addUnsignedLongOption("DEFORM_LINEAR_ITER", GridDef_Linear_Iter, 500);
  /* DESCRIPTION: Factor to multiply smallest volume for deform tolerance (0.001 default) */
  addDoubleOption("DEFORM_TOL_FACTOR", Deform_Tol_Factor, 0.001);
  /* DESCRIPTION: Type of element stiffness imposed for FEA mesh deformation (INVERSE_VOLUME, WALL_DISTANCE, CONSTANT_STIFFNESS) */
  addEnumOption("DEFORM_STIFFNESS_TYPE", Deform_Stiffness_Type, Deform_Stiffness_Map, INVERSE_VOLUME);
  /* DESCRIPTION: Poisson's ratio for constant stiffness FEA method of grid deformation*/
  addDoubleOption("DEFORM_ELASTICITY_MODULUS", Deform_ElasticityMod, 2E11);
  /* DESCRIPTION: Young's modulus and Poisson's ratio for constant stiffness FEA method of grid deformation*/
  addDoubleOption("DEFORM_POISSONS_RATIO", Deform_PoissonRatio, 0.3);
  /*  DESCRIPTION: Linear solver for the mesh deformation\n OPTIONS: see \link Linear_Solver_Map \endlink \n Default: FGMRES \ingroup Config*/
  addEnumOption("DEFORM_LINEAR_SOLVER", Deform_Linear_Solver, Linear_Solver_Map, FGMRES);

  /*!\par CONFIG_CATEGORY: Rotorcraft problem \ingroup Config*/
  /*--- option related to rotorcraft problems ---*/

  /* DESCRIPTION: MISSING --- */
  addDoubleOption("CYCLIC_PITCH", Cyclic_Pitch, 0.0);
  /* DESCRIPTION: MISSING --- */
  addDoubleOption("COLLECTIVE_PITCH", Collective_Pitch, 0.0);


  /*!\par CONFIG_CATEGORY: FEA solver \ingroup Config*/
  /*--- Options related to the FEA solver ---*/

  /* DESCRIPTION: Modulus of elasticity */
  addDoubleOption("ELASTICITY_MODULUS", ElasticyMod, 2E11);
  /* DESCRIPTION: Poisson ratio */
  addDoubleOption("POISSON_RATIO", PoissonRatio, 0.30);
  /* DESCRIPTION: Material density */
  addDoubleOption("MATERIAL_DENSITY", MaterialDensity, 7854);
  /* DESCRIPTION: Formulation for bidimensional elasticity solver */
  addEnumOption("FORMULATION_ELASTICITY_2D", Kind_2DElasForm, ElasForm_2D, PLANE_STRESS);
  /*  DESCRIPTION: Apply dead loads
  *  Options: NO, YES \ingroup Config */
  addBoolOption("DEAD_LOAD", DeadLoad, false);
  /* DESCRIPTION: Dynamic or static structural analysis */
  addEnumOption("DYNAMIC_ANALYSYS", Dynamic_Analysis, Dynamic_Map, STATIC);
  /* DESCRIPTION: Time Step for dynamic analysis (s) */
  addDoubleOption("DYN_TIMESTEP", Delta_DynTime, 0.0);
  /* DESCRIPTION: Total Physical Time for dual time stepping simulations (s) */
  addDoubleOption("DYN_TIME", Total_DynTime, 1.0);
  /* DESCRIPTION: Parameter alpha for Newmark scheme (s) */
  addDoubleOption("NEWMARK_ALPHA", Newmark_alpha, 0.25);
  /* DESCRIPTION: Parameter delta for Newmark scheme (s) */
  addDoubleOption("NEWMARK_DELTA", Newmark_delta, 0.5);
  /* DESCRIPTION: Apply the load slowly or suddenly */
  addBoolOption("SIGMOID_LOADING", Gradual_Load, false);
  /* DESCRIPTION: Apply the load as a ramp */
  addBoolOption("RAMP_LOADING", Ramp_Load, false);
  /* DESCRIPTION: Time while the load is to be increased linearly */
  addDoubleOption("RAMP_TIME", Ramp_Time, 1.0);

  /* DESCRIPTION: Time while the structure is static */
  addDoubleOption("STATIC_TIME", Static_Time, 1.0);

  /* DESCRIPTION: Order of the predictor */
  addUnsignedShortOption("PREDICTOR_ORDER", Pred_Order, 0);

  /*!\par PHYSICAL_PROBLEM_FLUID_FSI
   *  DESCRIPTION: Physical governing equations \n
   *  Options: NONE (default),EULER, NAVIER_STOKES, RANS,
   *  \ingroup Config*/
  addEnumOption("FSI_FLUID_PROBLEM", Kind_Solver_Fluid_FSI, FSI_Fluid_Solver_Map, NO_SOLVER_FFSI);
  /*!\par PHYSICAL_PROBLEM_STRUCTURAL_FSI
   *  DESCRIPTION: Physical governing equations \n
   *  Options: NONE (default), LINEAR_ELASTICITY, NONLINEAR_ELASTICITY
   *  \ingroup Config*/
  addEnumOption("FSI_STRUCTURAL_PROBLEM", Kind_Solver_Struc_FSI, FSI_Struc_Solver_Map, NO_SOLVER_SFSI);

  /* DESCRIPTION: Preconditioner for the Krylov linear solvers */
  addEnumOption("FSI_LINEAR_SOLVER_PREC_STRUC", Kind_Linear_Solver_Prec_FSI_Struc, Linear_Solver_Prec_Map, ILU);

  /* DESCRIPTION: Maximum number of iterations of the linear solver for the implicit formulation */
  addUnsignedLongOption("FSI_LINEAR_SOLVER_ITER_STRUC", Linear_Solver_Iter_FSI_Struc, 500);


  /* CONFIG_CATEGORY: FSI solver */
  /*--- Options related to the FSI solver ---*/
  /* DESCRIPTION: Maximum number of FSI iterations */
  addUnsignedShortOption("FSI_ITER", nIterFSI, 1);
  /* DESCRIPTION: Aitken's static relaxation factor */
  addDoubleOption("STAT_RELAX_PARAMETER", AitkenStatRelax, 0.4);
  /* DESCRIPTION: Aitken's dynamic maximum relaxation factor for the first iteration */
  addDoubleOption("AITKEN_DYN_MAX_INITIAL", AitkenDynMaxInit, 0.4);
  /* DESCRIPTION: Type of gust */
  addEnumOption("BGS_RELAXATION", Kind_BGS_RelaxMethod, AitkenForm_Map, NO_RELAXATION);


  /*!\par CONFIG_CATEGORY: Wave solver \ingroup Config*/
  /*--- options related to the wave solver ---*/

  /* DESCRIPTION: Constant wave speed */
  addDoubleOption("WAVE_SPEED", Wave_Speed, 331.79);

  /*!\par CONFIG_CATEGORY: Heat solver \ingroup Config*/
  /*--- options related to the heat solver ---*/

  /* DESCRIPTION: Thermal diffusivity constant */
  addDoubleOption("THERMAL_DIFFUSIVITY", Thermal_Diffusivity, 1.172E-5);

  /*!\par CONFIG_CATEGORY: Visualize Control Volumes \ingroup Config*/
  /*--- options related to visualizing control volumes ---*/

  /* DESCRIPTION: Node number for the CV to be visualized */
  addLongOption("VISUALIZE_CV", Visualize_CV, -1);

  /*!\par CONFIG_CATEGORY: Inverse design problem \ingroup Config*/
  /*--- options related to inverse design problem ---*/

  /* DESCRIPTION: Evaluate inverse design on the surface  */
  addBoolOption("INV_DESIGN_CP", InvDesign_Cp, false);

  /* DESCRIPTION: Evaluate inverse design on the surface  */
  addBoolOption("INV_DESIGN_HEATFLUX", InvDesign_HeatFlux, false);

  /*!\par CONFIG_CATEGORY: Unsupported options \ingroup Config*/
  /*--- Options that are experimental and not intended for general use ---*/

  /* DESCRIPTION: Write extra output */
  addBoolOption("EXTRA_OUTPUT", ExtraOutput, false);

  /* DESCRIPTION: Location of the turb model itself */
  addStringOption("ML_TURB_MODEL_FILE", ML_Turb_Model_File, string("model.json"));

  /* DESCRIPTION: what kind of input/output feature map is there */
  addStringOption("ML_TURB_MODEL_FEATURESET", ML_Turb_Model_FeatureSet, string("none"));

  /* DESCRIPTION: Extra values for ML Turb model */
  addStringListOption("ML_TURB_MODEL_EXTRA", nML_Turb_Model_Extra, ML_Turb_Model_Extra);

  /*--- options related to the FFD problem ---*/
  /*!\par CONFIG_CATEGORY:FFD point inversion \ingroup Config*/

  /* DESCRIPTION: Number of total iterations in the FFD point inversion */
  addUnsignedShortOption("FFD_ITERATIONS", nFFD_Iter, 500);

  /* DESCRIPTION: Free surface damping coefficient */
	addDoubleOption("FFD_TOLERANCE", FFD_Tol, 1E-10);

  /* DESCRIPTION: Definition of the FFD boxes */
  addFFDDefOption("FFD_DEFINITION", nFFDBox, CoordFFDBox, TagFFDBox);
  
  /* DESCRIPTION: Definition of the FFD boxes */
  addFFDDegreeOption("FFD_DEGREE", nFFDBox, DegreeFFDBox);
  
  /* DESCRIPTION: Surface continuity at the intersection with the FFD */
  addEnumOption("FFD_CONTINUITY", FFD_Continuity, Continuity_Map, DERIVATIVE_2ND);

  /*--- Options for the direct differentiation methods ---*/
  /*!\par CONFIG_CATEGORY: Direct Differentation options\ingroup Config*/

  /* DESCRIPTION: Direct differentiation mode */
  addEnumOption("DIRECT_DIFF", DirectDiff, DirectDiff_Var_Map, NO_DERIVATIVE);

  /*--- options that are used in the python optimization scripts. These have no effect on the c++ toolsuite ---*/
  /*!\par CONFIG_CATEGORY:Python Options\ingroup Config*/

  /* DESCRIPTION: Gradient method */
  addPythonOption("GRADIENT_METHOD");

  /* DESCRIPTION: Geometrical Parameter */
  addPythonOption("GEO_PARAM");

  /* DESCRIPTION: Setup for design variables */
  addPythonOption("DEFINITION_DV");

  /* DESCRIPTION: Maximum number of iterations */
  addPythonOption("OPT_ITERATIONS");
  
  /* DESCRIPTION: Requested accuracy */
  addPythonOption("OPT_ACCURACY");
  
  /* DESCRIPTION: Setup for design variables */
  addPythonOption("BOUND_DV");
  
  /* DESCRIPTION: Current value of the design variables */
  addPythonOption("DV_VALUE_NEW");

  /* DESCRIPTION: Previous value of the design variables */
  addPythonOption("DV_VALUE_OLD");

  /* DESCRIPTION: Number of partitions of the mesh */
  addPythonOption("NUMBER_PART");

  /* DESCRIPTION: Optimization objective function with optional scaling factor*/
  addPythonOption("OPT_OBJECTIVE");

  /* DESCRIPTION: Optimization constraint functions with optional scaling factor */
  addPythonOption("OPT_CONSTRAINT");

  /* DESCRIPTION: Finite different step for gradient estimation */
  addPythonOption("FIN_DIFF_STEP");

  /* DESCRIPTION: Verbosity of the python scripts to Stdout */
  addPythonOption("CONSOLE");

  /* DESCRIPTION: Flag specifying if the mesh was decomposed */
  addPythonOption("DECOMPOSED");

  /* DESCRIPTION: Activate ParMETIS mode for testing */
  addBoolOption("PARMETIS", ParMETIS, false);
  
  /* END_CONFIG_OPTIONS */

}

void CConfig::SetConfig_Parsing(char case_filename[MAX_STRING_SIZE]) {
  string text_line, option_name;
  ifstream case_file;
  vector<string> option_value;
  int rank = MASTER_NODE;
  
#ifdef HAVE_MPI
  MPI_Comm_rank(MPI_COMM_WORLD, &rank);
#endif
  
  /*--- Read the configuration file ---*/
  
  case_file.open(case_filename, ios::in);

  if (case_file.fail()) {
    if (rank == MASTER_NODE) cout << endl << "The configuration file (.cfg) is missing!!" << endl << endl;
    exit(EXIT_FAILURE);
  }

  string errorString;

  int  err_count = 0;  // How many errors have we found in the config file
  int max_err_count = 30; // Maximum number of errors to print before stopping

  map<string, bool> included_options;

  /*--- Parse the configuration file and set the options ---*/
  
  while (getline (case_file, text_line)) {
    
    if (err_count >= max_err_count) {
      errorString.append("too many errors. Stopping parse");

      cout << errorString << endl;
      throw(1);
    }
    
    if (TokenizeString(text_line, option_name, option_value)) {
      
      /*--- See if it's a python option ---*/

      if (option_map.find(option_name) == option_map.end()) {
          string newString;
          newString.append(option_name);
          newString.append(": invalid option name");
          newString.append(". Check current SU2 options in config_template.cfg.");
          newString.append("\n");
          errorString.append(newString);
          err_count++;
        continue;
      }

      /*--- Option exists, check if the option has already been in the config file ---*/
      
      if (included_options.find(option_name) != included_options.end()) {
        string newString;
        newString.append(option_name);
        newString.append(": option appears twice");
        newString.append("\n");
        errorString.append(newString);
        err_count++;
        continue;
      }


      /*--- New found option. Add it to the map, and delete from all options ---*/
      
      included_options.insert(pair<string, bool>(option_name, true));
      all_options.erase(option_name);

      /*--- Set the value and check error ---*/
      
      string out = option_map[option_name]->SetValue(option_value);
      if (out.compare("") != 0) {
        errorString.append(out);
        errorString.append("\n");
        err_count++;
      }
    }
  }

  /*--- See if there were any errors parsing the config file ---*/
      
  if (errorString.size() != 0) {
    if (rank == MASTER_NODE) cout << errorString << endl;
    exit(EXIT_FAILURE);
  }

  /*--- Set the default values for all of the options that weren't set ---*/
      
  for (map<string, bool>::iterator iter = all_options.begin(); iter != all_options.end(); ++iter) {
    option_map[iter->first]->SetDefault();
  }

  case_file.close();
  
}

bool CConfig::SetRunTime_Parsing(char case_filename[MAX_STRING_SIZE]) {
  string text_line, option_name;
  ifstream case_file;
  vector<string> option_value;
  int rank = MASTER_NODE;
  
#ifdef HAVE_MPI
  MPI_Comm_rank(MPI_COMM_WORLD, &rank);
#endif
  
  /*--- Read the configuration file ---*/
  
  case_file.open(case_filename, ios::in);
  
  if (case_file.fail()) { return false; }
  
  string errorString;
  
  int err_count = 0;  // How many errors have we found in the config file
  int max_err_count = 30; // Maximum number of errors to print before stopping
  
  map<string, bool> included_options;
  
  /*--- Parse the configuration file and set the options ---*/
  
  while (getline (case_file, text_line)) {
    
    if (err_count >= max_err_count) {
      errorString.append("too many errors. Stopping parse");
      
      cout << errorString << endl;
      throw(1);
    }
    
    if (TokenizeString(text_line, option_name, option_value)) {
      
      if (option_map.find(option_name) == option_map.end()) {
        
        /*--- See if it's a python option ---*/
        
        string newString;
        newString.append(option_name);
        newString.append(": invalid option name");
        newString.append("\n");
        errorString.append(newString);
        err_count++;
        continue;
      }
      
      /*--- Option exists, check if the option has already been in the config file ---*/
      
      if (included_options.find(option_name) != included_options.end()) {
        string newString;
        newString.append(option_name);
        newString.append(": option appears twice");
        newString.append("\n");
        errorString.append(newString);
        err_count++;
        continue;
      }
      
      /*--- New found option. Add it to the map, and delete from all options ---*/
      
      included_options.insert(pair<string, bool>(option_name, true));
      all_options.erase(option_name);
      
      /*--- Set the value and check error ---*/
      
      string out = option_map[option_name]->SetValue(option_value);
      if (out.compare("") != 0) {
        errorString.append(out);
        errorString.append("\n");
        err_count++;
      }
      
    }
  }
  
  /*--- See if there were any errors parsing the runtime file ---*/
  
  if (errorString.size() != 0) {
    if (rank == MASTER_NODE) cout << errorString << endl;
    exit(EXIT_FAILURE);
  }
  
  case_file.close();
  
  return true;
  
}

void CConfig::SetPostprocessing(unsigned short val_software, unsigned short val_izone, unsigned short val_nDim) {
  
  unsigned short iZone, iCFL, iDim;
  bool ideal_gas       = (Kind_FluidModel == STANDARD_AIR || Kind_FluidModel == IDEAL_GAS );
  bool standard_air       = (Kind_FluidModel == STANDARD_AIR);
  
#ifdef HAVE_MPI
  int size = SINGLE_NODE;
  MPI_Comm_size(MPI_COMM_WORLD, &size);
#endif
  
#ifndef HAVE_TECIO
  if (Output_FileFormat == TECPLOT_BINARY) {
    cout << "Tecplot binary file requested but SU2 was built without TecIO support." << "\n";
    Output_FileFormat = TECPLOT;
  }
#endif
  
  /*--- Store the SU2 module that we are executing. ---*/
  
  Kind_SU2 = val_software;
  
  /*--- Make sure that 1D outputs are written when objective function requires ---*/
  
  if (Kind_ObjFunc== AVG_OUTLET_PRESSURE || Kind_ObjFunc == AVG_TOTAL_PRESSURE || Kind_ObjFunc == OUTLET_CHAIN_RULE) {
    Wrt_1D_Output = YES;
    Marker_Out_1D = Marker_Monitoring;
    nMarker_Out_1D = nMarker_Monitoring;
  }
  
  /*--- Low memory only for ASCII Tecplot ---*/

  if (Output_FileFormat != TECPLOT) Low_MemoryOutput = NO;
  
  /*--- Deactivate the multigrid in the adjoint problem ---*/
  
  if ((Adjoint && !MG_AdjointFlow) ||
      (Unsteady_Simulation == TIME_STEPPING)) { nMGLevels = 0; }

  /*--- If Fluid Structure Interaction, set the solver for each zone.
   *--- ZONE_0 is the zone of the fluid.
   *--- All the other zones are structure.
   *--- This will allow us to define multiple physics structural problems */

  if (Kind_Solver == FLUID_STRUCTURE_INTERACTION){
	  if (val_izone==0) {	Kind_Solver = Kind_Solver_Fluid_FSI; 		FSI_Problem = true;}

	  else {			 	Kind_Solver = Kind_Solver_Struc_FSI;	  	FSI_Problem = true;
	  	  	  	  	  	  	Kind_Linear_Solver_Prec = Kind_Linear_Solver_Prec_FSI_Struc;
	  	  	  	  	  	  	Linear_Solver_Iter = Linear_Solver_Iter_FSI_Struc;}
  }
  else{ FSI_Problem = false; }

  
  /*--- Initialize non-physical points/reconstructions to zero ---*/
  
  Nonphys_Points   = 0;
  Nonphys_Reconstr = 0;
  
  /*--- Don't do any deformation if there is no Design variable information ---*/
  
  if (Design_Variable == NULL) {
    Design_Variable = new unsigned short [1];
    nDV = 1; Design_Variable[0] = NONE;
  }
  
  /*--- Identification of free-surface problem, this problems are always 
   unsteady and incompressible. ---*/
  
  if (Kind_Regime == FREESURFACE) {
    if (Unsteady_Simulation != DT_STEPPING_2ND) Unsteady_Simulation = DT_STEPPING_1ST;
  }
  
  if (Kind_Solver == POISSON_EQUATION) {
    Unsteady_Simulation = STEADY;
  }
  
  /*--- Set the number of external iterations to 1 for the steady state problem ---*/

  if ((Kind_Solver == HEAT_EQUATION) ||
      (Kind_Solver == WAVE_EQUATION) || (Kind_Solver == POISSON_EQUATION)) {
    nMGLevels = 0;
    if (Unsteady_Simulation == STEADY) nExtIter = 1;
    else Unst_nIntIter = 2;
  }
  
  if (Kind_Solver == LINEAR_ELASTICITY) {
    nMGLevels = 0;
    if (Dynamic_Analysis == STATIC) 
	nExtIter = 1;
  }

  /*--- Decide whether we should be writing unsteady solution files. ---*/
  
  if (Unsteady_Simulation == STEADY ||
      Unsteady_Simulation == TIME_STEPPING ||
      Unsteady_Simulation == TIME_SPECTRAL  ||
      Kind_Regime == FREESURFACE) { Wrt_Unsteady = false; }
  else { Wrt_Unsteady = true; }

  if (Kind_Solver == LINEAR_ELASTICITY) {

	  if (Dynamic_Analysis == STATIC) { Wrt_Dynamic = false; }
	  else { Wrt_Dynamic = true; }

  }

  
  /*--- Check for Fluid model consistency ---*/

  if (standard_air){
	if (Gamma != 1.4 || Gas_Constant != 287.058){
		Gamma = 1.4;
		Gas_Constant = 287.058;
        }
  }
  /*--- Check for Measurement System ---*/
  
  if (SystemMeasurements == US && !standard_air) {
    cout << "Only STANDARD_AIR fluid model can be used with US Measurement System" << endl;
    exit(EXIT_FAILURE);
  }
  
  /*--- Check for Convective scheme available for NICFD ---*/
  
  if (!ideal_gas) {
    if (Kind_ConvNumScheme_Flow != SPACE_UPWIND) {
      cout << "Only ROE Upwind and HLLC Upwind scheme can be used for Non-Ideal Compressible Fluids" << endl;
      exit(EXIT_FAILURE);
    }
    else {
      if (Kind_Upwind_Flow != ROE && Kind_Upwind_Flow != HLLC) {
        cout << "Only ROE Upwind and HLLC Upwind scheme can be used for Non-Ideal Compressible Fluids" << endl;
        exit(EXIT_FAILURE);
      }
    }
  }
  
  /*--- Check for Boundary condition available for NICFD ---*/
  
  if (!ideal_gas) {
    if (nMarker_Inlet != 0) {
<<<<<<< HEAD
      cout << "Riemann Boundary conditions or NRBC must be used for inlet and outlet with Not Ideal Compressible Fluids " << endl;
      exit(EXIT_FAILURE);
    }
    if (nMarker_Outlet != 0) {
      cout << "Riemann Boundary conditions or NRBC must be used outlet with Not Ideal Compressible Fluids " << endl;
=======
      cout << "Riemann Boundary conditions must be used for inlet and outlet with Non-ideal Compressible Fluids " << endl;
      exit(EXIT_FAILURE);
    }
    if (nMarker_Outlet != 0) {
      cout << "Riemann Boundary conditions must be used outlet with Non-Ideal Compressible Fluids " << endl;
>>>>>>> ee0ff512
      exit(EXIT_FAILURE);
    }
    
    if (nMarker_FarField != 0) {
      cout << "Riemann Boundary conditions or NRBC must be used outlet with Not Ideal Compressible Fluids " << endl;
      exit(EXIT_FAILURE);
    }
    
  }
  
  /*--- Check for Boundary condition available for NICF ---*/
  
  if (ideal_gas) {
    if (SystemMeasurements == US && standard_air) {
      if (Kind_ViscosityModel != SUTHERLAND) {
        cout << "Only SUTHERLAND viscosity model can be used with US Measurement  " << endl;
        exit(EXIT_FAILURE);
      }
    }
    if (Kind_ConductivityModel != CONSTANT_PRANDTL ) {
      cout << "Only CONSTANT_PRANDTL thermal conductivity model can be used with STANDARD_AIR and IDEAL_GAS" << endl;
      exit(EXIT_FAILURE);
    }
    
  }
  
  /*--- Set grid movement kind to NO_MOVEMENT if not specified, which means
   that we also set the Grid_Movement flag to false. We initialize to the
   number of zones here, because we are guaranteed to at least have one. ---*/
  
  if (Kind_GridMovement == NULL) {
    Kind_GridMovement = new unsigned short[nZone];
    for (unsigned short iZone = 0; iZone < nZone; iZone++ )
      Kind_GridMovement[iZone] = NO_MOVEMENT;
    if (Grid_Movement == true) {
      cout << "GRID_MOVEMENT = YES but no type provided in GRID_MOVEMENT_KIND!!" << endl;
      exit(EXIT_FAILURE);
    }
  }
  
  /*--- If we're solving a purely steady problem with no prescribed grid
   movement (both rotating frame and moving walls can be steady), make sure that
   there is no grid motion ---*/
  
  if ((Kind_SU2 == SU2_CFD || Kind_SU2 == SU2_SOL) &&
      (Unsteady_Simulation == STEADY) &&
      ((Kind_GridMovement[ZONE_0] != MOVING_WALL) &&
       (Kind_GridMovement[ZONE_0] != ROTATING_FRAME) &&
       (Kind_GridMovement[ZONE_0] != STEADY_TRANSLATION)))
    Grid_Movement = false;
  
  /*--- If it is not specified, set the mesh motion mach number
   equal to the freestream value. ---*/
  
  if (Grid_Movement && Mach_Motion == 0.0)
    Mach_Motion = Mach;
  
  /*--- Set the boolean flag if we are in a rotating frame (source term). ---*/
  
  if (Grid_Movement && Kind_GridMovement[ZONE_0] == ROTATING_FRAME)
    Rotating_Frame = true;
  else
    Rotating_Frame = false;
  
  /*--- Check the number of moving markers against the number of grid movement
   types provided (should be equal, except that rigid motion and rotating frame
   do not depend on surface specification). ---*/
  
  if (Grid_Movement &&
      (Kind_GridMovement[ZONE_0] != RIGID_MOTION) &&
      (Kind_GridMovement[ZONE_0] != ROTATING_FRAME) &&
      (Kind_GridMovement[ZONE_0] != STEADY_TRANSLATION) &&
      (Kind_GridMovement[ZONE_0] != GUST) &&
      (nGridMovement != nMarker_Moving)) {
    cout << "Number of GRID_MOVEMENT_KIND must match number of MARKER_MOVING!!" << endl;
    exit(EXIT_FAILURE);
  }
  
  /*--- Make sure that there aren't more than one rigid motion or
   rotating frame specified in GRID_MOVEMENT_KIND. ---*/
  
  if (Grid_Movement && (Kind_GridMovement[ZONE_0] == RIGID_MOTION) &&
      (nGridMovement > 1)) {
    cout << "Can not support more than one type of rigid motion in GRID_MOVEMENT_KIND!!" << endl;
    exit(EXIT_FAILURE);
  }
  
  /*--- In case the grid movement parameters have not been declared in the
   config file, set them equal to zero for safety. Also check to make sure
   that for each option, a value has been declared for each moving marker. ---*/
  
  unsigned short nMoving;
  if (nGridMovement > nZone) nMoving = nGridMovement;
  else nMoving = nZone;
  
  /*--- Motion Origin: ---*/
  
  if (Motion_Origin_X == NULL) {
    Motion_Origin_X = new su2double[nMoving];
    for (iZone = 0; iZone < nMoving; iZone++ )
      Motion_Origin_X[iZone] = 0.0;
  } else {
    if (Grid_Movement && (nMotion_Origin_X != nGridMovement)) {
      cout << "Length of MOTION_ORIGIN_X must match GRID_MOVEMENT_KIND!!" << endl;
      exit(EXIT_FAILURE);
    }
  }
  
  if (Motion_Origin_Y == NULL) {
    Motion_Origin_Y = new su2double[nMoving];
    for (iZone = 0; iZone < nMoving; iZone++ )
      Motion_Origin_Y[iZone] = 0.0;
  } else {
    if (Grid_Movement && (nMotion_Origin_Y != nGridMovement)) {
      cout << "Length of MOTION_ORIGIN_Y must match GRID_MOVEMENT_KIND!!" << endl;
      exit(EXIT_FAILURE);
    }
  }
  
  if (Motion_Origin_Z == NULL) {
    Motion_Origin_Z = new su2double[nMoving];
    for (iZone = 0; iZone < nMoving; iZone++ )
      Motion_Origin_Z[iZone] = 0.0;
  } else {
    if (Grid_Movement && (nMotion_Origin_Z != nGridMovement)) {
      cout << "Length of MOTION_ORIGIN_Z must match GRID_MOVEMENT_KIND!!" << endl;
      exit(EXIT_FAILURE);
    }
  }
  
  if (MoveMotion_Origin == NULL) {
    MoveMotion_Origin = new unsigned short[nMoving];
    for (iZone = 0; iZone < nMoving; iZone++ )
      MoveMotion_Origin[iZone] = 0;
  } else {
    if (Grid_Movement && (nMoveMotion_Origin != nGridMovement)) {
      cout << "Length of MOVE_MOTION_ORIGIN must match GRID_MOVEMENT_KIND!!" << endl;
      exit(EXIT_FAILURE);
    }
  }
  
  /*--- Translation: ---*/
  
  if (Translation_Rate_X == NULL) {
    Translation_Rate_X = new su2double[nMoving];
    for (iZone = 0; iZone < nMoving; iZone++ )
      Translation_Rate_X[iZone] = 0.0;
  } else {
    if (Grid_Movement && (nTranslation_Rate_X != nGridMovement)) {
      cout << "Length of TRANSLATION_RATE_X must match GRID_MOVEMENT_KIND!!" << endl;
      exit(EXIT_FAILURE);
    }
  }
  
  if (Translation_Rate_Y == NULL) {
    Translation_Rate_Y = new su2double[nMoving];
    for (iZone = 0; iZone < nMoving; iZone++ )
      Translation_Rate_Y[iZone] = 0.0;
  } else {
    if (Grid_Movement && (nTranslation_Rate_Y != nGridMovement)) {
      cout << "Length of TRANSLATION_RATE_Y must match GRID_MOVEMENT_KIND!!" << endl;
      exit(EXIT_FAILURE);
    }
  }
  
  if (Translation_Rate_Z == NULL) {
    Translation_Rate_Z = new su2double[nMoving];
    for (iZone = 0; iZone < nMoving; iZone++ )
      Translation_Rate_Z[iZone] = 0.0;
  } else {
    if (Grid_Movement && (nTranslation_Rate_Z != nGridMovement)) {
      cout << "Length of TRANSLATION_RATE_Z must match GRID_MOVEMENT_KIND!!" << endl;
      exit(EXIT_FAILURE);
    }
  }
  
  /*--- Rotation: ---*/
  
  if (Rotation_Rate_X == NULL) {
    Rotation_Rate_X = new su2double[nMoving];
    for (iZone = 0; iZone < nMoving; iZone++ )
      Rotation_Rate_X[iZone] = 0.0;
  } else {
    if (Grid_Movement && (nRotation_Rate_X != nGridMovement)) {
      cout << "Length of ROTATION_RATE_X must match GRID_MOVEMENT_KIND!!" << endl;
      exit(EXIT_FAILURE);
    }
  }
  
  if (Rotation_Rate_Y == NULL) {
    Rotation_Rate_Y = new su2double[nMoving];
    for (iZone = 0; iZone < nMoving; iZone++ )
      Rotation_Rate_Y[iZone] = 0.0;
  } else {
    if (Grid_Movement && (nRotation_Rate_Y != nGridMovement)) {
      cout << "Length of ROTATION_RATE_Y must match GRID_MOVEMENT_KIND!!" << endl;
      exit(EXIT_FAILURE);
    }
  }
  
  if (Rotation_Rate_Z == NULL) {
    Rotation_Rate_Z = new su2double[nMoving];
    for (iZone = 0; iZone < nMoving; iZone++ )
      Rotation_Rate_Z[iZone] = 0.0;
  } else {
    if (Grid_Movement && (nRotation_Rate_Z != nGridMovement)) {
      cout << "Length of ROTATION_RATE_Z must match GRID_MOVEMENT_KIND!!" << endl;
      exit(EXIT_FAILURE);
    }
  }
  
  /*--- Pitching: ---*/
  
  if (Pitching_Omega_X == NULL) {
    Pitching_Omega_X = new su2double[nMoving];
    for (iZone = 0; iZone < nMoving; iZone++ )
      Pitching_Omega_X[iZone] = 0.0;
  } else {
    if (Grid_Movement && (nPitching_Omega_X != nGridMovement)) {
      cout << "Length of PITCHING_OMEGA_X must match GRID_MOVEMENT_KIND!!" << endl;
      exit(EXIT_FAILURE);
    }
  }
  
  if (Pitching_Omega_Y == NULL) {
    Pitching_Omega_Y = new su2double[nMoving];
    for (iZone = 0; iZone < nMoving; iZone++ )
      Pitching_Omega_Y[iZone] = 0.0;
  } else {
    if (Grid_Movement && (nPitching_Omega_Y != nGridMovement)) {
      cout << "Length of PITCHING_OMEGA_Y must match GRID_MOVEMENT_KIND!!" << endl;
      exit(EXIT_FAILURE);
    }
  }
  
  if (Pitching_Omega_Z == NULL) {
    Pitching_Omega_Z = new su2double[nMoving];
    for (iZone = 0; iZone < nMoving; iZone++ )
      Pitching_Omega_Z[iZone] = 0.0;
  } else {
    if (Grid_Movement && (nPitching_Omega_Z != nGridMovement)) {
      cout << "Length of PITCHING_OMEGA_Z must match GRID_MOVEMENT_KIND!!" << endl;
      exit(EXIT_FAILURE);
    }
  }
  
  /*--- Pitching Amplitude: ---*/
  
  if (Pitching_Ampl_X == NULL) {
    Pitching_Ampl_X = new su2double[nMoving];
    for (iZone = 0; iZone < nMoving; iZone++ )
      Pitching_Ampl_X[iZone] = 0.0;
  } else {
    if (Grid_Movement && (nPitching_Ampl_X != nGridMovement)) {
      cout << "Length of PITCHING_AMPL_X must match GRID_MOVEMENT_KIND!!" << endl;
      exit(EXIT_FAILURE);
    }
  }
  
  if (Pitching_Ampl_Y == NULL) {
    Pitching_Ampl_Y = new su2double[nMoving];
    for (iZone = 0; iZone < nMoving; iZone++ )
      Pitching_Ampl_Y[iZone] = 0.0;
  } else {
    if (Grid_Movement && (nPitching_Ampl_Y != nGridMovement)) {
      cout << "Length of PITCHING_AMPL_Y must match GRID_MOVEMENT_KIND!!" << endl;
      exit(EXIT_FAILURE);
    }
  }
  
  if (Pitching_Ampl_Z == NULL) {
    Pitching_Ampl_Z = new su2double[nMoving];
    for (iZone = 0; iZone < nMoving; iZone++ )
      Pitching_Ampl_Z[iZone] = 0.0;
  } else {
    if (Grid_Movement && (nPitching_Ampl_Z != nGridMovement)) {
      cout << "Length of PITCHING_AMPL_Z must match GRID_MOVEMENT_KIND!!" << endl;
      exit(EXIT_FAILURE);
    }
  }
  
  /*--- Pitching Phase: ---*/
  
  if (Pitching_Phase_X == NULL) {
    Pitching_Phase_X = new su2double[nMoving];
    for (iZone = 0; iZone < nMoving; iZone++ )
      Pitching_Phase_X[iZone] = 0.0;
  } else {
    if (Grid_Movement && (nPitching_Phase_X != nGridMovement)) {
      cout << "Length of PITCHING_PHASE_X must match GRID_MOVEMENT_KIND!!" << endl;
      exit(EXIT_FAILURE);
    }
  }
  
  if (Pitching_Phase_Y == NULL) {
    Pitching_Phase_Y = new su2double[nMoving];
    for (iZone = 0; iZone < nMoving; iZone++ )
      Pitching_Phase_Y[iZone] = 0.0;
  } else {
    if (Grid_Movement && (nPitching_Phase_Y != nGridMovement)) {
      cout << "Length of PITCHING_PHASE_Y must match GRID_MOVEMENT_KIND!!" << endl;
      exit(EXIT_FAILURE);
    }
  }
  
  if (Pitching_Phase_Z == NULL) {
    Pitching_Phase_Z = new su2double[nMoving];
    for (iZone = 0; iZone < nMoving; iZone++ )
      Pitching_Phase_Z[iZone] = 0.0;
  } else {
    if (Grid_Movement && (nPitching_Phase_Z != nGridMovement)) {
      cout << "Length of PITCHING_PHASE_Z must match GRID_MOVEMENT_KIND!!" << endl;
      exit(EXIT_FAILURE);
    }
  }
  
  /*--- Plunging: ---*/
  
  if (Plunging_Omega_X == NULL) {
    Plunging_Omega_X = new su2double[nMoving];
    for (iZone = 0; iZone < nMoving; iZone++ )
      Plunging_Omega_X[iZone] = 0.0;
  } else {
    if (Grid_Movement && (nPlunging_Omega_X != nGridMovement)) {
      cout << "Length of PLUNGING_OMEGA_X must match GRID_MOVEMENT_KIND!!" << endl;
      exit(EXIT_FAILURE);
    }
  }
  
  if (Plunging_Omega_Y == NULL) {
    Plunging_Omega_Y = new su2double[nMoving];
    for (iZone = 0; iZone < nMoving; iZone++ )
      Plunging_Omega_Y[iZone] = 0.0;
  } else {
    if (Grid_Movement && (nPlunging_Omega_Y != nGridMovement)) {
      cout << "Length of PLUNGING_OMEGA_Y must match GRID_MOVEMENT_KIND!!" << endl;
      exit(EXIT_FAILURE);
    }
  }
  
  if (Plunging_Omega_Z == NULL) {
    Plunging_Omega_Z = new su2double[nMoving];
    for (iZone = 0; iZone < nMoving; iZone++ )
      Plunging_Omega_Z[iZone] = 0.0;
  } else {
    if (Grid_Movement && (nPlunging_Omega_Z != nGridMovement)) {
      cout << "Length of PLUNGING_OMEGA_Z must match GRID_MOVEMENT_KIND!!" << endl;
      exit(EXIT_FAILURE);
    }
  }
  
  /*--- Plunging Amplitude: ---*/
  
  if (Plunging_Ampl_X == NULL) {
    Plunging_Ampl_X = new su2double[nMoving];
    for (iZone = 0; iZone < nMoving; iZone++ )
      Plunging_Ampl_X[iZone] = 0.0;
  } else {
    if (Grid_Movement && (nPlunging_Ampl_X != nGridMovement)) {
      cout << "Length of PLUNGING_AMPL_X must match GRID_MOVEMENT_KIND!!" << endl;
      exit(EXIT_FAILURE);
    }
  }
  
  if (Plunging_Ampl_Y == NULL) {
    Plunging_Ampl_Y = new su2double[nMoving];
    for (iZone = 0; iZone < nMoving; iZone++ )
      Plunging_Ampl_Y[iZone] = 0.0;
  } else {
    if (Grid_Movement && (nPlunging_Ampl_Y != nGridMovement)) {
      cout << "Length of PLUNGING_AMPL_Y must match GRID_MOVEMENT_KIND!!" << endl;
      exit(EXIT_FAILURE);
    }
  }
  
  if (Plunging_Ampl_Z == NULL) {
    Plunging_Ampl_Z = new su2double[nMoving];
    for (iZone = 0; iZone < nMoving; iZone++ )
      Plunging_Ampl_Z[iZone] = 0.0;
  } else {
    if (Grid_Movement && (nPlunging_Ampl_Z != nGridMovement)) {
      cout << "Length of PLUNGING_AMPL_Z must match GRID_MOVEMENT_KIND!!" << endl;
      exit(EXIT_FAILURE);
    }
  }
  
  /*--- Use the various rigid-motion input frequencies to determine the period to be used with time-spectral cases.
   There are THREE types of motion to consider, namely: rotation, pitching, and plunging.
   The largest period of motion is the one to be used for time-spectral calculations. ---*/
  
  if (Unsteady_Simulation == TIME_SPECTRAL) {
    
    unsigned short N_MOTION_TYPES = 3;
    su2double *periods;
    periods = new su2double[N_MOTION_TYPES];
    
    /*--- rotation: ---*/
    
    su2double Omega_mag_rot = sqrt(pow(Rotation_Rate_X[ZONE_0],2)+pow(Rotation_Rate_Y[ZONE_0],2)+pow(Rotation_Rate_Z[ZONE_0],2));
    if (Omega_mag_rot > 0)
      periods[0] = 2*PI_NUMBER/Omega_mag_rot;
    else
      periods[0] = 0.0;
    
    /*--- pitching: ---*/
    
    su2double Omega_mag_pitch = sqrt(pow(Pitching_Omega_X[ZONE_0],2)+pow(Pitching_Omega_Y[ZONE_0],2)+pow(Pitching_Omega_Z[ZONE_0],2));
    if (Omega_mag_pitch > 0)
      periods[1] = 2*PI_NUMBER/Omega_mag_pitch;
    else
      periods[1] = 0.0;
    
    /*--- plunging: ---*/
    
    su2double Omega_mag_plunge = sqrt(pow(Plunging_Omega_X[ZONE_0],2)+pow(Plunging_Omega_Y[ZONE_0],2)+pow(Plunging_Omega_Z[ZONE_0],2));
    if (Omega_mag_plunge > 0)
      periods[2] = 2*PI_NUMBER/Omega_mag_plunge;
    else
      periods[2] = 0.0;
    
    /*--- determine which period is largest ---*/
    
    unsigned short iVar;
    TimeSpectral_Period = 0.0;
    for (iVar = 0; iVar < N_MOTION_TYPES; iVar++) {
      if (periods[iVar] > TimeSpectral_Period)
        TimeSpectral_Period = periods[iVar];
    }
    
    delete periods;
    
  }
  
  /*--- Initialize the RefOriginMoment Pointer ---*/
  
  RefOriginMoment = NULL;
  RefOriginMoment = new su2double[3];
  RefOriginMoment[0] = 0.0; RefOriginMoment[1] = 0.0; RefOriginMoment[2] = 0.0;
  
  /*--- In case the moment origin coordinates have not been declared in the
   config file, set them equal to zero for safety. Also check to make sure
   that for each marker, a value has been declared for the moment origin.
   Unless only one value was specified, then set this value for all the markers
   being monitored. ---*/
  
  unsigned short iMarker;
  
  if ((nRefOriginMoment_X != nRefOriginMoment_Y) || (nRefOriginMoment_X != nRefOriginMoment_Z) ) {
    cout << "ERROR: Length of REF_ORIGIN_MOMENT_X, REF_ORIGIN_MOMENT_Y and REF_ORIGIN_MOMENT_Z must be the same!!" << endl;
    exit(EXIT_FAILURE);
  }
  
  if (RefOriginMoment_X == NULL) {
    RefOriginMoment_X = new su2double[nMarker_Monitoring];
    for (iMarker = 0; iMarker < nMarker_Monitoring; iMarker++ )
      RefOriginMoment_X[iMarker] = 0.0;
  } else {
    if (nRefOriginMoment_X == 1) {
      
      su2double aux_RefOriginMoment_X = RefOriginMoment_X[0];
      delete [] RefOriginMoment_X;
      RefOriginMoment_X = new su2double[nMarker_Monitoring];
      nRefOriginMoment_X = nMarker_Monitoring;
      
      for (iMarker = 0; iMarker < nMarker_Monitoring; iMarker++ )
        RefOriginMoment_X[iMarker] = aux_RefOriginMoment_X;
    }
    else if (nRefOriginMoment_X != nMarker_Monitoring) {
      cout << "ERROR: Length of REF_ORIGIN_MOMENT_X must match number of Monitoring Markers!!" << endl;
      exit(EXIT_FAILURE);
    }
  }
  
  if (RefOriginMoment_Y == NULL) {
    RefOriginMoment_Y = new su2double[nMarker_Monitoring];
    for (iMarker = 0; iMarker < nMarker_Monitoring; iMarker++ )
      RefOriginMoment_Y[iMarker] = 0.0;
  } else {
    if (nRefOriginMoment_Y == 1) {
      
      su2double aux_RefOriginMoment_Y = RefOriginMoment_Y[0];
      delete [] RefOriginMoment_Y;
      RefOriginMoment_Y = new su2double[nMarker_Monitoring];
      nRefOriginMoment_Y = nMarker_Monitoring;
      
      for (iMarker = 0; iMarker < nMarker_Monitoring; iMarker++ )
        RefOriginMoment_Y[iMarker] = aux_RefOriginMoment_Y;
    }
    else if (nRefOriginMoment_Y != nMarker_Monitoring) {
      cout << "ERROR: Length of REF_ORIGIN_MOMENT_Y must match number of Monitoring Markers!!" << endl;
      exit(EXIT_FAILURE);
    }
  }
  
  if (RefOriginMoment_Z == NULL) {
    RefOriginMoment_Z = new su2double[nMarker_Monitoring];
    for (iMarker = 0; iMarker < nMarker_Monitoring; iMarker++ )
      RefOriginMoment_Z[iMarker] = 0.0;
  } else {
    if (nRefOriginMoment_Z == 1) {
      
      su2double aux_RefOriginMoment_Z = RefOriginMoment_Z[0];
      delete [] RefOriginMoment_Z;
      RefOriginMoment_Z = new su2double[nMarker_Monitoring];
      nRefOriginMoment_Z = nMarker_Monitoring;
      
      for (iMarker = 0; iMarker < nMarker_Monitoring; iMarker++ )
        RefOriginMoment_Z[iMarker] = aux_RefOriginMoment_Z;
    }
    else if (nRefOriginMoment_Z != nMarker_Monitoring) {
      cout << "ERROR: Length of REF_ORIGIN_MOMENT_Z must match number of Monitoring Markers!!" << endl;
      exit(EXIT_FAILURE);
    }
  }
  
  /*--- Set the boolean flag if we are carrying out an aeroelastic simulation. ---*/
  
  if (Grid_Movement && (Kind_GridMovement[ZONE_0] == AEROELASTIC || Kind_GridMovement[ZONE_0] == AEROELASTIC_RIGID_MOTION)) Aeroelastic_Simulation = true;
  else Aeroelastic_Simulation = false;
  
  /*--- Initializing the size for the solutions of the Aeroelastic problem. ---*/
  
  
  if (Grid_Movement && Aeroelastic_Simulation) {
    Aeroelastic_np1.resize(nMarker_Monitoring);
    Aeroelastic_n.resize(nMarker_Monitoring);
    Aeroelastic_n1.resize(nMarker_Monitoring);
    for (iMarker = 0; iMarker < nMarker_Monitoring; iMarker++) {
      Aeroelastic_np1[iMarker].resize(2);
      Aeroelastic_n[iMarker].resize(2);
      Aeroelastic_n1[iMarker].resize(2);
      for (int i =0; i<2; i++) {
        Aeroelastic_np1[iMarker][i].resize(2);
        Aeroelastic_n[iMarker][i].resize(2);
        Aeroelastic_n1[iMarker][i].resize(2);
        for (int j=0; j<2; j++) {
          Aeroelastic_np1[iMarker][i][j] = 0.0;
          Aeroelastic_n[iMarker][i][j] = 0.0;
          Aeroelastic_n1[iMarker][i][j] = 0.0;
        }
      }
    }
  }
  
  /*--- Allocate memory for the plunge and pitch and initialized them to zero ---*/
  
  if (Grid_Movement && Aeroelastic_Simulation) {
    Aeroelastic_pitch = new su2double[nMarker_Monitoring];
    Aeroelastic_plunge = new su2double[nMarker_Monitoring];
    for (iMarker = 0; iMarker < nMarker_Monitoring; iMarker++ ) {
      Aeroelastic_pitch[iMarker] = 0.0;
      Aeroelastic_plunge[iMarker] = 0.0;
    }
  }

  /*--- Fluid-Structure Interaction problems ---*/

  if (FSI_Problem) {
	  Kind_GridMovement[val_izone] = FLUID_STRUCTURE;
	  Grid_Movement = true;
  }
  
  if (MGCycle == FULLMG_CYCLE) FinestMesh = nMGLevels;
  else FinestMesh = MESH_0;
  
  if ((Kind_Solver == NAVIER_STOKES) &&
      (Kind_Turb_Model != NONE))
    Kind_Solver = RANS;
  
  if (Kind_Regime == FREESURFACE) GravityForce = true;
  
  Kappa_1st_Flow = Kappa_Flow[0];
  Kappa_2nd_Flow = Kappa_Flow[1];
  Kappa_4th_Flow = Kappa_Flow[2];
  Kappa_1st_AdjFlow = Kappa_AdjFlow[0];
  Kappa_2nd_AdjFlow = Kappa_AdjFlow[1];
  Kappa_4th_AdjFlow = Kappa_AdjFlow[2];
  Kappa_1st_LinFlow = Kappa_AdjFlow[0];
  Kappa_4th_LinFlow = Kappa_AdjFlow[1];
  
  /*--- Make the MG_PreSmooth, MG_PostSmooth, and MG_CorrecSmooth
   arrays consistent with nMGLevels ---*/
  
  unsigned short * tmp_smooth = new unsigned short[nMGLevels+1];
  
  if ((nMG_PreSmooth != nMGLevels+1) && (nMG_PreSmooth != 0)) {
    if (nMG_PreSmooth > nMGLevels+1) {
      
      /*--- Truncate by removing unnecessary elements at the end ---*/
      
      for (unsigned int i = 0; i <= nMGLevels; i++)
        tmp_smooth[i] = MG_PreSmooth[i];
      delete [] MG_PreSmooth;
    } else {
      
      /*--- Add additional elements equal to last element ---*/
      
      for (unsigned int i = 0; i < nMG_PreSmooth; i++)
        tmp_smooth[i] = MG_PreSmooth[i];
      for (unsigned int i = nMG_PreSmooth; i <= nMGLevels; i++)
        tmp_smooth[i] = MG_PreSmooth[nMG_PreSmooth-1];
      delete [] MG_PreSmooth;
    }
    
    nMG_PreSmooth = nMGLevels+1;
    MG_PreSmooth = new unsigned short[nMG_PreSmooth];
    for (unsigned int i = 0; i < nMG_PreSmooth; i++)
      MG_PreSmooth[i] = tmp_smooth[i];
  }
  if ((nMGLevels != 0) && (nMG_PreSmooth == 0)) {
    delete [] MG_PreSmooth;
    nMG_PreSmooth = nMGLevels+1;
    MG_PreSmooth = new unsigned short[nMG_PreSmooth];
    for (unsigned int i = 0; i < nMG_PreSmooth; i++)
      MG_PreSmooth[i] = i+1;
  }
  
  if ((nMG_PostSmooth != nMGLevels+1) && (nMG_PostSmooth != 0)) {
    if (nMG_PostSmooth > nMGLevels+1) {
      
      /*--- Truncate by removing unnecessary elements at the end ---*/
      
      for (unsigned int i = 0; i <= nMGLevels; i++)
        tmp_smooth[i] = MG_PostSmooth[i];
      delete [] MG_PostSmooth;
    } else {
      
      /*--- Add additional elements equal to last element ---*/
       
      for (unsigned int i = 0; i < nMG_PostSmooth; i++)
        tmp_smooth[i] = MG_PostSmooth[i];
      for (unsigned int i = nMG_PostSmooth; i <= nMGLevels; i++)
        tmp_smooth[i] = MG_PostSmooth[nMG_PostSmooth-1];
      delete [] MG_PostSmooth;
      
    }
    
    nMG_PostSmooth = nMGLevels+1;
    MG_PostSmooth = new unsigned short[nMG_PostSmooth];
    for (unsigned int i = 0; i < nMG_PostSmooth; i++)
      MG_PostSmooth[i] = tmp_smooth[i];
    
  }
  
  if ((nMGLevels != 0) && (nMG_PostSmooth == 0)) {
    delete [] MG_PostSmooth;
    nMG_PostSmooth = nMGLevels+1;
    MG_PostSmooth = new unsigned short[nMG_PostSmooth];
    for (unsigned int i = 0; i < nMG_PostSmooth; i++)
      MG_PostSmooth[i] = 0;
  }
  
  if ((nMG_CorrecSmooth != nMGLevels+1) && (nMG_CorrecSmooth != 0)) {
    if (nMG_CorrecSmooth > nMGLevels+1) {
      
      /*--- Truncate by removing unnecessary elements at the end ---*/
      
      for (unsigned int i = 0; i <= nMGLevels; i++)
        tmp_smooth[i] = MG_CorrecSmooth[i];
      delete [] MG_CorrecSmooth;
    } else {
      
      /*--- Add additional elements equal to last element ---*/
      
      for (unsigned int i = 0; i < nMG_CorrecSmooth; i++)
        tmp_smooth[i] = MG_CorrecSmooth[i];
      for (unsigned int i = nMG_CorrecSmooth; i <= nMGLevels; i++)
        tmp_smooth[i] = MG_CorrecSmooth[nMG_CorrecSmooth-1];
      delete [] MG_CorrecSmooth;
    }
    nMG_CorrecSmooth = nMGLevels+1;
    MG_CorrecSmooth = new unsigned short[nMG_CorrecSmooth];
    for (unsigned int i = 0; i < nMG_CorrecSmooth; i++)
      MG_CorrecSmooth[i] = tmp_smooth[i];
  }
  
  if ((nMGLevels != 0) && (nMG_CorrecSmooth == 0)) {
    delete [] MG_CorrecSmooth;
    nMG_CorrecSmooth = nMGLevels+1;
    MG_CorrecSmooth = new unsigned short[nMG_CorrecSmooth];
    for (unsigned int i = 0; i < nMG_CorrecSmooth; i++)
      MG_CorrecSmooth[i] = 0;
  }
  
  /*--- Override MG Smooth parameters ---*/
  
  if (nMG_PreSmooth != 0) MG_PreSmooth[MESH_0] = 1;
  if (nMG_PostSmooth != 0) {
    MG_PostSmooth[MESH_0] = 0;
    MG_PostSmooth[nMGLevels] = 0;
  }
  if (nMG_CorrecSmooth != 0) MG_CorrecSmooth[nMGLevels] = 0;
  
  if (Restart) MGCycle = V_CYCLE;
  
  if (Adjoint) {
    if (Kind_Solver == EULER) Kind_Solver = ADJ_EULER;
    if (Kind_Solver == NAVIER_STOKES) Kind_Solver = ADJ_NAVIER_STOKES;
    if (Kind_Solver == RANS) Kind_Solver = ADJ_RANS;
    if (Kind_Solver == TNE2_EULER) Kind_Solver = ADJ_TNE2_EULER;
    if (Kind_Solver == TNE2_NAVIER_STOKES) Kind_Solver = ADJ_TNE2_NAVIER_STOKES;
  }
  
  if (Linearized) {
    if (Kind_Solver == EULER) Kind_Solver = LIN_EULER;
  }
  
  nCFL = nMGLevels+1;
  CFL = new su2double[nCFL];
  CFL[0] = CFLFineGrid;
  if (Adjoint){
    CFL[0] = CFL[0] * CFLRedCoeff_AdjFlow;
    CFL_AdaptParam[2]*=CFLRedCoeff_AdjFlow;
    CFL_AdaptParam[3]*=CFLRedCoeff_AdjFlow;
  }
  
  for (iCFL = 1; iCFL < nCFL; iCFL++)
    CFL[iCFL] = CFL[iCFL-1];
  
  if (nRKStep == 0) {
    nRKStep = 1;
    RK_Alpha_Step = new su2double[1]; RK_Alpha_Step[0] = 1.0;
  }
  
  if ((Kind_SU2 == SU2_CFD) && (Kind_Solver == NO_SOLVER)) {
    cout << "PHYSICAL_PROBLEM must be set in the configuration file" << endl;
    exit(EXIT_FAILURE);
  }
  
  /*--- Set a flag for viscous simulations ---*/
  
  Viscous = (( Kind_Solver == NAVIER_STOKES          ) ||
             ( Kind_Solver == ADJ_NAVIER_STOKES      ) ||
             ( Kind_Solver == RANS                   ) ||
             ( Kind_Solver == ADJ_RANS               ) ||
             ( Kind_Solver == TNE2_NAVIER_STOKES     ) ||
             ( Kind_Solver == ADJ_TNE2_NAVIER_STOKES )   );
  
  
  /*--- Re-scale the length based parameters. The US system uses feet,
   but SU2 assumes that the grid is in inches ---*/
  
  if ((SystemMeasurements == US) && (Kind_SU2 == SU2_CFD)) {
    
    for (iMarker = 0; iMarker < nMarker_Monitoring; iMarker++) {
      RefOriginMoment_X[iMarker] = RefOriginMoment_X[iMarker]/12.0;
      RefOriginMoment_Y[iMarker] = RefOriginMoment_Y[iMarker]/12.0;
      RefOriginMoment_Z[iMarker] = RefOriginMoment_Z[iMarker]/12.0;
    }
    
    for (iMarker = 0; iMarker < nGridMovement; iMarker++) {
      Motion_Origin_X[iMarker] = Motion_Origin_X[iMarker]/12.0;
      Motion_Origin_Y[iMarker] = Motion_Origin_Y[iMarker]/12.0;
      Motion_Origin_Z[iMarker] = Motion_Origin_Z[iMarker]/12.0;
    }
    
    RefLengthMoment = RefLengthMoment/12.0;
    if (val_nDim == 2) RefAreaCoeff = RefAreaCoeff/12.0;
    else RefAreaCoeff = RefAreaCoeff/144.0;
    Length_Reynolds = Length_Reynolds/12.0;
    RefElemLength = RefElemLength/12.0;
    
    EA_IntLimit[0] = EA_IntLimit[0]/12.0;
    EA_IntLimit[1] = EA_IntLimit[1]/12.0;
    EA_IntLimit[2] = EA_IntLimit[2]/12.0;
    
    Section_Location[0] = Section_Location[0]/12.0;
    Section_Location[1] = Section_Location[1]/12.0;
    
    Subsonic_Engine_Box[0] = Subsonic_Engine_Box[0]/12.0;
    Subsonic_Engine_Box[1] = Subsonic_Engine_Box[1]/12.0;
    Subsonic_Engine_Box[2] = Subsonic_Engine_Box[2]/12.0;
    Subsonic_Engine_Box[3] = Subsonic_Engine_Box[3]/12.0;
    Subsonic_Engine_Box[4] = Subsonic_Engine_Box[4]/12.0;
    Subsonic_Engine_Box[5] = Subsonic_Engine_Box[5]/12.0;
    
    for (iMarker = 0; iMarker < nMarker_ActDisk_Inlet; iMarker++) {
      for (iDim = 0; iDim < val_nDim; iDim++)
        ActDisk_Origin[iMarker][iDim] = ActDisk_Origin[iMarker][iDim]/12.0;
      ActDisk_RootRadius[iMarker] = ActDisk_RootRadius[iMarker]/12.0;
      ActDisk_TipRadius[iMarker] = ActDisk_TipRadius[iMarker]/12.0;
    }
    
  }
  
  /*--- Reacting flows initialization ---*/
  
  if (( Kind_Solver == TNE2_EULER             ) ||
      ( Kind_Solver == TNE2_NAVIER_STOKES     ) ||
      ( Kind_Solver == ADJ_TNE2_EULER         ) ||
      ( Kind_Solver == ADJ_TNE2_NAVIER_STOKES )   ) {
    
    Kappa_1st_TNE2    = Kappa_TNE2[0];
    Kappa_2nd_TNE2    = Kappa_TNE2[1];
    Kappa_4th_TNE2    = Kappa_TNE2[2];
    Kappa_1st_AdjTNE2 = Kappa_AdjTNE2[0];
    Kappa_2nd_AdjTNE2 = Kappa_AdjTNE2[1];
    Kappa_4th_AdjTNE2 = Kappa_AdjTNE2[2];
    
    
    unsigned short maxEl = 0;
    unsigned short iSpecies, jSpecies, iEl;
    
    switch (Kind_GasModel) {
      case ONESPECIES:
        /*--- Define parameters of the gas model ---*/
        nSpecies    = 1;
        ionization  = false;
        
        /*--- Allocate vectors for gas properties ---*/
        Molar_Mass         = new su2double[nSpecies];
        CharVibTemp        = new su2double[nSpecies];
        RotationModes      = new su2double[nSpecies];
        Enthalpy_Formation = new su2double[nSpecies];
        Wall_Catalycity    = new su2double[nSpecies];
        Ref_Temperature    = new su2double[nSpecies];
        nElStates          = new unsigned short[nSpecies];
        
        
        
        MassFrac_FreeStream = new su2double[nSpecies];
        MassFrac_FreeStream[0] = 1.0;
        
        /*--- Assign gas properties ---*/
        // Rotational modes of energy storage
        RotationModes[0] = 2.0;
        // Molar mass [kg/kmol]
        Molar_Mass[0] = 14.0067+15.9994;
        // Characteristic vibrational temperatures for calculating e_vib [K]
        //CharVibTemp[0] = 3395.0;
        CharVibTemp[0] = 1000.0;
        // Formation enthalpy: (JANAF values, [KJ/Kmol])
        Enthalpy_Formation[0] = 0.0;					//N2
        // Reference temperature (JANAF values, [K])
        Ref_Temperature[0] = 0.0;
        
        /*        nElStates[0] = 0;
         CharElTemp   = new su2double *[nSpecies];
         degen        = new su2double *[nSpecies];
         
         OSPthetae    = new su2double[nElStates[0]];
         OSPthetae[0] = 1.0;
         OSPg         = new su2double[nElStates[0]];
         OSPg[0]      = 1.0;
         
         CharElTemp[0] = OSPthetae;
         degen[0] = OSPg;*/
        
        break;
        
      case N2:
        
        /*--- Define parameters of the gas model ---*/
        nSpecies    = 2;
        nReactions  = 2;
        ionization  = false;
        
        /*--- Allocate vectors for gas properties ---*/
        Wall_Catalycity      = new su2double[nSpecies];
        Molar_Mass           = new su2double[nSpecies];
        CharVibTemp          = new su2double[nSpecies];
        RotationModes        = new su2double[nSpecies];
        Enthalpy_Formation   = new su2double[nSpecies];
        Ref_Temperature      = new su2double[nSpecies];
        Diss                 = new su2double[nSpecies];
        ArrheniusCoefficient = new su2double[nReactions];
        ArrheniusEta         = new su2double[nReactions];
        ArrheniusTheta       = new su2double[nReactions];
        Tcf_a                = new su2double[nReactions];
        Tcf_b                = new su2double[nReactions];
        Tcb_a                = new su2double[nReactions];
        Tcb_b                = new su2double[nReactions];
        nElStates            = new unsigned short[nSpecies];
        Reactions = new int**[nReactions];
        for (unsigned short iRxn = 0; iRxn < nReactions; iRxn++) {
          Reactions[iRxn] = new int*[2];
          for (unsigned short ii = 0; ii < 2; ii++)
            Reactions[iRxn][ii] = new int[6];
        }
        
        // Omega[iSpecies][jSpecies][iCoeff]
        Omega00 = new su2double**[nSpecies];
        Omega11 = new su2double**[nSpecies];
        for (iSpecies = 0; iSpecies < nSpecies; iSpecies++) {
          Omega00[iSpecies] = new su2double*[nSpecies];
          Omega11[iSpecies] = new su2double*[nSpecies];
          for (jSpecies = 0; jSpecies < nSpecies; jSpecies++) {
            Omega00[iSpecies][jSpecies] = new su2double[4];
            Omega11[iSpecies][jSpecies] = new su2double[4];
          }
        }
        
        MassFrac_FreeStream = new su2double[nSpecies];
        MassFrac_FreeStream[0] = 0.99;
        MassFrac_FreeStream[1] = 0.01;
        
        /*--- Assign gas properties ---*/
        
        // Wall mass fractions for catalytic boundaries
        Wall_Catalycity[0] = 0.7;
        Wall_Catalycity[1] = 0.3;
        
        // Rotational modes of energy storage
        RotationModes[0] = 2.0;
        RotationModes[1] = 0.0;
        
        // Molar mass [kg/kmol]
        Molar_Mass[0] = 2.0*14.0067;
        Molar_Mass[1] = 14.0067;
        
        // Characteristic vibrational temperatures
        CharVibTemp[0] = 3395.0;
        CharVibTemp[1] = 0.0;
        
        // Formation enthalpy: (JANAF values [KJ/Kmol])
        Enthalpy_Formation[0] = 0.0;					//N2
        Enthalpy_Formation[1] = 472.683E3;		//N
        
        // Reference temperature (JANAF values, [K])
        Ref_Temperature[0] = 0.0;
        Ref_Temperature[1] = 298.15;
        
        // Number of electron states
        nElStates[0] = 15;                    // N2
        nElStates[1] = 3;                     // N
        for (iSpecies = 0; iSpecies < nSpecies; iSpecies++)
          maxEl = max(maxEl, nElStates[iSpecies]);
        
        /*--- Allocate electron data arrays ---*/
        CharElTemp = new su2double*[nSpecies];
        degen      = new su2double*[nSpecies];
        for (iSpecies = 0; iSpecies < nSpecies; iSpecies++) {
          CharElTemp[iSpecies] = new su2double[maxEl];
          degen[iSpecies]      = new su2double[maxEl];
        }
        
        /*--- Initialize the arrays ---*/
        for (iSpecies = 0; iSpecies < nSpecies; iSpecies++) {
          for (iEl = 0; iEl < maxEl; iEl++) {
            CharElTemp[iSpecies][iEl] = 0.0;
            degen[iSpecies][iEl] = 0.0;
          }
        }
        
        /*--- Assign values to data structures ---*/
        // N2: 15 states
        CharElTemp[0][0]  = 0.000000000000000E+00;
        CharElTemp[0][1]  = 7.223156514095200E+04;
        CharElTemp[0][2]  = 8.577862640384000E+04;
        CharElTemp[0][3]  = 8.605026716160000E+04;
        CharElTemp[0][4]  = 9.535118627874400E+04;
        CharElTemp[0][5]  = 9.805635702203200E+04;
        CharElTemp[0][6]  = 9.968267656935200E+04;
        CharElTemp[0][7]  = 1.048976467715200E+05;
        CharElTemp[0][8]  = 1.116489555200000E+05;
        CharElTemp[0][9]  = 1.225836470400000E+05;
        CharElTemp[0][10] = 1.248856873600000E+05;
        CharElTemp[0][11] = 1.282476158188320E+05;
        CharElTemp[0][12] = 1.338060936000000E+05;
        CharElTemp[0][13] = 1.404296391107200E+05;
        CharElTemp[0][14] = 1.504958859200000E+05;
        degen[0][0]  = 1;
        degen[0][1]  = 3;
        degen[0][2]  = 6;
        degen[0][3]  = 6;
        degen[0][4]  = 3;
        degen[0][5]  = 1;
        degen[0][6]  = 2;
        degen[0][7]  = 2;
        degen[0][8]  = 5;
        degen[0][9]  = 1;
        degen[0][10] = 6;
        degen[0][11] = 6;
        degen[0][12] = 10;
        degen[0][13] = 6;
        degen[0][14] = 6;
        // N: 3 states
        CharElTemp[1][0] = 0.000000000000000E+00;
        CharElTemp[1][1] = 2.766469645581980E+04;
        CharElTemp[1][2] = 4.149309313560210E+04;
        degen[1][0] = 4;
        degen[1][1] = 10;
        degen[1][2] = 6;
        
        /*--- Set Arrhenius coefficients for chemical reactions ---*/
        // Pre-exponential factor
        ArrheniusCoefficient[0]  = 7.0E21;
        ArrheniusCoefficient[1]  = 3.0E22;
        // Rate-controlling temperature exponent
        ArrheniusEta[0]  = -1.60;
        ArrheniusEta[1]  = -1.60;
        // Characteristic temperature
        ArrheniusTheta[0] = 113200.0;
        ArrheniusTheta[1] = 113200.0;
        
        /*--- Set reaction maps ---*/
        // N2 + N2 -> 2N + N2
        Reactions[0][0][0]=0;		Reactions[0][0][1]=0;		Reactions[0][0][2]=nSpecies;
        Reactions[0][1][0]=1;		Reactions[0][1][1]=1;		Reactions[0][1][2] =0;
        // N2 + N -> 2N + N
        Reactions[1][0][0]=0;		Reactions[1][0][1]=1;		Reactions[1][0][2]=nSpecies;
        Reactions[1][1][0]=1;		Reactions[1][1][1]=1;		Reactions[1][1][2]=1;
        
        /*--- Set rate-controlling temperature exponents ---*/
        //  -----------  Tc = Ttr^a * Tve^b  -----------
        //
        // Forward Reactions
        //   Dissociation:      a = 0.5, b = 0.5  (OR a = 0.7, b =0.3)
        //   Exchange:          a = 1,   b = 0
        //   Impact ionization: a = 0,   b = 1
        //
        // Backward Reactions
        //   Recomb ionization:      a = 0, b = 1
        //   Impact ionization:      a = 0, b = 1
        //   N2 impact dissociation: a = 0, b = 1
        //   Others:                 a = 1, b = 0
        Tcf_a[0] = 0.5; Tcf_b[0] = 0.5; Tcb_a[0] = 1;  Tcb_b[0] = 0;
        Tcf_a[1] = 0.5; Tcf_b[1] = 0.5; Tcb_a[1] = 1;  Tcb_b[1] = 0;
        
        /*--- Dissociation potential [KJ/kg] ---*/
        Diss[0] = 3.36E4;
        Diss[1] = 0.0;
        
        /*--- Collision integral data ---*/
        Omega00[0][0][0] = -6.0614558E-03;  Omega00[0][0][1] = 1.2689102E-01;   Omega00[0][0][2] = -1.0616948E+00;  Omega00[0][0][3] = 8.0955466E+02;
        Omega00[0][1][0] = -1.0796249E-02;  Omega00[0][1][1] = 2.2656509E-01;   Omega00[0][1][2] = -1.7910602E+00;  Omega00[0][1][3] = 4.0455218E+03;
        Omega00[1][0][0] = -1.0796249E-02;  Omega00[1][0][1] = 2.2656509E-01;   Omega00[1][0][2] = -1.7910602E+00;  Omega00[1][0][3] = 4.0455218E+03;
        Omega00[1][1][0] = -9.6083779E-03;  Omega00[1][1][1] = 2.0938971E-01;   Omega00[1][1][2] = -1.7386904E+00;  Omega00[1][1][3] = 3.3587983E+03;
        
        Omega11[0][0][0] = -7.6303990E-03;  Omega11[0][0][1] = 1.6878089E-01;   Omega11[0][0][2] = -1.4004234E+00;  Omega11[0][0][3] = 2.1427708E+03;
        Omega11[0][1][0] = -8.3493693E-03;  Omega11[0][1][1] = 1.7808911E-01;   Omega11[0][1][2] = -1.4466155E+00;  Omega11[0][1][3] = 1.9324210E+03;
        Omega11[1][0][0] = -8.3493693E-03;  Omega11[1][0][1] = 1.7808911E-01;   Omega11[1][0][2] = -1.4466155E+00;  Omega11[1][0][3] = 1.9324210E+03;
        Omega11[1][1][0] = -7.7439615E-03;  Omega11[1][1][1] = 1.7129007E-01;   Omega11[1][1][2] = -1.4809088E+00;  Omega11[1][1][3] = 2.1284951E+03;
        
        break;
        
      case AIR5:
        /*--- Define parameters of the gas model ---*/
        nSpecies    = 5;
        nReactions  = 17;
        ionization  = false;
        
        /*--- Allocate vectors for gas properties ---*/
        Wall_Catalycity      = new su2double[nSpecies];
        Molar_Mass           = new su2double[nSpecies];
        CharVibTemp          = new su2double[nSpecies];
        RotationModes        = new su2double[nSpecies];
        Enthalpy_Formation   = new su2double[nSpecies];
        Ref_Temperature      = new su2double[nSpecies];
        ArrheniusCoefficient = new su2double[nReactions];
        ArrheniusEta         = new su2double[nReactions];
        ArrheniusTheta       = new su2double[nReactions];
        Tcf_a                = new su2double[nReactions];
        Tcf_b                = new su2double[nReactions];
        Tcb_a                = new su2double[nReactions];
        Tcb_b                = new su2double[nReactions];
        nElStates            = new unsigned short[nSpecies];
        Reactions            = new int**[nReactions];
        for (unsigned short iRxn = 0; iRxn < nReactions; iRxn++) {
          Reactions[iRxn] = new int*[2];
          for (unsigned short ii = 0; ii < 2; ii++)
            Reactions[iRxn][ii] = new int[6];
        }
        
        // Omega[iSpecies][jSpecies][iCoeff]
        Omega00 = new su2double**[nSpecies];
        Omega11 = new su2double**[nSpecies];
        for (iSpecies = 0; iSpecies < nSpecies; iSpecies++) {
          Omega00[iSpecies] = new su2double*[nSpecies];
          Omega11[iSpecies] = new su2double*[nSpecies];
          for (jSpecies = 0; jSpecies < nSpecies; jSpecies++) {
            Omega00[iSpecies][jSpecies] = new su2double[4];
            Omega11[iSpecies][jSpecies] = new su2double[4];
          }
        }
        
        // Wall mass fractions for catalytic boundaries
        Wall_Catalycity[0] = 0.4;
        Wall_Catalycity[1] = 0.4;
        Wall_Catalycity[2] = 0.1;
        Wall_Catalycity[3] = 0.05;
        Wall_Catalycity[4] = 0.05;
        
        // Free stream mass fractions
        MassFrac_FreeStream = new su2double[nSpecies];
        MassFrac_FreeStream[0] = 0.78;
        MassFrac_FreeStream[1] = 0.19;
        MassFrac_FreeStream[2] = 0.01;
        MassFrac_FreeStream[3] = 0.01;
        MassFrac_FreeStream[4] = 0.01;
        
        /*--- Assign gas properties ---*/
        // Rotational modes of energy storage
        RotationModes[0] = 2.0;
        RotationModes[1] = 2.0;
        RotationModes[2] = 2.0;
        RotationModes[3] = 0.0;
        RotationModes[4] = 0.0;
        
        // Molar mass [kg/kmol]
        Molar_Mass[0] = 2.0*14.0067;
        Molar_Mass[1] = 2.0*15.9994;
        Molar_Mass[2] = 14.0067+15.9994;
        Molar_Mass[3] = 14.0067;
        Molar_Mass[4] = 15.9994;
        
        //Characteristic vibrational temperatures
        CharVibTemp[0] = 3395.0;
        CharVibTemp[1] = 2239.0;
        CharVibTemp[2] = 2817.0;
        CharVibTemp[3] = 0.0;
        CharVibTemp[4] = 0.0;
        
        // Formation enthalpy: (JANAF values [KJ/Kmol])
        Enthalpy_Formation[0] = 0.0;					//N2
        Enthalpy_Formation[1] = 0.0;					//O2
        Enthalpy_Formation[2] = 90.291E3;			//NO
        Enthalpy_Formation[3] = 472.683E3;		//N
        Enthalpy_Formation[4] = 249.173E3;		//O
        
        // Reference temperature (JANAF values, [K])
        Ref_Temperature[0] = 0.0;
        Ref_Temperature[1] = 0.0;
        Ref_Temperature[2] = 298.15;
        Ref_Temperature[3] = 298.15;
        Ref_Temperature[4] = 298.15;
        
        // Number of electron states
        nElStates[0] = 15;                    // N2
        nElStates[1] = 7;                     // O2
        nElStates[2] = 16;                    // NO
        nElStates[3] = 3;                     // N
        nElStates[4] = 5;                     // O
        /////
        
        for (iSpecies = 0; iSpecies < nSpecies; iSpecies++)
          maxEl = max(maxEl, nElStates[iSpecies]);
        
        /*--- Allocate electron data arrays ---*/
        CharElTemp = new su2double*[nSpecies];
        degen      = new su2double*[nSpecies];
        for (iSpecies = 0; iSpecies < nSpecies; iSpecies++) {
          CharElTemp[iSpecies] = new su2double[maxEl];
          degen[iSpecies]      = new su2double[maxEl];
        }
        
        /*--- Initialize the arrays ---*/
        for (iSpecies = 0; iSpecies < nSpecies; iSpecies++) {
          for (iEl = 0; iEl < maxEl; iEl++) {
            CharElTemp[iSpecies][iEl] = 0.0;
            degen[iSpecies][iEl] = 0.0;
          }
        }
        
        //N2: 15 states
        CharElTemp[0][0]  = 0.000000000000000E+00;
        CharElTemp[0][1]  = 7.223156514095200E+04;
        CharElTemp[0][2]  = 8.577862640384000E+04;
        CharElTemp[0][3]  = 8.605026716160000E+04;
        CharElTemp[0][4]  = 9.535118627874400E+04;
        CharElTemp[0][5]  = 9.805635702203200E+04;
        CharElTemp[0][6]  = 9.968267656935200E+04;
        CharElTemp[0][7]  = 1.048976467715200E+05;
        CharElTemp[0][8]  = 1.116489555200000E+05;
        CharElTemp[0][9]  = 1.225836470400000E+05;
        CharElTemp[0][10] = 1.248856873600000E+05;
        CharElTemp[0][11] = 1.282476158188320E+05;
        CharElTemp[0][12] = 1.338060936000000E+05;
        CharElTemp[0][13] = 1.404296391107200E+05;
        CharElTemp[0][14] = 1.504958859200000E+05;
        degen[0][0]  = 1;
        degen[0][1]  = 3;
        degen[0][2]  = 6;
        degen[0][3]  = 6;
        degen[0][4]  = 3;
        degen[0][5]  = 1;
        degen[0][6]  = 2;
        degen[0][7]  = 2;
        degen[0][8]  = 5;
        degen[0][9]  = 1;
        degen[0][10] = 6;
        degen[0][11] = 6;
        degen[0][12] = 10;
        degen[0][13] = 6;
        degen[0][14] = 6;
        
        // O2: 7 states
        CharElTemp[1][0] = 0.000000000000000E+00;
        CharElTemp[1][1] = 1.139156019700800E+04;
        CharElTemp[1][2] = 1.898473947826400E+04;
        CharElTemp[1][3] = 4.755973576639200E+04;
        CharElTemp[1][4] = 4.991242097343200E+04;
        CharElTemp[1][5] = 5.092268575561600E+04;
        CharElTemp[1][6] = 7.189863255967200E+04;
        degen[1][0] = 3;
        degen[1][1] = 2;
        degen[1][2] = 1;
        degen[1][3] = 1;
        degen[1][4] = 6;
        degen[1][5] = 3;
        degen[1][6] = 3;
        
        // NO: 16 states
        CharElTemp[2][0]  = 0.000000000000000E+00;
        CharElTemp[2][1]  = 5.467345760000000E+04;
        CharElTemp[2][2]  = 6.317139627802400E+04;
        CharElTemp[2][3]  = 6.599450342445600E+04;
        CharElTemp[2][4]  = 6.906120960000000E+04;
        CharElTemp[2][5]  = 7.049998480000000E+04;
        CharElTemp[2][6]  = 7.491055017560000E+04;
        CharElTemp[2][7]  = 7.628875293968000E+04;
        CharElTemp[2][8]  = 8.676188537552000E+04;
        CharElTemp[2][9]  = 8.714431182368000E+04;
        CharElTemp[2][10] = 8.886077063728000E+04;
        CharElTemp[2][11] = 8.981755614528000E+04;
        CharElTemp[2][12] = 8.988445919208000E+04;
        CharElTemp[2][13] = 9.042702132000000E+04;
        CharElTemp[2][14] = 9.064283760000000E+04;
        CharElTemp[2][15] = 9.111763341600000E+04;
        degen[2][0]  = 4;
        degen[2][1]  = 8;
        degen[2][2]  = 2;
        degen[2][3]  = 4;
        degen[2][4]  = 4;
        degen[2][5]  = 4;
        degen[2][6]  = 4;
        degen[2][7]  = 2;
        degen[2][8]  = 4;
        degen[2][9]  = 2;
        degen[2][10] = 4;
        degen[2][11] = 4;
        degen[2][12] = 2;
        degen[2][13] = 2;
        degen[2][14] = 2;
        degen[2][15] = 4;
        
        // N: 3 states
        CharElTemp[3][0] = 0.000000000000000E+00;
        CharElTemp[3][1] = 2.766469645581980E+04;
        CharElTemp[3][2] = 4.149309313560210E+04;
        degen[3][0] = 4;
        degen[3][1] = 10;
        degen[3][2] = 6;
        
        // O: 5 states
        CharElTemp[4][0] = 0.000000000000000E+00;
        CharElTemp[4][1] = 2.277077570280000E+02;
        CharElTemp[4][2] = 3.265688785704000E+02;
        CharElTemp[4][3] = 2.283028632262240E+04;
        CharElTemp[4][4] = 4.861993036434160E+04;
        degen[4][0] = 5;
        degen[4][1] = 3;
        degen[4][2] = 1;
        degen[4][3] = 5;
        degen[4][4] = 1;
        
        /*--- Set reaction maps ---*/
        // N2 dissociation
        Reactions[0][0][0]=0;		Reactions[0][0][1]=0;		Reactions[0][0][2]=nSpecies;		Reactions[0][1][0]=3;		Reactions[0][1][1]=3;		Reactions[0][1][2] =0;
        Reactions[1][0][0]=0;		Reactions[1][0][1]=1;		Reactions[1][0][2]=nSpecies;		Reactions[1][1][0]=3;		Reactions[1][1][1]=3;		Reactions[1][1][2] =1;
        Reactions[2][0][0]=0;		Reactions[2][0][1]=2;		Reactions[2][0][2]=nSpecies;		Reactions[2][1][0]=3;		Reactions[2][1][1]=3;		Reactions[2][1][2] =2;
        Reactions[3][0][0]=0;		Reactions[3][0][1]=3;		Reactions[3][0][2]=nSpecies;		Reactions[3][1][0]=3;		Reactions[3][1][1]=3;		Reactions[3][1][2] =3;
        Reactions[4][0][0]=0;		Reactions[4][0][1]=4;		Reactions[4][0][2]=nSpecies;		Reactions[4][1][0]=3;		Reactions[4][1][1]=3;		Reactions[4][1][2] =4;
        // O2 dissociation
        Reactions[5][0][0]=1;		Reactions[5][0][1]=0;		Reactions[5][0][2]=nSpecies;		Reactions[5][1][0]=4;		Reactions[5][1][1]=4;		Reactions[5][1][2] =0;
        Reactions[6][0][0]=1;		Reactions[6][0][1]=1;		Reactions[6][0][2]=nSpecies;		Reactions[6][1][0]=4;		Reactions[6][1][1]=4;		Reactions[6][1][2] =1;
        Reactions[7][0][0]=1;		Reactions[7][0][1]=2;		Reactions[7][0][2]=nSpecies;		Reactions[7][1][0]=4;		Reactions[7][1][1]=4;		Reactions[7][1][2] =2;
        Reactions[8][0][0]=1;		Reactions[8][0][1]=3;		Reactions[8][0][2]=nSpecies;		Reactions[8][1][0]=4;		Reactions[8][1][1]=4;		Reactions[8][1][2] =3;
        Reactions[9][0][0]=1;		Reactions[9][0][1]=4;		Reactions[9][0][2]=nSpecies;		Reactions[9][1][0]=4;		Reactions[9][1][1]=4;		Reactions[9][1][2] =4;
        // NO dissociation
        Reactions[10][0][0]=2;		Reactions[10][0][1]=0;		Reactions[10][0][2]=nSpecies;		Reactions[10][1][0]=3;		Reactions[10][1][1]=4;		Reactions[10][1][2] =0;
        Reactions[11][0][0]=2;		Reactions[11][0][1]=1;		Reactions[11][0][2]=nSpecies;		Reactions[11][1][0]=3;		Reactions[11][1][1]=4;		Reactions[11][1][2] =1;
        Reactions[12][0][0]=2;		Reactions[12][0][1]=2;		Reactions[12][0][2]=nSpecies;		Reactions[12][1][0]=3;		Reactions[12][1][1]=4;		Reactions[12][1][2] =2;
        Reactions[13][0][0]=2;		Reactions[13][0][1]=3;		Reactions[13][0][2]=nSpecies;		Reactions[13][1][0]=3;		Reactions[13][1][1]=4;		Reactions[13][1][2] =3;
        Reactions[14][0][0]=2;		Reactions[14][0][1]=4;		Reactions[14][0][2]=nSpecies;		Reactions[14][1][0]=3;		Reactions[14][1][1]=4;		Reactions[14][1][2] =4;
        // N2 + O -> NO + N
        Reactions[15][0][0]=0;		Reactions[15][0][1]=4;		Reactions[15][0][2]=nSpecies;		Reactions[15][1][0]=2;		Reactions[15][1][1]=3;		Reactions[15][1][2]= nSpecies;
        // NO + O -> O2 + N
        Reactions[16][0][0]=2;		Reactions[16][0][1]=4;		Reactions[16][0][2]=nSpecies;		Reactions[16][1][0]=1;		Reactions[16][1][1]=3;		Reactions[16][1][2]= nSpecies;
        
        /*--- Set Arrhenius coefficients for reactions ---*/
        // Pre-exponential factor
        ArrheniusCoefficient[0]  = 7.0E21;
        ArrheniusCoefficient[1]  = 7.0E21;
        ArrheniusCoefficient[2]  = 7.0E21;
        ArrheniusCoefficient[3]  = 3.0E22;
        ArrheniusCoefficient[4]  = 3.0E22;
        ArrheniusCoefficient[5]  = 2.0E21;
        ArrheniusCoefficient[6]  = 2.0E21;
        ArrheniusCoefficient[7]  = 2.0E21;
        ArrheniusCoefficient[8]  = 1.0E22;
        ArrheniusCoefficient[9]  = 1.0E22;
        ArrheniusCoefficient[10] = 5.0E15;
        ArrheniusCoefficient[11] = 5.0E15;
        ArrheniusCoefficient[12] = 5.0E15;
        ArrheniusCoefficient[13] = 1.1E17;
        ArrheniusCoefficient[14] = 1.1E17;
        ArrheniusCoefficient[15] = 6.4E17;
        ArrheniusCoefficient[16] = 8.4E12;
        
        // Rate-controlling temperature exponent
        ArrheniusEta[0]  = -1.60;
        ArrheniusEta[1]  = -1.60;
        ArrheniusEta[2]  = -1.60;
        ArrheniusEta[3]  = -1.60;
        ArrheniusEta[4]  = -1.60;
        ArrheniusEta[5]  = -1.50;
        ArrheniusEta[6]  = -1.50;
        ArrheniusEta[7]  = -1.50;
        ArrheniusEta[8]  = -1.50;
        ArrheniusEta[9]  = -1.50;
        ArrheniusEta[10] = 0.0;
        ArrheniusEta[11] = 0.0;
        ArrheniusEta[12] = 0.0;
        ArrheniusEta[13] = 0.0;
        ArrheniusEta[14] = 0.0;
        ArrheniusEta[15] = -1.0;
        ArrheniusEta[16] = 0.0;
        
        // Characteristic temperature
        ArrheniusTheta[0]  = 113200.0;
        ArrheniusTheta[1]  = 113200.0;
        ArrheniusTheta[2]  = 113200.0;
        ArrheniusTheta[3]  = 113200.0;
        ArrheniusTheta[4]  = 113200.0;
        ArrheniusTheta[5]  = 59500.0;
        ArrheniusTheta[6]  = 59500.0;
        ArrheniusTheta[7]  = 59500.0;
        ArrheniusTheta[8]  = 59500.0;
        ArrheniusTheta[9]  = 59500.0;
        ArrheniusTheta[10] = 75500.0;
        ArrheniusTheta[11] = 75500.0;
        ArrheniusTheta[12] = 75500.0;
        ArrheniusTheta[13] = 75500.0;
        ArrheniusTheta[14] = 75500.0;
        ArrheniusTheta[15] = 38400.0;
        ArrheniusTheta[16] = 19450.0;
        
        /*--- Set rate-controlling temperature exponents ---*/
        //  -----------  Tc = Ttr^a * Tve^b  -----------
        //
        // Forward Reactions
        //   Dissociation:      a = 0.5, b = 0.5  (OR a = 0.7, b =0.3)
        //   Exchange:          a = 1,   b = 0
        //   Impact ionization: a = 0,   b = 1
        //
        // Backward Reactions
        //   Recomb ionization:      a = 0, b = 1
        //   Impact ionization:      a = 0, b = 1
        //   N2 impact dissociation: a = 0, b = 1
        //   Others:                 a = 1, b = 0
        Tcf_a[0]  = 0.5; Tcf_b[0]  = 0.5; Tcb_a[0]  = 1;  Tcb_b[0] = 0;
        Tcf_a[1]  = 0.5; Tcf_b[1]  = 0.5; Tcb_a[1]  = 1;  Tcb_b[1] = 0;
        Tcf_a[2]  = 0.5; Tcf_b[2]  = 0.5; Tcb_a[2]  = 1;  Tcb_b[2] = 0;
        Tcf_a[3]  = 0.5; Tcf_b[3]  = 0.5; Tcb_a[3]  = 1;  Tcb_b[3] = 0;
        Tcf_a[4]  = 0.5; Tcf_b[4]  = 0.5; Tcb_a[4]  = 1;  Tcb_b[4] = 0;
        
        Tcf_a[5]  = 0.5; Tcf_b[5]  = 0.5; Tcb_a[5]  = 1;  Tcb_b[5] = 0;
        Tcf_a[6]  = 0.5; Tcf_b[6]  = 0.5; Tcb_a[6]  = 1;  Tcb_b[6] = 0;
        Tcf_a[7]  = 0.5; Tcf_b[7]  = 0.5; Tcb_a[7]  = 1;  Tcb_b[7] = 0;
        Tcf_a[8]  = 0.5; Tcf_b[8]  = 0.5; Tcb_a[8]  = 1;  Tcb_b[8] = 0;
        Tcf_a[9]  = 0.5; Tcf_b[9]  = 0.5; Tcb_a[9]  = 1;  Tcb_b[9] = 0;
        
        Tcf_a[10] = 0.5; Tcf_b[10] = 0.5; Tcb_a[10] = 1;  Tcb_b[10] = 0;
        Tcf_a[11] = 0.5; Tcf_b[11] = 0.5; Tcb_a[11] = 1;  Tcb_b[11] = 0;
        Tcf_a[12] = 0.5; Tcf_b[12] = 0.5; Tcb_a[12] = 1;  Tcb_b[12] = 0;
        Tcf_a[13] = 0.5; Tcf_b[13] = 0.5; Tcb_a[13] = 1;  Tcb_b[13] = 0;
        Tcf_a[14] = 0.5; Tcf_b[14] = 0.5; Tcb_a[14] = 1;  Tcb_b[14] = 0;
        
        Tcf_a[15] = 1.0; Tcf_b[15] = 0.0; Tcb_a[15] = 1;  Tcb_b[15] = 0;
        Tcf_a[16] = 1.0; Tcf_b[16] = 0.0; Tcb_a[16] = 1;  Tcb_b[16] = 0;
        
        /*--- Collision integral data ---*/
        // Omega(0,0) ----------------------
        //N2
        Omega00[0][0][0] = -6.0614558E-03;  Omega00[0][0][1] = 1.2689102E-01;   Omega00[0][0][2] = -1.0616948E+00;  Omega00[0][0][3] = 8.0955466E+02;
        Omega00[0][1][0] = -3.7959091E-03;  Omega00[0][1][1] = 9.5708295E-02;   Omega00[0][1][2] = -1.0070611E+00;  Omega00[0][1][3] = 8.9392313E+02;
        Omega00[0][2][0] = -1.9295666E-03;  Omega00[0][2][1] = 2.7995735E-02;   Omega00[0][2][2] = -3.1588514E-01;  Omega00[0][2][3] = 1.2880734E+02;
        Omega00[0][3][0] = -1.0796249E-02;  Omega00[0][3][1] = 2.2656509E-01;   Omega00[0][3][2] = -1.7910602E+00;  Omega00[0][3][3] = 4.0455218E+03;
        Omega00[0][4][0] = -2.7244269E-03;  Omega00[0][4][1] = 6.9587171E-02;   Omega00[0][4][2] = -7.9538667E-01;  Omega00[0][4][3] = 4.0673730E+02;
        //O2
        Omega00[1][0][0] = -3.7959091E-03;  Omega00[1][0][1] = 9.5708295E-02;   Omega00[1][0][2] = -1.0070611E+00;  Omega00[1][0][3] = 8.9392313E+02;
        Omega00[1][1][0] = -8.0682650E-04;  Omega00[1][1][1] = 1.6602480E-02;   Omega00[1][1][2] = -3.1472774E-01;  Omega00[1][1][3] = 1.4116458E+02;
        Omega00[1][2][0] = -6.4433840E-04;  Omega00[1][2][1] = 8.5378580E-03;   Omega00[1][2][2] = -2.3225102E-01;  Omega00[1][2][3] = 1.1371608E+02;
        Omega00[1][3][0] = -1.1453028E-03;  Omega00[1][3][1] = 1.2654140E-02;   Omega00[1][3][2] = -2.2435218E-01;  Omega00[1][3][3] = 7.7201588E+01;
        Omega00[1][4][0] = -4.8405803E-03;  Omega00[1][4][1] = 1.0297688E-01;   Omega00[1][4][2] = -9.6876576E-01;  Omega00[1][4][3] = 6.1629812E+02;
        //NO
        Omega00[2][0][0] = -1.9295666E-03;  Omega00[2][0][1] = 2.7995735E-02;   Omega00[2][0][2] = -3.1588514E-01;  Omega00[2][0][3] = 1.2880734E+02;
        Omega00[2][1][0] = -6.4433840E-04;  Omega00[2][1][1] = 8.5378580E-03;   Omega00[2][1][2] = -2.3225102E-01;  Omega00[2][1][3] = 1.1371608E+02;
        Omega00[2][2][0] = -0.0000000E+00;  Omega00[2][2][1] = -1.1056066E-02;  Omega00[2][2][2] = -5.9216250E-02;  Omega00[2][2][3] = 7.2542367E+01;
        Omega00[2][3][0] = -1.5770918E-03;  Omega00[2][3][1] = 1.9578381E-02;   Omega00[2][3][2] = -2.7873624E-01;  Omega00[2][3][3] = 9.9547944E+01;
        Omega00[2][4][0] = -1.0885815E-03;  Omega00[2][4][1] = 1.1883688E-02;   Omega00[2][4][2] = -2.1844909E-01;  Omega00[2][4][3] = 7.5512560E+01;
        //N
        Omega00[3][0][0] = -1.0796249E-02;  Omega00[3][0][1] = 2.2656509E-01;   Omega00[3][0][2] = -1.7910602E+00;  Omega00[3][0][3] = 4.0455218E+03;
        Omega00[3][1][0] = -1.1453028E-03;  Omega00[3][1][1] = 1.2654140E-02;   Omega00[3][1][2] = -2.2435218E-01;  Omega00[3][1][3] = 7.7201588E+01;
        Omega00[3][2][0] = -1.5770918E-03;  Omega00[3][2][1] = 1.9578381E-02;   Omega00[3][2][2] = -2.7873624E-01;  Omega00[3][2][3] = 9.9547944E+01;
        Omega00[3][3][0] = -9.6083779E-03;  Omega00[3][3][1] = 2.0938971E-01;   Omega00[3][3][2] = -1.7386904E+00;  Omega00[3][3][3] = 3.3587983E+03;
        Omega00[3][4][0] = -7.8147689E-03;  Omega00[3][4][1] = 1.6792705E-01;   Omega00[3][4][2] = -1.4308628E+00;  Omega00[3][4][3] = 1.6628859E+03;
        //O
        Omega00[4][0][0] = -2.7244269E-03;  Omega00[4][0][1] = 6.9587171E-02;   Omega00[4][0][2] = -7.9538667E-01;  Omega00[4][0][3] = 4.0673730E+02;
        Omega00[4][1][0] = -4.8405803E-03;  Omega00[4][1][1] = 1.0297688E-01;   Omega00[4][1][2] = -9.6876576E-01;  Omega00[4][1][3] = 6.1629812E+02;
        Omega00[4][2][0] = -1.0885815E-03;  Omega00[4][2][1] = 1.1883688E-02;   Omega00[4][2][2] = -2.1844909E-01;  Omega00[4][2][3] = 7.5512560E+01;
        Omega00[4][3][0] = -7.8147689E-03;  Omega00[4][3][1] = 1.6792705E-01;   Omega00[4][3][2] = -1.4308628E+00;  Omega00[4][3][3] = 1.6628859E+03;
        Omega00[4][4][0] = -6.4040535E-03;  Omega00[4][4][1] = 1.4629949E-01;   Omega00[4][4][2] = -1.3892121E+00;  Omega00[4][4][3] = 2.0903441E+03;
        
        // Omega(1,1) ----------------------
        //N2
        Omega11[0][0][0] = -7.6303990E-03;  Omega11[0][0][1] = 1.6878089E-01;   Omega11[0][0][2] = -1.4004234E+00;  Omega11[0][0][3] = 2.1427708E+03;
        Omega11[0][1][0] = -8.0457321E-03;  Omega11[0][1][1] = 1.9228905E-01;   Omega11[0][1][2] = -1.7102854E+00;  Omega11[0][1][3] = 5.2213857E+03;
        Omega11[0][2][0] = -6.8237776E-03;  Omega11[0][2][1] = 1.4360616E-01;   Omega11[0][2][2] = -1.1922240E+00;  Omega11[0][2][3] = 1.2433086E+03;
        Omega11[0][3][0] = -8.3493693E-03;  Omega11[0][3][1] = 1.7808911E-01;   Omega11[0][3][2] = -1.4466155E+00;  Omega11[0][3][3] = 1.9324210E+03;
        Omega11[0][4][0] = -8.3110691E-03;  Omega11[0][4][1] = 1.9617877E-01;   Omega11[0][4][2] = -1.7205427E+00;  Omega11[0][4][3] = 4.0812829E+03;
        //O2
        Omega11[1][0][0] = -8.0457321E-03;  Omega11[1][0][1] = 1.9228905E-01;   Omega11[1][0][2] = -1.7102854E+00;  Omega11[1][0][3] = 5.2213857E+03;
        Omega11[1][1][0] = -6.2931612E-03;  Omega11[1][1][1] = 1.4624645E-01;   Omega11[1][1][2] = -1.3006927E+00;  Omega11[1][1][3] = 1.8066892E+03;
        Omega11[1][2][0] = -6.8508672E-03;  Omega11[1][2][1] = 1.5524564E-01;   Omega11[1][2][2] = -1.3479583E+00;  Omega11[1][2][3] = 2.0037890E+03;
        Omega11[1][3][0] = -1.0608832E-03;  Omega11[1][3][1] = 1.1782595E-02;   Omega11[1][3][2] = -2.1246301E-01;  Omega11[1][3][3] = 8.4561598E+01;
        Omega11[1][4][0] = -3.7969686E-03;  Omega11[1][4][1] = 7.6789981E-02;   Omega11[1][4][2] = -7.3056809E-01;  Omega11[1][4][3] = 3.3958171E+02;
        //NO
        Omega11[2][0][0] = -6.8237776E-03;  Omega11[2][0][1] = 1.4360616E-01;   Omega11[2][0][2] = -1.1922240E+00;  Omega11[2][0][3] = 1.2433086E+03;
        Omega11[2][1][0] = -6.8508672E-03;  Omega11[2][1][1] = 1.5524564E-01;   Omega11[2][1][2] = -1.3479583E+00;  Omega11[2][1][3] = 2.0037890E+03;
        Omega11[2][2][0] = -7.4942466E-03;  Omega11[2][2][1] = 1.6626193E-01;   Omega11[2][2][2] = -1.4107027E+00;  Omega11[2][2][3] = 2.3097604E+03;
        Omega11[2][3][0] = -1.4719259E-03;  Omega11[2][3][1] = 1.8446968E-02;   Omega11[2][3][2] = -2.6460411E-01;  Omega11[2][3][3] = 1.0911124E+02;
        Omega11[2][4][0] = -1.0066279E-03;  Omega11[2][4][1] = 1.1029264E-02;   Omega11[2][4][2] = -2.0671266E-01;  Omega11[2][4][3] = 8.2644384E+01;
        //N
        Omega11[3][0][0] = -8.3493693E-03;  Omega11[3][0][1] = 1.7808911E-01;   Omega11[3][0][2] = -1.4466155E+00;  Omega11[3][0][3] = 1.9324210E+03;
        Omega11[3][1][0] = -1.0608832E-03;  Omega11[3][1][1] = 1.1782595E-02;   Omega11[3][1][2] = -2.1246301E-01;  Omega11[3][1][3] = 8.4561598E+01;
        Omega11[3][2][0] = -1.4719259E-03;  Omega11[3][2][1] = 1.8446968E-02;   Omega11[3][2][2] = -2.6460411E-01;  Omega11[3][2][3] = 1.0911124E+02;
        Omega11[3][3][0] = -7.7439615E-03;  Omega11[3][3][1] = 1.7129007E-01;   Omega11[3][3][2] = -1.4809088E+00;  Omega11[3][3][3] = 2.1284951E+03;
        Omega11[3][4][0] = -5.0478143E-03;  Omega11[3][4][1] = 1.0236186E-01;   Omega11[3][4][2] = -9.0058935E-01;  Omega11[3][4][3] = 4.4472565E+02;
        //O
        Omega11[4][0][0] = -8.3110691E-03;  Omega11[4][0][1] = 1.9617877E-01;   Omega11[4][0][2] = -1.7205427E+00;  Omega11[4][0][3] = 4.0812829E+03;
        Omega11[4][1][0] = -3.7969686E-03;  Omega11[4][1][1] = 7.6789981E-02;   Omega11[4][1][2] = -7.3056809E-01;  Omega11[4][1][3] = 3.3958171E+02;
        Omega11[4][2][0] = -1.0066279E-03;  Omega11[4][2][1] = 1.1029264E-02;   Omega11[4][2][2] = -2.0671266E-01;  Omega11[4][2][3] = 8.2644384E+01;
        Omega11[4][3][0] = -5.0478143E-03;  Omega11[4][3][1] = 1.0236186E-01;   Omega11[4][3][2] = -9.0058935E-01;  Omega11[4][3][3] = 4.4472565E+02;
        Omega11[4][4][0] = -4.2451096E-03;  Omega11[4][4][1] = 9.6820337E-02;   Omega11[4][4][2] = -9.9770795E-01;  Omega11[4][4][3] = 8.3320644E+02;
        
        break;
    }
  }
  
  /*--- Check for constant lift mode  ---*/
  if (Fixed_CL_Mode) {
    
    /*--- The initial AoA will be taken as the value input in the
     config file (the default is zero). ---*/
    
    /*--- We will force the use of the cauchy convergence criteria for
     constant lift mode. ---*/
    
    ConvCriteria = CAUCHY;
    Cauchy_Func_Flow = LIFT_COEFFICIENT;
    
    /*--- Initialize the update flag for the AoA with each iteration to false ---*/
    
    Update_AoA = false;
    
  }
  
  if (DirectDiff != NO_DERIVATIVE){
#if !defined COMPLEX_TYPE && !defined ADOLC_FORWARD_TYPE && !defined CODI_FORWARD_TYPE
      if (Kind_SU2 == SU2_CFD){
        cout << "SU2_CFD: Config option DIRECT_DIFF= YES requires AD or complex support!" << endl;
        cout << "Please use SU2_CFD_DIRECTDIFF (configuration/compilation is done using the preconfigure.py script)." << endl;
        exit(EXIT_FAILURE);
      }
#endif
    /*--- Initialize the derivative values --- */
    switch (DirectDiff) {
      case D_MACH:
        SU2_TYPE::SetDerivative(Mach, 1.0);
        break;
      case D_AOA:
        SU2_TYPE::SetDerivative(AoA, 1.0);
        break;
      case D_SIDESLIP:
        SU2_TYPE::SetDerivative(AoS, 1.0);
        break;
      case D_REYNOLDS:
        SU2_TYPE::SetDerivative(Reynolds, 1.0);
        break;
      case D_TURB2LAM:
       SU2_TYPE::SetDerivative(Turb2LamViscRatio_FreeStream, 1.0);
        break;
      default:
        /*--- All other cases are handled in the specific solver ---*/
        break;
      }
  }

  if (DiscreteAdjoint){
#if !defined ADOLC_REVERSE_TYPE && !defined CODI_REVERSE_TYPE
    if (Kind_SU2 == SU2_CFD){
      cout << "SU2_CFD: Config option MATH_PROBLEM= DISCRETE_ADJOINT requires AD support!" << endl;
      cout << "Please use SU2_CFD_REVERSE (configuration/compilation is done using the preconfigure.py script)." << endl;
      exit(EXIT_FAILURE);
    }
#endif

    /* --- Disable writing of limiters if enabled --- */
    Wrt_Limiters = false;

    switch(Kind_Solver){
      case EULER:
        Kind_Solver = DISC_ADJ_EULER;
        break;
      case RANS:
        Kind_Solver = DISC_ADJ_RANS;
        Frozen_Visc = false;
        break;
      case NAVIER_STOKES:
        Kind_Solver = DISC_ADJ_NAVIER_STOKES;
        break;
      default:
        break;
    }
  }

  /*--- Check for 2nd order w/ limiting for JST and correct ---*/
  
  if ((Kind_ConvNumScheme_Flow == SPACE_CENTERED) && (Kind_Centered_Flow == JST) && (SpatialOrder_Flow == SECOND_ORDER_LIMITER))
    SpatialOrder_Flow = SECOND_ORDER;
  
  if ((Kind_ConvNumScheme_AdjFlow == SPACE_CENTERED) && (Kind_Centered_AdjFlow == JST) && (SpatialOrder_AdjFlow == SECOND_ORDER_LIMITER))
    SpatialOrder_AdjFlow = SECOND_ORDER;
  
  delete [] tmp_smooth;
  
}

void CConfig::SetMarkers(unsigned short val_software) {

  unsigned short iMarker_All, iMarker_CfgFile, iMarker_Euler, iMarker_Custom,
  iMarker_FarField, iMarker_SymWall, iMarker_Pressure, iMarker_PerBound,
  iMarker_NearFieldBound, iMarker_InterfaceBound, iMarker_Dirichlet,
  iMarker_Inlet, iMarker_Riemann, iMarker_NRBC, iMarker_Outlet, iMarker_Isothermal, iMarker_IsothermalCatalytic,
  iMarker_IsothermalNonCatalytic, iMarker_HeatFlux, iMarker_HeatFluxNoncatalytic,
  iMarker_HeatFluxCatalytic, iMarker_EngineInflow, iMarker_EngineBleed, iMarker_EngineExhaust,
  iMarker_Displacement, iMarker_Load, iMarker_FlowLoad, iMarker_Neumann,
  iMarker_Monitoring, iMarker_Designing, iMarker_GeoEval, iMarker_Plotting,
  iMarker_DV, iMarker_Moving, iMarker_Supersonic_Inlet, iMarker_Supersonic_Outlet,
  iMarker_Clamped, iMarker_FSIinterface, iMarker_Load_Dir, iMarker_Load_Sine,
  iMarker_ActDisk_Inlet, iMarker_ActDisk_Outlet, iMarker_Out_1D;

  int size = SINGLE_NODE;
  
#ifdef HAVE_MPI
  if (val_software != SU2_MSH)
    MPI_Comm_size(MPI_COMM_WORLD, &size);
#endif

  /*--- Compute the total number of markers in the config file ---*/
  
  nMarker_CfgFile = nMarker_Euler + nMarker_FarField + nMarker_SymWall +
  nMarker_Pressure + nMarker_PerBound + nMarker_NearFieldBound +
  nMarker_InterfaceBound + nMarker_Dirichlet + nMarker_Neumann + nMarker_Inlet + nMarker_Riemann +
  nMarker_NRBC + nMarker_Outlet + nMarker_Isothermal + nMarker_IsothermalNonCatalytic +
  nMarker_IsothermalCatalytic + nMarker_HeatFlux + nMarker_HeatFluxNonCatalytic +
  nMarker_HeatFluxCatalytic + nMarker_EngineInflow + nMarker_EngineBleed + nMarker_EngineExhaust +
  nMarker_Supersonic_Inlet + nMarker_Supersonic_Outlet + nMarker_Displacement + nMarker_Load +
  nMarker_FlowLoad + nMarker_Custom +
  nMarker_Clamped + nMarker_Load_Sine + nMarker_Load_Dir +
  nMarker_ActDisk_Inlet + nMarker_ActDisk_Outlet + nMarker_Out_1D;
  
  /*--- Add the possible send/receive domains ---*/

  nMarker_Max = nMarker_CfgFile + 2*size;
  
  /*--- Basic dimensionalization of the markers (worst scenario) ---*/

  nMarker_All = nMarker_Max;

  /*--- Allocate the memory (markers in each domain) ---*/
  
  Marker_All_TagBound   = new string[nMarker_All];			    // Store the tag that correspond with each marker.
  Marker_All_SendRecv   = new short[nMarker_All];						// +#domain (send), -#domain (receive).
  Marker_All_KindBC     = new unsigned short[nMarker_All];	// Store the kind of boundary condition.
  Marker_All_Monitoring = new unsigned short[nMarker_All];	// Store whether the boundary should be monitored.
  Marker_All_Designing  = new unsigned short[nMarker_All];  // Store whether the boundary should be designed.
  Marker_All_Plotting   = new unsigned short[nMarker_All];	// Store whether the boundary should be plotted.
  Marker_All_FSIinterface   = new unsigned short[nMarker_All];	// Store whether the boundary is in the FSI interface.
  Marker_All_GeoEval    = new unsigned short[nMarker_All];	// Store whether the boundary should be geometry evaluation.
  Marker_All_DV         = new unsigned short[nMarker_All];	// Store whether the boundary should be affected by design variables.
  Marker_All_Moving     = new unsigned short[nMarker_All];	// Store whether the boundary should be in motion.
  Marker_All_PerBound   = new short[nMarker_All];						// Store whether the boundary belongs to a periodic boundary.
  Marker_All_Out_1D     = new unsigned short[nMarker_All];  // Store whether the boundary belongs to a 1-d output boundary.

  for (iMarker_All = 0; iMarker_All < nMarker_All; iMarker_All++) {
    Marker_All_TagBound[iMarker_All]   = "SEND_RECEIVE";
    Marker_All_SendRecv[iMarker_All]   = 0;
    Marker_All_KindBC[iMarker_All]     = 0;
    Marker_All_Monitoring[iMarker_All] = 0;
    Marker_All_GeoEval[iMarker_All]    = 0;
    Marker_All_Designing[iMarker_All]  = 0;
    Marker_All_Plotting[iMarker_All]   = 0;
    Marker_All_FSIinterface[iMarker_All]   = 0;
    Marker_All_DV[iMarker_All]         = 0;
    Marker_All_Moving[iMarker_All]     = 0;
    Marker_All_PerBound[iMarker_All]   = 0;
    Marker_All_Out_1D[iMarker_All]     = 0;
  }

  /*--- Allocate the memory (markers in the config file) ---*/

  Marker_CfgFile_TagBound   = new string[nMarker_CfgFile];
  Marker_CfgFile_KindBC     = new unsigned short[nMarker_CfgFile];
  Marker_CfgFile_Monitoring = new unsigned short[nMarker_CfgFile];
  Marker_CfgFile_Designing  = new unsigned short[nMarker_CfgFile];
  Marker_CfgFile_Plotting   = new unsigned short[nMarker_CfgFile];
  Marker_CfgFile_GeoEval    = new unsigned short[nMarker_CfgFile];
  Marker_CfgFile_FSIinterface	= new unsigned short[nMarker_CfgFile];
  Marker_CfgFile_DV         = new unsigned short[nMarker_CfgFile];
  Marker_CfgFile_Moving     = new unsigned short[nMarker_CfgFile];
  Marker_CfgFile_PerBound   = new unsigned short[nMarker_CfgFile];
  Marker_CfgFile_Out_1D     = new unsigned short[nMarker_CfgFile];

  for (iMarker_CfgFile = 0; iMarker_CfgFile < nMarker_CfgFile; iMarker_CfgFile++) {
    Marker_CfgFile_TagBound[iMarker_CfgFile]   = "SEND_RECEIVE";
    Marker_CfgFile_KindBC[iMarker_CfgFile]     = 0;
    Marker_CfgFile_Monitoring[iMarker_CfgFile] = 0;
    Marker_CfgFile_GeoEval[iMarker_CfgFile]    = 0;
    Marker_CfgFile_Designing[iMarker_CfgFile]  = 0;
    Marker_CfgFile_Plotting[iMarker_CfgFile]   = 0;
    Marker_CfgFile_FSIinterface[iMarker_CfgFile]   = 0;
    Marker_CfgFile_DV[iMarker_CfgFile]         = 0;
    Marker_CfgFile_Moving[iMarker_CfgFile]     = 0;
    Marker_CfgFile_PerBound[iMarker_CfgFile]   = 0;
    Marker_CfgFile_Out_1D[iMarker_CfgFile]     = 0;
  }

  /*--- Populate the marker information in the config file (all domains) ---*/

  iMarker_CfgFile = 0;
  for (iMarker_Euler = 0; iMarker_Euler < nMarker_Euler; iMarker_Euler++) {
    Marker_CfgFile_TagBound[iMarker_CfgFile] = Marker_Euler[iMarker_Euler];
    Marker_CfgFile_KindBC[iMarker_CfgFile] = EULER_WALL;
    iMarker_CfgFile++;
  }

  for (iMarker_FarField = 0; iMarker_FarField < nMarker_FarField; iMarker_FarField++) {
    Marker_CfgFile_TagBound[iMarker_CfgFile] = Marker_FarField[iMarker_FarField];
    Marker_CfgFile_KindBC[iMarker_CfgFile] = FAR_FIELD;
    iMarker_CfgFile++;
  }

  for (iMarker_SymWall = 0; iMarker_SymWall < nMarker_SymWall; iMarker_SymWall++) {
    Marker_CfgFile_TagBound[iMarker_CfgFile] = Marker_SymWall[iMarker_SymWall];
    Marker_CfgFile_KindBC[iMarker_CfgFile] = SYMMETRY_PLANE;
    iMarker_CfgFile++;
  }

  for (iMarker_Pressure = 0; iMarker_Pressure < nMarker_Pressure; iMarker_Pressure++) {
    Marker_CfgFile_TagBound[iMarker_CfgFile] = Marker_Pressure[iMarker_Pressure];
    Marker_CfgFile_KindBC[iMarker_CfgFile] = PRESSURE_BOUNDARY;
    iMarker_CfgFile++;
  }

  for (iMarker_PerBound = 0; iMarker_PerBound < nMarker_PerBound; iMarker_PerBound++) {
    Marker_CfgFile_TagBound[iMarker_CfgFile] = Marker_PerBound[iMarker_PerBound];
    Marker_CfgFile_KindBC[iMarker_CfgFile] = PERIODIC_BOUNDARY;
    Marker_CfgFile_PerBound[iMarker_CfgFile] = iMarker_PerBound + 1;
    iMarker_CfgFile++;
  }

  for (iMarker_ActDisk_Inlet = 0; iMarker_ActDisk_Inlet < nMarker_ActDisk_Inlet; iMarker_ActDisk_Inlet++) {
		Marker_CfgFile_TagBound[iMarker_CfgFile] = Marker_ActDisk_Inlet[iMarker_ActDisk_Inlet];
		Marker_CfgFile_KindBC[iMarker_CfgFile] = ACTDISK_INLET;
		iMarker_CfgFile++;
	}

  for (iMarker_ActDisk_Outlet = 0; iMarker_ActDisk_Outlet < nMarker_ActDisk_Outlet; iMarker_ActDisk_Outlet++) {
		Marker_CfgFile_TagBound[iMarker_CfgFile] = Marker_ActDisk_Outlet[iMarker_ActDisk_Outlet];
		Marker_CfgFile_KindBC[iMarker_CfgFile] = ACTDISK_OUTLET;
		iMarker_CfgFile++;
	}

  for (iMarker_NearFieldBound = 0; iMarker_NearFieldBound < nMarker_NearFieldBound; iMarker_NearFieldBound++) {
    Marker_CfgFile_TagBound[iMarker_CfgFile] = Marker_NearFieldBound[iMarker_NearFieldBound];
    Marker_CfgFile_KindBC[iMarker_CfgFile] = NEARFIELD_BOUNDARY;
    iMarker_CfgFile++;
  }

  for (iMarker_InterfaceBound = 0; iMarker_InterfaceBound < nMarker_InterfaceBound; iMarker_InterfaceBound++) {
    Marker_CfgFile_TagBound[iMarker_CfgFile] = Marker_InterfaceBound[iMarker_InterfaceBound];
    Marker_CfgFile_KindBC[iMarker_CfgFile] = INTERFACE_BOUNDARY;
    iMarker_CfgFile++;
  }

  for (iMarker_Dirichlet = 0; iMarker_Dirichlet < nMarker_Dirichlet; iMarker_Dirichlet++) {
    Marker_CfgFile_TagBound[iMarker_CfgFile] = Marker_Dirichlet[iMarker_Dirichlet];
    Marker_CfgFile_KindBC[iMarker_CfgFile] = DIRICHLET;
    iMarker_CfgFile++;
  }

  for (iMarker_Inlet = 0; iMarker_Inlet < nMarker_Inlet; iMarker_Inlet++) {
    Marker_CfgFile_TagBound[iMarker_CfgFile] = Marker_Inlet[iMarker_Inlet];
    Marker_CfgFile_KindBC[iMarker_CfgFile] = INLET_FLOW;
    iMarker_CfgFile++;
  }

  for (iMarker_Riemann = 0; iMarker_Riemann < nMarker_Riemann; iMarker_Riemann++) {
    Marker_CfgFile_TagBound[iMarker_CfgFile] = Marker_Riemann[iMarker_Riemann];
    Marker_CfgFile_KindBC[iMarker_CfgFile] = RIEMANN_BOUNDARY;
    iMarker_CfgFile++;
  }

  for (iMarker_NRBC = 0; iMarker_NRBC < nMarker_NRBC; iMarker_NRBC++) {
    Marker_CfgFile_TagBound[iMarker_CfgFile] = Marker_NRBC[iMarker_NRBC];
    Marker_CfgFile_KindBC[iMarker_CfgFile] = NRBC_BOUNDARY;
    iMarker_CfgFile++;
  }

  Inflow_Mach = new su2double[nMarker_EngineInflow];
  Inflow_Pressure = new su2double[nMarker_EngineInflow];

  for (iMarker_EngineInflow = 0; iMarker_EngineInflow < nMarker_EngineInflow; iMarker_EngineInflow++) {
    Marker_CfgFile_TagBound[iMarker_CfgFile] = Marker_EngineInflow[iMarker_EngineInflow];
    Marker_CfgFile_KindBC[iMarker_CfgFile] = ENGINE_INFLOW;
    Inflow_Mach[iMarker_EngineInflow] = 0.0;
    Inflow_Pressure[iMarker_EngineInflow] = 0.0;
    iMarker_CfgFile++;
  }
  
  Bleed_MassFlow = new su2double[nMarker_EngineBleed];
  Bleed_Temperature = new su2double[nMarker_EngineBleed];
  Bleed_Pressure = new su2double[nMarker_EngineBleed];

  for (iMarker_EngineBleed = 0; iMarker_EngineBleed < nMarker_EngineBleed; iMarker_EngineBleed++) {
    Marker_CfgFile_TagBound[iMarker_CfgFile] = Marker_EngineBleed[iMarker_EngineBleed];
    Marker_CfgFile_KindBC[iMarker_CfgFile] = ENGINE_BLEED;
    Bleed_MassFlow[iMarker_EngineBleed] = 0.0;
    Bleed_Temperature[iMarker_EngineBleed] = 0.0;
    Bleed_Pressure[iMarker_EngineBleed] = 0.0;
    iMarker_CfgFile++;
  }

  Exhaust_Pressure = new su2double[nMarker_EngineExhaust];
  Exhaust_Temperature = new su2double[nMarker_EngineExhaust];

  for (iMarker_EngineExhaust = 0; iMarker_EngineExhaust < nMarker_EngineExhaust; iMarker_EngineExhaust++) {
    Marker_CfgFile_TagBound[iMarker_CfgFile] = Marker_EngineExhaust[iMarker_EngineExhaust];
    Marker_CfgFile_KindBC[iMarker_CfgFile] = ENGINE_EXHAUST;
    Exhaust_Pressure[iMarker_EngineExhaust] = 0.0;
    Exhaust_Temperature[iMarker_EngineExhaust] = 0.0;
    iMarker_CfgFile++;
  }

  for (iMarker_Supersonic_Inlet = 0; iMarker_Supersonic_Inlet < nMarker_Supersonic_Inlet; iMarker_Supersonic_Inlet++) {
    Marker_CfgFile_TagBound[iMarker_CfgFile] = Marker_Supersonic_Inlet[iMarker_Supersonic_Inlet];
    Marker_CfgFile_KindBC[iMarker_CfgFile] = SUPERSONIC_INLET;
    iMarker_CfgFile++;
  }
  
  for (iMarker_Supersonic_Outlet = 0; iMarker_Supersonic_Outlet < nMarker_Supersonic_Outlet; iMarker_Supersonic_Outlet++) {
    Marker_CfgFile_TagBound[iMarker_CfgFile] = Marker_Supersonic_Outlet[iMarker_Supersonic_Outlet];
    Marker_CfgFile_KindBC[iMarker_CfgFile] = SUPERSONIC_OUTLET;
    iMarker_CfgFile++;
  }

  for (iMarker_Neumann = 0; iMarker_Neumann < nMarker_Neumann; iMarker_Neumann++) {
    Marker_CfgFile_TagBound[iMarker_CfgFile] = Marker_Neumann[iMarker_Neumann];
    Marker_CfgFile_KindBC[iMarker_CfgFile] = NEUMANN;
    iMarker_CfgFile++;
  }

  for (iMarker_Custom = 0; iMarker_Custom < nMarker_Custom; iMarker_Custom++) {
    Marker_CfgFile_TagBound[iMarker_CfgFile] = Marker_Custom[iMarker_Custom];
    Marker_CfgFile_KindBC[iMarker_CfgFile] = CUSTOM_BOUNDARY;
    iMarker_CfgFile++;
  }

  for (iMarker_Outlet = 0; iMarker_Outlet < nMarker_Outlet; iMarker_Outlet++) {
    Marker_CfgFile_TagBound[iMarker_CfgFile] = Marker_Outlet[iMarker_Outlet];
    Marker_CfgFile_KindBC[iMarker_CfgFile] = OUTLET_FLOW;
    iMarker_CfgFile++;
  }

  for (iMarker_Isothermal = 0; iMarker_Isothermal < nMarker_Isothermal; iMarker_Isothermal++) {
    Marker_CfgFile_TagBound[iMarker_CfgFile] = Marker_Isothermal[iMarker_Isothermal];
    Marker_CfgFile_KindBC[iMarker_CfgFile] = ISOTHERMAL;
    iMarker_CfgFile++;
  }

  for (iMarker_IsothermalCatalytic = 0; iMarker_IsothermalCatalytic < nMarker_IsothermalCatalytic; iMarker_IsothermalCatalytic++) {
    Marker_CfgFile_TagBound[iMarker_CfgFile] = Marker_IsothermalCatalytic[iMarker_IsothermalCatalytic];
    Marker_CfgFile_KindBC[iMarker_CfgFile] = ISOTHERMAL_CATALYTIC;
    iMarker_CfgFile++;
  }

  for (iMarker_IsothermalNonCatalytic = 0; iMarker_IsothermalNonCatalytic < nMarker_IsothermalNonCatalytic; iMarker_IsothermalNonCatalytic++) {
    Marker_CfgFile_TagBound[iMarker_CfgFile] = Marker_IsothermalNonCatalytic[iMarker_IsothermalNonCatalytic];
    Marker_CfgFile_KindBC[iMarker_CfgFile] = ISOTHERMAL_NONCATALYTIC;
    iMarker_CfgFile++;
  }

  for (iMarker_HeatFlux = 0; iMarker_HeatFlux < nMarker_HeatFlux; iMarker_HeatFlux++) {
    Marker_CfgFile_TagBound[iMarker_CfgFile] = Marker_HeatFlux[iMarker_HeatFlux];
    Marker_CfgFile_KindBC[iMarker_CfgFile] = HEAT_FLUX;
    iMarker_CfgFile++;
  }

  for (iMarker_HeatFluxCatalytic = 0; iMarker_HeatFluxCatalytic < nMarker_HeatFluxCatalytic; iMarker_HeatFluxCatalytic++) {
    Marker_CfgFile_TagBound[iMarker_CfgFile] = Marker_HeatFluxCatalytic[iMarker_HeatFluxCatalytic];
    Marker_CfgFile_KindBC[iMarker_CfgFile] = HEAT_FLUX_CATALYTIC;
    iMarker_CfgFile++;
  }

  for (iMarker_HeatFluxNoncatalytic = 0; iMarker_HeatFluxNoncatalytic < nMarker_HeatFluxNonCatalytic; iMarker_HeatFluxNoncatalytic++) {
    Marker_CfgFile_TagBound[iMarker_CfgFile] = Marker_HeatFluxNonCatalytic[iMarker_HeatFluxNoncatalytic];
    Marker_CfgFile_KindBC[iMarker_CfgFile] = HEAT_FLUX_NONCATALYTIC;
    iMarker_CfgFile++;
  }

  for (iMarker_Clamped = 0; iMarker_Clamped < nMarker_Clamped; iMarker_Clamped++) {
    Marker_CfgFile_TagBound[iMarker_CfgFile] = Marker_Clamped[iMarker_Clamped];
    Marker_CfgFile_KindBC[iMarker_CfgFile] = CLAMPED_BOUNDARY;
    iMarker_CfgFile++;
  }

  for (iMarker_Displacement = 0; iMarker_Displacement < nMarker_Displacement; iMarker_Displacement++) {
    Marker_CfgFile_TagBound[iMarker_CfgFile] = Marker_Displacement[iMarker_Displacement];
    Marker_CfgFile_KindBC[iMarker_CfgFile] = DISPLACEMENT_BOUNDARY;
    iMarker_CfgFile++;
  }

  for (iMarker_Load = 0; iMarker_Load < nMarker_Load; iMarker_Load++) {
    Marker_CfgFile_TagBound[iMarker_CfgFile] = Marker_Load[iMarker_Load];
    Marker_CfgFile_KindBC[iMarker_CfgFile] = LOAD_BOUNDARY;
    iMarker_CfgFile++;
  }

  for (iMarker_Load_Dir = 0; iMarker_Load_Dir < nMarker_Load_Dir; iMarker_Load_Dir++) {
    Marker_CfgFile_TagBound[iMarker_CfgFile] = Marker_Load_Dir[iMarker_Load_Dir];
    Marker_CfgFile_KindBC[iMarker_CfgFile] = LOAD_DIR_BOUNDARY;
    iMarker_CfgFile++;
  }

  for (iMarker_Load_Sine = 0; iMarker_Load_Sine < nMarker_Load_Sine; iMarker_Load_Sine++) {
    Marker_CfgFile_TagBound[iMarker_CfgFile] = Marker_Load_Sine[iMarker_Load_Sine];
    Marker_CfgFile_KindBC[iMarker_CfgFile] = LOAD_SINE_BOUNDARY;
    iMarker_CfgFile++;
  }


  for (iMarker_FlowLoad = 0; iMarker_FlowLoad < nMarker_FlowLoad; iMarker_FlowLoad++) {
    Marker_CfgFile_TagBound[iMarker_CfgFile] = Marker_FlowLoad[iMarker_FlowLoad];
    Marker_CfgFile_KindBC[iMarker_CfgFile] = FLOWLOAD_BOUNDARY;
    iMarker_CfgFile++;
  }

  for (iMarker_CfgFile = 0; iMarker_CfgFile < nMarker_CfgFile; iMarker_CfgFile++) {
    Marker_CfgFile_Monitoring[iMarker_CfgFile] = NO;
    for (iMarker_Monitoring = 0; iMarker_Monitoring < nMarker_Monitoring; iMarker_Monitoring++)
      if (Marker_CfgFile_TagBound[iMarker_CfgFile] == Marker_Monitoring[iMarker_Monitoring])
        Marker_CfgFile_Monitoring[iMarker_CfgFile] = YES;
  }

  for (iMarker_CfgFile = 0; iMarker_CfgFile < nMarker_CfgFile; iMarker_CfgFile++) {
    Marker_CfgFile_GeoEval[iMarker_CfgFile] = NO;
    for (iMarker_GeoEval = 0; iMarker_GeoEval < nMarker_GeoEval; iMarker_GeoEval++)
      if (Marker_CfgFile_TagBound[iMarker_CfgFile] == Marker_GeoEval[iMarker_GeoEval])
        Marker_CfgFile_GeoEval[iMarker_CfgFile] = YES;
  }

  for (iMarker_CfgFile = 0; iMarker_CfgFile < nMarker_CfgFile; iMarker_CfgFile++) {
    Marker_CfgFile_Designing[iMarker_CfgFile] = NO;
    for (iMarker_Designing = 0; iMarker_Designing < nMarker_Designing; iMarker_Designing++)
      if (Marker_CfgFile_TagBound[iMarker_CfgFile] == Marker_Designing[iMarker_Designing])
        Marker_CfgFile_Designing[iMarker_CfgFile] = YES;
  }

  for (iMarker_CfgFile = 0; iMarker_CfgFile < nMarker_CfgFile; iMarker_CfgFile++) {
    Marker_CfgFile_Plotting[iMarker_CfgFile] = NO;
    for (iMarker_Plotting = 0; iMarker_Plotting < nMarker_Plotting; iMarker_Plotting++)
      if (Marker_CfgFile_TagBound[iMarker_CfgFile] == Marker_Plotting[iMarker_Plotting])
        Marker_CfgFile_Plotting[iMarker_CfgFile] = YES;
  }

  /*--- Identification of Fluid-Structure interface markers ---*/

  for (iMarker_CfgFile = 0; iMarker_CfgFile < nMarker_CfgFile; iMarker_CfgFile++) {
	unsigned short indexMarker=0;
    Marker_CfgFile_FSIinterface[iMarker_CfgFile] = NO;
    for (iMarker_FSIinterface = 0; iMarker_FSIinterface < nMarker_FSIinterface; iMarker_FSIinterface++)
      if (Marker_CfgFile_TagBound[iMarker_CfgFile] == Marker_FSIinterface[iMarker_FSIinterface])
      	indexMarker=(int)(iMarker_FSIinterface/2+1);
        Marker_CfgFile_FSIinterface[iMarker_CfgFile] = indexMarker;
  }

  for (iMarker_CfgFile = 0; iMarker_CfgFile < nMarker_CfgFile; iMarker_CfgFile++) {
    Marker_CfgFile_DV[iMarker_CfgFile] = NO;
    for (iMarker_DV = 0; iMarker_DV < nMarker_DV; iMarker_DV++)
      if (Marker_CfgFile_TagBound[iMarker_CfgFile] == Marker_DV[iMarker_DV])
        Marker_CfgFile_DV[iMarker_CfgFile] = YES;
  }

  for (iMarker_CfgFile = 0; iMarker_CfgFile < nMarker_CfgFile; iMarker_CfgFile++) {
    Marker_CfgFile_Moving[iMarker_CfgFile] = NO;
    for (iMarker_Moving = 0; iMarker_Moving < nMarker_Moving; iMarker_Moving++)
      if (Marker_CfgFile_TagBound[iMarker_CfgFile] == Marker_Moving[iMarker_Moving])
        Marker_CfgFile_Moving[iMarker_CfgFile] = YES;
  }

  for (iMarker_CfgFile = 0; iMarker_CfgFile < nMarker_CfgFile; iMarker_CfgFile++) {
    Marker_CfgFile_Out_1D[iMarker_CfgFile] = NO;
    for (iMarker_Out_1D = 0; iMarker_Out_1D < nMarker_Out_1D; iMarker_Out_1D++)
      if (Marker_CfgFile_TagBound[iMarker_CfgFile] == Marker_Out_1D[iMarker_Out_1D])
        Marker_CfgFile_Out_1D[iMarker_CfgFile] = YES;
  }

}

void CConfig::SetOutput(unsigned short val_software, unsigned short val_izone) {

  unsigned short iMarker_Euler, iMarker_Custom, iMarker_FarField,
  iMarker_SymWall, iMarker_PerBound, iMarker_Pressure, iMarker_NearFieldBound,
  iMarker_InterfaceBound, iMarker_Dirichlet, iMarker_Inlet, iMarker_Riemann, iMarker_NRBC, iMarker_MixBound, iMarker_Outlet,
  iMarker_Isothermal, iMarker_IsothermalNonCatalytic, iMarker_IsothermalCatalytic,
  iMarker_HeatFlux, iMarker_HeatFluxNonCatalytic, iMarker_HeatFluxCatalytic,
  iMarker_EngineInflow, iMarker_EngineBleed, iMarker_EngineExhaust, iMarker_Displacement,
  iMarker_Load, iMarker_FlowLoad,  iMarker_Neumann, iMarker_Monitoring,
  iMarker_Designing, iMarker_GeoEval, iMarker_Plotting, iMarker_DV,
  iMarker_FSIinterface, iMarker_Load_Dir, iMarker_Load_Sine, iMarker_Clamped,
  iMarker_Moving, iMarker_Supersonic_Inlet, iMarker_Supersonic_Outlet, iMarker_ActDisk_Inlet,
  iMarker_ActDisk_Outlet;
  
  time_t now = time(0);
  string dt = ctime(&now); dt[24] = '.';

  cout << endl << "-------------------------------------------------------------------------" << endl;
  cout << "|    ___ _   _ ___                                                      |" << endl;
  cout << "|   / __| | | |_  )   Release 4.0.1  \"Cardinal\"                         |" << endl;
  cout << "|   \\__ \\ |_| |/ /                                                      |" << endl;
  switch (val_software) {
    case SU2_CFD: cout << "|   |___/\\___//___|   Suite (Computational Fluid Dynamics Code)         |" << endl; break;
    case SU2_DEF: cout << "|   |___/\\___//___|   Suite (Mesh Deformation Code)                     |" << endl; break;
    case SU2_DOT: cout << "|   |___/\\___//___|   Suite (Gradient Projection Code)                  |" << endl; break;
    case SU2_MSH: cout << "|   |___/\\___//___|   Suite (Mesh Adaptation Code)                      |" << endl; break;
    case SU2_GEO: cout << "|   |___/\\___//___|   Suite (Geometry Definition Code)                  |" << endl; break;
    case SU2_SOL: cout << "|   |___/\\___//___|   Suite (Solution Exporting Code)                   |" << endl; break;
  }

  cout << "|                                                                       |" << endl;
  cout << "|   Local date and time: " << dt << "                      |" << endl;
  cout <<"-------------------------------------------------------------------------" << endl;
  cout << "| SU2 Lead Dev.: Dr. Francisco Palacios, Francisco.D.Palacios@boeing.com|" << endl;
  cout << "|                Dr. Thomas D. Economon, economon@stanford.edu          |" << endl;
  cout <<"-------------------------------------------------------------------------" << endl;
  cout << "| SU2 Developers:                                                       |" << endl;
  cout << "| - Prof. Juan J. Alonso's group at Stanford University.                |" << endl;
  cout << "| - Prof. Piero Colonna's group at Delft University of Technology.      |" << endl;
  cout << "| - Prof. Nicolas R. Gauger's group at Kaiserslautern U. of Technology. |" << endl;
  cout << "| - Prof. Alberto Guardone's group at Polytechnic University of Milan.  |" << endl;
  cout << "| - Prof. Rafael Palacios' group at Imperial College London.            |" << endl;
  cout <<"-------------------------------------------------------------------------" << endl;
  cout << "| Copyright (C) 2012-2015 SU2, the open-source CFD code.                |" << endl;
  cout << "|                                                                       |" << endl;
  cout << "| SU2 is free software; you can redistribute it and/or                  |" << endl;
  cout << "| modify it under the terms of the GNU Lesser General Public            |" << endl;
  cout << "| License as published by the Free Software Foundation; either          |" << endl;
  cout << "| version 2.1 of the License, or (at your option) any later version.    |" << endl;
  cout << "|                                                                       |" << endl;
  cout << "| SU2 is distributed in the hope that it will be useful,                |" << endl;
  cout << "| but WITHOUT ANY WARRANTY; without even the implied warranty of        |" << endl;
  cout << "| MERCHANTABILITY or FITNESS FOR A PARTICULAR PURPOSE. See the GNU      |" << endl;
  cout << "| Lesser General Public License for more details.                       |" << endl;
  cout << "|                                                                       |" << endl;
  cout << "| You should have received a copy of the GNU Lesser General Public      |" << endl;
  cout << "| License along with SU2. If not, see <http://www.gnu.org/licenses/>.   |" << endl;
  cout <<"-------------------------------------------------------------------------" << endl;

  cout << endl <<"------------------------ Physical Case Definition -----------------------" << endl;
  if (val_software == SU2_CFD) {
	if (FSI_Problem){
	   cout << "Fluid-Structure Interaction." << endl;
	}

  if (DiscreteAdjoint){
     cout <<"Discrete Adjoint equations using Algorithmic Differentiation " << endl;
     cout <<"based on the physical case: ";
  }
    switch (Kind_Solver) {
      case EULER: case DISC_ADJ_EULER:
        if (Kind_Regime == COMPRESSIBLE) cout << "Compressible Euler equations." << endl;
        if (Kind_Regime == INCOMPRESSIBLE) cout << "Incompressible Euler equations." << endl;
        if (Kind_Regime == FREESURFACE) {
          cout << "Incompressible Euler equations with FreeSurface." << endl;
          cout << "Free surface flow equation. Density ratio: " << RatioDensity << "." << endl;
          cout << "The free surface is located at: " << FreeSurface_Zero <<", and its thickness is: " << FreeSurface_Thickness << "." << endl;
        }
        break;
      case NAVIER_STOKES: case DISC_ADJ_NAVIER_STOKES:
        if (Kind_Regime == COMPRESSIBLE) cout << "Compressible Laminar Navier-Stokes' equations." << endl;
        if (Kind_Regime == INCOMPRESSIBLE) cout << "Incompressible Laminar Navier-Stokes' equations." << endl;
        if (Kind_Regime == FREESURFACE) {
          cout << "Incompressible Laminar Navier-Stokes' equations with FreeSurface." << endl;
          cout << "Free surface flow equation. Density ratio: " << RatioDensity <<". Viscosity ratio: "<< RatioViscosity << "." << endl;
          cout << "The free surface is located at: " << FreeSurface_Zero <<", and its thickness is: " << FreeSurface_Thickness << "." << endl;
        }
        break;
      case RANS: case DISC_ADJ_RANS:
        if (Kind_Regime == COMPRESSIBLE) cout << "Compressible RANS equations." << endl;
        if (Kind_Regime == INCOMPRESSIBLE) cout << "Incompressible RANS equations." << endl;
        if (Kind_Regime == FREESURFACE) {
          cout << "Incompressible RANS equations with FreeSurface." << endl;
          cout << "Free surface flow equation. Density ratio: " << RatioDensity <<". Viscosity ratio: "<< RatioViscosity << "." << endl;
          cout << "The free surface is located at: " << FreeSurface_Zero <<", and its thickness is: " << FreeSurface_Thickness << "." << endl;
        }
        cout << "Turbulence model: ";
        switch (Kind_Turb_Model) {
          case SA:     cout << "Spalart Allmaras" << endl; break;
          case SA_NEG: cout << "Negative Spalart Allmaras" << endl; break;
          case SST:    cout << "Menter's SST"     << endl; break;
          case ML:     cout << "Machine Learning" << endl;break;
        }
        break;
      case TNE2_EULER:
        cout << "Compressible TNE2 Euler equations." << endl;
        break;
      case TNE2_NAVIER_STOKES:
        cout << "Compressible TNE2 Laminar Navier-Stokes' equations." << endl;
        break;
      case POISSON_EQUATION: cout << "Poisson equation." << endl; break;
      case WAVE_EQUATION: cout << "Wave equation." << endl; break;
      case HEAT_EQUATION: cout << "Heat equation." << endl; break;
      case LINEAR_ELASTICITY: cout << "Linear elasticity solver." << endl; break;
      case ADJ_EULER: cout << "Continuous Euler adjoint equations." << endl; break;
      case ADJ_NAVIER_STOKES:
        if (Frozen_Visc)
          cout << "Continuous Navier-Stokes adjoint equations with frozen (laminar) viscosity." << endl;
        else
          cout << "Continuous Navier-Stokes adjoint equations." << endl;
        break;
      case ADJ_TNE2_EULER: cout << "Continuous TNE2 Euler adjoint equations." << endl; break;
      case ADJ_TNE2_NAVIER_STOKES:
        cout << "Continuous TNE2 Navier-Stokes adjoint equations with frozen (laminar) viscosity." << endl;
        break;
      case ADJ_RANS:
        if (Frozen_Visc)
          cout << "Continuous RANS adjoint equations with frozen (laminar and eddy) viscosity." << endl;
        else
          cout << "Continuous RANS adjoint equations." << endl;

        break;
      case LIN_EULER: cout << "Linearized Euler equations." << endl; break;

    }

    if ((Kind_Regime == COMPRESSIBLE) && (Kind_Solver != LINEAR_ELASTICITY) &&
        (Kind_Solver != HEAT_EQUATION) && (Kind_Solver != WAVE_EQUATION)) {
      cout << "Mach number: " << Mach <<"."<< endl;
      cout << "Angle of attack (AoA): " << AoA <<" deg, and angle of sideslip (AoS): " << AoS <<" deg."<< endl;
      if ((Kind_Solver == NAVIER_STOKES) || (Kind_Solver == ADJ_NAVIER_STOKES) ||
          (Kind_Solver == RANS) || (Kind_Solver == ADJ_RANS))
        cout << "Reynolds number: " << Reynolds <<"."<< endl;
    }

    if (EquivArea) {
      cout <<"The equivalent area is going to be evaluated on the near-field."<< endl;
      cout <<"The lower integration limit is "<<EA_IntLimit[0]<<", and the upper is "<<EA_IntLimit[1]<<"."<< endl;
      cout <<"The near-field is situated at "<<EA_IntLimit[2]<<"."<< endl;
    }

    if (Grid_Movement) {
      cout << "Performing a dynamic mesh simulation: ";
      switch (Kind_GridMovement[ZONE_0]) {
        case NO_MOVEMENT:     cout << "no movement." << endl; break;
        case DEFORMING:       cout << "deforming mesh motion." << endl; break;
        case RIGID_MOTION:    cout << "rigid mesh motion." << endl; break;
        case MOVING_WALL:     cout << "moving walls." << endl; break;
        case ROTATING_FRAME:  cout << "rotating reference frame." << endl; break;
        case AEROELASTIC:     cout << "aeroelastic motion." << endl; break;
        case FLUID_STRUCTURE: cout << "fluid-structure motion." << endl; break;
        case EXTERNAL:        cout << "externally prescribed motion." << endl; break;
        case AEROELASTIC_RIGID_MOTION:  cout << "rigid mesh motion plus aeroelastic motion." << endl; break;
      }
    }

    if (Restart) {
      if (!Adjoint && !Linearized) cout << "Read flow solution from: " << Solution_FlowFileName << "." << endl;
      if (Adjoint) cout << "Read adjoint solution from: " << Solution_AdjFileName << "." << endl;
      if (Linearized) cout << "Read linearized solution from: " << Solution_LinFileName << "." << endl;
    }
    else {
      cout << "No restart solution, use the values at infinity (freestream)." << endl;
    }

    if (Adjoint || Linearized)
      cout << "Read flow solution from: " << Solution_FlowFileName << "." << endl;

    
    if (Ref_NonDim == DIMENSIONAL) { cout << "Dimensional simulation." << endl; }
    else if (Ref_NonDim == FREESTREAM_PRESS_EQ_ONE) { cout << "Non-Dimensional simulation (P=1.0, Rho=1.0, T=1.0 at the farfield)." << endl; }
    else if (Ref_NonDim == FREESTREAM_VEL_EQ_MACH) { cout << "Non-Dimensional simulation (V=Mach, Rho=1.0, T=1.0 at the farfield)." << endl; }
    else if (Ref_NonDim == FREESTREAM_VEL_EQ_ONE) { cout << "Non-Dimensional simulation (V=1.0, Rho=1.0, T=1.0 at the farfield)." << endl; }
    
    if (RefAreaCoeff == 0) cout << "The reference length/area will be computed using y(2D) or z(3D) projection." << endl;
    else cout << "The reference length/area (force coefficient) is " << RefAreaCoeff << "." << endl;
    cout << "The reference length (moment computation) is " << RefLengthMoment << "." << endl;

    if ((nRefOriginMoment_X > 1) || (nRefOriginMoment_Y > 1) || (nRefOriginMoment_Z > 1)) {
      cout << "Surface(s) where the force coefficients are evaluated and \n";
      cout << "their reference origin for moment computation: \n";

      for (iMarker_Monitoring = 0; iMarker_Monitoring < nMarker_Monitoring; iMarker_Monitoring++) {
        cout << "   - " << Marker_Monitoring[iMarker_Monitoring] << " (" << RefOriginMoment_X[iMarker_Monitoring] <<", "<<RefOriginMoment_Y[iMarker_Monitoring] <<", "<< RefOriginMoment_Z[iMarker_Monitoring] << ")";
        if (iMarker_Monitoring < nMarker_Monitoring-1) cout << ".\n";
        else cout <<"."<< endl;
      }
    }
    else {
      cout << "Reference origin (moment computation) is (" << RefOriginMoment_X[0] << ", " << RefOriginMoment_Y[0] << ", " << RefOriginMoment_Z[0] << ")." << endl;
      cout << "Surface(s) where the force coefficients are evaluated: ";
      for (iMarker_Monitoring = 0; iMarker_Monitoring < nMarker_Monitoring; iMarker_Monitoring++) {
        cout << Marker_Monitoring[iMarker_Monitoring];
        if (iMarker_Monitoring < nMarker_Monitoring-1) cout << ", ";
        else cout <<"."<< endl;
      }
    }

    if (nMarker_Designing != 0) {
      cout << "Surface(s) where the objective function is evaluated: ";
      for (iMarker_Designing = 0; iMarker_Designing < nMarker_Designing; iMarker_Designing++) {
        cout << Marker_Designing[iMarker_Designing];
        if (iMarker_Designing < nMarker_Designing-1) cout << ", ";
        else cout <<".";
      }
      cout<< endl;
    }

    cout << "Surface(s) plotted in the output file: ";
    for (iMarker_Plotting = 0; iMarker_Plotting < nMarker_Plotting; iMarker_Plotting++) {
      cout << Marker_Plotting[iMarker_Plotting];
      if (iMarker_Plotting < nMarker_Plotting-1) cout << ", ";
      else cout <<".";
    }
    cout<< endl;

    cout << "Surface(s) belonging to the Fluid-Structure Interaction problem: ";
    for (iMarker_FSIinterface = 0; iMarker_FSIinterface < nMarker_FSIinterface; iMarker_FSIinterface++) {
      cout << Marker_FSIinterface[iMarker_FSIinterface];
      if (iMarker_FSIinterface < nMarker_FSIinterface-1) cout << ", ";
      else cout <<".";
    }
    cout<<endl;

    if (nMarker_DV != 0) {
      cout << "Surface(s) affected by the design variables: ";
      for (iMarker_DV = 0; iMarker_DV < nMarker_DV; iMarker_DV++) {
        cout << Marker_DV[iMarker_DV];
        if (iMarker_DV < nMarker_DV-1) cout << ", ";
        else cout <<".";
      }
      cout<< endl;
    }

    if ((Kind_GridMovement[ZONE_0] == DEFORMING) || (Kind_GridMovement[ZONE_0] == MOVING_WALL)) {
      cout << "Surface(s) in motion: ";
      for (iMarker_Moving = 0; iMarker_Moving < nMarker_Moving; iMarker_Moving++) {
        cout << Marker_Moving[iMarker_Moving];
        if (iMarker_Moving < nMarker_Moving-1) cout << ", ";
        else cout <<".";
      }
      cout<< endl;
    }

  }

  if (val_software == SU2_GEO) {
    if (nMarker_GeoEval != 0) {
      cout << "Surface(s) where the geometrical based functions is evaluated: ";
      for (iMarker_GeoEval = 0; iMarker_GeoEval < nMarker_GeoEval; iMarker_GeoEval++) {
        cout << Marker_GeoEval[iMarker_GeoEval];
        if (iMarker_GeoEval < nMarker_GeoEval-1) cout << ", ";
        else cout <<".";
      }
      cout<< endl;
    }
  }

  cout << "Input mesh file name: " << Mesh_FileName << endl;

	if (val_software == SU2_DOT) {
		cout << "Input sensitivity file name: " << SurfAdjCoeff_FileName << "." << endl;
	}

	if (val_software == SU2_MSH) {
		switch (Kind_Adaptation) {
		case FULL: case WAKE: case FULL_FLOW: case FULL_ADJOINT: case FULL_LINEAR: case SMOOTHING: case SUPERSONIC_SHOCK:
			break;
		case GRAD_FLOW:
			cout << "Read flow solution from: " << Solution_FlowFileName << "." << endl;
			break;
		case GRAD_ADJOINT:
			cout << "Read adjoint flow solution from: " << Solution_AdjFileName << "." << endl;
			break;
		case GRAD_FLOW_ADJ: case ROBUST: case COMPUTABLE_ROBUST: case COMPUTABLE: case REMAINING:
			cout << "Read flow solution from: " << Solution_FlowFileName << "." << endl;
			cout << "Read adjoint flow solution from: " << Solution_AdjFileName << "." << endl;
			break;
		}
	}

	if (val_software == SU2_DEF) {
		cout << endl <<"---------------------- Grid deformation parameters ----------------------" << endl;
		cout << "Grid deformation using a linear elasticity method." << endl;

    if (Hold_GridFixed == YES) cout << "Hold some regions of the mesh fixed (hardcode implementation)." << endl;
  }

  if (val_software == SU2_DOT) {
  cout << endl <<"-------------------- Surface deformation parameters ---------------------" << endl;
  }

  if ((val_software == SU2_DEF) || (val_software == SU2_DOT)) {


    for (unsigned short iDV = 0; iDV < nDV; iDV++) {

      
      if ((Design_Variable[iDV] != FFD_SETTING) &&
          (Design_Variable[iDV] != SURFACE_FILE)) {
        
        if (iDV == 0)
          cout << "Design variables definition (markers <-> value <-> param):" << endl;
        
        switch (Design_Variable[iDV]) {
          case FFD_CONTROL_POINT_2D:  cout << "FFD 2D (control point) <-> "; break;
          case FFD_CAMBER_2D:         cout << "FFD 2D (camber) <-> "; break;
          case FFD_THICKNESS_2D:      cout << "FFD 2D (thickness) <-> "; break;
          case HICKS_HENNE:           cout << "Hicks Henne <-> " ; break;
          case TRANSLATION:           cout << "Translation design variable."; break;
          case SCALE:                 cout << "Scale design variable."; break;
          case NACA_4DIGITS:          cout << "NACA four digits <-> "; break;
          case PARABOLIC:             cout << "Parabolic <-> "; break;
          case AIRFOIL:               cout << "Airfoil <-> "; break;
          case ROTATION:              cout << "Rotation <-> "; break;
          case FFD_CONTROL_POINT:     cout << "FFD (control point) <-> "; break;
          case FFD_DIHEDRAL_ANGLE:    cout << "FFD (dihedral angle) <-> "; break;
          case FFD_TWIST_ANGLE:       cout << "FFD (twist angle) <-> "; break;
          case FFD_ROTATION:          cout << "FFD (rotation) <-> "; break;
          case FFD_CONTROL_SURFACE:   cout << "FFD (control surface) <-> "; break;
          case FFD_CAMBER:            cout << "FFD (camber) <-> "; break;
          case FFD_THICKNESS:         cout << "FFD (thickness) <-> "; break;
        }
        
        for (iMarker_DV = 0; iMarker_DV < nMarker_DV; iMarker_DV++) {
          cout << Marker_DV[iMarker_DV];
          if (iMarker_DV < nMarker_DV-1) cout << ", ";
          else cout << " <-> ";
        }
        cout << DV_Value[iDV] << " <-> ";

        if (Design_Variable[iDV] == FFD_SETTING) nParamDV = 0;
        if (Design_Variable[iDV] == SCALE) nParamDV = 0;
        if ((Design_Variable[iDV] == FFD_CAMBER_2D) ||
            (Design_Variable[iDV] == FFD_THICKNESS_2D) ||
            (Design_Variable[iDV] == HICKS_HENNE) ||
            (Design_Variable[iDV] == PARABOLIC) ||
            (Design_Variable[iDV] == AIRFOIL) ) nParamDV = 2;
        if ((Design_Variable[iDV] ==  TRANSLATION) ||
            (Design_Variable[iDV] ==  NACA_4DIGITS) ||
            (Design_Variable[iDV] ==  FFD_CAMBER) ||
            (Design_Variable[iDV] ==  FFD_THICKNESS) ) nParamDV = 3;
        if (Design_Variable[iDV] == FFD_CONTROL_POINT_2D) nParamDV = 5;
        if (Design_Variable[iDV] == ROTATION) nParamDV = 6;
        if ((Design_Variable[iDV] ==  FFD_CONTROL_POINT) ||
            (Design_Variable[iDV] ==  FFD_DIHEDRAL_ANGLE) ||
            (Design_Variable[iDV] ==  FFD_TWIST_ANGLE) ||
            (Design_Variable[iDV] ==  FFD_ROTATION) ||
            (Design_Variable[iDV] ==  FFD_CONTROL_SURFACE) ) nParamDV = 7;

        for (unsigned short iParamDV = 0; iParamDV < nParamDV; iParamDV++) {

          if (iParamDV == 0) cout << "( ";

          if ((iParamDV == 0) &&
              ((Design_Variable[iDV] == FFD_SETTING) ||
               (Design_Variable[iDV] == FFD_CONTROL_POINT_2D) ||
               (Design_Variable[iDV] == FFD_CAMBER_2D) ||
               (Design_Variable[iDV] == FFD_THICKNESS_2D) ||
               (Design_Variable[iDV] == FFD_CONTROL_POINT) ||
               (Design_Variable[iDV] == FFD_DIHEDRAL_ANGLE) ||
               (Design_Variable[iDV] == FFD_TWIST_ANGLE) ||
               (Design_Variable[iDV] == FFD_ROTATION) ||
               (Design_Variable[iDV] == FFD_CONTROL_SURFACE) ||
               (Design_Variable[iDV] == FFD_CAMBER) ||
               (Design_Variable[iDV] == FFD_THICKNESS))) cout << FFDTag[iDV];
          else cout << ParamDV[iDV][iParamDV];

          if (iParamDV < nParamDV-1) cout << ", ";
          else cout <<" )"<< endl;
          
        }

      }
      
      else if (Design_Variable[iDV] == FFD_SETTING) {
        
        cout << "Setting the FFD box structure." << endl;
        cout << "FFD boxes definition (FFD tag <-> degree <-> coord):" << endl;
        
        for (unsigned short iFFDBox = 0; iFFDBox < nFFDBox; iFFDBox++) {
          
          cout << TagFFDBox[iFFDBox] << " <-> ";
          
          for (unsigned short iDegreeFFD = 0; iDegreeFFD < 3; iDegreeFFD++) {
            if (iDegreeFFD == 0) cout << "( ";
            cout << DegreeFFDBox[iFFDBox][iDegreeFFD];
            if (iDegreeFFD < 2) cout << ", ";
            else cout <<" )";
          }
          
          cout << " <-> ";

          for (unsigned short iCoordFFD = 0; iCoordFFD < 24; iCoordFFD++) {
            if (iCoordFFD == 0) cout << "( ";
            cout << CoordFFDBox[iFFDBox][iCoordFFD];
            if (iCoordFFD < 23) cout << ", ";
            else cout <<" )"<< endl;
          }
          
        }
        
      }
      
      else cout << endl;

		}
	}

	if (((val_software == SU2_CFD) && ( Adjoint )) || (val_software == SU2_DOT)) {

		cout << endl <<"----------------------- Design problem definition -----------------------" << endl;
		switch (Kind_ObjFunc) {
      case DRAG_COEFFICIENT:        cout << "CD objective function." << endl; break;
      case LIFT_COEFFICIENT:        cout << "CL objective function." << endl; break;
      case MOMENT_X_COEFFICIENT:    cout << "CMx objective function." << endl; break;
      case MOMENT_Y_COEFFICIENT:    cout << "CMy objective function." << endl; break;
      case MOMENT_Z_COEFFICIENT:    cout << "CMz objective function." << endl; break;
      case INVERSE_DESIGN_PRESSURE: cout << "Inverse design (Cp) objective function." << endl; break;
      case INVERSE_DESIGN_HEATFLUX: cout << "Inverse design (Heat Flux) objective function." << endl; break;
      case SIDEFORCE_COEFFICIENT:   cout << "Side force objective function." << endl; break;
      case EFFICIENCY:              cout << "CL/CD objective function." << endl; break;
      case EQUIVALENT_AREA:         cout << "Equivalent area objective function. CD weight: " << WeightCd <<"."<< endl;  break;
      case NEARFIELD_PRESSURE:      cout << "Nearfield pressure objective function. CD weight: " << WeightCd <<"."<< endl;  break;
      case FORCE_X_COEFFICIENT:     cout << "X-force objective function." << endl; break;
      case FORCE_Y_COEFFICIENT:     cout << "Y-force objective function." << endl; break;
      case FORCE_Z_COEFFICIENT:     cout << "Z-force objective function." << endl; break;
      case THRUST_COEFFICIENT:      cout << "Thrust objective function." << endl; break;
      case TORQUE_COEFFICIENT:      cout << "Torque efficiency objective function." << endl; break;
      case TOTAL_HEATFLUX:          cout << "Total heat flux objective function." << endl; break;
      case MAXIMUM_HEATFLUX:        cout << "Maximum heat flux objective function." << endl; break;
      case FIGURE_OF_MERIT:         cout << "Rotor Figure of Merit objective function." << endl; break;
      case FREE_SURFACE:            cout << "Free-Surface objective function." << endl; break;
      case AVG_TOTAL_PRESSURE:      cout << "Average total objective pressure." << endl; break;
      case AVG_OUTLET_PRESSURE:     cout << "Average static objective pressure." << endl; break;
      case MASS_FLOW_RATE:          cout << "Mass flow rate objective function." << endl; break;
      case OUTLET_CHAIN_RULE:       cout << "Objective function defined by chain rule." << endl; break;
		}

	}

	if (val_software == SU2_CFD) {
		cout << endl <<"---------------------- Space Numerical Integration ----------------------" << endl;

		if (SmoothNumGrid) cout << "There are some smoothing iterations on the grid coordinates." << endl;

    if ((Kind_Solver == EULER) || (Kind_Solver == NAVIER_STOKES) || (Kind_Solver == RANS) ||
         (Kind_Solver == DISC_ADJ_EULER) || (Kind_Solver == DISC_ADJ_NAVIER_STOKES) || (Kind_Solver == DISC_ADJ_RANS) ) {

      if (Kind_ConvNumScheme_Flow == SPACE_CENTERED) {
        if (Kind_Centered_Flow == JST) {
          cout << "Jameson-Schmidt-Turkel scheme for the flow inviscid terms."<< endl;
          cout << "JST viscous coefficients (1st, 2nd & 4th): " << Kappa_1st_Flow
          << ", " << Kappa_2nd_Flow << ", " << Kappa_4th_Flow <<"."<< endl;
          cout << "The method includes a grid stretching correction (p = 0.3)."<< endl;
          cout << "Second order integration." << endl;
        }
        if (Kind_Centered_Flow == JST_KE) {
          cout << "Jameson-Schmidt-Turkel scheme for the flow inviscid terms."<< endl;
          cout << "JST viscous coefficients (1st, 2nd): " << Kappa_1st_Flow
          << ", " << Kappa_2nd_Flow << "."<< endl;
          cout << "The method includes a grid stretching correction (p = 0.3)."<< endl;
          cout << "Second order integration." << endl;
        }
        if (Kind_Centered_Flow == LAX) {
          cout << "Lax-Friedrich scheme for the flow inviscid terms."<< endl;
          cout << "First order integration." << endl;
        }
      }

			if (Kind_ConvNumScheme_Flow == SPACE_UPWIND) {
				if (Kind_Upwind_Flow == ROE) cout << "Roe (with entropy fix) solver for the flow inviscid terms."<< endl;
				if (Kind_Upwind_Flow == TURKEL) cout << "Roe-Turkel solver for the flow inviscid terms."<< endl;
				if (Kind_Upwind_Flow == AUSM)	cout << "AUSM solver for the flow inviscid terms."<< endl;
				if (Kind_Upwind_Flow == HLLC)	cout << "HLLC solver for the flow inviscid terms."<< endl;
				if (Kind_Upwind_Flow == SW)	cout << "Steger-Warming solver for the flow inviscid terms."<< endl;
				if (Kind_Upwind_Flow == MSW)	cout << "Modified Steger-Warming solver for the flow inviscid terms."<< endl;
        if (Kind_Upwind_Flow == CUSP)	cout << "CUSP solver for the flow inviscid terms."<< endl;
        switch (SpatialOrder_Flow) {
          case FIRST_ORDER: cout << "First order integration." << endl; break;
          case SECOND_ORDER: cout << "Second order integration." << endl; break;
          case SECOND_ORDER_LIMITER: cout << "Second order integration with slope limiter." << endl;
            switch (Kind_SlopeLimit_Flow) {
              case VENKATAKRISHNAN:
                cout << "Venkatakrishnan slope-limiting method, with constant: " << LimiterCoeff <<". "<< endl;
                cout << "The reference element size is: " << RefElemLength <<". "<< endl;
                break;
              case BARTH_JESPERSEN:
                cout << "Barth-Jespersen slope-limiting method." << endl;
                break;
            }
            break;
        }
			}

		}

    if ((Kind_Solver == RANS) || (Kind_Solver == DISC_ADJ_RANS)) {
      if (Kind_ConvNumScheme_Turb == SPACE_UPWIND) {
        if (Kind_Upwind_Turb == SCALAR_UPWIND) cout << "Scalar upwind solver (first order) for the turbulence model."<< endl;
        switch (SpatialOrder_Turb) {
          case FIRST_ORDER: cout << "First order integration." << endl; break;
          case SECOND_ORDER: cout << "Second order integration." << endl; break;
          case SECOND_ORDER_LIMITER: cout << "Second order integration with slope limiter." << endl;
            switch (Kind_SlopeLimit_Turb) {
              case VENKATAKRISHNAN:
                cout << "Venkatakrishnan slope-limiting method, with constant: " << LimiterCoeff <<". "<< endl;
                cout << "The reference element size is: " << RefElemLength <<". "<< endl;
                break;
              case BARTH_JESPERSEN:
                cout << "Barth-Jespersen slope-limiting method." << endl;
                break;
            }
            break;
        }
      }
    }

    if ((Kind_Solver == TNE2_EULER) || (Kind_Solver == TNE2_NAVIER_STOKES)) {

      if (Kind_ConvNumScheme_TNE2 == SPACE_CENTERED) {
        if (Kind_ConvNumScheme_TNE2 == LAX) {
          cout << "Lax-Friedrich convective scheme for the inviscid terms of the two-temperature model." << endl;
          cout << "First order integration." << endl;
        }
      }
      if (Kind_ConvNumScheme_TNE2 == SPACE_UPWIND) {
        if (Kind_Upwind_TNE2 == ROE) cout << "Roe (with entropy fix) solver for the inviscid terms of the two-temperature model."<< endl;
        if (Kind_Upwind_TNE2 == TURKEL) cout << "Roe-Turkel solver for the inviscid terms of the two-temperature model."<< endl;
        if (Kind_Upwind_TNE2 == AUSM)	cout << "AUSM solver for the inviscid terms of the two-temperature model."<< endl;
        if (Kind_Upwind_TNE2 == HLLC)	cout << "HLLC solver for the inviscid terms of the two-temperature model."<< endl;
        if (Kind_Upwind_TNE2 == SW)	cout << "Steger-Warming solver for the inviscid terms of the two-temperature model."<< endl;
        if (Kind_Upwind_TNE2 == MSW)	cout << "Modified Steger-Warming solver for the inviscid terms of the two-temperature model."<< endl;
        switch (SpatialOrder_TNE2) {
          case FIRST_ORDER: cout << "First order integration." << endl; break;
          case SECOND_ORDER: cout << "Second order integration." << endl; break;
          case SECOND_ORDER_LIMITER: cout << "Second order integration with slope limiter." << endl;
            switch (Kind_SlopeLimit_TNE2) {
              case VENKATAKRISHNAN:
                cout << "Venkatakrishnan slope-limiting method, with constant: " << LimiterCoeff <<". "<< endl;
                cout << "The reference element size is: " << RefElemLength <<". "<< endl;
                break;
              case BARTH_JESPERSEN:
                cout << "Barth-Jespersen slope-limiting method." << endl;
                break;
            }
            break;
        }
      }

    }

    if ((Kind_Solver == ADJ_EULER) || (Kind_Solver == ADJ_NAVIER_STOKES) || (Kind_Solver == ADJ_RANS)) {

      if (Kind_ConvNumScheme_AdjFlow == SPACE_CENTERED) {
        if (Kind_Centered_AdjFlow == JST) {
          cout << "Jameson-Schmidt-Turkel scheme for the adjoint inviscid terms."<< endl;
          cout << "JST viscous coefficients (1st, 2nd, & 4th): " << Kappa_1st_AdjFlow
          << ", " << Kappa_2nd_AdjFlow << ", " << Kappa_4th_AdjFlow <<"."<< endl;
          cout << "The method includes a grid stretching correction (p = 0.3)."<< endl;
          cout << "Second order integration." << endl;
        }
        if (Kind_Centered_AdjFlow == LAX) {
          cout << "Lax-Friedrich scheme for the adjoint inviscid terms."<< endl;
          cout << "First order integration." << endl;
        }
      }

      if (Kind_ConvNumScheme_AdjFlow == SPACE_UPWIND) {
        if (Kind_Upwind_AdjFlow == ROE) cout << "Roe (with entropy fix) solver for the adjoint inviscid terms."<< endl;
        switch (SpatialOrder_AdjFlow) {
          case FIRST_ORDER: cout << "First order integration." << endl; break;
          case SECOND_ORDER: cout << "Second order integration." << endl; break;
          case SECOND_ORDER_LIMITER: cout << "Second order integration with slope limiter." << endl;
            switch (Kind_SlopeLimit_AdjFlow) {
              case VENKATAKRISHNAN:
                cout << "Venkatakrishnan slope-limiting method, with constant: " << LimiterCoeff <<". "<< endl;
                cout << "The reference element size is: " << RefElemLength <<". "<< endl;
                break;
              case SHARP_EDGES:
                cout << "Sharp edges slope-limiting method, with constant: " << LimiterCoeff <<". "<< endl;
                cout << "The reference element size is: " << RefElemLength <<". "<< endl;
                cout << "The reference sharp edge distance is: " << SharpEdgesCoeff*RefElemLength*LimiterCoeff <<". "<< endl;
                break;
              case SOLID_WALL_DISTANCE:
                cout << "Wall distance slope-limiting method, with constant: " << LimiterCoeff <<". "<< endl;
                cout << "The reference element size is: " << RefElemLength <<". "<< endl;
                cout << "The reference wall distance is: " << SharpEdgesCoeff*RefElemLength*LimiterCoeff <<". "<< endl;
                break;
              case BARTH_JESPERSEN:
                cout << "Barth-Jespersen slope-limiting method." << endl;
                break;
            }
            break;
        }
      }
      
      cout << "The reference sharp edge distance is: " << SharpEdgesCoeff*RefElemLength*LimiterCoeff <<". "<< endl;

    }

    if ((Kind_Solver == ADJ_RANS) && (!Frozen_Visc)) {
      if (Kind_ConvNumScheme_AdjTurb == SPACE_UPWIND) {
        if (Kind_Upwind_Turb == SCALAR_UPWIND) cout << "Scalar upwind solver (first order) for the adjoint turbulence model."<< endl;
        switch (SpatialOrder_AdjTurb) {
          case FIRST_ORDER: cout << "First order integration." << endl; break;
          case SECOND_ORDER: cout << "Second order integration." << endl; break;
          case SECOND_ORDER_LIMITER: cout << "Second order integration with slope limiter." << endl;
            switch (Kind_SlopeLimit_AdjTurb) {
              case VENKATAKRISHNAN:
                cout << "Venkatakrishnan slope-limiting method, with constant: " << LimiterCoeff <<". "<< endl;
                cout << "The reference element size is: " << RefElemLength <<". "<< endl;
                break;
              case SHARP_EDGES:
                cout << "Sharp edges slope-limiting method, with constant: " << LimiterCoeff <<". "<< endl;
                cout << "The reference element size is: " << RefElemLength <<". "<< endl;
                cout << "The reference sharp edge distance is: " << SharpEdgesCoeff*RefElemLength*LimiterCoeff <<". "<< endl;
                break;
              case SOLID_WALL_DISTANCE:
                cout << "Wall distance slope-limiting method, with constant: " << LimiterCoeff <<". "<< endl;
                cout << "The reference element size is: " << RefElemLength <<". "<< endl;
                cout << "The reference wall distance is: " << SharpEdgesCoeff*RefElemLength*LimiterCoeff <<". "<< endl;
                break;
              case BARTH_JESPERSEN:
                cout << "Barth-Jespersen slope-limiting method." << endl;
                break;
            }
            break;
        }
      }
    }

    if (Kind_Solver == ADJ_TNE2_EULER || Kind_Solver == ADJ_TNE2_NAVIER_STOKES) {

      if (Kind_ConvNumScheme_AdjTNE2 == SPACE_CENTERED) {
        if (Kind_Centered_AdjTNE2 == JST) {
          cout << "Jameson-Schmidt-Turkel scheme for the adjoint inviscid terms."<< endl;
          cout << "JST viscous coefficients (1st, 2nd, & 4th): " << Kappa_1st_AdjTNE2
          << ", " << Kappa_2nd_AdjTNE2 << ", " << Kappa_4th_AdjTNE2 <<"."<< endl;
          cout << "The method includes a grid stretching correction (p = 0.3)."<< endl;
          cout << "The reference sharp edge distance is: " << SharpEdgesCoeff*RefElemLength*LimiterCoeff <<". "<< endl;
          cout << "Second order integration." << endl;
        }
        if (Kind_Centered_AdjTNE2 == LAX) {
          cout << "Lax-Friedrich scheme for the adjoint inviscid terms."<< endl;
          cout << "First order integration." << endl;
        }
      }

      if (Kind_ConvNumScheme_AdjTNE2 == SPACE_UPWIND) {
        if (Kind_Upwind_AdjTNE2 == ROE) cout << "Roe (with entropy fix) solver for the adjoint inviscid terms."<< endl;

        switch (SpatialOrder_AdjTNE2) {
          case FIRST_ORDER: cout << "First order integration." << endl; break;
          case SECOND_ORDER: cout << "Second order integration." << endl; break;
          case SECOND_ORDER_LIMITER: cout << "Second order integration with slope limiter." << endl;
            switch (SpatialOrder_AdjTNE2) {
              case VENKATAKRISHNAN:
                cout << "Venkatakrishnan slope-limiting method, with constant: " << LimiterCoeff <<". "<< endl;
                cout << "The reference element size is: " << RefElemLength <<". "<< endl;
                break;
              case SHARP_EDGES:
                cout << "Sharp edges slope-limiting method, with constant: " << LimiterCoeff <<". "<< endl;
                cout << "The reference element size is: " << RefElemLength <<". "<< endl;
                cout << "The reference sharp edge distance is: " << SharpEdgesCoeff*RefElemLength*LimiterCoeff <<". "<< endl;
                break;
              case SOLID_WALL_DISTANCE:
                cout << "Wall distance slope-limiting method, with constant: " << LimiterCoeff <<". "<< endl;
                cout << "The reference element size is: " << RefElemLength <<". "<< endl;
                cout << "The reference wall distance is: " << SharpEdgesCoeff*RefElemLength*LimiterCoeff <<". "<< endl;
                break;
              case BARTH_JESPERSEN:
                cout << "Barth-Jespersen slope-limiting method." << endl;
                break;
            }
            break;
        }
      }

    }

    if (Kind_Solver == LIN_EULER) {

      if (Kind_ConvNumScheme_LinFlow == SPACE_CENTERED) {
        if (Kind_Centered_LinFlow == JST) {
          cout << "Jameson-Schmidt-Turkel scheme for the linearized inviscid terms."<< endl;
          cout << "JST viscous coefficients (1st, & 4th): " << Kappa_1st_LinFlow
          << ", " << Kappa_4th_LinFlow <<"."<< endl;
          cout << "The method includes a grid stretching correction (p = 0.3)."<< endl;
          cout << "Second order integration." << endl;
        }
        if (Kind_Centered_LinFlow == LAX) {
          cout << "Lax-Friedrich scheme for the linearized inviscid terms."<< endl;
          cout << "First order integration." << endl;
        }
      }

    }

    if ((Kind_Solver == NAVIER_STOKES) || (Kind_Solver == RANS) ||
        (Kind_Solver == DISC_ADJ_NAVIER_STOKES) || (Kind_Solver == DISC_ADJ_RANS)) {
        cout << "Average of gradients with correction (viscous flow terms)." << endl;
    }

    if (Kind_Solver == TNE2_NAVIER_STOKES) {
        cout << "Average of gradients with correction (viscous flow terms)." << endl;
    }

    if ((Kind_Solver == ADJ_NAVIER_STOKES) || (Kind_Solver == ADJ_RANS)) {
      cout << "Average of gradients with correction (viscous adjoint terms)." << endl;
    }

    if ((Kind_Solver == RANS) || (Kind_Solver == DISC_ADJ_RANS)) {
      cout << "Average of gradients with correction (viscous turbulence terms)." << endl;
    }

    if (Kind_Solver == POISSON_EQUATION) {
      cout << "Galerkin method for viscous terms computation of the poisson potential equation." << endl;
    }

    if ((Kind_Solver == ADJ_RANS) && (!Frozen_Visc)) {
      cout << "Average of gradients with correction (2nd order) for computation of adjoint viscous turbulence terms." << endl;
      if (Kind_TimeIntScheme_AdjTurb == EULER_IMPLICIT) cout << "Euler implicit method for the turbulent adjoint equation." << endl;
    }

    switch (Kind_Gradient_Method) {
      case GREEN_GAUSS: cout << "Gradient computation using Green-Gauss theorem." << endl; break;
      case WEIGHTED_LEAST_SQUARES: cout << "Gradient Computation using weighted Least-Squares method." << endl; break;
    }

    if ((Kind_Regime == INCOMPRESSIBLE) || (Kind_Regime == FREESURFACE)) {
      cout << "Artificial compressibility factor: " << ArtComp_Factor << "." << endl;
    }

    cout << endl <<"---------------------- Time Numerical Integration -----------------------" << endl;

    if ((Kind_Solver != LINEAR_ELASTICITY)) {
		switch (Unsteady_Simulation) {
		  case NO:
			cout << "Local time stepping (steady state simulation)." << endl; break;
		  case TIME_STEPPING:
			cout << "Unsteady simulation using a time stepping strategy."<< endl;
			if (Unst_CFL != 0.0) cout << "Time step computed by the code. Unsteady CFL number: " << Unst_CFL <<"."<< endl;
			else cout << "Unsteady time step provided by the user (s): "<< Delta_UnstTime << "." << endl;
			break;
		  case DT_STEPPING_1ST: case DT_STEPPING_2ND:
			if (Unsteady_Simulation == DT_STEPPING_1ST) cout << "Unsteady simulation, dual time stepping strategy (first order in time)."<< endl;
			if (Unsteady_Simulation == DT_STEPPING_2ND) cout << "Unsteady simulation, dual time stepping strategy (second order in time)."<< endl;
			if (Unst_CFL != 0.0) cout << "Time step computed by the code. Unsteady CFL number: " << Unst_CFL <<"."<< endl;
			else cout << "Unsteady time step provided by the user (s): "<< Delta_UnstTime << "." << endl;
			cout << "Total number of internal Dual Time iterations: "<< Unst_nIntIter <<"." << endl;
			break;
		}
    }
	else {
		switch (Dynamic_Analysis) {
		  case NO:
			cout << "Static structural analysis." << endl; break;
		  case YES:
			cout << "Dynamic structural analysis."<< endl;
			cout << "Time step provided by the user for the dynamic analysis(s): "<< Delta_DynTime << "." << endl;
			break;
		}
	}

    if ((Kind_Solver == EULER) || (Kind_Solver == NAVIER_STOKES) || (Kind_Solver == RANS) ||
        (Kind_Solver == DISC_ADJ_EULER) || (Kind_Solver == DISC_ADJ_NAVIER_STOKES) || (Kind_Solver == DISC_ADJ_RANS)) {
      switch (Kind_TimeIntScheme_Flow) {
        case RUNGE_KUTTA_EXPLICIT:
          cout << "Runge-Kutta explicit method for the flow equations." << endl;
          cout << "Number of steps: " << nRKStep << endl;
          cout << "Alpha coefficients: ";
          for (unsigned short iRKStep = 0; iRKStep < nRKStep; iRKStep++) {
            cout << "\t" << RK_Alpha_Step[iRKStep];
          }
          cout << endl;
          break;
        case EULER_EXPLICIT: cout << "Euler explicit method for the flow equations." << endl; break;
        case EULER_IMPLICIT:
          cout << "Euler implicit method for the flow equations." << endl;
          switch (Kind_Linear_Solver) {
            case BCGSTAB:
              cout << "BCGSTAB is used for solving the linear system." << endl;
              cout << "Convergence criteria of the linear solver: "<< Linear_Solver_Error <<"."<< endl;
              cout << "Max number of iterations: "<< Linear_Solver_Iter <<"."<< endl;
              break;
            case FGMRES || RESTARTED_FGMRES:
              cout << "FGMRES is used for solving the linear system." << endl;
              cout << "Convergence criteria of the linear solver: "<< Linear_Solver_Error <<"."<< endl;
              cout << "Max number of iterations: "<< Linear_Solver_Iter <<"."<< endl;
              break;
            case SMOOTHER_JACOBI:
              cout << "A Jacobi method is used for smoothing the linear system." << endl;
              break;
            case SMOOTHER_ILU:
              cout << "A ILU0 method is used for smoothing the linear system." << endl;
              break;
            case SMOOTHER_LUSGS:
              cout << "A LU-SGS method is used for smoothing the linear system." << endl;
              break;
            case SMOOTHER_LINELET:
              cout << "A Linelet method is used for smoothing the linear system." << endl;
              break;
          }
          break;
      }
    }

    if ((Kind_Solver == TNE2_EULER) || (Kind_Solver == TNE2_NAVIER_STOKES)) {
      switch (Kind_TimeIntScheme_TNE2) {
        case EULER_IMPLICIT:
          cout << "Euler implicit method for the flow equations." << endl;
          switch (Kind_Linear_Solver) {
            case BCGSTAB:
              cout << "BCGSTAB is used for solving the linear system." << endl;
              cout << "Convergence criteria of the linear solver: "<< Linear_Solver_Error <<"."<< endl;
              cout << "Max number of iterations: "<< Linear_Solver_Iter <<"."<< endl;
              break;
            case FGMRES || RESTARTED_FGMRES:
              cout << "FGMRES is used for solving the linear system." << endl;
              cout << "Convergence criteria of the linear solver: "<< Linear_Solver_Error <<"."<< endl;
              cout << "Max number of iterations: "<< Linear_Solver_Iter <<"."<< endl;
              break;
          }
          break;
      }
    }

    if ((Kind_Solver == ADJ_EULER) || (Kind_Solver == ADJ_NAVIER_STOKES) || (Kind_Solver == ADJ_RANS)) {
      switch (Kind_TimeIntScheme_AdjFlow) {
        case RUNGE_KUTTA_EXPLICIT:
          cout << "Runge-Kutta explicit method for the adjoint equations." << endl;
          cout << "Number of steps: " << nRKStep << endl;
          cout << "Alpha coefficients: ";
          for (unsigned short iRKStep = 0; iRKStep < nRKStep; iRKStep++) {
            cout << "\t" << RK_Alpha_Step[iRKStep];
          }
          cout << endl;
          break;
        case EULER_EXPLICIT: cout << "Euler explicit method for the adjoint equations." << endl; break;
        case EULER_IMPLICIT: cout << "Euler implicit method for the adjoint equations." << endl; break;
      }
    }

    if (Kind_Solver == LIN_EULER) {
      switch (Kind_TimeIntScheme_LinFlow) {
        case RUNGE_KUTTA_EXPLICIT:
          cout << "Runge-Kutta explicit explicit method for the linearized equations." << endl;
          cout << "Number of steps: " << nRKStep << endl;
          cout << "Alpha coefficients: ";
          for (unsigned short iRKStep = 0; iRKStep < nRKStep; iRKStep++) {
            cout << "\t" << RK_Alpha_Step[iRKStep];
          }
          cout << endl;
          break;
        case EULER_EXPLICIT: cout << "Euler explicit method for the linearized equations." << endl; break;
      }
    }

    if ((Kind_Solver == ADJ_TNE2_EULER) || (Kind_Solver == ADJ_TNE2_NAVIER_STOKES)) {
      switch (Kind_TimeIntScheme_AdjTNE2) {
        case RUNGE_KUTTA_EXPLICIT:
          cout << "Runge-Kutta explicit method for the adjoint equations." << endl;
          cout << "Number of steps: " << nRKStep << endl;
          cout << "Alpha coefficients: ";
          for (unsigned short iRKStep = 0; iRKStep < nRKStep; iRKStep++) {
            cout << "\t" << RK_Alpha_Step[iRKStep];
          }
          cout << endl;
          break;
        case EULER_EXPLICIT: cout << "Euler explicit method for the adjoint equations." << endl; break;
        case EULER_IMPLICIT: cout << "Euler implicit method for the adjoint equations." << endl; break;
      }
    }

    if (nMGLevels !=0) {
      
      if (nStartUpIter != 0) cout << "A total of " << nStartUpIter << " start up iterations on the fine grid."<< endl;
      if (MGCycle == V_CYCLE) cout << "V Multigrid Cycle, with " << nMGLevels << " multigrid levels."<< endl;
      if (MGCycle == W_CYCLE) cout << "W Multigrid Cycle, with " << nMGLevels << " multigrid levels."<< endl;
      if (MGCycle == FULLMG_CYCLE) cout << "Full Multigrid Cycle, with " << nMGLevels << " multigrid levels."<< endl;

      cout << "Damping factor for the residual restriction: " << Damp_Res_Restric <<"."<< endl;
      cout << "Damping factor for the correction prolongation: " << Damp_Correc_Prolong <<"."<< endl;
    }

    if ((Kind_Solver != LINEAR_ELASTICITY) && (Kind_Solver != HEAT_EQUATION) && (Kind_Solver != WAVE_EQUATION)) {

      if (CFL_AdaptParam[0] == 1.0) cout << "No CFL adaptation." << endl;
      else cout << "CFL adaptation. Factor down: "<< CFL_AdaptParam[0] <<", factor up: "<< CFL_AdaptParam[1]
        <<", lower limit: "<< CFL_AdaptParam[2] <<", upper limit: " << CFL_AdaptParam[3] <<"."<< endl;

      if (nMGLevels !=0) {
        cout << "Multigrid Level:                  ";
        for (unsigned short iLevel = 0; iLevel < nMGLevels+1; iLevel++) {
          cout.width(6); cout << iLevel;
        }
        cout << endl;
      }

      cout << "Courant-Friedrichs-Lewy number:   ";
      cout.precision(3);
      cout.width(6); cout << CFL[0];
      cout << endl;

      if (nMGLevels !=0) {
        cout.precision(3);
        cout << "MG PreSmooth coefficients:        ";
        for (unsigned short iMG_PreSmooth = 0; iMG_PreSmooth < nMGLevels+1; iMG_PreSmooth++) {
          cout.width(6); cout << MG_PreSmooth[iMG_PreSmooth];
        }
        cout << endl;
      }

      if (nMGLevels !=0) {
        cout.precision(3);
        cout << "MG PostSmooth coefficients:       ";
        for (unsigned short iMG_PostSmooth = 0; iMG_PostSmooth < nMGLevels+1; iMG_PostSmooth++) {
          cout.width(6); cout << MG_PostSmooth[iMG_PostSmooth];
        }
        cout << endl;
      }

      if (nMGLevels !=0) {
        cout.precision(3);
        cout << "MG CorrecSmooth coefficients:     ";
        for (unsigned short iMG_CorrecSmooth = 0; iMG_CorrecSmooth < nMGLevels+1; iMG_CorrecSmooth++) {
          cout.width(6); cout << MG_CorrecSmooth[iMG_CorrecSmooth];
        }
        cout << endl;
      }

    }

    if ((Kind_Solver == RANS) || (Kind_Solver == DISC_ADJ_RANS))
      if (Kind_TimeIntScheme_Turb == EULER_IMPLICIT)
        cout << "Euler implicit time integration for the turbulence model." << endl;
  }

  if (val_software == SU2_CFD) {

    cout << endl <<"------------------------- Convergence Criteria --------------------------" << endl;

    cout << "Maximum number of iterations: " << nExtIter <<"."<< endl;

    if (ConvCriteria == CAUCHY) {
      if (!Adjoint && !Linearized && !DiscreteAdjoint)
        switch (Cauchy_Func_Flow) {
          case LIFT_COEFFICIENT: cout << "Cauchy criteria for Lift using "
            << Cauchy_Elems << " elements and epsilon " <<Cauchy_Eps<< "."<< endl; break;
          case DRAG_COEFFICIENT: cout << "Cauchy criteria for Drag using "
            << Cauchy_Elems << " elements and epsilon " <<Cauchy_Eps<< "."<< endl; break;
        }

      if (Adjoint || DiscreteAdjoint)
        switch (Cauchy_Func_AdjFlow) {
          case SENS_GEOMETRY: cout << "Cauchy criteria for geo. sensitivity using "
            << Cauchy_Elems << " elements and epsilon " <<Cauchy_Eps<< "."<< endl; break;
          case SENS_MACH: cout << "Cauchy criteria for Mach number sensitivity using "
            << Cauchy_Elems << " elements and epsilon " <<Cauchy_Eps<< "."<< endl; break;
        }

      if (Linearized)
        switch (Cauchy_Func_LinFlow) {
          case DELTA_LIFT_COEFFICIENT: cout << "Cauchy criteria for linearized Lift using "
            << Cauchy_Elems << " elements and epsilon " <<Cauchy_Eps<< "."<< endl; break;
          case DELTA_DRAG_COEFFICIENT: cout << "Cauchy criteria for linearized Drag using "
            << Cauchy_Elems << " elements and epsilon " <<Cauchy_Eps<< "."<< endl; break;
        }

      cout << "Start convergence criteria at iteration " << StartConv_Iter<< "."<< endl;
      
    }


    if (ConvCriteria == RESIDUAL) {
      if (!Adjoint && !Linearized && !DiscreteAdjoint) {
        cout << "Reduce the density residual " << OrderMagResidual << " orders of magnitude."<< endl;
        cout << "The minimum bound for the density residual is 10^(" << MinLogResidual<< ")."<< endl;
        cout << "Start convergence criteria at iteration " << StartConv_Iter<< "."<< endl;
      }

      if (Adjoint || DiscreteAdjoint) {
        cout << "Reduce the adjoint density residual " << OrderMagResidual << " orders of magnitude."<< endl;
        cout << "The minimum value for the adjoint density residual is 10^(" << MinLogResidual<< ")."<< endl;
      }

      if (Linearized) {
        cout << "Reduce the linearized density residual " << OrderMagResidual << " orders of magnitude."<< endl;
        cout << "The minimum value for the linearized density residual is 10^(" << MinLogResidual<< ")."<< endl;
      }

    }

  }

  if (val_software == SU2_MSH) {
    cout << endl <<"----------------------- Grid adaptation strategy ------------------------" << endl;

    switch (Kind_Adaptation) {
      case NONE: break;
      case PERIODIC: cout << "Grid modification to run periodic bc problems." << endl; break;
      case FULL: cout << "Grid adaptation using a complete refinement." << endl; break;
      case WAKE: cout << "Grid adaptation of the wake." << endl; break;
      case FULL_FLOW: cout << "Flow grid adaptation using a complete refinement." << endl; break;
      case FULL_ADJOINT: cout << "Adjoint grid adaptation using a complete refinement." << endl; break;
      case FULL_LINEAR: cout << "Linear grid adaptation using a complete refinement." << endl; break;
      case GRAD_FLOW: cout << "Grid adaptation using gradient based strategy (density)." << endl; break;
      case GRAD_ADJOINT: cout << "Grid adaptation using gradient based strategy (adjoint density)." << endl; break;
      case GRAD_FLOW_ADJ: cout << "Grid adaptation using gradient based strategy (density and adjoint density)." << endl; break;
      case ROBUST: cout << "Grid adaptation using robust adaptation."<< endl; break;
      case COMPUTABLE: cout << "Grid adaptation using computable correction."<< endl; break;
      case COMPUTABLE_ROBUST: cout << "Grid adaptation using computable correction."<< endl; break;
      case REMAINING: cout << "Grid adaptation using remaining error."<< endl; break;
      case SMOOTHING: cout << "Grid smoothing using an implicit method."<< endl; break;
      case SUPERSONIC_SHOCK: cout << "Grid adaptation for a supersonic shock at Mach: " << Mach <<"."<< endl; break;
    }

    switch (Kind_Adaptation) {
      case GRAD_FLOW: case GRAD_ADJOINT: case GRAD_FLOW_ADJ: case ROBUST: case COMPUTABLE: case COMPUTABLE_ROBUST: case REMAINING:
        cout << "Power of the dual volume in the adaptation sensor: " << DualVol_Power << endl;
        cout << "Percentage of new elements in the adaptation process: " << New_Elem_Adapt << "."<< endl;
        break;
    }

    if (Analytical_Surface != NONE)
      cout << "Use analytical definition for including points in the surfaces." << endl;

  }

  cout << endl <<"-------------------------- Output Information ---------------------------" << endl;

  if (val_software == SU2_CFD) {

    if (Low_MemoryOutput) cout << "Writing output files with low memory RAM requirements."<< endl;
    cout << "Writing a flow solution every " << Wrt_Sol_Freq <<" iterations."<< endl;
    cout << "Writing the convergence history every " << Wrt_Con_Freq <<" iterations."<< endl;
    if ((Unsteady_Simulation == DT_STEPPING_1ST) || (Unsteady_Simulation == DT_STEPPING_2ND)) {
      cout << "Writing the dual time flow solution every " << Wrt_Sol_Freq_DualTime <<" iterations."<< endl;
      cout << "Writing the dual time convergence history every " << Wrt_Con_Freq_DualTime <<" iterations."<< endl;
    }

    switch (Output_FileFormat) {
      case PARAVIEW: cout << "The output file format is Paraview ASCII (.vtk)." << endl; break;
      case TECPLOT: cout << "The output file format is Tecplot ASCII (.dat)." << endl; break;
      case TECPLOT_BINARY: cout << "The output file format is Tecplot binary (.plt)." << endl; break;
      case FIELDVIEW: cout << "The output file format is FieldView ASCII (.uns)." << endl; break;
      case FIELDVIEW_BINARY: cout << "The output file format is FieldView binary (.uns)." << endl; break;
      case CGNS_SOL: cout << "The output file format is CGNS (.cgns)." << endl; break;
    }

    cout << "Convergence history file name: " << Conv_FileName << "." << endl;

    cout << "Forces breakdown file name: " << Breakdown_FileName << "." << endl;

    if ((Kind_Solver != LINEAR_ELASTICITY) && (Kind_Solver != HEAT_EQUATION) && (Kind_Solver != WAVE_EQUATION)) {
      if (!Linearized && !Adjoint && !DiscreteAdjoint) {
        cout << "Surface flow coefficients file name: " << SurfFlowCoeff_FileName << "." << endl;
        cout << "Flow variables file name: " << Flow_FileName << "." << endl;
        cout << "Restart flow file name: " << Restart_FlowFileName << "." << endl;
      }

      if (Linearized) {
        cout << "Linearized flow solution file name: " << Solution_LinFileName << "." << endl;
        cout << "Restart linearized flow file name: " << Restart_LinFileName << "." << endl;
        cout << "Linearized variables file name: " << Lin_FileName << "." << endl;
        cout << "Surface linearized coefficients file name: " << SurfLinCoeff_FileName << "." << endl;
      }

      if (Adjoint || DiscreteAdjoint) {
        cout << "Adjoint solution file name: " << Solution_AdjFileName << "." << endl;
        cout << "Restart adjoint file name: " << Restart_AdjFileName << "." << endl;
        cout << "Adjoint variables file name: " << Adj_FileName << "." << endl;
        cout << "Surface adjoint coefficients file name: " << SurfAdjCoeff_FileName << "." << endl;
      }
    }
    else {
      cout << "Surface structure coefficients file name: " << SurfStructure_FileName << "." << endl;
      cout << "Structure variables file name: " << Structure_FileName << "." << endl;
      cout << "Restart structure file name: " << Restart_FlowFileName << "." << endl;
    }

  }

  if (val_software == SU2_SOL) {
    if (Low_MemoryOutput) cout << "Writing output files with low memory RAM requirements."<< endl;
    switch (Output_FileFormat) {
      case PARAVIEW: cout << "The output file format is Paraview ASCII (.dat)." << endl; break;
      case TECPLOT: cout << "The output file format is Tecplot ASCII (.dat)." << endl; break;
      case TECPLOT_BINARY: cout << "The output file format is Tecplot binary (.plt)." << endl; break;
      case FIELDVIEW: cout << "The output file format is FieldView ASCII (.dat)." << endl; break;
      case FIELDVIEW_BINARY: cout << "The output file format is FieldView ASCII (.dat)." << endl; break;
      case CGNS_SOL: cout << "The output file format is CGNS (.cgns)." << endl; break;
    }
    cout << "Flow variables file name: " << Flow_FileName << "." << endl;
  }

  if (val_software == SU2_DEF) {
    cout << "Output mesh file name: " << Mesh_Out_FileName << ". " << endl;
    if (Visualize_Deformation) cout << "A file will be created to visualize the deformation." << endl;
    else cout << "No file for visualizing the deformation." << endl;
    switch (GetDeform_Stiffness_Type()) {
      case INVERSE_VOLUME:
        cout << "Cell stiffness scaled by inverse of the cell volume." << endl;
        break;
      case WALL_DISTANCE:
        cout << "Cell stiffness scaled by distance from the deforming surface." << endl;
        break;
      case CONSTANT_STIFFNESS:
        cout << "Imposing constant cell stiffness (steel)." << endl;
        break;
    }
  }

  if (val_software == SU2_MSH) {
    cout << "Output mesh file name: " << Mesh_Out_FileName << ". " << endl;
  }

  if (val_software == SU2_DOT) {
    cout << "Output gradient file name: " << ObjFunc_Grad_FileName << ". " << endl;
  }

  if (val_software == SU2_MSH) {
    cout << "Output mesh file name: " << Mesh_Out_FileName << ". " << endl;
    cout << "Restart flow file name: " << Restart_FlowFileName << "." << endl;
    if ((Kind_Adaptation == FULL_ADJOINT) || (Kind_Adaptation == GRAD_ADJOINT) || (Kind_Adaptation == GRAD_FLOW_ADJ) ||
        (Kind_Adaptation == ROBUST) || (Kind_Adaptation == COMPUTABLE_ROBUST) || (Kind_Adaptation == COMPUTABLE) ||
        (Kind_Adaptation == REMAINING)) {
      if (Kind_ObjFunc == DRAG_COEFFICIENT) cout << "Restart adjoint file name: " << Restart_AdjFileName << "." << endl;
      if (Kind_ObjFunc == EQUIVALENT_AREA) cout << "Restart adjoint file name: " << Restart_AdjFileName << "." << endl;
      if (Kind_ObjFunc == NEARFIELD_PRESSURE) cout << "Restart adjoint file name: " << Restart_AdjFileName << "." << endl;
      if (Kind_ObjFunc == LIFT_COEFFICIENT) cout << "Restart adjoint file name: " << Restart_AdjFileName << "." << endl;
    }
  }

  cout << endl <<"------------------- Config File Boundary Information --------------------" << endl;

  if (nMarker_Euler != 0) {
    cout << "Euler wall boundary marker(s): ";
    for (iMarker_Euler = 0; iMarker_Euler < nMarker_Euler; iMarker_Euler++) {
      cout << Marker_Euler[iMarker_Euler];
      if (iMarker_Euler < nMarker_Euler-1) cout << ", ";
      else cout <<"."<< endl;
    }
  }

  if (nMarker_FarField != 0) {
    cout << "Far-field boundary marker(s): ";
    for (iMarker_FarField = 0; iMarker_FarField < nMarker_FarField; iMarker_FarField++) {
      cout << Marker_FarField[iMarker_FarField];
      if (iMarker_FarField < nMarker_FarField-1) cout << ", ";
      else cout <<"."<< endl;
    }
  }

  if (nMarker_SymWall != 0) {
    cout << "Symmetry plane boundary marker(s): ";
    for (iMarker_SymWall = 0; iMarker_SymWall < nMarker_SymWall; iMarker_SymWall++) {
      cout << Marker_SymWall[iMarker_SymWall];
      if (iMarker_SymWall < nMarker_SymWall-1) cout << ", ";
      else cout <<"."<< endl;
    }
  }

  if (nMarker_Pressure != 0) {
    cout << "Pressure boundary marker(s): ";
    for (iMarker_Pressure = 0; iMarker_Pressure < nMarker_Pressure; iMarker_Pressure++) {
      cout << Marker_Pressure[iMarker_Pressure];
      if (iMarker_Pressure < nMarker_Pressure-1) cout << ", ";
      else cout <<"."<< endl;
    }
  }

  if (nMarker_PerBound != 0) {
    cout << "Periodic boundary marker(s): ";
    for (iMarker_PerBound = 0; iMarker_PerBound < nMarker_PerBound; iMarker_PerBound++) {
      cout << Marker_PerBound[iMarker_PerBound];
      if (iMarker_PerBound < nMarker_PerBound-1) cout << ", ";
      else cout <<"."<< endl;
    }
  }

  if (nMarker_NearFieldBound != 0) {
    cout << "Near-field boundary marker(s): ";
    for (iMarker_NearFieldBound = 0; iMarker_NearFieldBound < nMarker_NearFieldBound; iMarker_NearFieldBound++) {
      cout << Marker_NearFieldBound[iMarker_NearFieldBound];
      if (iMarker_NearFieldBound < nMarker_NearFieldBound-1) cout << ", ";
      else cout <<"."<< endl;
    }
  }

  if (nMarker_InterfaceBound != 0) {
    cout << "Interface boundary marker(s): ";
    for (iMarker_InterfaceBound = 0; iMarker_InterfaceBound < nMarker_InterfaceBound; iMarker_InterfaceBound++) {
      cout << Marker_InterfaceBound[iMarker_InterfaceBound];
      if (iMarker_InterfaceBound < nMarker_InterfaceBound-1) cout << ", ";
      else cout <<"."<< endl;
    }
  }

  if (nMarker_Dirichlet != 0) {
    cout << "Dirichlet boundary marker(s): ";
    for (iMarker_Dirichlet = 0; iMarker_Dirichlet < nMarker_Dirichlet; iMarker_Dirichlet++) {
      cout << Marker_Dirichlet[iMarker_Dirichlet];
      if (iMarker_Dirichlet < nMarker_Dirichlet-1) cout << ", ";
      else cout <<"."<< endl;
    }
  }

  if (nMarker_FlowLoad != 0) {
    cout << "Flow Load boundary marker(s): ";
    for (iMarker_FlowLoad = 0; iMarker_FlowLoad < nMarker_FlowLoad; iMarker_FlowLoad++) {
      cout << Marker_FlowLoad[iMarker_FlowLoad];
      if (iMarker_FlowLoad < nMarker_FlowLoad-1) cout << ", ";
      else cout <<"."<< endl;
    }
  }

  if (nMarker_Neumann != 0) {
    cout << "Neumann boundary marker(s): ";
    for (iMarker_Neumann = 0; iMarker_Neumann < nMarker_Neumann; iMarker_Neumann++) {
      cout << Marker_Neumann[iMarker_Neumann];
      if (iMarker_Neumann < nMarker_Neumann-1) cout << ", ";
      else cout <<"."<< endl;
    }
  }

  if (nMarker_Inlet != 0) {
    cout << "Inlet boundary marker(s): ";
    for (iMarker_Inlet = 0; iMarker_Inlet < nMarker_Inlet; iMarker_Inlet++) {
      cout << Marker_Inlet[iMarker_Inlet];
      if (iMarker_Inlet < nMarker_Inlet-1) cout << ", ";
      else cout <<"."<< endl;
    }
  }

  if (nMarker_Riemann != 0) {
      cout << "Riemann boundary marker(s): ";
      for (iMarker_Riemann = 0; iMarker_Riemann < nMarker_Riemann; iMarker_Riemann++) {
        cout << Marker_Riemann[iMarker_Riemann];
        if (iMarker_Riemann < nMarker_Riemann-1) cout << ", ";
        else cout <<"."<< endl;
    }
  }
  
  if (nMarker_NRBC != 0) {
      cout << "NRBC boundary marker(s): ";
      for (iMarker_NRBC = 0; iMarker_NRBC < nMarker_NRBC; iMarker_NRBC++) {
        cout << Marker_NRBC[iMarker_NRBC];
        if (iMarker_NRBC < nMarker_NRBC-1) cout << ", ";
        else cout <<"."<< endl;
    }
  }

  if (nMarker_MixBound != 0) {
      cout << "MixingPlane boundary marker(s): ";
      for (iMarker_MixBound = 0; iMarker_MixBound < nMarker_MixBound; iMarker_MixBound++) {
        cout << Marker_MixBound[iMarker_MixBound];
        if (iMarker_MixBound < nMarker_MixBound-1) cout << ", ";
        else cout <<"."<< endl;
    }
  }

  if (nMarker_EngineInflow != 0) {
    cout << "Engine inflow boundary marker(s): ";
    for (iMarker_EngineInflow = 0; iMarker_EngineInflow < nMarker_EngineInflow; iMarker_EngineInflow++) {
      cout << Marker_EngineInflow[iMarker_EngineInflow];
      if (iMarker_EngineInflow < nMarker_EngineInflow-1) cout << ", ";
      else cout <<"."<< endl;
    }
  }
  
  if (nMarker_EngineBleed != 0) {
    cout << "Engine bleed boundary marker(s): ";
    for (iMarker_EngineBleed = 0; iMarker_EngineBleed < nMarker_EngineBleed; iMarker_EngineBleed++) {
      cout << Marker_EngineBleed[iMarker_EngineBleed];
      if (iMarker_EngineBleed < nMarker_EngineBleed-1) cout << ", ";
      else cout <<"."<< endl;
    }
  }

  if (nMarker_EngineExhaust != 0) {
    cout << "Engine exhaust boundary marker(s): ";
    for (iMarker_EngineExhaust = 0; iMarker_EngineExhaust < nMarker_EngineExhaust; iMarker_EngineExhaust++) {
      cout << Marker_EngineExhaust[iMarker_EngineExhaust];
      if (iMarker_EngineExhaust < nMarker_EngineExhaust-1) cout << ", ";
      else cout <<"."<< endl;
    }
  }

  if (nMarker_Supersonic_Inlet != 0) {
    cout << "Supersonic inlet boundary marker(s): ";
    for (iMarker_Supersonic_Inlet = 0; iMarker_Supersonic_Inlet < nMarker_Supersonic_Inlet; iMarker_Supersonic_Inlet++) {
      cout << Marker_Supersonic_Inlet[iMarker_Supersonic_Inlet];
      if (iMarker_Supersonic_Inlet < nMarker_Supersonic_Inlet-1) cout << ", ";
      else cout <<"."<< endl;
    }
  }
  
  if (nMarker_Supersonic_Outlet != 0) {
    cout << "Supersonic outlet boundary marker(s): ";
    for (iMarker_Supersonic_Outlet = 0; iMarker_Supersonic_Outlet < nMarker_Supersonic_Outlet; iMarker_Supersonic_Outlet++) {
      cout << Marker_Supersonic_Outlet[iMarker_Supersonic_Outlet];
      if (iMarker_Supersonic_Outlet < nMarker_Supersonic_Outlet-1) cout << ", ";
      else cout <<"."<< endl;
    }
  }

  if (nMarker_Outlet != 0) {
    cout << "Outlet boundary marker(s): ";
    for (iMarker_Outlet = 0; iMarker_Outlet < nMarker_Outlet; iMarker_Outlet++) {
      cout << Marker_Outlet[iMarker_Outlet];
      if (iMarker_Outlet < nMarker_Outlet-1) cout << ", ";
      else cout <<"."<< endl;
    }
  }

  if (nMarker_Isothermal != 0) {
    cout << "Isothermal wall boundary marker(s): ";
    for (iMarker_Isothermal = 0; iMarker_Isothermal < nMarker_Isothermal; iMarker_Isothermal++) {
      cout << Marker_Isothermal[iMarker_Isothermal];
      if (iMarker_Isothermal < nMarker_Isothermal-1) cout << ", ";
      else cout <<"."<< endl;
    }
  }

  if (nMarker_IsothermalNonCatalytic != 0) {
    cout << "Non-catalytic isothermal wall boundary marker(s): ";
    for (iMarker_IsothermalNonCatalytic = 0; iMarker_IsothermalNonCatalytic < nMarker_IsothermalNonCatalytic; iMarker_IsothermalNonCatalytic++) {
      cout << Marker_IsothermalNonCatalytic[iMarker_IsothermalNonCatalytic];
      if (iMarker_IsothermalNonCatalytic < nMarker_IsothermalNonCatalytic-1) cout << ", ";
      else cout <<"."<< endl;
    }
  }

  if (nMarker_IsothermalCatalytic != 0) {
    cout << "Catalytic isothermal wall boundary marker(s): ";
    for (iMarker_IsothermalCatalytic = 0; iMarker_IsothermalCatalytic < nMarker_IsothermalCatalytic; iMarker_IsothermalCatalytic++) {
      cout << Marker_IsothermalCatalytic[iMarker_IsothermalCatalytic];
      if (iMarker_IsothermalCatalytic < nMarker_IsothermalCatalytic-1) cout << ", ";
      else cout <<"."<< endl;
    }
  }

  if (nMarker_HeatFlux != 0) {
    cout << "Constant heat flux wall boundary marker(s): ";
    for (iMarker_HeatFlux = 0; iMarker_HeatFlux < nMarker_HeatFlux; iMarker_HeatFlux++) {
      cout << Marker_HeatFlux[iMarker_HeatFlux];
      if (iMarker_HeatFlux < nMarker_HeatFlux-1) cout << ", ";
      else cout <<"."<< endl;
    }
  }

  if (nMarker_HeatFluxNonCatalytic != 0) {
    cout << "Non-catalytic constant heat flux wall boundary marker(s): ";
    for (iMarker_HeatFluxNonCatalytic = 0; iMarker_HeatFluxNonCatalytic < nMarker_HeatFluxNonCatalytic; iMarker_HeatFluxNonCatalytic++) {
      cout << Marker_HeatFluxNonCatalytic[iMarker_HeatFluxNonCatalytic];
      if (iMarker_HeatFluxNonCatalytic < nMarker_HeatFluxNonCatalytic-1) cout << ", ";
      else cout <<"."<< endl;
    }
  }

  if (nMarker_HeatFluxCatalytic != 0) {
    cout << "Catalytic constant heat flux wall boundary marker(s): ";
    for (iMarker_HeatFluxCatalytic = 0; iMarker_HeatFluxCatalytic < nMarker_HeatFluxCatalytic; iMarker_HeatFluxCatalytic++) {
      cout << Marker_HeatFluxCatalytic[iMarker_HeatFluxCatalytic];
      if (iMarker_HeatFluxCatalytic < nMarker_HeatFluxCatalytic-1) cout << ", ";
      else cout <<"."<< endl;
    }
  }

  if (nMarker_Clamped != 0) {
    cout << "Clamped boundary marker(s): ";
    for (iMarker_Clamped = 0; iMarker_Clamped < nMarker_Clamped; iMarker_Clamped++) {
      cout << Marker_Clamped[iMarker_Clamped];
      if (iMarker_Clamped < nMarker_Clamped-1) cout << ", ";
      else cout <<"."<<endl;
    }
  }

  if (nMarker_Displacement != 0) {
    cout << "Displacement boundary marker(s): ";
    for (iMarker_Displacement = 0; iMarker_Displacement < nMarker_Displacement; iMarker_Displacement++) {
      cout << Marker_Displacement[iMarker_Displacement];
      if (iMarker_Displacement < nMarker_Displacement-1) cout << ", ";
      else cout <<"."<< endl;
    }
  }

  if (nMarker_Load != 0) {
    cout << "Normal load boundary marker(s): ";
    for (iMarker_Load = 0; iMarker_Load < nMarker_Load; iMarker_Load++) {
      cout << Marker_Load[iMarker_Load];
      if (iMarker_Load < nMarker_Load-1) cout << ", ";
      else cout <<"."<< endl;
    }
  }

  if (nMarker_Load_Dir != 0) {
    cout << "Load boundary marker(s) in cartesian coordinates: ";
    for (iMarker_Load_Dir = 0; iMarker_Load_Dir < nMarker_Load_Dir; iMarker_Load_Dir++) {
      cout << Marker_Load_Dir[iMarker_Load_Dir];
      if (iMarker_Load_Dir < nMarker_Load_Dir-1) cout << ", ";
      else cout <<"."<<endl;
    }
  }

  if (nMarker_Load_Sine != 0) {
    cout << "Sine-Wave Load boundary marker(s): ";
    for (iMarker_Load_Sine = 0; iMarker_Load_Sine < nMarker_Load_Sine; iMarker_Load_Sine++) {
      cout << Marker_Load_Sine[iMarker_Load_Sine];
      if (iMarker_Load_Sine < nMarker_Load_Sine-1) cout << ", ";
      else cout <<"."<<endl;
    }
  }

  if (nMarker_Neumann != 0) {
    cout << "Neumann boundary marker(s): ";
    for (iMarker_Neumann = 0; iMarker_Neumann < nMarker_Neumann; iMarker_Neumann++) {
      cout << Marker_Neumann[iMarker_Neumann];
      if (iMarker_Neumann < nMarker_Neumann-1) cout << ", ";
      else cout <<"."<< endl;
    }
  }

  if (nMarker_Custom != 0) {
    cout << "Custom boundary marker(s): ";
    for (iMarker_Custom = 0; iMarker_Custom < nMarker_Custom; iMarker_Custom++) {
      cout << Marker_Custom[iMarker_Custom];
      if (iMarker_Custom < nMarker_Custom-1) cout << ", ";
      else cout <<"."<< endl;
    }
  }

  if (nMarker_ActDisk_Inlet != 0) {
		cout << "Actuator disk (inlet) boundary marker(s): ";
		for (iMarker_ActDisk_Inlet = 0; iMarker_ActDisk_Inlet < nMarker_ActDisk_Inlet; iMarker_ActDisk_Inlet++) {
			cout << Marker_ActDisk_Inlet[iMarker_ActDisk_Inlet];
			if (iMarker_ActDisk_Inlet < nMarker_ActDisk_Inlet-1) cout << ", ";
			else cout <<"."<< endl;
		}
	}

  if (nMarker_ActDisk_Outlet != 0) {
		cout << "Actuator disk (outlet) boundary marker(s): ";
		for (iMarker_ActDisk_Outlet = 0; iMarker_ActDisk_Outlet < nMarker_ActDisk_Outlet; iMarker_ActDisk_Outlet++) {
			cout << Marker_ActDisk_Outlet[iMarker_ActDisk_Outlet];
			if (iMarker_ActDisk_Outlet < nMarker_ActDisk_Outlet-1) cout << ", ";
			else cout <<"."<< endl;
		}
	}

}


void CConfig::GetChemistryEquilConstants(su2double **RxnConstantTable, unsigned short iReaction) {
  switch (Kind_GasModel) {
    case O2:
      //O2 + M -> 2O + M
      RxnConstantTable[0][0] = 1.8103;	RxnConstantTable[0][1] = 1.9607;	RxnConstantTable[0][2] = 3.5716;	RxnConstantTable[0][3] = -7.3623;		RxnConstantTable[0][4] = 0.083861;
      RxnConstantTable[1][0] = 0.91354;	RxnConstantTable[1][1] = 2.3160;	RxnConstantTable[1][2] = 2.2885;	RxnConstantTable[1][3] = -6.7969;		RxnConstantTable[1][4] = 0.046338;
      RxnConstantTable[2][0] = 0.64183;	RxnConstantTable[2][1] = 2.4253;	RxnConstantTable[2][2] = 1.9026;	RxnConstantTable[2][3] = -6.6277;		RxnConstantTable[2][4] = 0.035151;
      RxnConstantTable[3][0] = 0.55388;	RxnConstantTable[3][1] = 2.4600;	RxnConstantTable[3][2] = 1.7763;	RxnConstantTable[3][3] = -6.5720;		RxnConstantTable[3][4] = 0.031445;
      RxnConstantTable[4][0] = 0.52455;	RxnConstantTable[4][1] = 2.4715;	RxnConstantTable[4][2] = 1.7342;	RxnConstantTable[4][3] = -6.55534;	RxnConstantTable[4][4] = 0.030209;
      RxnConstantTable[5][0] = 0.50989;	RxnConstantTable[5][1] = 2.4773;	RxnConstantTable[5][2] = 1.7132;	RxnConstantTable[5][3] = -6.5441;		RxnConstantTable[5][4] = 0.029591;
      break;
    case N2:
      //N2 + M -> 2N + M
      RxnConstantTable[0][0] = 3.4907;	RxnConstantTable[0][1] = 0.83133;	RxnConstantTable[0][2] = 4.0978;	RxnConstantTable[0][3] = -12.728;	RxnConstantTable[0][4] = 0.07487;		//n = 1E14
      RxnConstantTable[1][0] = 2.0723;	RxnConstantTable[1][1] = 1.38970;	RxnConstantTable[1][2] = 2.0617;	RxnConstantTable[1][3] = -11.828;	RxnConstantTable[1][4] = 0.015105;	//n = 1E15
      RxnConstantTable[2][0] = 1.6060;	RxnConstantTable[2][1] = 1.57320;	RxnConstantTable[2][2] = 1.3923;	RxnConstantTable[2][3] = -11.533;	RxnConstantTable[2][4] = -0.004543;	//n = 1E16
      RxnConstantTable[3][0] = 1.5351;	RxnConstantTable[3][1] = 1.60610;	RxnConstantTable[3][2] = 1.2993;	RxnConstantTable[3][3] = -11.494;	RxnConstantTable[3][4] = -0.00698;	//n = 1E17
      RxnConstantTable[4][0] = 1.4766;	RxnConstantTable[4][1] = 1.62910;	RxnConstantTable[4][2] = 1.2153;	RxnConstantTable[4][3] = -11.457;	RxnConstantTable[4][4] = -0.00944;	//n = 1E18
      RxnConstantTable[5][0] = 1.4766;	RxnConstantTable[5][1] = 1.62910;	RxnConstantTable[5][2] = 1.2153;	RxnConstantTable[5][3] = -11.457;	RxnConstantTable[5][4] = -0.00944;	//n = 1E19
      break;

    case ARGON_SID:
      //N2 + M -> 2N + M
      RxnConstantTable[0][0] = 3.4907;	RxnConstantTable[0][1] = 0.83133;	RxnConstantTable[0][2] = 4.0978;	RxnConstantTable[0][3] = -12.728;	RxnConstantTable[0][4] = 0.07487;		//n = 1E14
      RxnConstantTable[1][0] = 2.0723;	RxnConstantTable[1][1] = 1.38970;	RxnConstantTable[1][2] = 2.0617;	RxnConstantTable[1][3] = -11.828;	RxnConstantTable[1][4] = 0.015105;	//n = 1E15
      RxnConstantTable[2][0] = 1.6060;	RxnConstantTable[2][1] = 1.57320;	RxnConstantTable[2][2] = 1.3923;	RxnConstantTable[2][3] = -11.533;	RxnConstantTable[2][4] = -0.004543;	//n = 1E16
      RxnConstantTable[3][0] = 1.5351;	RxnConstantTable[3][1] = 1.60610;	RxnConstantTable[3][2] = 1.2993;	RxnConstantTable[3][3] = -11.494;	RxnConstantTable[3][4] = -0.00698;	//n = 1E17
      RxnConstantTable[4][0] = 1.4766;	RxnConstantTable[4][1] = 1.62910;	RxnConstantTable[4][2] = 1.2153;	RxnConstantTable[4][3] = -11.457;	RxnConstantTable[4][4] = -0.00944;	//n = 1E18
      RxnConstantTable[5][0] = 1.4766;	RxnConstantTable[5][1] = 1.62910;	RxnConstantTable[5][2] = 1.2153;	RxnConstantTable[5][3] = -11.457;	RxnConstantTable[5][4] = -0.00944;	//n = 1E19
      break;

    case AIR5:
      if (iReaction <= 4) {
        //N2 + M -> 2N + M
        RxnConstantTable[0][0] = 3.4907;	RxnConstantTable[0][1] = 0.83133;	RxnConstantTable[0][2] = 4.0978;	RxnConstantTable[0][3] = -12.728;	RxnConstantTable[0][4] = 0.07487;		//n = 1E14
        RxnConstantTable[1][0] = 2.0723;	RxnConstantTable[1][1] = 1.38970;	RxnConstantTable[1][2] = 2.0617;	RxnConstantTable[1][3] = -11.828;	RxnConstantTable[1][4] = 0.015105;	//n = 1E15
        RxnConstantTable[2][0] = 1.6060;	RxnConstantTable[2][1] = 1.57320;	RxnConstantTable[2][2] = 1.3923;	RxnConstantTable[2][3] = -11.533;	RxnConstantTable[2][4] = -0.004543;	//n = 1E16
        RxnConstantTable[3][0] = 1.5351;	RxnConstantTable[3][1] = 1.60610;	RxnConstantTable[3][2] = 1.2993;	RxnConstantTable[3][3] = -11.494;	RxnConstantTable[3][4] = -0.00698;	//n = 1E17
        RxnConstantTable[4][0] = 1.4766;	RxnConstantTable[4][1] = 1.62910;	RxnConstantTable[4][2] = 1.2153;	RxnConstantTable[4][3] = -11.457;	RxnConstantTable[4][4] = -0.00944;	//n = 1E18
        RxnConstantTable[5][0] = 1.4766;	RxnConstantTable[5][1] = 1.62910;	RxnConstantTable[5][2] = 1.2153;	RxnConstantTable[5][3] = -11.457;	RxnConstantTable[5][4] = -0.00944;	//n = 1E19
      } else if (iReaction > 4 && iReaction <= 9) {
        //O2 + M -> 2O + M
        RxnConstantTable[0][0] = 1.8103;	RxnConstantTable[0][1] = 1.9607;	RxnConstantTable[0][2] = 3.5716;	RxnConstantTable[0][3] = -7.3623;		RxnConstantTable[0][4] = 0.083861;
        RxnConstantTable[1][0] = 0.91354;	RxnConstantTable[1][1] = 2.3160;	RxnConstantTable[1][2] = 2.2885;	RxnConstantTable[1][3] = -6.7969;		RxnConstantTable[1][4] = 0.046338;
        RxnConstantTable[2][0] = 0.64183;	RxnConstantTable[2][1] = 2.4253;	RxnConstantTable[2][2] = 1.9026;	RxnConstantTable[2][3] = -6.6277;		RxnConstantTable[2][4] = 0.035151;
        RxnConstantTable[3][0] = 0.55388;	RxnConstantTable[3][1] = 2.4600;	RxnConstantTable[3][2] = 1.7763;	RxnConstantTable[3][3] = -6.5720;		RxnConstantTable[3][4] = 0.031445;
        RxnConstantTable[4][0] = 0.52455;	RxnConstantTable[4][1] = 2.4715;	RxnConstantTable[4][2] = 1.7342;	RxnConstantTable[4][3] = -6.55534;	RxnConstantTable[4][4] = 0.030209;
        RxnConstantTable[5][0] = 0.50989;	RxnConstantTable[5][1] = 2.4773;	RxnConstantTable[5][2] = 1.7132;	RxnConstantTable[5][3] = -6.5441;		RxnConstantTable[5][4] = 0.029591;
      } else if (iReaction > 9 && iReaction <= 14) {
        //NO + M -> N + O + M
        RxnConstantTable[0][0] = 2.1649;	RxnConstantTable[0][1] = 0.078577;	RxnConstantTable[0][2] = 2.8508;	RxnConstantTable[0][3] = -8.5422;	RxnConstantTable[0][4] = 0.053043;
        RxnConstantTable[1][0] = 1.0072;	RxnConstantTable[1][1] = 0.53545;		RxnConstantTable[1][2] = 1.1911;	RxnConstantTable[1][3] = -7.8098;	RxnConstantTable[1][4] = 0.004394;
        RxnConstantTable[2][0] = 0.63817;	RxnConstantTable[2][1] = 0.68189;		RxnConstantTable[2][2] = 0.66336;	RxnConstantTable[2][3] = -7.5773;	RxnConstantTable[2][4] = -0.011025;
        RxnConstantTable[3][0] = 0.55889;	RxnConstantTable[3][1] = 0.71558;		RxnConstantTable[3][2] = 0.55396;	RxnConstantTable[3][3] = -7.5304;	RxnConstantTable[3][4] = -0.014089;
        RxnConstantTable[4][0] = 0.5150;	RxnConstantTable[4][1] = 0.73286;		RxnConstantTable[4][2] = 0.49096;	RxnConstantTable[4][3] = -7.5025;	RxnConstantTable[4][4] = -0.015938;
        RxnConstantTable[5][0] = 0.50765;	RxnConstantTable[5][1] = 0.73575;		RxnConstantTable[5][2] = 0.48042;	RxnConstantTable[5][3] = -7.4979;	RxnConstantTable[5][4] = -0.016247;
      } else if (iReaction == 15) {
        //N2 + O -> NO + N
        RxnConstantTable[0][0] = 1.3261;	RxnConstantTable[0][1] = 0.75268;	RxnConstantTable[0][2] = 1.2474;	RxnConstantTable[0][3] = -4.1857;	RxnConstantTable[0][4] = 0.02184;
        RxnConstantTable[1][0] = 1.0653;	RxnConstantTable[1][1] = 0.85417;	RxnConstantTable[1][2] = 0.87093;	RxnConstantTable[1][3] = -4.0188;	RxnConstantTable[1][4] = 0.010721;
        RxnConstantTable[2][0] = 0.96794;	RxnConstantTable[2][1] = 0.89131;	RxnConstantTable[2][2] = 0.7291;	RxnConstantTable[2][3] = -3.9555;	RxnConstantTable[2][4] = 0.006488;
        RxnConstantTable[3][0] = 0.97646;	RxnConstantTable[3][1] = 0.89043;	RxnConstantTable[3][2] = 0.74572;	RxnConstantTable[3][3] = -3.9642;	RxnConstantTable[3][4] = 0.007123;
        RxnConstantTable[4][0] = 0.96188;	RxnConstantTable[4][1] = 0.89617;	RxnConstantTable[4][2] = 0.72479;	RxnConstantTable[4][3] = -3.955;	RxnConstantTable[4][4] = 0.006509;
        RxnConstantTable[5][0] = 0.96921;	RxnConstantTable[5][1] = 0.89329;	RxnConstantTable[5][2] = 0.73531;	RxnConstantTable[5][3] = -3.9596;	RxnConstantTable[5][4] = 0.006818;
      } else if (iReaction == 16) {
        //NO + O -> O2 + N
        RxnConstantTable[0][0] = 0.35438;		RxnConstantTable[0][1] = -1.8821;	RxnConstantTable[0][2] = -0.72111;	RxnConstantTable[0][3] = -1.1797;		RxnConstantTable[0][4] = -0.030831;
        RxnConstantTable[1][0] = 0.093613;	RxnConstantTable[1][1] = -1.7806;	RxnConstantTable[1][2] = -1.0975;		RxnConstantTable[1][3] = -1.0128;		RxnConstantTable[1][4] = -0.041949;
        RxnConstantTable[2][0] = -0.003732;	RxnConstantTable[2][1] = -1.7434;	RxnConstantTable[2][2] = -1.2394;		RxnConstantTable[2][3] = -0.94952;	RxnConstantTable[2][4] = -0.046182;
        RxnConstantTable[3][0] = 0.004815;	RxnConstantTable[3][1] = -1.7443;	RxnConstantTable[3][2] = -1.2227;		RxnConstantTable[3][3] = -0.95824;	RxnConstantTable[3][4] = -0.045545;
        RxnConstantTable[4][0] = -0.009758;	RxnConstantTable[4][1] = -1.7386;	RxnConstantTable[4][2] = -1.2436;		RxnConstantTable[4][3] = -0.949;		RxnConstantTable[4][4] = -0.046159;
        RxnConstantTable[5][0] = -0.002428;	RxnConstantTable[5][1] = -1.7415;	RxnConstantTable[5][2] = -1.2331;		RxnConstantTable[5][3] = -0.95365;	RxnConstantTable[5][4] = -0.04585;
      }
      break;
    case AIR7:
      if (iReaction <= 6) {
        //N2 + M -> 2N + M
        RxnConstantTable[0][0] = 3.4907;	RxnConstantTable[0][1] = 0.83133;	RxnConstantTable[0][2] = 4.0978;	RxnConstantTable[0][3] = -12.728;	RxnConstantTable[0][4] = 0.07487;		//n = 1E14
        RxnConstantTable[1][0] = 2.0723;	RxnConstantTable[1][1] = 1.38970;	RxnConstantTable[1][2] = 2.0617;	RxnConstantTable[1][3] = -11.828;	RxnConstantTable[1][4] = 0.015105;	//n = 1E15
        RxnConstantTable[2][0] = 1.6060;	RxnConstantTable[2][1] = 1.57320;	RxnConstantTable[2][2] = 1.3923;	RxnConstantTable[2][3] = -11.533;	RxnConstantTable[2][4] = -0.004543;	//n = 1E16
        RxnConstantTable[3][0] = 1.5351;	RxnConstantTable[3][1] = 1.60610;	RxnConstantTable[3][2] = 1.2993;	RxnConstantTable[3][3] = -11.494;	RxnConstantTable[3][4] = -0.00698;	//n = 1E17
        RxnConstantTable[4][0] = 1.4766;	RxnConstantTable[4][1] = 1.62910;	RxnConstantTable[4][2] = 1.2153;	RxnConstantTable[4][3] = -11.457;	RxnConstantTable[4][4] = -0.00944;	//n = 1E18
        RxnConstantTable[5][0] = 1.4766;	RxnConstantTable[5][1] = 1.62910;	RxnConstantTable[5][2] = 1.2153;	RxnConstantTable[5][3] = -11.457;	RxnConstantTable[5][4] = -0.00944;	//n = 1E19
      } else if (iReaction > 6 && iReaction <= 13) {
        //O2 + M -> 2O + M
        RxnConstantTable[0][0] = 1.8103;	RxnConstantTable[0][1] = 1.9607;	RxnConstantTable[0][2] = 3.5716;	RxnConstantTable[0][3] = -7.3623;		RxnConstantTable[0][4] = 0.083861;
        RxnConstantTable[1][0] = 0.91354;	RxnConstantTable[1][1] = 2.3160;	RxnConstantTable[1][2] = 2.2885;	RxnConstantTable[1][3] = -6.7969;		RxnConstantTable[1][4] = 0.046338;
        RxnConstantTable[2][0] = 0.64183;	RxnConstantTable[2][1] = 2.4253;	RxnConstantTable[2][2] = 1.9026;	RxnConstantTable[2][3] = -6.6277;		RxnConstantTable[2][4] = 0.035151;
        RxnConstantTable[3][0] = 0.55388;	RxnConstantTable[3][1] = 2.4600;	RxnConstantTable[3][2] = 1.7763;	RxnConstantTable[3][3] = -6.5720;		RxnConstantTable[3][4] = 0.031445;
        RxnConstantTable[4][0] = 0.52455;	RxnConstantTable[4][1] = 2.4715;	RxnConstantTable[4][2] = 1.7342;	RxnConstantTable[4][3] = -6.55534;	RxnConstantTable[4][4] = 0.030209;
        RxnConstantTable[5][0] = 0.50989;	RxnConstantTable[5][1] = 2.4773;	RxnConstantTable[5][2] = 1.7132;	RxnConstantTable[5][3] = -6.5441;		RxnConstantTable[5][4] = 0.029591;
      } else if (iReaction > 13 && iReaction <= 20) {
        //NO + M -> N + O + M
        RxnConstantTable[0][0] = 2.1649;	RxnConstantTable[0][1] = 0.078577;	RxnConstantTable[0][2] = 2.8508;	RxnConstantTable[0][3] = -8.5422;	RxnConstantTable[0][4] = 0.053043;
        RxnConstantTable[1][0] = 1.0072;	RxnConstantTable[1][1] = 0.53545;		RxnConstantTable[1][2] = 1.1911;	RxnConstantTable[1][3] = -7.8098;	RxnConstantTable[1][4] = 0.004394;
        RxnConstantTable[2][0] = 0.63817;	RxnConstantTable[2][1] = 0.68189;		RxnConstantTable[2][2] = 0.66336;	RxnConstantTable[2][3] = -7.5773;	RxnConstantTable[2][4] = -0.011025;
        RxnConstantTable[3][0] = 0.55889;	RxnConstantTable[3][1] = 0.71558;		RxnConstantTable[3][2] = 0.55396;	RxnConstantTable[3][3] = -7.5304;	RxnConstantTable[3][4] = -0.014089;
        RxnConstantTable[4][0] = 0.5150;	RxnConstantTable[4][1] = 0.73286;		RxnConstantTable[4][2] = 0.49096;	RxnConstantTable[4][3] = -7.5025;	RxnConstantTable[4][4] = -0.015938;
        RxnConstantTable[5][0] = 0.50765;	RxnConstantTable[5][1] = 0.73575;		RxnConstantTable[5][2] = 0.48042;	RxnConstantTable[5][3] = -7.4979;	RxnConstantTable[5][4] = -0.016247;
      } else if (iReaction == 21) {
        //N2 + O -> NO + N
        RxnConstantTable[0][0] = 1.3261;	RxnConstantTable[0][1] = 0.75268;	RxnConstantTable[0][2] = 1.2474;	RxnConstantTable[0][3] = -4.1857;	RxnConstantTable[0][4] = 0.02184;
        RxnConstantTable[1][0] = 1.0653;	RxnConstantTable[1][1] = 0.85417;	RxnConstantTable[1][2] = 0.87093;	RxnConstantTable[1][3] = -4.0188;	RxnConstantTable[1][4] = 0.010721;
        RxnConstantTable[2][0] = 0.96794;	RxnConstantTable[2][1] = 0.89131;	RxnConstantTable[2][2] = 0.7291;	RxnConstantTable[2][3] = -3.9555;	RxnConstantTable[2][4] = 0.006488;
        RxnConstantTable[3][0] = 0.97646;	RxnConstantTable[3][1] = 0.89043;	RxnConstantTable[3][2] = 0.74572;	RxnConstantTable[3][3] = -3.9642;	RxnConstantTable[3][4] = 0.007123;
        RxnConstantTable[4][0] = 0.96188;	RxnConstantTable[4][1] = 0.89617;	RxnConstantTable[4][2] = 0.72479;	RxnConstantTable[4][3] = -3.955;	RxnConstantTable[4][4] = 0.006509;
        RxnConstantTable[5][0] = 0.96921;	RxnConstantTable[5][1] = 0.89329;	RxnConstantTable[5][2] = 0.73531;	RxnConstantTable[5][3] = -3.9596;	RxnConstantTable[5][4] = 0.006818;
      } else if (iReaction == 22) {
        //NO + O -> O2 + N
        RxnConstantTable[0][0] = 0.35438;		RxnConstantTable[0][1] = -1.8821;	RxnConstantTable[0][2] = -0.72111;	RxnConstantTable[0][3] = -1.1797;		RxnConstantTable[0][4] = -0.030831;
        RxnConstantTable[1][0] = 0.093613;	RxnConstantTable[1][1] = -1.7806;	RxnConstantTable[1][2] = -1.0975;		RxnConstantTable[1][3] = -1.0128;		RxnConstantTable[1][4] = -0.041949;
        RxnConstantTable[2][0] = -0.003732;	RxnConstantTable[2][1] = -1.7434;	RxnConstantTable[2][2] = -1.2394;		RxnConstantTable[2][3] = -0.94952;	RxnConstantTable[2][4] = -0.046182;
        RxnConstantTable[3][0] = 0.004815;	RxnConstantTable[3][1] = -1.7443;	RxnConstantTable[3][2] = -1.2227;		RxnConstantTable[3][3] = -0.95824;	RxnConstantTable[3][4] = -0.045545;
        RxnConstantTable[4][0] = -0.009758;	RxnConstantTable[4][1] = -1.7386;	RxnConstantTable[4][2] = -1.2436;		RxnConstantTable[4][3] = -0.949;		RxnConstantTable[4][4] = -0.046159;
        RxnConstantTable[5][0] = -0.002428;	RxnConstantTable[5][1] = -1.7415;	RxnConstantTable[5][2] = -1.2331;		RxnConstantTable[5][3] = -0.95365;	RxnConstantTable[5][4] = -0.04585;
      } else if (iReaction == 23) {
        //N + O -> NO+ + e-
        RxnConstantTable[0][0] = -2.1852;		RxnConstantTable[0][1] = -6.6709;	RxnConstantTable[0][2] = -4.2968;	RxnConstantTable[0][3] = -2.2175;	RxnConstantTable[0][4] = -0.050748;
        RxnConstantTable[1][0] = -1.0276;		RxnConstantTable[1][1] = -7.1278;	RxnConstantTable[1][2] = -2.637;	RxnConstantTable[1][3] = -2.95;		RxnConstantTable[1][4] = -0.0021;
        RxnConstantTable[2][0] = -0.65871;	RxnConstantTable[2][1] = -7.2742;	RxnConstantTable[2][2] = -2.1096;	RxnConstantTable[2][3] = -3.1823;	RxnConstantTable[2][4] = 0.01331;
        RxnConstantTable[3][0] = -0.57924;	RxnConstantTable[3][1] = -7.3079;	RxnConstantTable[3][2] = -1.9999;	RxnConstantTable[3][3] = -3.2294;	RxnConstantTable[3][4] = 0.016382;
        RxnConstantTable[4][0] = -0.53538;	RxnConstantTable[4][1] = -7.3252;	RxnConstantTable[4][2] = -1.937;	RxnConstantTable[4][3] = -3.2572;	RxnConstantTable[4][4] = 0.01823;
        RxnConstantTable[5][0] = -0.52801;	RxnConstantTable[5][1] = -7.3281;	RxnConstantTable[5][2] = -1.9264;	RxnConstantTable[5][3] = -3.2618;	RxnConstantTable[5][4] = 0.01854;
      }
      break;
  }
}

bool CConfig::TokenizeString(string & str, string & option_name,
                             vector<string> & option_value) {
  const string delimiters(" ()[]{}:,\t\n\v\f\r");
  // check for comments or empty string
  string::size_type pos, last_pos;
  pos = str.find_first_of("%");
  if ( (str.length() == 0) || (pos == 0) ) {
    // str is empty or a comment line, so no option here
    return false;
  }
  if (pos != string::npos) {
    // remove comment at end if necessary
    str.erase(pos);
  }

  // look for line composed on only delimiters (usually whitespace)
  pos = str.find_first_not_of(delimiters);
  if (pos == string::npos) {
    return false;
  }

  // find the equals sign and split string
  string name_part, value_part;
  pos = str.find("=");
  if (pos == string::npos) {
    cerr << "Error in TokenizeString(): "
    << "line in the configuration file with no \"=\" sign."
    << endl;
    cout << "Look for: " << str << endl;
    cout << "str.length() = " << str.length() << endl;
    throw(-1);
  }
  name_part = str.substr(0, pos);
  value_part = str.substr(pos+1, string::npos);
  //cout << "name_part  = |" << name_part  << "|" << endl;
  //cout << "value_part = |" << value_part << "|" << endl;

  // the first_part should consist of one string with no interior delimiters
  last_pos = name_part.find_first_not_of(delimiters, 0);
  pos = name_part.find_first_of(delimiters, last_pos);
  if ( (name_part.length() == 0) || (last_pos == string::npos) ) {
    cerr << "Error in CConfig::TokenizeString(): "
    << "line in the configuration file with no name before the \"=\" sign."
    << endl;
    throw(-1);
  }
  if (pos == string::npos) pos = name_part.length();
  option_name = name_part.substr(last_pos, pos - last_pos);
  last_pos = name_part.find_first_not_of(delimiters, pos);
  if (last_pos != string::npos) {
    cerr << "Error in TokenizeString(): "
    << "two or more options before an \"=\" sign in the configuration file."
    << endl;
    throw(-1);
  }
  StringToUpperCase(option_name);

  //cout << "option_name = |" << option_name << "|" << endl;
  //cout << "pos = " << pos << ": last_pos = " << last_pos << endl;

  // now fill the option value vector
  option_value.clear();
  last_pos = value_part.find_first_not_of(delimiters, 0);
  pos = value_part.find_first_of(delimiters, last_pos);
  while (string::npos != pos || string::npos != last_pos) {
    // add token to the vector<string>
    option_value.push_back(value_part.substr(last_pos, pos - last_pos));
    // skip delimiters
    last_pos = value_part.find_first_not_of(delimiters, pos);
    // find next "non-delimiter"
    pos = value_part.find_first_of(delimiters, last_pos);
  }
  if (option_value.size() == 0) {
    cerr << "Error inT okenizeString(): "
    << "option " << option_name << " in configuration file with no value assigned."
    << endl;
    throw(-1);
  }

#if 0
  cout << "option value(s) = ";
  for (unsigned int i = 0; i < option_value.size(); i++)
    cout << option_value[i] << " ";
  cout << endl;
#endif

  // look for ';' DV delimiters attached to values
  vector<string>::iterator it;
  it = option_value.begin();
  while (it != option_value.end()) {
    if (it->compare(";") == 0) {
      it++;
      continue;
    }

    pos = it->find(';');
    if (pos != string::npos) {
      string before_semi = it->substr(0, pos);
      string after_semi= it->substr(pos+1, string::npos);
      if (before_semi.empty()) {
        *it = ";";
        it++;
        option_value.insert(it, after_semi);
      } else {
        *it = before_semi;
        it++;
        vector<string> to_insert;
        to_insert.push_back(";");
        if (!after_semi.empty())
          to_insert.push_back(after_semi);
        option_value.insert(it, to_insert.begin(), to_insert.end());
      }
      it = option_value.begin(); // go back to beginning; not efficient
      continue;
    } else {
      it++;
    }
  }
#if 0
  cout << "option value(s) = ";
  for (unsigned int i = 0; i < option_value.size(); i++)
    cout << option_value[i] << " ";
  cout << endl;
#endif
  // remove any consecutive ";"
  it = option_value.begin();
  bool semi_at_prev = false;
  while (it != option_value.end()) {
    if (semi_at_prev) {
      if (it->compare(";") == 0) {
        option_value.erase(it);
        it = option_value.begin();
        semi_at_prev = false;
        continue;
      }
    }
    if (it->compare(";") == 0) {
      semi_at_prev = true;
    } else {
      semi_at_prev = false;
    }
    it++;
  }

#if 0
  cout << "option value(s) = ";
  for (unsigned int i = 0; i < option_value.size(); i++)
    cout << option_value[i] << " ";
  cout << endl;
#endif
  return true;
}

unsigned short CConfig::GetMarker_CfgFile_TagBound(string val_marker) {

  unsigned short iMarker_CfgFile;

  for (iMarker_CfgFile = 0; iMarker_CfgFile < nMarker_CfgFile; iMarker_CfgFile++)
    if (Marker_CfgFile_TagBound[iMarker_CfgFile] == val_marker)
      return iMarker_CfgFile;

  cout <<"The configuration file doesn't have any definition for marker "<< val_marker <<"!!" << endl;
  exit(EXIT_FAILURE);
  
}

string CConfig::GetMarker_CfgFile_TagBound(unsigned short val_marker) {
  return Marker_CfgFile_TagBound[val_marker];
}

unsigned short CConfig::GetMarker_CfgFile_KindBC(string val_marker) {
  unsigned short iMarker_CfgFile;
  for (iMarker_CfgFile = 0; iMarker_CfgFile < nMarker_CfgFile; iMarker_CfgFile++)
    if (Marker_CfgFile_TagBound[iMarker_CfgFile] == val_marker) break;
  return Marker_CfgFile_KindBC[iMarker_CfgFile];
}

unsigned short CConfig::GetMarker_CfgFile_Monitoring(string val_marker) {
  unsigned short iMarker_CfgFile;
  for (iMarker_CfgFile = 0; iMarker_CfgFile < nMarker_CfgFile; iMarker_CfgFile++)
    if (Marker_CfgFile_TagBound[iMarker_CfgFile] == val_marker) break;
  return Marker_CfgFile_Monitoring[iMarker_CfgFile];
}

unsigned short CConfig::GetMarker_CfgFile_GeoEval(string val_marker) {
  unsigned short iMarker_CfgFile;
  for (iMarker_CfgFile = 0; iMarker_CfgFile < nMarker_CfgFile; iMarker_CfgFile++)
    if (Marker_CfgFile_TagBound[iMarker_CfgFile] == val_marker) break;
  return Marker_CfgFile_GeoEval[iMarker_CfgFile];
}

unsigned short CConfig::GetMarker_CfgFile_Designing(string val_marker) {
  unsigned short iMarker_CfgFile;
  for (iMarker_CfgFile = 0; iMarker_CfgFile < nMarker_CfgFile; iMarker_CfgFile++)
    if (Marker_CfgFile_TagBound[iMarker_CfgFile] == val_marker) break;
  return Marker_CfgFile_Designing[iMarker_CfgFile];
}

unsigned short CConfig::GetMarker_CfgFile_Plotting(string val_marker) {
  unsigned short iMarker_CfgFile;
  for (iMarker_CfgFile = 0; iMarker_CfgFile < nMarker_CfgFile; iMarker_CfgFile++)
    if (Marker_CfgFile_TagBound[iMarker_CfgFile] == val_marker) break;
  return Marker_CfgFile_Plotting[iMarker_CfgFile];
}


unsigned short CConfig::GetMarker_CfgFile_FSIinterface(string val_marker) {
  unsigned short iMarker_CfgFile;
  for (iMarker_CfgFile = 0; iMarker_CfgFile < nMarker_CfgFile; iMarker_CfgFile++)
    if (Marker_CfgFile_TagBound[iMarker_CfgFile] == val_marker) break;
  return Marker_CfgFile_FSIinterface[iMarker_CfgFile];
}

unsigned short CConfig::GetMarker_CfgFile_Out_1D(string val_marker) {
  unsigned short iMarker_CfgFile;
  for (iMarker_CfgFile = 0; iMarker_CfgFile < nMarker_CfgFile; iMarker_CfgFile++)
    if (Marker_CfgFile_TagBound[iMarker_CfgFile] == val_marker) break;
  return Marker_CfgFile_Out_1D[iMarker_CfgFile];
}

unsigned short CConfig::GetMarker_CfgFile_DV(string val_marker) {
  unsigned short iMarker_CfgFile;
  for (iMarker_CfgFile = 0; iMarker_CfgFile < nMarker_CfgFile; iMarker_CfgFile++)
    if (Marker_CfgFile_TagBound[iMarker_CfgFile] == val_marker) break;
  return Marker_CfgFile_DV[iMarker_CfgFile];
}

unsigned short CConfig::GetMarker_CfgFile_Moving(string val_marker) {
  unsigned short iMarker_CfgFile;
  for (iMarker_CfgFile = 0; iMarker_CfgFile < nMarker_CfgFile; iMarker_CfgFile++)
    if (Marker_CfgFile_TagBound[iMarker_CfgFile] == val_marker) break;
  return Marker_CfgFile_Moving[iMarker_CfgFile];
}

unsigned short CConfig::GetMarker_CfgFile_PerBound(string val_marker) {
  unsigned short iMarker_CfgFile;
  for (iMarker_CfgFile = 0; iMarker_CfgFile < nMarker_CfgFile; iMarker_CfgFile++)
    if (Marker_CfgFile_TagBound[iMarker_CfgFile] == val_marker) break;
  return Marker_CfgFile_PerBound[iMarker_CfgFile];
}

CConfig::~CConfig(void) {
  
  if (RK_Alpha_Step!=NULL) delete [] RK_Alpha_Step;
  if (MG_PreSmooth!=NULL) delete [] MG_PreSmooth;
  if (MG_PostSmooth!=NULL) delete [] MG_PostSmooth;
  if (U_FreeStreamND!=NULL) delete [] U_FreeStreamND;

  /*--- If allocated, delete arrays for Plasma solver ---*/
  
  if (Molar_Mass           != NULL) delete [] Molar_Mass;
  if (Gas_Composition      != NULL) delete [] Gas_Composition;
  if (Enthalpy_Formation   != NULL) delete [] Enthalpy_Formation;
  if (ArrheniusCoefficient != NULL) delete [] ArrheniusCoefficient;
  if (ArrheniusEta         != NULL) delete [] ArrheniusEta;
  if (ArrheniusTheta       != NULL) delete [] ArrheniusTheta;
  if (CharVibTemp          != NULL) delete [] CharVibTemp;
  if (CharElTemp           != NULL) {
    for (unsigned short iSpecies = 0; iSpecies < nSpecies; iSpecies++)
      delete[] CharElTemp[iSpecies];
    delete [] CharElTemp;
  }
  if (degen != NULL) {
    for (unsigned short iSpecies = 0; iSpecies < nSpecies; iSpecies++)
      delete[] degen[iSpecies];
    delete [] degen;
  }
  unsigned short ii, iReaction;
  if (Reactions != NULL) {
    for (iReaction = 0; iReaction < nReactions; iReaction++) {
      for (ii = 0; ii < 2; ii++) {
        delete [] Reactions[iReaction][ii];
      }
      delete[] Reactions[iReaction];
    }
    delete [] Reactions;
  }

  /*--- Free memory for Aeroelastic problems. ---*/
  
  if (Grid_Movement && Aeroelastic_Simulation) {

    delete[] Aeroelastic_pitch;
    delete[] Aeroelastic_plunge;
  }

  /*--- Free memory for unspecified grid motion parameters ---*/

  if (Kind_GridMovement != NULL)
    delete [] Kind_GridMovement;

  /*--- motion origin: ---*/
  
  if (Motion_Origin_X != NULL)
    delete [] Motion_Origin_X;
  if (Motion_Origin_Y != NULL)
    delete [] Motion_Origin_Y;
  if (Motion_Origin_Z != NULL)
    delete [] Motion_Origin_Z;
  if (MoveMotion_Origin != NULL)
    delete [] MoveMotion_Origin;

  /*--- rotation: ---*/
  
  if (Rotation_Rate_X != NULL)
    delete [] Rotation_Rate_X;
  if (Rotation_Rate_Y != NULL)
    delete [] Rotation_Rate_Y;
  if (Rotation_Rate_Z != NULL)
    delete [] Rotation_Rate_Z;

  /*--- pitching: ---*/
  
  if (Pitching_Omega_X != NULL)
    delete [] Pitching_Omega_X;
  if (Pitching_Omega_Y != NULL)
    delete [] Pitching_Omega_Y;
  if (Pitching_Omega_Z != NULL)
    delete [] Pitching_Omega_Z;

  /*--- pitching amplitude: ---*/
  
  if (Pitching_Ampl_X != NULL)
    delete [] Pitching_Ampl_X;
  if (Pitching_Ampl_Y != NULL)
    delete [] Pitching_Ampl_Y;
  if (Pitching_Ampl_Z != NULL)
    delete [] Pitching_Ampl_Z;

  /*--- pitching phase: ---*/
  
  if (Pitching_Phase_X != NULL)
    delete [] Pitching_Phase_X;
  if (Pitching_Phase_Y != NULL)
    delete [] Pitching_Phase_Y;
  if (Pitching_Phase_Z != NULL)
    delete [] Pitching_Phase_Z;

  /*--- plunging: ---*/
  
  if (Plunging_Omega_X != NULL)
    delete [] Plunging_Omega_X;
  if (Plunging_Omega_Y != NULL)
    delete [] Plunging_Omega_Y;
  if (Plunging_Omega_Z != NULL)
    delete [] Plunging_Omega_Z;

  /*--- plunging amplitude: ---*/
  
  if (Plunging_Ampl_X != NULL)
    delete [] Plunging_Ampl_X;
  if (Plunging_Ampl_Y != NULL)
    delete [] Plunging_Ampl_Y;
  if (Plunging_Ampl_Z != NULL)
    delete [] Plunging_Ampl_Z;

  if (RefOriginMoment != NULL)
    delete [] RefOriginMoment;
  if (RefOriginMoment_X != NULL)
    delete [] RefOriginMoment_X;
  if (RefOriginMoment_Y != NULL)
    delete [] RefOriginMoment_Y;
  if (RefOriginMoment_Z != NULL)
    delete [] RefOriginMoment_Z;

  /*--- Marker pointers ---*/
  
  if (Marker_CfgFile_Out_1D!=NULL)   delete[] Marker_CfgFile_Out_1D;
  if (Marker_All_Out_1D!=NULL)      delete[] Marker_All_Out_1D;
  if (Marker_CfgFile_GeoEval!=NULL)  delete[] Marker_CfgFile_GeoEval;
  if (Marker_All_GeoEval!=NULL)     delete[] Marker_All_GeoEval;
  if (Marker_CfgFile_TagBound!=NULL)      delete[] Marker_CfgFile_TagBound;
  if (Marker_All_TagBound!=NULL)         delete[] Marker_All_TagBound;
  if (Marker_CfgFile_KindBC!=NULL) delete[] Marker_CfgFile_KindBC;
  if (Marker_All_KindBC!=NULL)    delete[] Marker_All_KindBC;
  if (Marker_CfgFile_Monitoring!=NULL)    delete[] Marker_CfgFile_Monitoring;
  if (Marker_All_Monitoring!=NULL)   delete[] Marker_All_Monitoring;
  if (Marker_CfgFile_Designing!=NULL) delete[] Marker_CfgFile_Designing;
  if (Marker_All_Designing!=NULL)    delete[] Marker_All_Designing;
  if (Marker_CfgFile_Plotting!=NULL)  delete[] Marker_CfgFile_Plotting;
  if (Marker_CfgFile_FSIinterface!=NULL)  delete[] Marker_CfgFile_FSIinterface;
  if (Marker_All_Plotting!=NULL)     delete[] Marker_All_Plotting;
  if (Marker_All_FSIinterface!=NULL)     delete[] Marker_All_FSIinterface;
  if (Marker_CfgFile_DV!=NULL)        delete[] Marker_CfgFile_DV;
  if (Marker_All_DV!=NULL)           delete[] Marker_All_DV;
  if (Marker_CfgFile_Moving!=NULL)   delete[] Marker_CfgFile_Moving;
  if (Marker_All_Moving!=NULL)      delete[] Marker_All_Moving;
  if (Marker_CfgFile_PerBound!=NULL) delete[] Marker_CfgFile_PerBound;
  if (Marker_All_PerBound!=NULL)    delete[] Marker_All_PerBound;

  if (Marker_DV!=NULL)               delete[] Marker_DV;
  if (Marker_Moving!=NULL)           delete[] Marker_Moving;
  if (Marker_Monitoring!=NULL)      delete[] Marker_Monitoring;
  if (Marker_Designing!=NULL)       delete[] Marker_Designing;
  if (Marker_GeoEval!=NULL)         delete[] Marker_GeoEval;
  if (Marker_Plotting!=NULL)        delete[] Marker_Plotting;
  if (Marker_FSIinterface!=NULL)        delete[] Marker_FSIinterface;
  if (Marker_All_SendRecv!=NULL)    delete[] Marker_All_SendRecv;

  if (EA_IntLimit!=NULL)    delete[] EA_IntLimit;
  if (Hold_GridFixed_Coord!=NULL)    delete[] Hold_GridFixed_Coord ;
  if (Subsonic_Engine_Box!=NULL)    delete[] Subsonic_Engine_Box ;
  if (DV_Value!=NULL)    delete[] DV_Value;
  if (Design_Variable!=NULL)    delete[] Design_Variable;
  if (Dirichlet_Value!=NULL)    delete[] Dirichlet_Value;
  if (Exhaust_Temperature_Target!=NULL)    delete[]  Exhaust_Temperature_Target;
  if (Exhaust_Pressure_Target!=NULL)    delete[]  Exhaust_Pressure_Target;
  if (Inlet_Ttotal!=NULL)    delete[]  Inlet_Ttotal;
  if (Inlet_Ptotal!=NULL)    delete[]  Inlet_Ptotal;
  if (Inlet_FlowDir!=NULL)    delete[] Inlet_FlowDir;
  if (Inlet_Temperature!=NULL)    delete[] Inlet_Temperature;
  if (Inlet_Pressure!=NULL)    delete[] Inlet_Pressure;
  if (Inlet_Velocity!=NULL)    delete[] Inlet_Velocity ;
  if (Inflow_Mach_Target!=NULL)    delete[] Inflow_Mach_Target;
  if (Inflow_Mach!=NULL)    delete[]  Inflow_Mach;
  if (Inflow_Pressure!=NULL)    delete[] Inflow_Pressure;
  if (Bleed_MassFlow_Target!=NULL)    delete[] Bleed_MassFlow_Target;
  if (Bleed_MassFlow!=NULL)    delete[]  Bleed_MassFlow;
  if (Bleed_Temperature_Target!=NULL)    delete[] Bleed_Temperature_Target;
  if (Bleed_Temperature!=NULL)    delete[]  Bleed_Temperature;
  if (Bleed_Pressure!=NULL)    delete[] Bleed_Pressure;
  if (Exhaust_Pressure!=NULL)    delete[] Exhaust_Pressure;
  if (Exhaust_Temperature!=NULL)    delete[] Exhaust_Temperature;
  if (Outlet_Pressure!=NULL)    delete[] Outlet_Pressure;
  if (Isothermal_Temperature!=NULL)    delete[] Isothermal_Temperature;
  if (Heat_Flux!=NULL)    delete[] Heat_Flux;
  if (Heat_FluxNonCatalytic!=NULL)    delete[] Heat_FluxNonCatalytic;
  if (Heat_FluxCatalytic!=NULL)    delete[] Heat_FluxCatalytic;
  if (Displ_Value!=NULL)    delete[] Displ_Value;
  if (Load_Value!=NULL)    delete[] Load_Value;
  if (Load_Dir!=NULL)    delete[] Load_Dir;
  if (Load_Dir_Multiplier!=NULL)    delete[] Load_Dir_Multiplier;
  if (Load_Dir_Value!=NULL)    delete[] Load_Dir_Value;
  if (Load_Sine_Amplitude!=NULL)    delete[] Load_Sine_Amplitude;
  if (Load_Sine_Frequency!=NULL)    delete[] Load_Sine_Frequency;
  if (FlowLoad_Value!=NULL)    delete[] FlowLoad_Value;
  if (Periodic_RotCenter!=NULL)    delete[] Periodic_RotCenter;
  if (Periodic_RotAngles!=NULL)    delete[] Periodic_RotAngles;
  if (Periodic_Translation!=NULL)    delete[] Periodic_Translation;
  if (Periodic_Center!=NULL)    delete[] Periodic_Center;
  if (Periodic_Rotation!=NULL)    delete[] Periodic_Rotation;
  if (Periodic_Translate!=NULL)    delete[] Periodic_Translate;

  if (ParamDV!=NULL  )    delete[] ParamDV;
  if (MG_CorrecSmooth!=NULL    )    delete[] MG_CorrecSmooth;
  if (Section_Location!=NULL)    delete[] Section_Location;
  if (Kappa_Flow!=NULL      )    delete[] Kappa_Flow;
  if (Kappa_AdjFlow!=NULL             )    delete[] Kappa_AdjFlow;
  if (Kappa_TNE2!=NULL   )    delete[] Kappa_TNE2;
  if (Kappa_AdjTNE2!=NULL        )    delete[] Kappa_AdjTNE2;
  if (Kappa_LinFlow!=NULL  )    delete[] Kappa_LinFlow;
  if (PlaneTag!=NULL)    delete[] PlaneTag;
  if (CFL_AdaptParam!=NULL)    delete[] CFL_AdaptParam;
  if (CFL!=NULL)    delete[] CFL;
  
  /*--- String markers ---*/
  if (Marker_Euler!=NULL )              delete[] Marker_Euler;
  if (Marker_FarField!=NULL )           delete[] Marker_FarField;
  if (Marker_Custom!=NULL )             delete[] Marker_Custom;
  if (Marker_SymWall!=NULL )            delete[] Marker_SymWall;
  if (Marker_Pressure!=NULL )           delete[] Marker_Pressure;
  if (Marker_PerBound!=NULL )           delete[] Marker_PerBound;
  if (Marker_PerDonor!=NULL )           delete[] Marker_PerDonor;
  if (Marker_NearFieldBound!=NULL )     delete[] Marker_NearFieldBound;
  if (Marker_InterfaceBound!=NULL )     delete[] Marker_InterfaceBound;
  if (Marker_Dirichlet!=NULL )          delete[] Marker_Dirichlet;
  if (Marker_Dirichlet_Elec!=NULL )     delete[] Marker_Dirichlet_Elec;
  if (Marker_Inlet!=NULL )              delete[] Marker_Inlet;
  if (Marker_Supersonic_Inlet!=NULL )   delete[] Marker_Supersonic_Inlet;
  if (Marker_Supersonic_Outlet!=NULL )   delete[] Marker_Supersonic_Outlet;
  if (Marker_Outlet!=NULL )             delete[] Marker_Outlet;
  if (Marker_Out_1D!=NULL )             delete[] Marker_Out_1D;
  if (Marker_Isothermal!=NULL )         delete[] Marker_Isothermal;
  if (Marker_EngineInflow!=NULL )      delete[] Marker_EngineInflow;
  if (Marker_EngineBleed!=NULL )      delete[] Marker_EngineBleed;
  if (Marker_EngineExhaust!=NULL )     delete[] Marker_EngineExhaust;
  if (Marker_Displacement!=NULL )       delete[] Marker_Displacement;
  if (Marker_Load!=NULL )               delete[] Marker_Load;
  if (Marker_Load_Dir!=NULL )               delete[] Marker_Load_Dir;
  if (Marker_Load_Sine!=NULL )               delete[] Marker_Load_Sine;
  if (Marker_FlowLoad!=NULL )           delete[] Marker_FlowLoad;
  if (Marker_Neumann!=NULL )            delete[] Marker_Neumann;
  if (Marker_Neumann_Elec!=NULL )       delete[] Marker_Neumann_Elec;
  if (Marker_IsothermalNonCatalytic!=NULL ) delete[] Marker_IsothermalNonCatalytic;
  if (Marker_IsothermalCatalytic!=NULL )    delete[] Marker_IsothermalCatalytic;
  if (Marker_HeatFlux!=NULL )               delete[] Marker_HeatFlux;
  if (Marker_HeatFluxNonCatalytic!=NULL )   delete[] Marker_HeatFluxNonCatalytic;
  if (Marker_HeatFluxCatalytic!=NULL )      delete[] Marker_HeatFluxCatalytic;

}

string CConfig::GetUnsteady_FileName(string val_filename, int val_iter) {

  string UnstExt, UnstFilename = val_filename;
  char buffer[50];

  /*--- Check that a positive value iteration is requested (for now). ---*/
  if (val_iter < 0) {
    cout << "Requesting a negative iteration number for the restart file!!" << endl;
    exit(EXIT_FAILURE);
  }

  /*--- Append iteration number for unsteady cases ---*/
  if ((Wrt_Unsteady) || (Unsteady_Simulation == TIME_SPECTRAL)) {
    unsigned short lastindex = UnstFilename.find_last_of(".");
    UnstFilename = UnstFilename.substr(0, lastindex);
    if ((val_iter >= 0)    && (val_iter < 10))    SPRINTF (buffer, "_0000%d.dat", val_iter);
    if ((val_iter >= 10)   && (val_iter < 100))   SPRINTF (buffer, "_000%d.dat",  val_iter);
    if ((val_iter >= 100)  && (val_iter < 1000))  SPRINTF (buffer, "_00%d.dat",   val_iter);
    if ((val_iter >= 1000) && (val_iter < 10000)) SPRINTF (buffer, "_0%d.dat",    val_iter);
    if (val_iter >= 10000) SPRINTF (buffer, "_%d.dat", val_iter);
    string UnstExt = string(buffer);
    UnstFilename.append(UnstExt);
  }

  return UnstFilename;
}

string CConfig::GetRestart_FlowFileName(string val_filename, int val_iZone) {

    string multizone_filename = val_filename;
    char buffer[50];
    
    if (GetnZone() > 1){
        unsigned short lastindex = multizone_filename.find_last_of(".");
        multizone_filename = multizone_filename.substr(0, lastindex);
        SPRINTF (buffer, "_%d.dat", SU2_TYPE::Int(val_iZone));
        multizone_filename.append(string(buffer));
    }
    
    return multizone_filename;
}

string CConfig::GetObjFunc_Extension(string val_filename) {

  string AdjExt, Filename = val_filename;

  if (Adjoint || DiscreteAdjoint) {

    /*--- Remove filename extension (.dat) ---*/
    unsigned short lastindex = Filename.find_last_of(".");
    Filename = Filename.substr(0, lastindex);

    switch (Kind_ObjFunc) {
      case DRAG_COEFFICIENT:        AdjExt = "_cd";       break;
      case LIFT_COEFFICIENT:        AdjExt = "_cl";       break;
      case SIDEFORCE_COEFFICIENT:   AdjExt = "_csf";      break;
      case INVERSE_DESIGN_PRESSURE: AdjExt = "_invpress"; break;
      case INVERSE_DESIGN_HEATFLUX: AdjExt = "_invheat";  break;
      case MOMENT_X_COEFFICIENT:    AdjExt = "_cmx";      break;
      case MOMENT_Y_COEFFICIENT:    AdjExt = "_cmy";      break;
      case MOMENT_Z_COEFFICIENT:    AdjExt = "_cmz";      break;
      case EFFICIENCY:              AdjExt = "_eff";      break;
      case EQUIVALENT_AREA:         AdjExt = "_ea";       break;
      case NEARFIELD_PRESSURE:      AdjExt = "_nfp";      break;
      case FORCE_X_COEFFICIENT:     AdjExt = "_cfx";      break;
      case FORCE_Y_COEFFICIENT:     AdjExt = "_cfy";      break;
      case FORCE_Z_COEFFICIENT:     AdjExt = "_cfz";      break;
      case THRUST_COEFFICIENT:      AdjExt = "_ct";       break;
      case TORQUE_COEFFICIENT:      AdjExt = "_cq";       break;
      case TOTAL_HEATFLUX:          AdjExt = "_totheat";  break;
      case MAXIMUM_HEATFLUX:        AdjExt = "_maxheat";  break;
      case FIGURE_OF_MERIT:         AdjExt = "_merit";    break;
      case FREE_SURFACE:            AdjExt = "_fs";       break;
      case AVG_TOTAL_PRESSURE:      AdjExt = "_pt";       break;
      case AVG_OUTLET_PRESSURE:      AdjExt = "_pe";       break;
      case MASS_FLOW_RATE:          AdjExt = "_mfr";       break;
      case OUTLET_CHAIN_RULE:       AdjExt = "_chn";       break;
    }
    Filename.append(AdjExt);

    /*--- Lastly, add the .dat extension ---*/
    Filename.append(".dat");

  }

  return Filename;
}

unsigned short CConfig::GetContainerPosition(unsigned short val_eqsystem) {

  switch (val_eqsystem) {
    case RUNTIME_FLOW_SYS:      return FLOW_SOL;
    case RUNTIME_TURB_SYS:      return TURB_SOL;
    case RUNTIME_TNE2_SYS:      return TNE2_SOL;
    case RUNTIME_TRANS_SYS:     return TRANS_SOL;
    case RUNTIME_POISSON_SYS:   return POISSON_SOL;
    case RUNTIME_WAVE_SYS:      return WAVE_SOL;
    case RUNTIME_HEAT_SYS:      return HEAT_SOL;
    case RUNTIME_FEA_SYS:       return FEA_SOL;
    case RUNTIME_ADJPOT_SYS:    return ADJFLOW_SOL;
    case RUNTIME_ADJFLOW_SYS:   return ADJFLOW_SOL;
    case RUNTIME_ADJTURB_SYS:   return ADJTURB_SOL;
    case RUNTIME_ADJTNE2_SYS:   return ADJTNE2_SOL;
    case RUNTIME_LINPOT_SYS:    return LINFLOW_SOL;
    case RUNTIME_LINFLOW_SYS:   return LINFLOW_SOL;
    case RUNTIME_MULTIGRID_SYS: return 0;
  }
  return 0;
}

void CConfig::SetKind_ConvNumScheme(unsigned short val_kind_convnumscheme,
                                    unsigned short val_kind_centered, unsigned short val_kind_upwind,
                                    unsigned short val_kind_slopelimit, unsigned short val_order_spatial_int) {

  Kind_ConvNumScheme = val_kind_convnumscheme;
  Kind_Centered = val_kind_centered;
  Kind_Upwind = val_kind_upwind;
  Kind_SlopeLimit = val_kind_slopelimit;
  SpatialOrder = val_order_spatial_int;

}

void CConfig::SetGlobalParam(unsigned short val_solver,
                             unsigned short val_system,
                             unsigned long val_extiter) {

  /*--- Set the simulation global time ---*/
  Current_UnstTime = static_cast<su2double>(val_extiter)*Delta_UnstTime;
  Current_UnstTimeND = static_cast<su2double>(val_extiter)*Delta_UnstTimeND;

  /*--- Set the solver methods ---*/
  switch (val_solver) {
    case EULER:
      if (val_system == RUNTIME_FLOW_SYS) {
        SetKind_ConvNumScheme(Kind_ConvNumScheme_Flow, Kind_Centered_Flow,
                              Kind_Upwind_Flow, Kind_SlopeLimit_Flow,
                              SpatialOrder_Flow);
        SetKind_TimeIntScheme(Kind_TimeIntScheme_Flow);
      }
      break;
    case NAVIER_STOKES:
      if (val_system == RUNTIME_FLOW_SYS) {
        SetKind_ConvNumScheme(Kind_ConvNumScheme_Flow, Kind_Centered_Flow,
                              Kind_Upwind_Flow, Kind_SlopeLimit_Flow,
                              SpatialOrder_Flow);
        SetKind_TimeIntScheme(Kind_TimeIntScheme_Flow);
      }
      break;
    case RANS:
      if (val_system == RUNTIME_FLOW_SYS) {
        SetKind_ConvNumScheme(Kind_ConvNumScheme_Flow, Kind_Centered_Flow,
                              Kind_Upwind_Flow, Kind_SlopeLimit_Flow,
                              SpatialOrder_Flow);
        SetKind_TimeIntScheme(Kind_TimeIntScheme_Flow);
      }
      if (val_system == RUNTIME_TURB_SYS) {
        SetKind_ConvNumScheme(Kind_ConvNumScheme_Turb, Kind_Centered_Turb,
                              Kind_Upwind_Turb, Kind_SlopeLimit_Turb,
                              SpatialOrder_Turb);
        SetKind_TimeIntScheme(Kind_TimeIntScheme_Turb);
      }
      if (val_system == RUNTIME_TRANS_SYS) {
        SetKind_ConvNumScheme(Kind_ConvNumScheme_Turb, Kind_Centered_Turb,
                              Kind_Upwind_Turb, Kind_SlopeLimit_Turb,
                              SpatialOrder_Turb);
        SetKind_TimeIntScheme(Kind_TimeIntScheme_Turb);
      }
      break;
    case TNE2_EULER:
      if (val_system == RUNTIME_TNE2_SYS) {
        SetKind_ConvNumScheme(Kind_ConvNumScheme_TNE2, Kind_Centered_TNE2,
                              Kind_Upwind_TNE2, Kind_SlopeLimit_TNE2,
                              SpatialOrder_TNE2);
        SetKind_TimeIntScheme(Kind_TimeIntScheme_TNE2);
      }
      break;
    case TNE2_NAVIER_STOKES:
      if (val_system == RUNTIME_TNE2_SYS) {
        SetKind_ConvNumScheme(Kind_ConvNumScheme_TNE2, Kind_Centered_TNE2,
                              Kind_Upwind_TNE2, Kind_SlopeLimit_TNE2,
                              SpatialOrder_TNE2);
        SetKind_TimeIntScheme(Kind_TimeIntScheme_TNE2);
      }
      break;
    case ADJ_EULER:
      if (val_system == RUNTIME_FLOW_SYS) {
        SetKind_ConvNumScheme(Kind_ConvNumScheme_Flow, Kind_Centered_Flow,
                              Kind_Upwind_Flow, Kind_SlopeLimit_Flow,
                              SpatialOrder_Flow);
        SetKind_TimeIntScheme(Kind_TimeIntScheme_Flow);
      }
      if (val_system == RUNTIME_ADJFLOW_SYS) {
        SetKind_ConvNumScheme(Kind_ConvNumScheme_AdjFlow, Kind_Centered_AdjFlow,
                              Kind_Upwind_AdjFlow, Kind_SlopeLimit_AdjFlow,
                              SpatialOrder_AdjFlow);
        SetKind_TimeIntScheme(Kind_TimeIntScheme_AdjFlow);
      }
      break;
    case ADJ_NAVIER_STOKES:
      if (val_system == RUNTIME_FLOW_SYS) {
        SetKind_ConvNumScheme(Kind_ConvNumScheme_Flow, Kind_Centered_Flow,
                              Kind_Upwind_Flow, Kind_SlopeLimit_Flow,
                              SpatialOrder_Flow);
        SetKind_TimeIntScheme(Kind_TimeIntScheme_Flow);
      }
      if (val_system == RUNTIME_ADJFLOW_SYS) {
        SetKind_ConvNumScheme(Kind_ConvNumScheme_AdjFlow, Kind_Centered_AdjFlow,
                              Kind_Upwind_AdjFlow, Kind_SlopeLimit_AdjFlow,
                              SpatialOrder_AdjFlow);
        SetKind_TimeIntScheme(Kind_TimeIntScheme_AdjFlow);
      }
      break;
    case ADJ_RANS:
      if (val_system == RUNTIME_FLOW_SYS) {
        SetKind_ConvNumScheme(Kind_ConvNumScheme_Flow, Kind_Centered_Flow,
                              Kind_Upwind_Flow, Kind_SlopeLimit_Flow,
                              SpatialOrder_Flow);
        SetKind_TimeIntScheme(Kind_TimeIntScheme_Flow);
      }
      if (val_system == RUNTIME_ADJFLOW_SYS) {
        SetKind_ConvNumScheme(Kind_ConvNumScheme_AdjFlow, Kind_Centered_AdjFlow,
                              Kind_Upwind_AdjFlow, Kind_SlopeLimit_AdjFlow,
                              SpatialOrder_AdjFlow);
        SetKind_TimeIntScheme(Kind_TimeIntScheme_AdjFlow);
      }
      if (val_system == RUNTIME_TURB_SYS) {
        SetKind_ConvNumScheme(Kind_ConvNumScheme_Turb, Kind_Centered_Turb,
                              Kind_Upwind_Turb, Kind_SlopeLimit_Turb,
                              SpatialOrder_Turb);
        SetKind_TimeIntScheme(Kind_TimeIntScheme_Turb);
      }
      if (val_system == RUNTIME_ADJTURB_SYS) {
        SetKind_ConvNumScheme(Kind_ConvNumScheme_AdjTurb, Kind_Centered_AdjTurb,
                              Kind_Upwind_AdjTurb, Kind_SlopeLimit_AdjTurb,
                              SpatialOrder_AdjTurb);
        SetKind_TimeIntScheme(Kind_TimeIntScheme_AdjTurb);
      }
      break;
    case ADJ_TNE2_EULER:
      if (val_system == RUNTIME_TNE2_SYS) {
        SetKind_ConvNumScheme(Kind_ConvNumScheme_TNE2, Kind_Centered_TNE2,
                              Kind_Upwind_TNE2, Kind_SlopeLimit_TNE2,
                              SpatialOrder_TNE2);
        SetKind_TimeIntScheme(Kind_TimeIntScheme_TNE2);
      }
      if (val_system == RUNTIME_ADJTNE2_SYS) {
        SetKind_ConvNumScheme(Kind_ConvNumScheme_AdjTNE2, Kind_Centered_AdjTNE2,
                              Kind_Upwind_AdjTNE2, Kind_SlopeLimit_AdjTNE2,
                              SpatialOrder_AdjTNE2);
        SetKind_TimeIntScheme(Kind_TimeIntScheme_AdjTNE2);
      }
      break;
    case ADJ_TNE2_NAVIER_STOKES:
      if (val_system == RUNTIME_TNE2_SYS) {
        SetKind_ConvNumScheme(Kind_ConvNumScheme_TNE2, Kind_Centered_TNE2,
                              Kind_Upwind_TNE2, Kind_SlopeLimit_TNE2,
                              SpatialOrder_TNE2);
        SetKind_TimeIntScheme(Kind_TimeIntScheme_TNE2);
      }
      if (val_system == RUNTIME_ADJTNE2_SYS) {
        SetKind_ConvNumScheme(Kind_ConvNumScheme_AdjTNE2, Kind_Centered_AdjTNE2,
                              Kind_Upwind_AdjTNE2, Kind_SlopeLimit_AdjTNE2,
                              SpatialOrder_AdjTNE2);
        SetKind_TimeIntScheme(Kind_TimeIntScheme_AdjTNE2);
      }
      break;
    case LIN_EULER:
      if (val_system == RUNTIME_FLOW_SYS) {
        SetKind_ConvNumScheme(Kind_ConvNumScheme_Flow, Kind_Centered_Flow,
                              Kind_Upwind_Flow, Kind_SlopeLimit_Flow,
                              SpatialOrder_Flow);
        SetKind_TimeIntScheme(Kind_TimeIntScheme_Flow);
      }
      if (val_system == RUNTIME_LINFLOW_SYS) {
        SetKind_ConvNumScheme(Kind_ConvNumScheme_LinFlow, Kind_Centered_LinFlow,
                              Kind_Upwind_LinFlow, NONE, NONE);
        SetKind_TimeIntScheme(Kind_TimeIntScheme_LinFlow);
      }
      break;
    case POISSON_EQUATION:
      if (val_system == RUNTIME_POISSON_SYS) {
        SetKind_ConvNumScheme(NONE, NONE, NONE, NONE, NONE);
        SetKind_TimeIntScheme(Kind_TimeIntScheme_Poisson);
      }
      break;
    case WAVE_EQUATION:
      if (val_system == RUNTIME_WAVE_SYS) {
        SetKind_ConvNumScheme(NONE, NONE, NONE, NONE, NONE);
        SetKind_TimeIntScheme(Kind_TimeIntScheme_Wave);
      }
      break;
    case HEAT_EQUATION:
      if (val_system == RUNTIME_HEAT_SYS) {
        SetKind_ConvNumScheme(NONE, NONE, NONE, NONE, NONE);
        SetKind_TimeIntScheme(Kind_TimeIntScheme_Heat);
      }
      break;
    case LINEAR_ELASTICITY:

      Current_DynTime = static_cast<su2double>(val_extiter)*Delta_DynTime;

      if (val_system == RUNTIME_FEA_SYS) {
        SetKind_ConvNumScheme(NONE, NONE, NONE, NONE, NONE);
        SetKind_TimeIntScheme(Kind_TimeIntScheme_FEA);
      }
      break;
  }
}

su2double* CConfig::GetPeriodicRotCenter(string val_marker) {
  unsigned short iMarker_PerBound;
  for (iMarker_PerBound = 0; iMarker_PerBound < nMarker_PerBound; iMarker_PerBound++)
    if (Marker_PerBound[iMarker_PerBound] == val_marker) break;
  return Periodic_RotCenter[iMarker_PerBound];
}

su2double* CConfig::GetPeriodicRotAngles(string val_marker) {
  unsigned short iMarker_PerBound;
  for (iMarker_PerBound = 0; iMarker_PerBound < nMarker_PerBound; iMarker_PerBound++)
    if (Marker_PerBound[iMarker_PerBound] == val_marker) break;
  return Periodic_RotAngles[iMarker_PerBound];
}

su2double* CConfig::GetPeriodicTranslation(string val_marker) {
  unsigned short iMarker_PerBound;
  for (iMarker_PerBound = 0; iMarker_PerBound < nMarker_PerBound; iMarker_PerBound++)
    if (Marker_PerBound[iMarker_PerBound] == val_marker) break;
  return Periodic_Translation[iMarker_PerBound];
}

unsigned short CConfig::GetMarker_Periodic_Donor(string val_marker) {
  unsigned short iMarker_PerBound, jMarker_PerBound, kMarker_All;

  /*--- Find the marker for this periodic boundary. ---*/
  for (iMarker_PerBound = 0; iMarker_PerBound < nMarker_PerBound; iMarker_PerBound++)
    if (Marker_PerBound[iMarker_PerBound] == val_marker) break;

  /*--- Find corresponding donor. ---*/
  for (jMarker_PerBound = 0; jMarker_PerBound < nMarker_PerBound; jMarker_PerBound++)
    if (Marker_PerBound[jMarker_PerBound] == Marker_PerDonor[iMarker_PerBound]) break;

  /*--- Find and return global marker index for donor boundary. ---*/
  for (kMarker_All = 0; kMarker_All < nMarker_CfgFile; kMarker_All++)
    if (Marker_PerBound[jMarker_PerBound] == Marker_All_TagBound[kMarker_All]) break;

  return kMarker_All;
}

su2double* CConfig::GetActDisk_Origin(string val_marker) {
  unsigned short iMarker_ActDisk;
  for (iMarker_ActDisk = 0; iMarker_ActDisk < nMarker_ActDisk_Inlet; iMarker_ActDisk++)
    if ((Marker_ActDisk_Inlet[iMarker_ActDisk] == val_marker) ||
        (Marker_ActDisk_Outlet[iMarker_ActDisk] == val_marker)) break;
  return ActDisk_Origin[iMarker_ActDisk];
}

su2double CConfig::GetActDisk_RootRadius(string val_marker) {
  unsigned short iMarker_ActDisk;
  for (iMarker_ActDisk = 0; iMarker_ActDisk < nMarker_ActDisk_Inlet; iMarker_ActDisk++)
    if ((Marker_ActDisk_Inlet[iMarker_ActDisk] == val_marker) ||
        (Marker_ActDisk_Outlet[iMarker_ActDisk] == val_marker)) break;
  return ActDisk_RootRadius[iMarker_ActDisk];
}

su2double CConfig::GetActDisk_TipRadius(string val_marker) {
  unsigned short iMarker_ActDisk;
  for (iMarker_ActDisk = 0; iMarker_ActDisk < nMarker_ActDisk_Inlet; iMarker_ActDisk++)
    if ((Marker_ActDisk_Inlet[iMarker_ActDisk] == val_marker) ||
        (Marker_ActDisk_Outlet[iMarker_ActDisk] == val_marker)) break;
  return ActDisk_TipRadius[iMarker_ActDisk];
}

su2double CConfig::GetActDisk_PressJump(string val_marker) {
  unsigned short iMarker_ActDisk;
  for (iMarker_ActDisk = 0; iMarker_ActDisk < nMarker_ActDisk_Inlet; iMarker_ActDisk++)
    if ((Marker_ActDisk_Inlet[iMarker_ActDisk] == val_marker) ||
        (Marker_ActDisk_Outlet[iMarker_ActDisk] == val_marker)) break;
  return ActDisk_PressJump[iMarker_ActDisk];
}

su2double CConfig::GetActDisk_TempJump(string val_marker) {
  unsigned short iMarker_ActDisk;
  for (iMarker_ActDisk = 0; iMarker_ActDisk < nMarker_ActDisk_Inlet; iMarker_ActDisk++)
    if ((Marker_ActDisk_Inlet[iMarker_ActDisk] == val_marker) ||
        (Marker_ActDisk_Outlet[iMarker_ActDisk] == val_marker)) break;
  return ActDisk_TempJump[iMarker_ActDisk];
}

su2double CConfig::GetActDisk_Omega(string val_marker) {
  unsigned short iMarker_ActDisk;
  for (iMarker_ActDisk = 0; iMarker_ActDisk < nMarker_ActDisk_Inlet; iMarker_ActDisk++)
    if ((Marker_ActDisk_Inlet[iMarker_ActDisk] == val_marker) ||
        (Marker_ActDisk_Outlet[iMarker_ActDisk] == val_marker)) break;
  return ActDisk_Omega[iMarker_ActDisk];
}

unsigned short CConfig::GetActDisk_Distribution(string val_marker) {
  unsigned short iMarker_ActDisk;
  for (iMarker_ActDisk = 0; iMarker_ActDisk < nMarker_ActDisk_Inlet; iMarker_ActDisk++)
    if ((Marker_ActDisk_Inlet[iMarker_ActDisk] == val_marker) ||
        (Marker_ActDisk_Outlet[iMarker_ActDisk] == val_marker)) break;
  return ActDisk_Distribution[iMarker_ActDisk];
}

unsigned short CConfig::GetMarker_ActDisk_Outlet(string val_marker) {
  unsigned short iMarker_ActDisk, kMarker_All;

  /*--- Find the marker for this actuator disk inlet. ---*/

  for (iMarker_ActDisk = 0; iMarker_ActDisk < nMarker_ActDisk_Inlet; iMarker_ActDisk++)
    if (Marker_ActDisk_Inlet[iMarker_ActDisk] == val_marker) break;

  /*--- Find and return global marker index for the actuator disk outlet. ---*/

  for (kMarker_All = 0; kMarker_All < nMarker_CfgFile; kMarker_All++)
    if (Marker_ActDisk_Outlet[iMarker_ActDisk] == Marker_All_TagBound[kMarker_All]) break;

  return kMarker_All;
}

void CConfig::SetnPeriodicIndex(unsigned short val_index) {

  /*--- Store total number of transformations. ---*/
  nPeriodic_Index = val_index;

  /*--- Allocate memory for centers, angles, translations. ---*/
  Periodic_Center    = new su2double*[nPeriodic_Index];
  Periodic_Rotation  = new su2double*[nPeriodic_Index];
  Periodic_Translate = new su2double*[nPeriodic_Index];

}

unsigned short CConfig::GetMarker_Moving(string val_marker) {
  unsigned short iMarker_Moving;

  /*--- Find the marker for this moving boundary. ---*/
  for (iMarker_Moving = 0; iMarker_Moving < nMarker_Moving; iMarker_Moving++)
    if (Marker_Moving[iMarker_Moving] == val_marker) break;

  return iMarker_Moving;
}

su2double CConfig::GetDirichlet_Value(string val_marker) {
  unsigned short iMarker_Dirichlet;
  for (iMarker_Dirichlet = 0; iMarker_Dirichlet < nMarker_Dirichlet_Elec; iMarker_Dirichlet++)
    if (Marker_Dirichlet_Elec[iMarker_Dirichlet] == val_marker) break;
  return Dirichlet_Value[iMarker_Dirichlet];
}

bool CConfig::GetDirichlet_Boundary(string val_marker) {
  unsigned short iMarker_Dirichlet;
  bool Dirichlet = false;
  for (iMarker_Dirichlet = 0; iMarker_Dirichlet < nMarker_Dirichlet_Elec; iMarker_Dirichlet++)
    if (Marker_Dirichlet_Elec[iMarker_Dirichlet] == val_marker) {
      Dirichlet = true;
      break;
    }
  return Dirichlet;
}

su2double CConfig::GetExhaust_Temperature_Target(string val_marker) {
  unsigned short iMarker_EngineExhaust;
  for (iMarker_EngineExhaust = 0; iMarker_EngineExhaust < nMarker_EngineExhaust; iMarker_EngineExhaust++)
    if (Marker_EngineExhaust[iMarker_EngineExhaust] == val_marker) break;
  return Exhaust_Temperature_Target[iMarker_EngineExhaust];
}

su2double CConfig::GetExhaust_Pressure_Target(string val_marker) {
  unsigned short iMarker_EngineExhaust;
  for (iMarker_EngineExhaust = 0; iMarker_EngineExhaust < nMarker_EngineExhaust; iMarker_EngineExhaust++)
    if (Marker_EngineExhaust[iMarker_EngineExhaust] == val_marker) break;
  return Exhaust_Pressure_Target[iMarker_EngineExhaust];
}

su2double CConfig::GetInlet_Ttotal(string val_marker) {
  unsigned short iMarker_Inlet;
  for (iMarker_Inlet = 0; iMarker_Inlet < nMarker_Inlet; iMarker_Inlet++)
    if (Marker_Inlet[iMarker_Inlet] == val_marker) break;
  return Inlet_Ttotal[iMarker_Inlet];
}

su2double CConfig::GetInlet_Ptotal(string val_marker) {
  unsigned short iMarker_Inlet;
  for (iMarker_Inlet = 0; iMarker_Inlet < nMarker_Inlet; iMarker_Inlet++)
    if (Marker_Inlet[iMarker_Inlet] == val_marker) break;
  return Inlet_Ptotal[iMarker_Inlet];
}

su2double* CConfig::GetInlet_FlowDir(string val_marker) {
  unsigned short iMarker_Inlet;
  for (iMarker_Inlet = 0; iMarker_Inlet < nMarker_Inlet; iMarker_Inlet++)
    if (Marker_Inlet[iMarker_Inlet] == val_marker) break;
  return Inlet_FlowDir[iMarker_Inlet];
}

su2double CConfig::GetInlet_Temperature(string val_marker) {
  unsigned short iMarker_Supersonic_Inlet;
  for (iMarker_Supersonic_Inlet = 0; iMarker_Supersonic_Inlet < nMarker_Supersonic_Inlet; iMarker_Supersonic_Inlet++)
    if (Marker_Supersonic_Inlet[iMarker_Supersonic_Inlet] == val_marker) break;
  return Inlet_Temperature[iMarker_Supersonic_Inlet];
}

su2double CConfig::GetInlet_Pressure(string val_marker) {
  unsigned short iMarker_Supersonic_Inlet;
  for (iMarker_Supersonic_Inlet = 0; iMarker_Supersonic_Inlet < nMarker_Supersonic_Inlet; iMarker_Supersonic_Inlet++)
    if (Marker_Supersonic_Inlet[iMarker_Supersonic_Inlet] == val_marker) break;
  return Inlet_Pressure[iMarker_Supersonic_Inlet];
}

su2double* CConfig::GetInlet_Velocity(string val_marker) {
  unsigned short iMarker_Supersonic_Inlet;
  for (iMarker_Supersonic_Inlet = 0; iMarker_Supersonic_Inlet < nMarker_Supersonic_Inlet; iMarker_Supersonic_Inlet++)
    if (Marker_Supersonic_Inlet[iMarker_Supersonic_Inlet] == val_marker) break;
  return Inlet_Velocity[iMarker_Supersonic_Inlet];
}

su2double CConfig::GetOutlet_Pressure(string val_marker) {
  unsigned short iMarker_Outlet;
  for (iMarker_Outlet = 0; iMarker_Outlet < nMarker_Outlet; iMarker_Outlet++)
    if (Marker_Outlet[iMarker_Outlet] == val_marker) break;
  return Outlet_Pressure[iMarker_Outlet];
}

su2double CConfig::GetRiemann_Var1(string val_marker) {
  unsigned short iMarker_Riemann;
  for (iMarker_Riemann = 0; iMarker_Riemann < nMarker_Riemann; iMarker_Riemann++)
    if (Marker_Riemann[iMarker_Riemann] == val_marker) break;
  return Riemann_Var1[iMarker_Riemann];
}

su2double CConfig::GetRiemann_Var2(string val_marker) {
  unsigned short iMarker_Riemann;
  for (iMarker_Riemann = 0; iMarker_Riemann < nMarker_Riemann; iMarker_Riemann++)
    if (Marker_Riemann[iMarker_Riemann] == val_marker) break;
  return Riemann_Var2[iMarker_Riemann];
}

su2double* CConfig::GetRiemann_FlowDir(string val_marker) {
  unsigned short iMarker_Riemann;
  for (iMarker_Riemann = 0; iMarker_Riemann < nMarker_Riemann; iMarker_Riemann++)
    if (Marker_Riemann[iMarker_Riemann] == val_marker) break;
  return Riemann_FlowDir[iMarker_Riemann];
}

unsigned short CConfig::GetKind_Data_Riemann(string val_marker) {
  unsigned short iMarker_Riemann;
  for (iMarker_Riemann = 0; iMarker_Riemann < nMarker_Riemann; iMarker_Riemann++)
    if (Marker_Riemann[iMarker_Riemann] == val_marker) break;
  return Kind_Data_Riemann[iMarker_Riemann];
}


su2double CConfig::GetNRBC_Var1(string val_marker) {
  unsigned short iMarker_NRBC;
  for (iMarker_NRBC = 0; iMarker_NRBC < nMarker_NRBC; iMarker_NRBC++)
    if (Marker_NRBC[iMarker_NRBC] == val_marker) break;
  return NRBC_Var1[iMarker_NRBC];
}

su2double CConfig::GetNRBC_Var2(string val_marker) {
  unsigned short iMarker_NRBC;
  for (iMarker_NRBC = 0; iMarker_NRBC < nMarker_NRBC; iMarker_NRBC++)
    if (Marker_NRBC[iMarker_NRBC] == val_marker) break;
  return NRBC_Var2[iMarker_NRBC];
}

su2double* CConfig::GetNRBC_FlowDir(string val_marker) {
  unsigned short iMarker_NRBC;
  for (iMarker_NRBC = 0; iMarker_NRBC < nMarker_NRBC; iMarker_NRBC++)
    if (Marker_NRBC[iMarker_NRBC] == val_marker) break;
  return NRBC_FlowDir[iMarker_NRBC];
}

unsigned short CConfig::GetKind_Data_NRBC(string val_marker) {
  unsigned short iMarker_NRBC;
  for (iMarker_NRBC = 0; iMarker_NRBC < nMarker_NRBC; iMarker_NRBC++)
    if (Marker_NRBC[iMarker_NRBC] == val_marker) break;
  return Kind_Data_NRBC[iMarker_NRBC];
}


su2double CConfig::GetIsothermal_Temperature(string val_marker) {

  unsigned short iMarker_Isothermal = 0;

  if ((nMarker_Isothermal*nMarker_IsothermalCatalytic             != 0) ||
      (nMarker_Isothermal*nMarker_IsothermalNonCatalytic          != 0) ||
      (nMarker_IsothermalCatalytic*nMarker_IsothermalNonCatalytic != 0)   ) {
    cout << "Mixed catalytic boundaries not supported!!" << endl;
    exit(EXIT_FAILURE);
  }

  if (nMarker_Isothermal > 0) {
    for (iMarker_Isothermal = 0; iMarker_Isothermal < nMarker_Isothermal; iMarker_Isothermal++)
      if (Marker_Isothermal[iMarker_Isothermal] == val_marker) break;
  }

  if (nMarker_IsothermalCatalytic > 0) {
    for (iMarker_Isothermal = 0; iMarker_Isothermal < nMarker_IsothermalCatalytic; iMarker_Isothermal++)
      if (Marker_IsothermalCatalytic[iMarker_Isothermal] == val_marker) break;
  }

  if (nMarker_IsothermalNonCatalytic > 0) {
    for (iMarker_Isothermal = 0; iMarker_Isothermal < nMarker_IsothermalNonCatalytic; iMarker_Isothermal++)
      if (Marker_IsothermalNonCatalytic[iMarker_Isothermal] == val_marker) break;
  }

  return Isothermal_Temperature[iMarker_Isothermal];
}

su2double CConfig::GetWall_HeatFlux(string val_marker) {
  unsigned short iMarker_HeatFlux = 0;

  if ((nMarker_HeatFlux*nMarker_HeatFluxCatalytic             != 0) ||
      (nMarker_HeatFlux*nMarker_HeatFluxNonCatalytic          != 0) ||
      (nMarker_HeatFluxCatalytic*nMarker_HeatFluxNonCatalytic != 0)) {
    cout << "Mixed catalytic boundaries not supported!!" << endl;
    exit(EXIT_FAILURE);
  }

  if (nMarker_HeatFlux > 0) {
  for (iMarker_HeatFlux = 0; iMarker_HeatFlux < nMarker_HeatFlux; iMarker_HeatFlux++)
    if (Marker_HeatFlux[iMarker_HeatFlux] == val_marker) break;
  }

  if (nMarker_HeatFluxCatalytic > 0) {
    for (iMarker_HeatFlux = 0; iMarker_HeatFlux < nMarker_HeatFluxCatalytic; iMarker_HeatFlux++)
      if (Marker_HeatFluxCatalytic[iMarker_HeatFlux] == val_marker) break;
  }

  if (nMarker_HeatFluxNonCatalytic > 0) {
    for (iMarker_HeatFlux = 0; iMarker_HeatFlux < nMarker_HeatFluxNonCatalytic; iMarker_HeatFlux++)
      if (Marker_HeatFluxNonCatalytic[iMarker_HeatFlux] == val_marker) break;
  }

  return Heat_Flux[iMarker_HeatFlux];
}

su2double CConfig::GetInflow_Mach_Target(string val_marker) {
  unsigned short iMarker_EngineInflow;
  for (iMarker_EngineInflow = 0; iMarker_EngineInflow < nMarker_EngineInflow; iMarker_EngineInflow++)
    if (Marker_EngineInflow[iMarker_EngineInflow] == val_marker) break;
  return Inflow_Mach_Target[iMarker_EngineInflow];
}

su2double CConfig::GetBleed_MassFlow_Target(string val_marker) {
  unsigned short iMarker_EngineBleed;
  for (iMarker_EngineBleed = 0; iMarker_EngineBleed < nMarker_EngineBleed; iMarker_EngineBleed++)
    if (Marker_EngineBleed[iMarker_EngineBleed] == val_marker) break;
  return Bleed_MassFlow_Target[iMarker_EngineBleed];
}

su2double CConfig::GetBleed_Temperature_Target(string val_marker) {
  unsigned short iMarker_EngineBleed;
  for (iMarker_EngineBleed = 0; iMarker_EngineBleed < nMarker_EngineBleed; iMarker_EngineBleed++)
    if (Marker_EngineBleed[iMarker_EngineBleed] == val_marker) break;
  return Bleed_Temperature_Target[iMarker_EngineBleed];
}

su2double CConfig::GetInflow_Pressure(string val_marker) {
  unsigned short iMarker_EngineInflow;
  for (iMarker_EngineInflow = 0; iMarker_EngineInflow < nMarker_EngineInflow; iMarker_EngineInflow++)
    if (Marker_EngineInflow[iMarker_EngineInflow] == val_marker) break;
  return Inflow_Pressure[iMarker_EngineInflow];
}

su2double CConfig::GetBleed_Pressure(string val_marker) {
  unsigned short iMarker_EngineBleed;
  for (iMarker_EngineBleed = 0; iMarker_EngineBleed < nMarker_EngineBleed; iMarker_EngineBleed++)
    if (Marker_EngineBleed[iMarker_EngineBleed] == val_marker) break;
  return Bleed_Pressure[iMarker_EngineBleed];
}

su2double CConfig::GetExhaust_Pressure(string val_marker) {
  unsigned short iMarker_EngineExhaust;
  for (iMarker_EngineExhaust = 0; iMarker_EngineExhaust < nMarker_EngineExhaust; iMarker_EngineExhaust++)
  if (Marker_EngineExhaust[iMarker_EngineExhaust] == val_marker) break;
  return Exhaust_Pressure[iMarker_EngineExhaust];
}

su2double CConfig::GetExhaust_Temperature(string val_marker) {
  unsigned short iMarker_EngineExhaust;
  for (iMarker_EngineExhaust = 0; iMarker_EngineExhaust < nMarker_EngineExhaust; iMarker_EngineExhaust++)
  if (Marker_EngineExhaust[iMarker_EngineExhaust] == val_marker) break;
  return Exhaust_Temperature[iMarker_EngineExhaust];
}

su2double CConfig::GetInflow_Mach(string val_marker) {
  unsigned short iMarker_EngineInflow;
  for (iMarker_EngineInflow = 0; iMarker_EngineInflow < nMarker_EngineInflow; iMarker_EngineInflow++)
    if (Marker_EngineInflow[iMarker_EngineInflow] == val_marker) break;
  return Inflow_Mach[iMarker_EngineInflow];
}

su2double CConfig::GetBleed_MassFlow(string val_marker) {
  unsigned short iMarker_EngineBleed;
  for (iMarker_EngineBleed = 0; iMarker_EngineBleed < nMarker_EngineBleed; iMarker_EngineBleed++)
    if (Marker_EngineBleed[iMarker_EngineBleed] == val_marker) break;
  return Bleed_MassFlow[iMarker_EngineBleed];
}

su2double CConfig::GetBleed_Temperature(string val_marker) {
  unsigned short iMarker_EngineBleed;
  for (iMarker_EngineBleed = 0; iMarker_EngineBleed < nMarker_EngineBleed; iMarker_EngineBleed++)
    if (Marker_EngineBleed[iMarker_EngineBleed] == val_marker) break;
  return Bleed_Temperature[iMarker_EngineBleed];
}

su2double CConfig::GetDispl_Value(string val_marker) {
  unsigned short iMarker_Displacement;
  for (iMarker_Displacement = 0; iMarker_Displacement < nMarker_Displacement; iMarker_Displacement++)
    if (Marker_Displacement[iMarker_Displacement] == val_marker) break;
  return Displ_Value[iMarker_Displacement];
}

su2double CConfig::GetLoad_Value(string val_marker) {
  unsigned short iMarker_Load;
  for (iMarker_Load = 0; iMarker_Load < nMarker_Load; iMarker_Load++)
    if (Marker_Load[iMarker_Load] == val_marker) break;
  return Load_Value[iMarker_Load];
}

su2double CConfig::GetLoad_Dir_Value(string val_marker) {
  unsigned short iMarker_Load_Dir;
  for (iMarker_Load_Dir = 0; iMarker_Load_Dir < nMarker_Load_Dir; iMarker_Load_Dir++)
    if (Marker_Load_Dir[iMarker_Load_Dir] == val_marker) break;
  return Load_Dir_Value[iMarker_Load_Dir];
}

su2double CConfig::GetLoad_Dir_Multiplier(string val_marker) {
  unsigned short iMarker_Load_Dir;
  for (iMarker_Load_Dir = 0; iMarker_Load_Dir < nMarker_Load_Dir; iMarker_Load_Dir++)
    if (Marker_Load_Dir[iMarker_Load_Dir] == val_marker) break;
  return Load_Dir_Multiplier[iMarker_Load_Dir];
}

su2double* CConfig::GetLoad_Dir(string val_marker) {
  unsigned short iMarker_Load_Dir;
  for (iMarker_Load_Dir = 0; iMarker_Load_Dir < nMarker_Load_Dir; iMarker_Load_Dir++)
    if (Marker_Load_Dir[iMarker_Load_Dir] == val_marker) break;
  return Load_Dir[iMarker_Load_Dir];
}


su2double CConfig::GetLoad_Sine_Amplitude(string val_marker) {
  unsigned short iMarker_Load_Sine;
  for (iMarker_Load_Sine = 0; iMarker_Load_Sine < nMarker_Load_Sine; iMarker_Load_Sine++)
    if (Marker_Load_Sine[iMarker_Load_Sine] == val_marker) break;
  return Load_Sine_Amplitude[iMarker_Load_Sine];
}

su2double CConfig::GetLoad_Sine_Frequency(string val_marker) {
  unsigned short iMarker_Load_Sine;
  for (iMarker_Load_Sine = 0; iMarker_Load_Sine < nMarker_Load_Sine; iMarker_Load_Sine++)
    if (Marker_Load_Sine[iMarker_Load_Sine] == val_marker) break;
  return Load_Sine_Frequency[iMarker_Load_Sine];
}

su2double* CConfig::GetLoad_Sine_Dir(string val_marker) {
  unsigned short iMarker_Load_Sine;
  for (iMarker_Load_Sine = 0; iMarker_Load_Sine < nMarker_Load_Sine; iMarker_Load_Sine++)
    if (Marker_Load_Sine[iMarker_Load_Sine] == val_marker) break;
  return Load_Sine_Dir[iMarker_Load_Sine];
}

su2double CConfig::GetFlowLoad_Value(string val_marker) {
  unsigned short iMarker_FlowLoad;
  for (iMarker_FlowLoad = 0; iMarker_FlowLoad < nMarker_FlowLoad; iMarker_FlowLoad++)
    if (Marker_FlowLoad[iMarker_FlowLoad] == val_marker) break;
  return FlowLoad_Value[iMarker_FlowLoad];
}

void CConfig::SetSpline(vector<su2double> &x, vector<su2double> &y, unsigned long n, su2double yp1, su2double ypn, vector<su2double> &y2) {
  unsigned long i, k;
  su2double p, qn, sig, un, *u;

  u = new su2double [n];

  if (yp1 > 0.99e30)			// The lower boundary condition is set either to be "nat
    y2[0]=u[0]=0.0;			  // -ural"
  else {									// or else to have a specified first derivative.
    y2[0] = -0.5;
    u[0]=(3.0/(x[1]-x[0]))*((y[1]-y[0])/(x[1]-x[0])-yp1);
  }

  for (i=2; i<=n-1; i++) {									//  This is the decomposition loop of the tridiagonal al-
    sig=(x[i-1]-x[i-2])/(x[i]-x[i-2]);		//	gorithm. y2 and u are used for tem-
    p=sig*y2[i-2]+2.0;										//	porary storage of the decomposed
    y2[i-1]=(sig-1.0)/p;										//	factors.
    u[i-1]=(y[i]-y[i-1])/(x[i]-x[i-1]) - (y[i-1]-y[i-2])/(x[i-1]-x[i-2]);
    u[i-1]=(6.0*u[i-1]/(x[i]-x[i-2])-sig*u[i-2])/p;
  }

  if (ypn > 0.99e30)						// The upper boundary condition is set either to be
    qn=un=0.0;									// "natural"
  else {												// or else to have a specified first derivative.
    qn=0.5;
    un=(3.0/(x[n-1]-x[n-2]))*(ypn-(y[n-1]-y[n-2])/(x[n-1]-x[n-2]));
  }
  y2[n-1]=(un-qn*u[n-2])/(qn*y2[n-2]+1.0);
  for (k=n-1; k>=1; k--)					// This is the backsubstitution loop of the tridiagonal
    y2[k-1]=y2[k-1]*y2[k]+u[k-1];	  // algorithm.

  delete[] u;

}

su2double CConfig::GetSpline(vector<su2double>&xa, vector<su2double>&ya, vector<su2double>&y2a, unsigned long n, su2double x) {
  unsigned long klo, khi, k;
  su2double h, b, a, y;

  klo=1;										// We will find the right place in the table by means of
  khi=n;										// bisection. This is optimal if sequential calls to this
  while (khi-klo > 1) {			// routine are at random values of x. If sequential calls
    k=(khi+klo) >> 1;				// are in order, and closely spaced, one would do better
    if (xa[k-1] > x) khi=k;		// to store previous values of klo and khi and test if
    else klo=k;							// they remain appropriate on the next call.
  }								// klo and khi now bracket the input value of x
  h=xa[khi-1]-xa[klo-1];
  if (h == 0.0) cout << "Bad xa input to routine splint" << endl;	// The xa’s must be dis-
  a=(xa[khi-1]-x)/h;																					      // tinct.
  b=(x-xa[klo-1])/h;				// Cubic spline polynomial is now evaluated.
  y=a*ya[klo-1]+b*ya[khi-1]+((a*a*a-a)*y2a[klo-1]+(b*b*b-b)*y2a[khi-1])*(h*h)/6.0;

  return y;
}<|MERGE_RESOLUTION|>--- conflicted
+++ resolved
@@ -1705,19 +1705,11 @@
   
   if (!ideal_gas) {
     if (nMarker_Inlet != 0) {
-<<<<<<< HEAD
       cout << "Riemann Boundary conditions or NRBC must be used for inlet and outlet with Not Ideal Compressible Fluids " << endl;
       exit(EXIT_FAILURE);
     }
     if (nMarker_Outlet != 0) {
       cout << "Riemann Boundary conditions or NRBC must be used outlet with Not Ideal Compressible Fluids " << endl;
-=======
-      cout << "Riemann Boundary conditions must be used for inlet and outlet with Non-ideal Compressible Fluids " << endl;
-      exit(EXIT_FAILURE);
-    }
-    if (nMarker_Outlet != 0) {
-      cout << "Riemann Boundary conditions must be used outlet with Non-Ideal Compressible Fluids " << endl;
->>>>>>> ee0ff512
       exit(EXIT_FAILURE);
     }
     
