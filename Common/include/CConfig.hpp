--- conflicted
+++ resolved
@@ -575,15 +575,12 @@
   MUSCL_Turb,              /*!< \brief MUSCL scheme for the turbulence equations.*/
   MUSCL_Heat,              /*!< \brief MUSCL scheme for the (fvm) heat equation.*/
   MUSCL_AdjFlow,           /*!< \brief MUSCL scheme for the adj flow equations.*/
-<<<<<<< HEAD
   MUSCL_AdjTurb,           /*!< \brief MUSCL scheme for the adj turbulence equations.*/
   MUSCL_Scalar,   /*!< \brief MUSCL scheme for the scalar transport equations.*/
   Use_Accurate_Jacobians;  /*!< \brief Use numerically computed Jacobians for AUSM+up(2) and SLAU(2). */
-=======
   MUSCL_AdjTurb;           /*!< \brief MUSCL scheme for the adj turbulence equations.*/
   bool MUSCL_Species;      /*!< \brief MUSCL scheme for the species equations.*/
   bool Use_Accurate_Jacobians;  /*!< \brief Use numerically computed Jacobians for AUSM+up(2) and SLAU(2). */
->>>>>>> 4d2854a3
   bool EulerPersson;       /*!< \brief Boolean to determine whether this is an Euler simulation with Persson shock capturing. */
   bool FSI_Problem = false,/*!< \brief Boolean to determine whether the simulation is FSI or not. */
   Multizone_Problem;       /*!< \brief Boolean to determine whether we are solving a multizone problem. */
@@ -596,20 +593,12 @@
   STRUCT_DEFORMATION Kind_Struct_Solver;   /*!< \brief Determines the geometric condition (small or large deformations) for structural analysis. */
   unsigned short Kind_DV_FEA;              /*!< \brief Kind of Design Variable for FEA problems.*/
 
-<<<<<<< HEAD
-  TURB_MODEL Kind_Turb_Model;            /*!< \brief Turbulent model definition. */
-  unsigned short Kind_Scalar_Model;      /*!< \brief Scalar transport model definition. */
-  unsigned short Kind_SGS_Model;    /*!< \brief LES SGS model definition. */
-  unsigned short Kind_Trans_Model,  /*!< \brief Transition model definition. */
-  Kind_ActDisk, Kind_Engine_Inflow,
-=======
   unsigned short nTurbVar;          /*!< \brief Number of Turbulence variables, i.e. 1 for SA-types, 2 for SST. */
   TURB_MODEL Kind_Turb_Model;       /*!< \brief Turbulent model definition. */
   SPECIES_MODEL Kind_Species_Model; /*!< \brief Species model definition. */
   TURB_SGS_MODEL Kind_SGS_Model;    /*!< \brief LES SGS model definition. */
   TURB_TRANS_MODEL Kind_Trans_Model;  /*!< \brief Transition model definition. */
   unsigned short Kind_ActDisk, Kind_Engine_Inflow,
->>>>>>> 4d2854a3
   *Kind_Data_Riemann,
   *Kind_Data_Giles;                /*!< \brief Kind of inlet boundary treatment. */
   INLET_TYPE Kind_Inlet;
@@ -704,19 +693,12 @@
   unsigned short Res_FEM_CRIT;        /*!< \brief Criteria to apply to the FEM convergence (absolute/relative). */
   unsigned long StartConv_Iter;       /*!< \brief Start convergence criteria at iteration. */
   su2double Cauchy_Eps;               /*!< \brief Epsilon used for the convergence. */
-<<<<<<< HEAD
-  bool Wrt_Sol_Overwrite;       /*!< \brief overwrite solution and visualization files or not */
-  bool Restart,                 /*!< \brief Restart solution (for direct, adjoint, and linearized problems).*/
-  Read_Binary_Restart,          /*!< \brief Read binary SU2 native restart files.*/
-  Restart_Flow;                 /*!< \brief Restart flow solution for adjoint and linearized problems. */
-=======
   bool Restart,                       /*!< \brief Restart solution (for direct, adjoint, and linearized problems).*/
   Read_Binary_Restart,                /*!< \brief Read binary SU2 native restart files.*/
   Wrt_Restart_Overwrite,              /*!< \brief Overwrite restart files or append iteration number.*/
   Wrt_Surface_Overwrite,              /*!< \brief Overwrite surface output files or append iteration number.*/
   Wrt_Volume_Overwrite,               /*!< \brief Overwrite volume output files or append iteration number.*/
   Restart_Flow;                       /*!< \brief Restart flow solution for adjoint and linearized problems. */
->>>>>>> 4d2854a3
   unsigned short nMarker_Monitoring,  /*!< \brief Number of markers to monitor. */
   nMarker_Designing,                  /*!< \brief Number of markers for the objective function. */
   nMarker_GeoEval,                    /*!< \brief Number of markers for the objective function. */
@@ -1364,13 +1346,8 @@
   void addInletOption(const string name, unsigned short & nMarker_Inlet, string * & Marker_Inlet,
                       su2double* & Ttotal, su2double* & Ptotal, su2double** & FlowDir);
 
-<<<<<<< HEAD
-  void addInletScalarOption(const string name, unsigned short & nMarker_Inlet_Scalar, string * & Marker_Inlet_Scalar,
-                      su2double** & inlet_scalar_val);
-=======
   void addInletSpeciesOption(const string name, unsigned short & nMarker_Inlet_Species, string * & Marker_Inlet_Species,
                              su2double** & inlet_species_val, unsigned short & nSpecies_per_Inlet);
->>>>>>> 4d2854a3
 
   template <class Tenum>
   void addRiemannOption(const string name, unsigned short & nMarker_Riemann, string * & Marker_Riemann, unsigned short* & option_field, const map<string, Tenum> & enum_map,
@@ -2128,44 +2105,6 @@
   su2double GetInc_Temperature_Init(void) const { return Inc_Temperature_Init; }
 
   /*!
-<<<<<<< HEAD
-   * \brief Get the flag for activating scalar transport clipping
-   * \return Flag for scalar clipping
-   */
-  bool GetScalar_Clipping(void) { return Scalar_Clipping; }
-
-  bool GetEnableRemeshing(void) { return enable_remeshing; }
-
-  bool GetUseWeakScalarBC(void) { return use_weak_scalar_bc; }
-
-
-
-  su2double *GetFFDBounds(void) { return ffd_bounds; }
-
-  /*!
-   * \brief Get the flame offset for flamelet model initialization
-   * \return flame offset for flamelet model initialization
-   */
-  su2double *GetFlameOffset(void) { return flame_offset; }
-
-  /*!
-   * \brief Get the flame normal for flamelet model initialization
-   * \return flame offset for flamelet model initialization
-   */
-  su2double *GetFlameNormal(void) { return flame_normal; }
-
-    /*!
-   * \brief Get the flame thickness for flamelet model initialization
-   * \return flame thickness for flamelet model initialization
-   */
-  su2double GetFlameThickness(void) { return flame_thickness; }
-
-    /*!
-   * \brief Get the burnt region thickness for flamelet mdoel initialization
-   * \return flame thickness for flamelet mdoel initialization
-   */
-  su2double GetBurntThickness(void) { return burnt_thickness; }
-=======
    * \brief Get the flag for activating species transport clipping.
    * \return Flag for species clipping.
    */
@@ -2194,7 +2133,6 @@
    * \return Flag for strong BC's.
    */
   bool GetSpecies_StrongBC() const { return Species_StrongBC; }
->>>>>>> 4d2854a3
 
   /*!
    * \brief Get the Young's modulus of elasticity.
@@ -3985,39 +3923,28 @@
   su2double GetDiffusivity_ConstantND(void) const { return Diffusivity_ConstantND; }
 
   /*!
-<<<<<<< HEAD
+   * \brief Get the value of the constant mass diffusivity for scalar transport.
+   * \return Constant mass diffusivity.
+   */
+  su2double GetDiffusivity_Constant(void) const { return Diffusivity_Constant; }
+
+  /*!
+   * \brief Get the value of the non-dimensional constant mass diffusivity.
+   * \return Non-dimensional constant mass diffusivity.
+   */
+  su2double GetDiffusivity_ConstantND(void) const { return Diffusivity_ConstantND; }
+
+  /*!
    * \brief Get the value of the laminar Schmidt number for scalar transport.
    * \return Laminar Schmidt number for scalar transport.
    */
-  su2double GetSchmidt_Lam(void) const { return Schmidt_Lam; }
-=======
-   * \brief Get the value of the constant mass diffusivity for scalar transport.
-   * \return Constant mass diffusivity.
-   */
-  su2double GetDiffusivity_Constant(void) const { return Diffusivity_Constant; }
-
-  /*!
-   * \brief Get the value of the non-dimensional constant mass diffusivity.
-   * \return Non-dimensional constant mass diffusivity.
-   */
-  su2double GetDiffusivity_ConstantND(void) const { return Diffusivity_ConstantND; }
-
-  /*!
-   * \brief Get the value of the laminar Schmidt number for scalar transport.
-   * \return Laminar Schmidt number for scalar transport.
-   */
   su2double GetSchmidt_Number_Laminar(void) const { return Schmidt_Number_Laminar; }
->>>>>>> 4d2854a3
 
   /*!
    * \brief Get the value of the turbulent Schmidt number for scalar transport.
    * \return Turbulent Schmidt number for scalar transport.
    */
-<<<<<<< HEAD
-  su2double GetSchmidt_Turb(void) const { return Schmidt_Turb; }
-=======
   su2double GetSchmidt_Number_Turbulent(void) const { return Schmidt_Number_Turbulent; }
->>>>>>> 4d2854a3
 
   /*!
    * \brief Get the value of the reference viscosity for Sutherland model.
@@ -4770,15 +4697,9 @@
 
   /*!
    * \brief Get the method for limiting the spatial gradients.
-<<<<<<< HEAD
-   * \return Method for limiting the spatial gradients solving the scalar transport equations.
-   */
-  unsigned short GetKind_SlopeLimit_Scalar(void) { return Kind_SlopeLimit_Scalar; }
-=======
    * \return Method for limiting the spatial gradients solving the species equation.
    */
   unsigned short GetKind_SlopeLimit_Species() const { return Kind_SlopeLimit_Species; }
->>>>>>> 4d2854a3
 
   /*!
    * \brief Get the method for limiting the spatial gradients.
@@ -5490,12 +5411,6 @@
   bool GetRead_Binary_Restart(void) const { return Read_Binary_Restart; }
 
   /*!
-<<<<<<< HEAD
-   * \brief Flag for whether solution and visualization files are overwritten.
-   * \return Flag for overwriting. If Flag=false, iteration nr is appended to filename
-   */
-  bool GetWrt_Sol_Overwrite(void) const { return Wrt_Sol_Overwrite; }
-=======
    * \brief Flag for whether restart solution files are overwritten.
    * \return Flag for overwriting. If Flag=false, iteration nr is appended to filename
    */
@@ -5512,7 +5427,6 @@
    * \return Flag for overwriting. If Flag=false, iteration nr is appended to filename
    */
   bool GetWrt_Volume_Overwrite(void) const { return Wrt_Volume_Overwrite; }
->>>>>>> 4d2854a3
 
   /*!
    * \brief Provides the number of varaibles.
@@ -6888,17 +6802,10 @@
   su2double GetCFLRedCoeff_Turb(void) const { return CFLRedCoeff_Turb; }
 
   /*!
-<<<<<<< HEAD
-   * \brief Value of the CFL reduction for scalar transport equations.
-   * \return Value of the CFL reduction for scalar transport equations.
-   */
-  su2double GetCFLRedCoeff_Scalar(void) { return CFLRedCoeff_Scalar; }
-=======
    * \brief Value of the CFL reduction in species problems.
    * \return Value of the CFL reduction in species problems.
    */
   su2double GetCFLRedCoeff_Species() const { return CFLRedCoeff_Species; }
->>>>>>> 4d2854a3
 
   /*!
    * \brief Get the flow direction unit vector at an inlet boundary.
