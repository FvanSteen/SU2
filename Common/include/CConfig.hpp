/*!
 * \file CConfig.hpp
 * \brief All the information about the definition of the physical problem.
 *        The subroutines and functions are in the <i>CConfig.cpp</i> file.
 * \author F. Palacios, T. Economon, B. Tracey
 * \version 7.5.1 "Blackbird"
 *
 * SU2 Project Website: https://su2code.github.io
 *
 * The SU2 Project is maintained by the SU2 Foundation
 * (http://su2foundation.org)
 *
 * Copyright 2012-2023, SU2 Contributors (cf. AUTHORS.md)
 *
 * SU2 is free software; you can redistribute it and/or
 * modify it under the terms of the GNU Lesser General Public
 * License as published by the Free Software Foundation; either
 * version 2.1 of the License, or (at your option) any later version.
 *
 * SU2 is distributed in the hope that it will be useful,
 * but WITHOUT ANY WARRANTY; without even the implied warranty of
 * MERCHANTABILITY or FITNESS FOR A PARTICULAR PURPOSE. See the GNU
 * Lesser General Public License for more details.
 *
 * You should have received a copy of the GNU Lesser General Public
 * License along with SU2. If not, see <http://www.gnu.org/licenses/>.
 */

#pragma once

#include "parallelization/mpi_structure.hpp"

#include <iostream>
#include <cstdlib>
#include <fstream>
#include <sstream>
#include <string>
#include <cstring>
#include <vector>
#include <array>
#include <stdlib.h>
#include <cmath>
#include <map>
#include <assert.h>

#include "option_structure.hpp"
#include "containers/container_decorators.hpp"

#ifdef HAVE_CGNS
#include "cgnslib.h"
#endif

using namespace std;

/*!
 * \class CConfig
 * \brief Main class for defining the problem; basically this class reads the configuration file, and
 *        stores all the information.
 * \author F. Palacios
 */

class CConfig {
private:
  SU2_MPI::Comm SU2_Communicator; /*!< \brief MPI communicator of SU2.*/
  int rank, size;                 /*!< \brief MPI rank and size.*/
  bool base_config;
  SU2_COMPONENT Kind_SU2;        /*!< \brief Kind of SU2 software component.*/
  unsigned short Ref_NonDim;      /*!< \brief Kind of non dimensionalization.*/
  unsigned short Ref_Inc_NonDim;  /*!< \brief Kind of non dimensionalization.*/
  unsigned short Kind_AverageProcess;            /*!< \brief Kind of mixing process.*/
  unsigned short Kind_PerformanceAverageProcess; /*!< \brief Kind of mixing process.*/
  unsigned short Kind_MixingPlaneInterface;      /*!< \brief Kind of mixing process.*/
  unsigned short Kind_SpanWise;                  /*!< \brief Kind of span-wise section computation.*/
  unsigned short *Kind_TurboMachinery;           /*!< \brief Kind of turbomachynery architecture.*/
  unsigned short iZone, nZone;    /*!< \brief Number of zones in the mesh. */
  unsigned short nZoneSpecified;  /*!< \brief Number of zones that are specified in config file. */
  su2double Highlite_Area;        /*!< \brief Highlite area. */
  su2double Fan_Poly_Eff;         /*!< \brief Fan polytropic effeciency. */
  su2double MinLogResidual;       /*!< \brief Minimum value of the log residual. */
  su2double EA_ScaleFactor;       /*!< \brief Equivalent Area scaling factor */
  su2double AdjointLimit;         /*!< \brief Adjoint variable limit */
  string* ConvField;              /*!< \brief Field used for convergence check.*/
  string FluidName;              /*!< \brief name of the applied fluid. */

  string* WndConvField;              /*!< \brief Function where to apply the windowed convergence criteria for the time average of the unsteady (single zone) flow problem. */
  unsigned short nConvField;         /*!< \brief Number of fields used to monitor convergence.*/
  unsigned short nWndConvField;      /*!< \brief Number of fields used to monitor time convergence.*/
  unsigned short Wnd_Cauchy_Elems;   /*!< \brief Number of elements to evaluate in the time iteration  for convergence of the time average of the unsteady (single zone)´ flow problem.  */
  su2double Wnd_Cauchy_Eps;          /*!< \brief Epsilon used for the convergence of the time average of the unsteady (single zone)´ flow problem. */
  unsigned long Wnd_StartConv_Iter;  /*!< \brief Start convergence criteria at this iteration after Start_Iter_Wnd. */
  bool Wnd_Cauchy_Crit;              /*!< \brief True => Cauchy criterion is used for time average objective function in unsteady flows. */

  bool MG_AdjointFlow;              /*!< \brief MG with the adjoint flow problem */
  su2double *PressureLimits,
  *DensityLimits,
  *TemperatureLimits;             /*!< \brief Limits for the primitive variables */
  bool ActDisk_DoubleSurface;     /*!< \brief actuator disk double surface  */
  bool Engine_HalfModel;          /*!< \brief only half model is in the computational grid  */
  bool ActDisk_SU2_DEF;           /*!< \brief actuator disk double surface  */
  unsigned short nFFD_Iter;       /*!< \brief Iteration for the point inversion problem. */
  unsigned short FFD_Blending;    /*!< \brief Kind of FFD Blending function. */
  su2double FFD_Tol;              /*!< \brief Tolerance in the point inversion problem. */
  bool FFD_IntPrev;                       /*!< \brief Enables self-intersection prevention procedure within the FFD box. */
  unsigned short FFD_IntPrev_MaxIter;     /*!< \brief Amount of iterations for FFD box self-intersection prevention procedure. */
  unsigned short FFD_IntPrev_MaxDepth;    /*!< \brief Maximum recursion depth for FFD box self-intersection procedure. */
  bool ConvexityCheck;                    /*!< \brief Enables convexity check on all mesh elements. */
  unsigned short ConvexityCheck_MaxIter;  /*!< \brief Amount of iterations for convexity check in deformations. */
  unsigned short ConvexityCheck_MaxDepth; /*!< \brief Maximum recursion depth for convexity check in deformations.*/
  su2double Opt_RelaxFactor;              /*!< \brief Scale factor for the line search. */
  su2double Opt_LineSearch_Bound;         /*!< \brief Bounds for the line search. */
  su2double StartTime;
  unsigned short SmoothNumGrid;           /*!< \brief Smooth the numerical grid. */
  bool ContinuousAdjoint,   /*!< \brief Flag to know if the code is solving an adjoint problem. */
  Viscous,                  /*!< \brief Flag to know if the code is solving a viscous problem. */
  EquivArea,                /*!< \brief Flag to know if the code is going to compute and plot the equivalent area. */
  Engine,                   /*!< \brief Flag to know if the code is going to compute a problem with engine. */
  InvDesign_Cp,             /*!< \brief Flag to know if the code is going to compute and plot the inverse design. */
  InvDesign_HeatFlux,       /*!< \brief Flag to know if the code is going to compute and plot the inverse design. */
  Wind_Gust,                /*!< \brief Flag to know if there is a wind gust. */
  Turb_Fixed_Values,        /*!< \brief Flag to know if there are fixed values for turbulence quantities in one half-plane. */
  Aeroelastic_Simulation,   /*!< \brief Flag to know if there is an aeroelastic simulation. */
  Weakly_Coupled_Heat,      /*!< \brief Flag to know if a heat equation should be weakly coupled to the incompressible solver. */
  Rotating_Frame,           /*!< \brief Flag to know if there is a rotating frame. */
  PoissonSolver,            /*!< \brief Flag to know if we are solving  poisson forces  in plasma solver. */
  Low_Mach_Precon,          /*!< \brief Flag to know if we are using a low Mach number preconditioner. */
  Low_Mach_Corr,            /*!< \brief Flag to know if we are using a low Mach number correction. */
  GravityForce,             /*!< \brief Flag to know if the gravity force is incuded in the formulation. */
  VorticityConfinement,     /*!< \brief Flag to know if the Vorticity Confinement is included in the formulation. */
  SubsonicEngine,           /*!< \brief Engine intake subsonic region. */
  Frozen_Visc_Cont,         /*!< \brief Flag for cont. adjoint problem with/without frozen viscosity. */
  Frozen_Visc_Disc,         /*!< \brief Flag for disc. adjoint problem with/without frozen viscosity. */
  Frozen_Limiter_Disc,      /*!< \brief Flag for disc. adjoint problem with/without frozen limiter. */
  Inconsistent_Disc,        /*!< \brief Use an inconsistent (primal/dual) discrete adjoint formulation. */
  Sens_Remove_Sharp,        /*!< \brief Flag for removing or not the sharp edges from the sensitivity computation. */
  Hold_GridFixed,           /*!< \brief Flag hold fixed some part of the mesh during the deformation. */
  Axisymmetric,             /*!< \brief Flag for axisymmetric calculations */
  Integrated_HeatFlux;      /*!< \brief Flag for heat flux BC whether it deals with integrated values.*/
  su2double Buffet_k;       /*!< \brief Sharpness coefficient for buffet sensor.*/
  su2double Buffet_lambda;  /*!< \brief Offset parameter for buffet sensor.*/
  su2double Damp_Engine_Inflow;   /*!< \brief Damping factor for the engine inlet. */
  su2double Damp_Engine_Exhaust;  /*!< \brief Damping factor for the engine exhaust. */
  su2double Damp_Res_Restric,     /*!< \brief Damping factor for the residual restriction. */
  Damp_Correc_Prolong;            /*!< \brief Damping factor for the correction prolongation. */
  su2double Position_Plane;    /*!< \brief Position of the Near-Field (y coordinate 2D, and z coordinate 3D). */
  su2double WeightCd;          /*!< \brief Weight of the drag coefficient. */
  su2double dCD_dCL;           /*!< \brief Fixed Cl mode derivate . */
  su2double dCMx_dCL;          /*!< \brief Fixed Cl mode derivate. */
  su2double dCMy_dCL;          /*!< \brief Fixed Cl mode derivate. */
  su2double dCMz_dCL;          /*!< \brief Fixed Cl mode derivate. */
  su2double CL_Target;         /*!< \brief Fixed Cl mode Target Cl. */
  su2double Confinement_Param; /*!< \brief Confinement paramenter for Vorticity Confinement method. */
  TIME_MARCHING TimeMarching;        /*!< \brief Steady or unsteady (time stepping or dual time stepping) computation. */
  unsigned short Dynamic_Analysis;   /*!< \brief Static or dynamic structural analysis. */
  su2double FixAzimuthalLine;        /*!< \brief Fix an azimuthal line due to misalignments of the nearfield. */
  su2double **DV_Value;              /*!< \brief Previous value of the design variable. */
  su2double Venkat_LimiterCoeff;     /*!< \brief Limiter coefficient */
  unsigned long LimiterIter;         /*!< \brief Freeze the value of the limiter after a number of iterations */
  su2double AdjSharp_LimiterCoeff;   /*!< \brief Coefficient to identify the limit of a sharp edge. */
  unsigned short SystemMeasurements; /*!< \brief System of measurements. */
  ENUM_REGIME Kind_Regime;           /*!< \brief Kind of flow regime: in/compressible. */
  unsigned short *Kind_ObjFunc;      /*!< \brief Kind of objective function. */
  su2double *Weight_ObjFunc;         /*!< \brief Weight applied to objective function. */
  unsigned short Kind_SensSmooth;    /*!< \brief Kind of sensitivity smoothing technique. */
  unsigned short Continuous_Eqns;    /*!< \brief Which equations to treat continuously (Hybrid adjoint)*/
  unsigned short Discrete_Eqns;      /*!< \brief Which equations to treat discretely (Hybrid adjoint). */
  unsigned short *Design_Variable;   /*!< \brief Kind of design variable. */
  unsigned short nTimeInstances;     /*!< \brief Number of periodic time instances for  harmonic balance. */
  su2double HarmonicBalance_Period;  /*!< \brief Period of oscillation to be used with harmonic balance computations. */
  su2double Delta_UnstTime,          /*!< \brief Time step for unsteady computations. */
  Delta_UnstTimeND;                  /*!< \brief Time step for unsteady computations (non dimensional). */
  su2double Delta_DynTime,        /*!< \brief Time step for dynamic structural computations. */
  Total_DynTime,                  /*!< \brief Total time for dynamic structural computations. */
  Current_DynTime;                /*!< \brief Global time of the dynamic structural computations. */
  su2double Total_UnstTime,       /*!< \brief Total time for unsteady computations. */
  Total_UnstTimeND;               /*!< \brief Total time for unsteady computations (non dimensional). */
  su2double Current_UnstTime,     /*!< \brief Global time of the unsteady simulation. */
  Current_UnstTimeND;             /*!< \brief Global time of the unsteady simulation. */
  unsigned short nMarker_Euler,   /*!< \brief Number of Euler wall markers. */
  nMarker_FarField,               /*!< \brief Number of far-field markers. */
  nMarker_Custom,                 /*!< \brief Number of custom markers. */
  nMarker_SymWall,                /*!< \brief Number of symmetry wall markers. */
  nMarker_PerBound,               /*!< \brief Number of periodic boundary markers. */
  nMarker_MixingPlaneInterface,   /*!< \brief Number of mixing plane interface boundary markers. */
  nMarker_Turbomachinery,         /*!< \brief Number turbomachinery markers. */
  nMarker_TurboPerformance,       /*!< \brief Number of turboperformance markers. */
  nSpanWiseSections_User,         /*!< \brief Number of spanwise sections to compute 3D BC and Performance for turbomachinery   */
  nMarker_Shroud,                 /*!< \brief Number of shroud markers to set grid velocity to 0.*/
  nMarker_NearFieldBound,         /*!< \brief Number of near field boundary markers. */
  nMarker_ActDiskInlet,           /*!< \brief Number of actuator disk inlet markers. */
  nMarker_ActDiskOutlet,          /*!< \brief Number of actuator disk outlet markers. */
  nMarker_Deform_Mesh_Sym_Plane,  /*!< \brief Number of markers with symmetric deformation */
  nMarker_Deform_Mesh,            /*!< \brief Number of deformable markers at the boundary. */
  nMarker_Fluid_Load,             /*!< \brief Number of markers in which the flow load is computed/employed. */
  nMarker_Fluid_InterfaceBound,   /*!< \brief Number of fluid interface markers. */
  nMarker_CHTInterface,           /*!< \brief Number of conjugate heat transfer interface markers. */
  nMarker_Inlet,                  /*!< \brief Number of inlet flow markers. */
  nMarker_Inlet_Species,          /*!< \brief Number of inlet species markers. */
  nSpecies_per_Inlet,             /*!< \brief Number of species defined per inlet markers. */
  nMarker_Inlet_Turb,             /*!< \brief Number of inlet turbulent markers. */
  nTurb_Properties,               /*!< \brief Number of turbulent properties per inlet markers. */
  nMarker_Riemann,                /*!< \brief Number of Riemann flow markers. */
  nMarker_Giles,                  /*!< \brief Number of Giles flow markers. */
  nRelaxFactor_Giles,             /*!< \brief Number of relaxation factors for Giles markers. */
  nMarker_Supersonic_Inlet,       /*!< \brief Number of supersonic inlet flow markers. */
  nMarker_Supersonic_Outlet,      /*!< \brief Number of supersonic outlet flow markers. */
  nMarker_Outlet,                 /*!< \brief Number of outlet flow markers. */
  nMarker_Smoluchowski_Maxwell,   /*!< \brief Number of smoluchowski/maxwell wall boundaries. */
  nMarker_Isothermal,             /*!< \brief Number of isothermal wall boundaries. */
  nMarker_HeatFlux,               /*!< \brief Number of constant heat flux wall boundaries. */
  nMarker_HeatTransfer,           /*!< \brief Number of heat-transfer/convection wall boundaries. */
  nMarker_EngineExhaust,          /*!< \brief Number of nacelle exhaust flow markers. */
  nMarker_EngineInflow,           /*!< \brief Number of nacelle inflow flow markers. */
  nMarker_Clamped,                /*!< \brief Number of clamped markers in the FEM. */
  nMarker_Displacement,           /*!< \brief Number of displacement surface markers. */
  nMarker_Load,                   /*!< \brief Number of load surface markers. */
  nMarker_Damper,                 /*!< \brief Number of damper surface markers. */
  nMarker_Load_Dir,               /*!< \brief Number of load surface markers defined by magnitude and direction. */
  nMarker_Disp_Dir,               /*!< \brief Number of load surface markers defined by magnitude and direction. */
  nMarker_Load_Sine,              /*!< \brief Number of load surface markers defined by magnitude and direction. */
  nMarker_FlowLoad,               /*!< \brief Number of load surface markers. */
  nMarker_Internal,               /*!< \brief Number of internal flow markers. */
  nMarker_All,                    /*!< \brief Total number of markers using the grid information. */
  nMarker_Max,                    /*!< \brief Max number of number of markers using the grid information. */
  nMarker_CfgFile;                /*!< \brief Total number of markers using the config file (note that in
                                        parallel computations this number can be different from nMarker_All). */

  bool Inlet_From_File;         /*!< \brief True if the inlet profile is to be loaded from a file. */
  string Inlet_Filename;        /*!< \brief Filename specifying an inlet profile. */
  su2double Inlet_Matching_Tol; /*!< \brief Tolerance used when matching a point to a point from the inlet file. */
  string ActDisk_FileName;      /*!< \brief Filename specifying an actuator disk. */

  string *Marker_Euler,           /*!< \brief Euler wall markers. */
  *Marker_FarField,               /*!< \brief Far field markers. */
  *Marker_Custom,
  *Marker_SymWall,                /*!< \brief Symmetry wall markers. */
  *Marker_PerBound,               /*!< \brief Periodic boundary markers. */
  *Marker_PerDonor,               /*!< \brief Rotationally periodic boundary donor markers. */
  *Marker_MixingPlaneInterface,   /*!< \brief MixingPlane interface boundary markers. */
  *Marker_TurboBoundIn,           /*!< \brief Turbomachinery performance boundary markers. */
  *Marker_TurboBoundOut,          /*!< \brief Turbomachinery performance boundary donor markers. */
  *Marker_NearFieldBound,         /*!< \brief Near Field boundaries markers. */
  *Marker_Deform_Mesh,            /*!< \brief Deformable markers at the boundary. */
  *Marker_Deform_Mesh_Sym_Plane,  /*!< \brief Marker with symmetric deformation. */
  *Marker_Fluid_Load,             /*!< \brief Markers in which the flow load is computed/employed. */
  *Marker_Fluid_InterfaceBound,   /*!< \brief Fluid interface markers. */
  *Marker_CHTInterface,           /*!< \brief Conjugate heat transfer interface markers. */
  *Marker_ActDiskInlet,           /*!< \brief Actuator disk inlet markers. */
  *Marker_ActDiskOutlet,          /*!< \brief Actuator disk outlet markers. */
  *Marker_Inlet,                  /*!< \brief Inlet flow markers. */
  *Marker_Inlet_Species,          /*!< \brief Inlet species markers. */
  *Marker_Inlet_Turb,             /*!< \brief Inlet turbulent markers. */
  *Marker_Riemann,                /*!< \brief Riemann markers. */
  *Marker_Giles,                  /*!< \brief Giles markers. */
  *Marker_Shroud,                 /*!< \brief Shroud markers. */
  *Marker_Supersonic_Inlet,       /*!< \brief Supersonic inlet flow markers. */
  *Marker_Supersonic_Outlet,      /*!< \brief Supersonic outlet flow markers. */
  *Marker_Outlet,                 /*!< \brief Outlet flow markers. */
  *Marker_Smoluchowski_Maxwell,   /*!< \brief Smoluchowski/Maxwell wall markers. */
  *Marker_Isothermal,             /*!< \brief Isothermal wall markers. */
  *Marker_HeatFlux,               /*!< \brief Constant heat flux wall markers. */
  *Marker_HeatTransfer,           /*!< \brief Heat-transfer/convection markers. */
  *Marker_RoughWall,              /*!< \brief Constant heat flux wall markers. */
  *Marker_EngineInflow,           /*!< \brief Engine Inflow flow markers. */
  *Marker_EngineExhaust,          /*!< \brief Engine Exhaust flow markers. */
  *Marker_Clamped,                /*!< \brief Clamped markers. */
  *Marker_Displacement,           /*!< \brief Displacement markers. */
  *Marker_Load,                   /*!< \brief Load markers. */
  *Marker_Damper,                 /*!< \brief Damper markers. */
  *Marker_Load_Dir,               /*!< \brief Load markers defined in cartesian coordinates. */
  *Marker_Disp_Dir,               /*!< \brief Load markers defined in cartesian coordinates. */
  *Marker_Load_Sine,              /*!< \brief Sine-wave loaded markers defined in cartesian coordinates. */
  *Marker_FlowLoad,               /*!< \brief Flow Load markers. */
  *Marker_Internal,               /*!< \brief Internal flow markers. */
  *Marker_All_TagBound;           /*!< \brief Global index for markers using grid information. */

  su2double *Exhaust_Temperature_Target;     /*!< \brief Specified total temperatures for nacelle boundaries. */
  su2double *Exhaust_Pressure_Target;        /*!< \brief Specified total pressures for nacelle boundaries. */
  su2double *Inlet_Ttotal;                   /*!< \brief Specified total temperatures for inlet boundaries. */
  su2double *Riemann_Var1, *Riemann_Var2;    /*!< \brief Specified values for Riemann boundary. */
  su2double **Riemann_FlowDir;               /*!< \brief Specified flow direction vector (unit vector) for Riemann boundaries. */
  su2double *Giles_Var1, *Giles_Var2,
  *RelaxFactorAverage, *RelaxFactorFourier;  /*!< \brief Specified values for Giles BC. */
  su2double **Giles_FlowDir;                 /*!< \brief Specified flow direction vector (unit vector) for Giles BC. */
  su2double *Inlet_Ptotal;                   /*!< \brief Specified total pressures for inlet boundaries. */
  su2double **Inlet_FlowDir;                 /*!< \brief Specified flow direction vector (unit vector) for inlet boundaries. */
  su2double *Inlet_Temperature;              /*!< \brief Specified temperatures for a supersonic inlet boundaries. */
  su2double *Inlet_Pressure;                 /*!< \brief Specified static pressures for supersonic inlet boundaries. */
  su2double **Inlet_Velocity;                /*!< \brief Specified flow velocity vectors for supersonic inlet boundaries. */
  su2double **Inlet_SpeciesVal;              /*!< \brief Specified species vector for inlet boundaries. */
  su2double **Inlet_SpeciesVal_Init;
  su2double **Inlet_TurbVal;                 /*!< \brief Specified turbulent intensity and viscosity ratio for inlet boundaries. */
  su2double *EngineInflow_Target;            /*!< \brief Specified fan face targets for nacelle boundaries. */
  su2double *Inflow_Mach;                    /*!< \brief Specified fan face mach for nacelle boundaries. */
  su2double *Inflow_Pressure;                /*!< \brief Specified fan face pressure for nacelle boundaries. */
  su2double *Inflow_MassFlow;                /*!< \brief Specified fan face massflow for nacelle boundaries. */
  su2double *Inflow_ReverseMassFlow;         /*!< \brief Specified fan face reverse massflow for nacelle boundaries. */
  su2double *Inflow_TotalPressure;           /*!< \brief Specified fan face total pressure for nacelle boundaries. */
  su2double *Inflow_Temperature;             /*!< \brief Specified fan face temperature for nacelle boundaries. */
  su2double *Inflow_TotalTemperature;        /*!< \brief Specified fan face total temperature for nacelle boundaries. */
  su2double *Inflow_RamDrag;                 /*!< \brief Specified fan face ram drag for nacelle boundaries. */
  su2double *Inflow_Force;                   /*!< \brief Specified force for nacelle boundaries. */
  su2double *Inflow_Power;                   /*!< \brief Specified power for nacelle boundaries. */
  su2double *Exhaust_Pressure;               /*!< \brief Specified exhaust pressure for nacelle boundaries. */
  su2double *Exhaust_Temperature;            /*!< \brief Specified exhaust temperature for nacelle boundaries. */
  su2double *Exhaust_MassFlow;               /*!< \brief Specified exhaust mass flow for nacelle boundaries. */
  su2double *Exhaust_TotalPressure;          /*!< \brief Specified exhaust total pressure for nacelle boundaries. */
  su2double *Exhaust_TotalTemperature;       /*!< \brief Specified exhaust total temperature for nacelle boundaries. */
  su2double *Exhaust_GrossThrust;            /*!< \brief Specified exhaust gross thrust for nacelle boundaries. */
  su2double *Exhaust_Force;                  /*!< \brief Specified exhaust force for nacelle boundaries. */
  su2double *Exhaust_Power;                  /*!< \brief Specified exhaust power for nacelle boundaries. */
  su2double *Engine_Power;                   /*!< \brief Specified engine power for nacelle boundaries. */
  su2double *Engine_Mach;                    /*!< \brief Specified engine mach for nacelle boundaries. */
  su2double *Engine_Force;                   /*!< \brief Specified engine force for nacelle boundaries. */
  su2double *Engine_NetThrust;               /*!< \brief Specified engine net thrust for nacelle boundaries. */
  su2double *Engine_GrossThrust;             /*!< \brief Specified engine gross thrust for nacelle boundaries. */
  su2double *Engine_Area;                    /*!< \brief Specified engine area for nacelle boundaries. */
  su2double *Outlet_Pressure;                /*!< \brief Specified back pressures (static) for outlet boundaries. */
  su2double *Isothermal_Temperature;         /*!< \brief Specified isothermal wall temperatures (static). */
  su2double *HeatTransfer_Coeff;             /*!< \brief Specified heat transfer coefficients. */
  su2double *HeatTransfer_WallTemp;          /*!< \brief Specified temperatures at infinity alongside heat transfer coefficients. */
  su2double *Heat_Flux;                      /*!< \brief Specified wall heat fluxes. */
  su2double *Roughness_Height;               /*!< \brief Equivalent sand grain roughness for the marker according to config file. */
  su2double *Displ_Value;                    /*!< \brief Specified displacement for displacement boundaries. */
  su2double *Load_Value;                     /*!< \brief Specified force for load boundaries. */
  su2double *Damper_Constant;                /*!< \brief Specified constant for damper boundaries. */
  su2double *Load_Dir_Value;                 /*!< \brief Specified force for load boundaries defined in cartesian coordinates. */
  su2double *Load_Dir_Multiplier;            /*!< \brief Specified multiplier for load boundaries defined in cartesian coordinates. */
  su2double *Disp_Dir_Value;                 /*!< \brief Specified force for load boundaries defined in cartesian coordinates. */
  su2double *Disp_Dir_Multiplier;            /*!< \brief Specified multiplier for load boundaries defined in cartesian coordinates. */
  su2double **Load_Dir;                      /*!< \brief Specified flow direction vector (unit vector) for inlet boundaries. */
  su2double **Disp_Dir;                      /*!< \brief Specified structural displacement direction (unit vector). */
  su2double *Load_Sine_Amplitude;            /*!< \brief Specified amplitude for a sine-wave load. */
  su2double *Load_Sine_Frequency;            /*!< \brief Specified multiplier for load boundaries defined in cartesian coordinates. */
  su2double **Load_Sine_Dir;                 /*!< \brief Specified flow direction vector (unit vector) for inlet boundaries. */
  su2double *FlowLoad_Value;                 /*!< \brief Specified force for flow load boundaries. */
  su2double *ActDiskInlet_MassFlow;          /*!< \brief Specified inlet mass flow for actuator disk. */
  su2double *ActDiskInlet_Temperature;       /*!< \brief Specified inlet temperature for actuator disk. */
  su2double *ActDiskInlet_TotalTemperature;  /*!< \brief Specified inlet total temperature for actuator disk. */
  su2double *ActDiskInlet_Pressure;          /*!< \brief Specified inlet pressure for actuator disk. */
  su2double *ActDiskInlet_TotalPressure;     /*!< \brief Specified inlet total pressure for actuator disk. */
  su2double *ActDiskInlet_RamDrag;           /*!< \brief Specified inlet ram drag for actuator disk. */
  su2double *ActDiskInlet_Force;             /*!< \brief Specified inlet force for actuator disk. */
  su2double *ActDiskInlet_Power;             /*!< \brief Specified inlet power for actuator disk. */
  su2double *ActDiskOutlet_MassFlow;         /*!< \brief Specified outlet mass flow for actuator disk. */
  su2double *ActDiskOutlet_Temperature;      /*!< \brief Specified outlet temperature for actuator disk. */
  su2double *ActDiskOutlet_TotalTemperature; /*!< \brief Specified outlet total temperatur for actuator disk. */
  su2double *ActDiskOutlet_Pressure;         /*!< \brief Specified outlet pressure for actuator disk. */
  su2double *ActDiskOutlet_TotalPressure;    /*!< \brief Specified outlet total pressure for actuator disk. */
  su2double *ActDiskOutlet_GrossThrust;      /*!< \brief Specified outlet gross thrust for actuator disk. */
  su2double *ActDiskOutlet_Force;            /*!< \brief Specified outlet force for actuator disk. */
  su2double *ActDiskOutlet_Power;            /*!< \brief Specified outlet power for actuator disk. */
  su2double **ActDisk_PressJump,
  **ActDisk_TempJump,  **ActDisk_Omega;      /*!< \brief Specified deltas for actuator disk.*/
  su2double *ActDisk_DeltaPress;             /*!< \brief Specified pressure delta for actuator disk. */
  su2double *ActDisk_DeltaTemp;              /*!< \brief Specified temperature delta for actuator disk. */
  su2double *ActDisk_TotalPressRatio;        /*!< \brief Specified tot. pres. ratio for actuator disk. */
  su2double *ActDisk_TotalTempRatio;         /*!< \brief Specified tot. temp. ratio for actuator disk. */
  su2double *ActDisk_StaticPressRatio;       /*!< \brief Specified press. ratio for actuator disk. */
  su2double *ActDisk_StaticTempRatio;        /*!< \brief Specified temp. ratio for actuator disk. */
  su2double *ActDisk_Power;                  /*!< \brief Specified power for actuator disk. */
  su2double *ActDisk_MassFlow;               /*!< \brief Specified mass flow for actuator disk. */
  su2double *ActDisk_Mach;                   /*!< \brief Specified mach for actuator disk. */
  su2double *ActDisk_Force;                  /*!< \brief Specified force for actuator disk. */
  su2double *Outlet_MassFlow;                /*!< \brief Mass flow for outlet boundaries. */
  su2double *Outlet_Density;                 /*!< \brief Avg. density for outlet boundaries. */
  su2double *Outlet_Area;                    /*!< \brief Area for outlet boundaries. */
  su2double *Surface_MassFlow;               /*!< \brief Massflow at the boundaries. */
  su2double *Surface_Mach;                   /*!< \brief Mach number at the boundaries. */
  su2double *Surface_Temperature;            /*!< \brief Temperature at the boundaries. */
  su2double *Surface_Pressure;               /*!< \brief Pressure at the boundaries. */
  su2double *Surface_Density;                /*!< \brief Density at the boundaries. */
  su2double *Surface_Enthalpy;               /*!< \brief Enthalpy at the boundaries. */
  su2double *Surface_NormalVelocity;         /*!< \brief Normal velocity at the boundaries. */
  su2double *Surface_Uniformity;             /*!< \brief Integral measure of the streamwise uniformity (absolute) at the boundaries (non-dim). */
  su2double *Surface_SecondaryStrength;      /*!< \brief Integral measure of the strength of secondary flows (absolute) at the boundaries (non-dim). */
  su2double *Surface_SecondOverUniform;      /*!< \brief Integral measure of the strength of secondary flows (relative to streamwise) at the boundaries (non-dim). */
  su2double *Surface_MomentumDistortion;     /*!< \brief Integral measure of the streamwise uniformity (relative to plug flow) at the boundaries (non-dim). */
  su2double *Surface_TotalTemperature;       /*!< \brief Total temperature at the boundaries. */
  su2double *Surface_TotalPressure;          /*!< \brief Total pressure at the boundaries. */
  su2double *Surface_PressureDrop;           /*!< \brief Pressure drop between boundaries. */
  su2double* Surface_Species_0;              /*!< \brief Average Species_0 at the boundaries. */
  su2double* Surface_Species_Variance;       /*!< \brief Species Variance at the boundaries. */
  su2double* Surface_Scalar_00;              /*!< \brief Average of scalar 0 at the boundaries. */
  su2double* Surface_Scalar_01;              /*!< \brief Average of scalar 1 at the boundaries. */
  su2double* Surface_Scalar_02;              /*!< \brief Average of scalar 2 at the boundaries. */
  su2double* Surface_Scalar_03;              /*!< \brief Average of scalar 3 at the boundaries. */
  su2double* Surface_Scalar_04;              /*!< \brief Average of scalar 4 at the boundaries. */
  su2double* Surface_Scalar_05;              /*!< \brief Average of scalar 5 at the boundaries. */
  su2double* Surface_Scalar_06;              /*!< \brief Average of scalar 6 at the boundaries. */
  su2double* Surface_Scalar_07;              /*!< \brief Average of scalar 7 at the boundaries. */
  su2double* Surface_Scalar_08;              /*!< \brief Average of scalar 8 at the boundaries. */
  su2double* Surface_Scalar_09;              /*!< \brief Average of scalar 9 at the boundaries. */
  su2double *Surface_DC60;                   /*!< \brief Specified surface DC60 for nacelle boundaries. */
  su2double *Surface_IDC;                    /*!< \brief Specified IDC for nacelle boundaries. */
  su2double *Surface_IDC_Mach;               /*!< \brief Specified IDC mach for nacelle boundaries. */
  su2double *Surface_IDR;                    /*!< \brief Specified surface IDR for nacelle boundaries. */
  su2double *ActDisk_NetThrust;              /*!< \brief Specified net thrust for nacelle boundaries. */
  su2double *ActDisk_BCThrust;               /*!< \brief Specified bc thrust for nacelle boundaries. */
  su2double *ActDisk_BCThrust_Old;           /*!< \brief Specified old bc thrust for nacelle boundaries. */
  su2double *ActDisk_GrossThrust;            /*!< \brief Specified gross thrust for nacelle boundaries. */
  su2double *ActDisk_Area;                   /*!< \brief Specified area for nacelle boundaries. */
  su2double *ActDisk_ReverseMassFlow;        /*!< \brief Specified fan face mach for nacelle boundaries. */
  su2double **Periodic_RotCenter;            /*!< \brief Rotational center for each periodic boundary. */
  su2double **Periodic_RotAngles;            /*!< \brief Rotation angles for each periodic boundary. */
  su2double **Periodic_Translation;          /*!< \brief Translation vector for each periodic boundary. */
  string *Marker_CfgFile_TagBound;           /*!< \brief Global index for markers using config file. */
  unsigned short *Marker_All_KindBC,         /*!< \brief Global index for boundaries using grid information. */
  *Marker_CfgFile_KindBC;                    /*!< \brief Global index for boundaries using config file. */
  short *Marker_All_SendRecv;                /*!< \brief Information about if the boundary is sended (+), received (-). */
  short *Marker_All_PerBound;                /*!< \brief Global index for periodic bc using the grid information. */

  unsigned long ExtIter;            /*!< \brief Current external iteration number. */
  unsigned long ExtIter_OffSet;     /*!< \brief External iteration number offset. */
  unsigned long IntIter;            /*!< \brief Current internal iteration number. */
  unsigned long OuterIter;          /*!< \brief Current Outer iterations for multizone problems. */
  unsigned long InnerIter;          /*!< \brief Current inner iterations for multizone problems. */
  unsigned long TimeIter;           /*!< \brief Current time iterations for multizone problems. */
  long Unst_AdjointIter;            /*!< \brief Iteration number to begin the reverse time integration in the direct solver for the unsteady adjoint. */
  long Iter_Avg_Objective;          /*!< \brief Iteration the number of time steps to be averaged, counting from the back */
  su2double PhysicalTime;           /*!< \brief Physical time at the current iteration in the solver for unsteady problems. */

  unsigned short nLevels_TimeAccurateLTS;   /*!< \brief Number of time levels for time accurate local time stepping. */
  unsigned short nTimeDOFsADER_DG;          /*!< \brief Number of time DOFs used in the predictor step of ADER-DG. */
  su2double *TimeDOFsADER_DG;               /*!< \brief The location of the ADER-DG time DOFs on the interval [-1,1]. */
  unsigned short nTimeIntegrationADER_DG;   /*!< \brief Number of time integration points ADER-DG. */
  su2double *TimeIntegrationADER_DG;        /*!< \brief The location of the ADER-DG time integration points on the interval [-1,1]. */
  su2double *WeightsIntegrationADER_DG;     /*!< \brief The weights of the ADER-DG time integration points on the interval [-1,1]. */
  unsigned short nRKStep;                   /*!< \brief Number of steps of the explicit Runge-Kutta method. */
  su2double *RK_Alpha_Step;                 /*!< \brief Runge-Kutta beta coefficients. */

  unsigned short nQuasiNewtonSamples;  /*!< \brief Number of samples used in quasi-Newton solution methods. */
  bool UseVectorization;       /*!< \brief Whether to use vectorized numerics schemes. */
  bool NewtonKrylov;           /*!< \brief Use a coupled Newton method to solve the flow equations. */
  array<unsigned short,3> NK_IntParam{{20, 3, 2}}; /*!< \brief Integer parameters for NK method. */
  array<su2double,4> NK_DblParam{{-2.0, 0.1, -3.0, 1e-4}}; /*!< \brief Floating-point parameters for NK method. */

  unsigned short nMGLevels;    /*!< \brief Number of multigrid levels (coarse levels). */
  unsigned short nCFL;         /*!< \brief Number of CFL, one for each multigrid level. */
  su2double
  CFLRedCoeff_Turb,            /*!< \brief CFL reduction coefficient on the LevelSet problem. */
  CFLRedCoeff_AdjFlow,         /*!< \brief CFL reduction coefficient for the adjoint problem. */
  CFLRedCoeff_AdjTurb,         /*!< \brief CFL reduction coefficient for the adjoint turbulent problem. */
  CFLRedCoeff_Species,         /*!< \brief CFL reduction coefficient on the species problem. */
  CFLFineGrid,                 /*!< \brief CFL of the finest grid. */
  Max_DeltaTime,               /*!< \brief Max delta time. */
  Unst_CFL;                    /*!< \brief Unsteady CFL number. */

  /* Gradient smoothing options */
  su2double SmoothingEps1;          /*!< \brief Parameter for the identity part in gradient smoothing. */
  su2double SmoothingEps2;          /*!< \brief Parameter for the Laplace part in gradient smoothing. */
  bool SmoothGradient;              /*!< \brief Flag for enabling gradient smoothing. */
  bool SmoothSepDim;                /*!< \brief Flag for enabling separated calculation for every dimension. */
  bool SmoothOnSurface;             /*!< \brief Flag for assembling the system only on the surface. */
  bool SmoothDirichletSurfaceBound; /*!< \brief Flag for using zero Dirichlet boundary in the surface case. */
  ENUM_SOBOLEV_MODUS SmoothNumMode; /*!< \brief The mode in which the Sobolev smoothing solver is applied. */

  unsigned short  Kind_Grad_Linear_Solver,  /*!< Numerical method to smooth the gradient */
  Kind_Grad_Linear_Solver_Prec;             /*!< \brief Preconditioner of the linear solver. */
  su2double Grad_Linear_Solver_Error;       /*!< \brief Min error of the linear solver for the gradient smoothing. */
  unsigned long Grad_Linear_Solver_Iter; /*!< \brief Max iterations of the linear solver for the gradient smoothing. */

  bool ReorientElements;       /*!< \brief Flag for enabling element reorientation. */
  string CustomObjFunc;        /*!< \brief User-defined objective function. */
  string CustomOutputs;        /*!< \brief User-defined functions for outputs. */
  unsigned short nDV,                  /*!< \brief Number of design variables. */
  nObj, nObjW;                         /*! \brief Number of objective functions. */
  unsigned short* nDV_Value;           /*!< \brief Number of values for each design variable (might be different than 1 if we allow arbitrary movement). */
  unsigned short nFFDBox;              /*!< \brief Number of ffd boxes. */
  unsigned short nTurboMachineryKind;  /*!< \brief Number turbomachinery types specified. */
  unsigned short nParamDV;             /*!< \brief Number of parameters of the design variable. */
  string DV_Filename;                  /*!< \brief Filename for providing surface positions from an external parameterization. */
  string DV_Unordered_Sens_Filename;   /*!< \brief Filename of volume sensitivities in an unordered ASCII format. */
  string DV_Sens_Filename;             /*!< \brief Filename of surface sensitivities written to an unordered ASCII format. */
  unsigned short
  Sensitivity_FileFormat;             /*!< \brief Format of the input volume sensitivity files (SU2_DOT). */
  su2double **ParamDV;                /*!< \brief Parameters of the design variable. */
  su2double **CoordFFDBox;            /*!< \brief Coordinates of the FFD boxes. */
  unsigned short **DegreeFFDBox;      /*!< \brief Degree of the FFD boxes. */
  string *FFDTag;                     /*!< \brief Parameters of the design variable. */
  string *TagFFDBox;                  /*!< \brief Tag of the FFD box. */
  unsigned short GeometryMode;        /*!< \brief Gemoetry mode (analysis or gradient computation). */
  unsigned short MGCycle;             /*!< \brief Kind of multigrid cycle. */
  unsigned short FinestMesh;          /*!< \brief Finest mesh for the full multigrid approach. */
  unsigned short nFFD_Fix_IDir,
  nFFD_Fix_JDir, nFFD_Fix_KDir;       /*!< \brief Number of planes fixed in the FFD. */
  unsigned short nMG_PreSmooth,       /*!< \brief Number of MG pre-smooth parameters found in config file. */
  nMG_PostSmooth,                     /*!< \brief Number of MG post-smooth parameters found in config file. */
  nMG_CorrecSmooth;                   /*!< \brief Number of MG correct-smooth parameters found in config file. */
  short *FFD_Fix_IDir,
  *FFD_Fix_JDir, *FFD_Fix_KDir;       /*!< \brief Exact sections. */
  unsigned short *MG_PreSmooth,       /*!< \brief Multigrid Pre smoothing. */
  *MG_PostSmooth,                     /*!< \brief Multigrid Post smoothing. */
  *MG_CorrecSmooth;                   /*!< \brief Multigrid Jacobi implicit smoothing of the correction. */
  su2double *LocationStations;        /*!< \brief Airfoil sections in wing slicing subroutine. */

  ENUM_MULTIZONE Kind_MZSolver;    /*!< \brief Kind of multizone solver.  */
  INC_DENSITYMODEL Kind_DensityModel; /*!< \brief Kind of the density model for incompressible flows. */
  CHT_COUPLING Kind_CHT_Coupling;  /*!< \brief Kind of coupling method used at CHT interfaces. */
  VISCOSITYMODEL Kind_ViscosityModel; /*!< \brief Kind of the Viscosity Model*/
  MIXINGVISCOSITYMODEL Kind_MixingViscosityModel; /*!< \brief Kind of the mixing Viscosity Model*/
  CONDUCTIVITYMODEL Kind_ConductivityModel; /*!< \brief Kind of the Thermal Conductivity Model */
  CONDUCTIVITYMODEL_TURB Kind_ConductivityModel_Turb; /*!< \brief Kind of the Turbulent Thermal Conductivity Model */
  DIFFUSIVITYMODEL Kind_Diffusivity_Model; /*!< \brief Kind of the mass diffusivity Model */
  FREESTREAM_OPTION Kind_FreeStreamOption; /*!< \brief Kind of free stream option to choose if initializing with density or temperature  */
  MAIN_SOLVER Kind_Solver;         /*!< \brief Kind of solver: Euler, NS, Continuous adjoint, etc.  */
  LIMITER Kind_SlopeLimit,    /*!< \brief Global slope limiter. */
  Kind_SlopeLimit_Flow,         /*!< \brief Slope limiter for flow equations.*/
  Kind_SlopeLimit_Turb,         /*!< \brief Slope limiter for the turbulence equation.*/
  Kind_SlopeLimit_AdjTurb,      /*!< \brief Slope limiter for the adjoint turbulent equation.*/
  Kind_SlopeLimit_AdjFlow,      /*!< \brief Slope limiter for the adjoint equation.*/
  Kind_SlopeLimit_Heat,         /*!< \brief Slope limiter for the adjoint equation.*/
  Kind_SlopeLimit_Species;      /*!< \brief Slope limiter for the species equation.*/
  unsigned short Kind_FluidModel,  /*!< \brief Kind of the Fluid Model: Ideal, van der Waals, etc. */
  Kind_InitOption,                 /*!< \brief Kind of Init option to choose if initializing with Reynolds number or with thermodynamic conditions   */
  Kind_GridMovement,               /*!< \brief Kind of the static mesh movement. */
  *Kind_SurfaceMovement,           /*!< \brief Kind of the static mesh movement. */
  nKind_SurfaceMovement,           /*!< \brief Kind of the dynamic mesh movement. */
  Kind_Gradient_Method,            /*!< \brief Numerical method for computation of spatial gradients. */
  Kind_Gradient_Method_Recon,      /*!< \brief Numerical method for computation of spatial gradients used for upwind reconstruction. */
  Kind_Deform_Linear_Solver,             /*!< Numerical method to deform the grid */
  Kind_Deform_Linear_Solver_Prec,        /*!< \brief Preconditioner of the linear solver. */
  Kind_Linear_Solver,                    /*!< \brief Numerical solver for the implicit scheme. */
  Kind_Linear_Solver_Prec,               /*!< \brief Preconditioner of the linear solver. */
  Kind_AdjTurb_Linear_Solver,            /*!< \brief Numerical solver for the turbulent adjoint implicit scheme. */
  Kind_AdjTurb_Linear_Prec,              /*!< \brief Preconditioner of the turbulent adjoint linear solver. */
  Kind_DiscAdj_Linear_Solver,            /*!< \brief Linear solver for the discrete adjoint system. */
  Kind_DiscAdj_Linear_Prec,              /*!< \brief Preconditioner of the discrete adjoint linear solver. */
  Kind_TimeNumScheme,           /*!< \brief Global explicit or implicit time integration. */
  Kind_TimeIntScheme_Flow,      /*!< \brief Time integration for the flow equations. */
  Kind_TimeIntScheme_FEM_Flow,  /*!< \brief Time integration for the flow equations. */
  Kind_ADER_Predictor,          /*!< \brief Predictor step of the ADER-DG time integration scheme. */
  Kind_TimeIntScheme_AdjFlow,   /*!< \brief Time integration for the adjoint flow equations. */
  Kind_TimeIntScheme_Turb,      /*!< \brief Time integration for the turbulence model. */
  Kind_TimeIntScheme_AdjTurb,   /*!< \brief Time integration for the adjoint turbulence model. */
  Kind_TimeIntScheme_Species,   /*!< \brief Time integration for the species model. */
  Kind_TimeIntScheme_Heat,      /*!< \brief Time integration for the wave equations. */
  Kind_TimeStep_Heat,           /*!< \brief Time stepping method for the (fvm) heat equation. */
<<<<<<< HEAD
  Kind_DataDriven_Method,       /*!< \brief Method used for datset regression in datadriven fluid models. */
  n_Datadriven_files;
=======
  n_Datadriven_files;
  ENUM_DATADRIVEN_METHOD Kind_DataDriven_Method;       /*!< \brief Method used for datset regression in datadriven fluid models. */
>>>>>>> bec052f6

  su2double DataDriven_Relaxation_Factor, /*!< \brief Relaxation factor for Newton solvers in datadriven fluid models. */
            DataDriven_initial_density,   /*!< \brief Initial density value for Newton solvers in datadriven fluid models. */
            DataDriven_initial_energy;    /*!< \brief Initial static energy value for Newton solvers in datadriven fluid models. */

  STRUCT_TIME_INT Kind_TimeIntScheme_FEA;    /*!< \brief Time integration for the FEA equations. */
  STRUCT_SPACE_ITE Kind_SpaceIteScheme_FEA;  /*!< \brief Iterative scheme for nonlinear structural analysis. */
  unsigned short
  Kind_TimeIntScheme_Radiation, /*!< \brief Time integration for the Radiation equations. */
  Kind_ConvNumScheme,           /*!< \brief Global definition of the convective term. */
  Kind_ConvNumScheme_Flow,      /*!< \brief Centered or upwind scheme for the flow equations. */
  Kind_ConvNumScheme_FEM_Flow,  /*!< \brief Finite element scheme for the flow equations. */
  Kind_ConvNumScheme_Heat,      /*!< \brief Centered or upwind scheme for the flow equations. */
  Kind_ConvNumScheme_AdjFlow,   /*!< \brief Centered or upwind scheme for the adjoint flow equations. */
  Kind_ConvNumScheme_Turb,      /*!< \brief Centered or upwind scheme for the turbulence model. */
  Kind_ConvNumScheme_AdjTurb,   /*!< \brief Centered or upwind scheme for the adjoint turbulence model. */
  Kind_ConvNumScheme_Species,   /*!< \brief Centered or upwind scheme for the species model. */
  Kind_ConvNumScheme_Template,  /*!< \brief Centered or upwind scheme for the level set equation. */
  Kind_FEM,                     /*!< \brief Finite element scheme for the flow equations. */
  Kind_FEM_Flow,                /*!< \brief Finite element scheme for the flow equations. */
  Kind_Matrix_Coloring;         /*!< \brief Type of matrix coloring for sparse Jacobian computation. */

  CENTERED
  Kind_Centered,                /*!< \brief Centered scheme. */
  Kind_Centered_Flow,           /*!< \brief Centered scheme for the flow equations. */
  Kind_Centered_AdjFlow,        /*!< \brief Centered scheme for the adjoint flow equations. */
  Kind_Centered_Turb,           /*!< \brief Centered scheme for the turbulence model. */
  Kind_Centered_AdjTurb,        /*!< \brief Centered scheme for the adjoint turbulence model. */
  Kind_Centered_Species,        /*!< \brief Centered scheme for the species model. */
  Kind_Centered_Heat,           /*!< \brief Centered scheme for the heat transfer model. */
  Kind_Centered_Template;       /*!< \brief Centered scheme for the template model. */


  FEM_SHOCK_CAPTURING_DG Kind_FEM_Shock_Capturing_DG; /*!< \brief Shock capturing method for the FEM DG solver. */
  BGS_RELAXATION Kind_BGS_RelaxMethod; /*!< \brief Kind of relaxation method for Block Gauss Seidel method in FSI problems. */
  bool ReconstructionGradientRequired; /*!< \brief Enable or disable a second gradient calculation for upwind reconstruction only. */
  bool LeastSquaresRequired;    /*!< \brief Enable or disable memory allocation for least-squares gradient methods. */
  bool Energy_Equation;         /*!< \brief Solve the energy equation for incompressible flows. */

  UPWIND
  Kind_Upwind,                  /*!< \brief Upwind scheme. */
  Kind_Upwind_Flow,             /*!< \brief Upwind scheme for the flow equations. */
  Kind_Upwind_AdjFlow,          /*!< \brief Upwind scheme for the adjoint flow equations. */
  Kind_Upwind_Turb,             /*!< \brief Upwind scheme for the turbulence model. */
  Kind_Upwind_AdjTurb,          /*!< \brief Upwind scheme for the adjoint turbulence model. */
  Kind_Upwind_Species,          /*!< \brief Upwind scheme for the species model. */
  Kind_Upwind_Heat,             /*!< \brief Upwind scheme for the heat transfer model. */
  Kind_Upwind_Template;         /*!< \brief Upwind scheme for the template model. */

  bool MUSCL,              /*!< \brief MUSCL scheme .*/
  MUSCL_Flow,              /*!< \brief MUSCL scheme for the flow equations.*/
  MUSCL_Turb,              /*!< \brief MUSCL scheme for the turbulence equations.*/
  MUSCL_Heat,              /*!< \brief MUSCL scheme for the (fvm) heat equation.*/
  MUSCL_AdjFlow,           /*!< \brief MUSCL scheme for the adj flow equations.*/
  MUSCL_AdjTurb;           /*!< \brief MUSCL scheme for the adj turbulence equations.*/
  bool MUSCL_Species;      /*!< \brief MUSCL scheme for the species equations.*/
  bool Use_Accurate_Jacobians;  /*!< \brief Use numerically computed Jacobians for AUSM+up(2) and SLAU(2). */
  bool EulerPersson;       /*!< \brief Boolean to determine whether this is an Euler simulation with Persson shock capturing. */
  bool FSI_Problem = false,/*!< \brief Boolean to determine whether the simulation is FSI or not. */
  Multizone_Problem;       /*!< \brief Boolean to determine whether we are solving a multizone problem. */
  unsigned short nID_DV;   /*!< \brief ID for the region of FEM when computed using direct differentiation. */

  bool AD_Mode;             /*!< \brief Algorithmic Differentiation support. */
  bool AD_Preaccumulation;  /*!< \brief Enable or disable preaccumulation in the AD mode. */
  STRUCT_COMPRESS Kind_Material_Compress;  /*!< \brief Determines if the material is compressible or incompressible (structural analysis). */
  STRUCT_MODEL Kind_Material;              /*!< \brief Determines the material model to be used (structural analysis). */
  STRUCT_DEFORMATION Kind_Struct_Solver;   /*!< \brief Determines the geometric condition (small or large deformations) for structural analysis. */
  unsigned short Kind_DV_FEA;              /*!< \brief Kind of Design Variable for FEA problems.*/

  unsigned short nTurbVar;          /*!< \brief Number of Turbulence variables, i.e. 1 for SA-types, 2 for SST. */
  TURB_MODEL Kind_Turb_Model;       /*!< \brief Turbulent model definition. */
  SPECIES_MODEL Kind_Species_Model; /*!< \brief Species model definition. */
  TURB_SGS_MODEL Kind_SGS_Model;    /*!< \brief LES SGS model definition. */
  TURB_TRANS_MODEL Kind_Trans_Model;  /*!< \brief Transition model definition. */
  TURB_TRANS_CORRELATION Kind_Trans_Correlation;  /*!< \brief Transition correlation model definition. */
  su2double hRoughness;             /*!< \brief RMS roughness for Transition model. */
  unsigned short Kind_ActDisk, Kind_Engine_Inflow,
  *Kind_Data_Riemann,
  *Kind_Data_Giles;                /*!< \brief Kind of inlet boundary treatment. */
  INLET_TYPE Kind_Inlet;
  INLET_TYPE *Kind_Inc_Inlet;
  INC_OUTLET_TYPE *Kind_Inc_Outlet;
  unsigned short nWall_Types;      /*!< \brief Number of wall treatment types listed. */
  unsigned short nInc_Inlet;       /*!< \brief Number of inlet boundary treatment types listed. */
  unsigned short nInc_Outlet;      /*!< \brief Number of inlet boundary treatment types listed. */
  su2double Inc_Inlet_Damping;     /*!< \brief Damping factor applied to the iterative updates to the velocity at a pressure inlet in incompressible flow. */
  su2double Inc_Outlet_Damping;    /*!< \brief Damping factor applied to the iterative updates to the pressure at a mass flow outlet in incompressible flow. */
  bool Inc_Inlet_UseNormal;        /*!< \brief Flag for whether to use the local normal as the flow direction for an incompressible pressure inlet. */
  su2double Linear_Solver_Error;   /*!< \brief Min error of the linear solver for the implicit formulation. */
  su2double Deform_Linear_Solver_Error;          /*!< \brief Min error of the linear solver for the implicit formulation. */
  su2double Linear_Solver_Smoother_Relaxation;   /*!< \brief Relaxation factor for iterative linear smoothers. */
  unsigned long Linear_Solver_Iter;              /*!< \brief Max iterations of the linear solver for the implicit formulation. */
  unsigned long Deform_Linear_Solver_Iter;       /*!< \brief Max iterations of the linear solver for the implicit formulation. */
  unsigned long Linear_Solver_Restart_Frequency; /*!< \brief Restart frequency of the linear solver for the implicit formulation. */
  unsigned long Linear_Solver_Prec_Threads;      /*!< \brief Number of threads per rank for ILU and LU_SGS preconditioners. */
  unsigned short Linear_Solver_ILU_n;            /*!< \brief ILU fill=in level. */
  su2double SemiSpan;                   /*!< \brief Wing Semi span. */
  su2double Roe_Kappa;                  /*!< \brief Relaxation of the Roe scheme. */
  su2double Relaxation_Factor_Adjoint;  /*!< \brief Relaxation coefficient for variable updates of adjoint solvers. */
  su2double Relaxation_Factor_CHT;      /*!< \brief Relaxation coefficient for the update of conjugate heat variables. */
  su2double AdjTurb_Linear_Error;       /*!< \brief Min error of the turbulent adjoint linear solver for the implicit formulation. */
  su2double EntropyFix_Coeff;           /*!< \brief Entropy fix coefficient. */
  unsigned short AdjTurb_Linear_Iter;   /*!< \brief Min error of the turbulent adjoint linear solver for the implicit formulation. */
  unsigned short nLocationStations,     /*!< \brief Number of section cuts to make when outputting mesh and cp . */
  nWingStations;                        /*!< \brief Number of section cuts to make when calculating internal volume. */
  su2double Kappa_1st_AdjFlow,  /*!< \brief Lax 1st order dissipation coefficient for adjoint flow equations (coarse multigrid levels). */
  Kappa_2nd_AdjFlow,            /*!< \brief JST 2nd order dissipation coefficient for adjoint flow equations. */
  Kappa_4th_AdjFlow,            /*!< \brief JST 4th order dissipation coefficient for adjoint flow equations. */
  Kappa_1st_Flow,           /*!< \brief Lax 1st order dissipation coefficient for flow equations (coarse multigrid levels). */
  Kappa_2nd_Flow,           /*!< \brief JST 2nd order dissipation coefficient for flow equations. */
  Kappa_4th_Flow,           /*!< \brief JST 4th order dissipation coefficient for flow equations. */
  Cent_Jac_Fix_Factor,              /*!< \brief Multiply the dissipation contribution to the Jacobian of central schemes
                                                by this factor to make the global matrix more diagonal dominant. */
  Cent_Inc_Jac_Fix_Factor;          /*!< \brief Multiply the dissipation contribution to the Jacobian of incompressible central schemes */
  su2double Geo_Waterline_Location; /*!< \brief Location of the waterline. */

  su2double Min_Beta_RoeTurkel,     /*!< \brief Minimum value of Beta for the Roe-Turkel low Mach preconditioner. */
  Max_Beta_RoeTurkel;               /*!< \brief Maximum value of Beta for the Roe-Turkel low Mach preconditioner. */
  unsigned long GridDef_Nonlinear_Iter;  /*!< \brief Number of nonlinear increments for grid deformation. */
  unsigned short Deform_StiffnessType;   /*!< \brief Type of element stiffness imposed for FEA mesh deformation. */
  bool Deform_Mesh;                      /*!< \brief Determines whether the mesh will be deformed. */
  bool Deform_Output;                    /*!< \brief Print the residuals during mesh deformation to the console. */
  su2double Deform_Tol_Factor;       /*!< \brief Factor to multiply smallest volume for deform tolerance (0.001 default) */
  su2double Deform_Coeff;            /*!< \brief Deform coeffienct */
  su2double Deform_Limit;            /*!< \brief Deform limit */
  unsigned short FFD_Continuity;     /*!< \brief Surface continuity at the intersection with the FFD */
  unsigned short FFD_CoordSystem;    /*!< \brief Define the coordinates system */
  su2double Deform_ElasticityMod,    /*!< \brief Young's modulus for volume deformation stiffness model */
  Deform_PoissonRatio,               /*!< \brief Poisson's ratio for volume deformation stiffness model */
  Deform_StiffLayerSize;             /*!< \brief Size of the layer of highest stiffness for wall distance-based mesh stiffness */
  bool FFD_Symmetry_Plane;           /*!< \brief FFD symmetry plane. */

  su2double Mach;             /*!< \brief Mach number. */
  su2double Reynolds;         /*!< \brief Reynolds number. */
  su2double Froude;           /*!< \brief Froude number. */
  su2double Length_Reynolds;  /*!< \brief Reynolds length (dimensional). */
  su2double AoA,              /*!< \brief Angle of attack (just external flow). */
  iH, AoS, AoA_Offset,
  AoS_Offset, AoA_Sens;       /*!< \brief Angle of sideSlip (just external flow). */
  bool Fixed_CL_Mode;         /*!< \brief Activate fixed CL mode (external flow only). */
  bool Eval_dOF_dCX;          /*!< \brief Activate fixed CL mode (external flow only). */
  bool Discard_InFiles;       /*!< \brief Discard angle of attack in solution and geometry files. */
  su2double Target_CL;        /*!< \brief Specify a target CL instead of AoA (external flow only). */
  su2double Total_CM;         /*!< \brief Specify a Total CM instead of AoA (external flow only). */
  su2double Total_CD;         /*!< \brief Specify a target CD instead of AoA (external flow only). */
  su2double dCL_dAlpha;       /*!< \brief value of dCl/dAlpha. */
  su2double dCM_diH;          /*!< \brief value of dCM/dHi. */
  unsigned long Iter_Fixed_CM;          /*!< \brief Iterations to re-evaluate the angle of attack (external flow only). */
  unsigned long Iter_Fixed_NetThrust;   /*!< \brief Iterations to re-evaluate the angle of attack (external flow only). */
  unsigned long Iter_dCL_dAlpha;        /*!< \brief Number of iterations to evaluate dCL_dAlpha. */
  unsigned long Update_Alpha;           /*!< \brief Iterations to re-evaluate the angle of attack (external flow only). */
  unsigned long Update_iH;              /*!< \brief Iterations to re-evaluate the angle of attack (external flow only). */
  unsigned long Update_BCThrust;        /*!< \brief Iterations to re-evaluate the angle of attack (external flow only). */
  su2double dNetThrust_dBCThrust;       /*!< \brief value of dNetThrust/dBCThrust. */
  bool Update_BCThrust_Bool;            /*!< \brief Boolean flag for whether to update the AoA for fixed lift mode on a given iteration. */
  bool Update_AoA;                      /*!< \brief Boolean flag for whether to update the AoA for fixed lift mode on a given iteration. */
  unsigned long Update_AoA_Iter_Limit;  /*!< \brief Limit on number of iterations between AoA updates for fixed lift mode. */
  bool Finite_Difference_Mode;        /*!< \brief Flag to run the finite difference mode in fixed Cl mode. */
  su2double ChargeCoeff;              /*!< \brief Charge coefficient (just for poisson problems). */
  unsigned short Cauchy_Func_Flow,    /*!< \brief Function where to apply the convergence criteria in the flow problem. */
  Cauchy_Func_AdjFlow,                /*!< \brief Function where to apply the convergence criteria in the adjoint problem. */
  Cauchy_Elems;                       /*!< \brief Number of elements to evaluate. */
  unsigned short Residual_Func_Flow;  /*!< \brief Equation to apply residual convergence to. */
  unsigned short Res_FEM_CRIT;        /*!< \brief Criteria to apply to the FEM convergence (absolute/relative). */
  unsigned long StartConv_Iter;       /*!< \brief Start convergence criteria at iteration. */
  su2double Cauchy_Eps;               /*!< \brief Epsilon used for the convergence. */
  bool Restart,                       /*!< \brief Restart solution (for direct, adjoint, and linearized problems).*/
  Read_Binary_Restart,                /*!< \brief Read binary SU2 native restart files.*/
  Wrt_Restart_Overwrite,              /*!< \brief Overwrite restart files or append iteration number.*/
  Wrt_Surface_Overwrite,              /*!< \brief Overwrite surface output files or append iteration number.*/
  Wrt_Volume_Overwrite,               /*!< \brief Overwrite volume output files or append iteration number.*/
  Restart_Flow;                       /*!< \brief Restart flow solution for adjoint and linearized problems. */
  unsigned short nMarker_Monitoring,  /*!< \brief Number of markers to monitor. */
  nMarker_Designing,                  /*!< \brief Number of markers for the objective function. */
  nMarker_GeoEval,                    /*!< \brief Number of markers for the objective function. */
  nMarker_ZoneInterface,              /*!< \brief Number of markers in the zone interface. */
  nMarker_Plotting,                   /*!< \brief Number of markers to plot. */
  nMarker_Analyze,                    /*!< \brief Number of markers to analyze. */
  nMarker_Moving,                     /*!< \brief Number of markers in motion (DEFORMING, MOVING_WALL). */
  nMarker_PyCustom,                   /*!< \brief Number of markers that are customizable in Python. */
  nMarker_DV,                         /*!< \brief Number of markers affected by the design variables. */
  nMarker_WallFunctions,              /*!< \brief Number of markers for which wall functions must be applied. */
  nMarker_SobolevBC;                  /*!< \brief Number of markers treaded in the gradient problem. */
  string *Marker_Monitoring,          /*!< \brief Markers to monitor. */
  *Marker_Designing,                  /*!< \brief Markers to design. */
  *Marker_GeoEval,                    /*!< \brief Markers to evaluate geometry. */
  *Marker_Plotting,                   /*!< \brief Markers to plot. */
  *Marker_Analyze,                    /*!< \brief Markers to analyze. */
  *Marker_ZoneInterface,              /*!< \brief Markers in the FSI interface. */
  *Marker_Moving,                     /*!< \brief Markers in motion (DEFORMING, MOVING_WALL). */
  *Marker_PyCustom,                   /*!< \brief Markers that are customizable in Python. */
  *Marker_DV,                         /*!< \brief Markers affected by the design variables. */
  *Marker_WallFunctions,              /*!< \brief Markers for which wall functions must be applied. */
  *Marker_SobolevBC;                  /*!< \brief Markers in the gradient solver */

  unsigned short nConfig_Files;       /*!< \brief Number of config files for multiphysics problems. */
  string *Config_Filenames;           /*!< \brief List of names for configuration files. */
  SST_OPTIONS *SST_Options;           /*!< \brief List of modifications/corrections/versions of SST turbulence model.*/
  SA_OPTIONS *SA_Options;             /*!< \brief List of modifications/corrections/versions of SA turbulence model.*/
  LM_OPTIONS *LM_Options;             /*!< \brief List of modifications/corrections/versions of SA turbulence model.*/
  unsigned short nSST_Options;        /*!< \brief Number of SST options specified. */
  unsigned short nSA_Options;         /*!< \brief Number of SA options specified. */
  unsigned short nLM_Options;         /*!< \brief Number of SA options specified. */
  WALL_FUNCTIONS  *Kind_WallFunctions;        /*!< \brief The kind of wall function to use for the corresponding markers. */
  unsigned short  **IntInfo_WallFunctions;    /*!< \brief Additional integer information for the wall function markers. */
  su2double       **DoubleInfo_WallFunctions; /*!< \brief Additional double information for the wall function markers. */
  unsigned short  *Marker_All_Monitoring,     /*!< \brief Global index for monitoring using the grid information. */
  *Marker_All_GeoEval,               /*!< \brief Global index for geometrical evaluation. */
  *Marker_All_Plotting,              /*!< \brief Global index for plotting using the grid information. */
  *Marker_All_Analyze,               /*!< \brief Global index for plotting using the grid information. */
  *Marker_All_ZoneInterface,         /*!< \brief Global index for FSI interface markers using the grid information. */
  *Marker_All_Turbomachinery,        /*!< \brief Global index for Turbomachinery markers using the grid information. */
  *Marker_All_TurbomachineryFlag,    /*!< \brief Global index for Turbomachinery markers flag using the grid information. */
  *Marker_All_MixingPlaneInterface,  /*!< \brief Global index for MixingPlane interface markers using the grid information. */
  *Marker_All_DV,                    /*!< \brief Global index for design variable markers using the grid information. */
  *Marker_All_Moving,                /*!< \brief Global index for moving surfaces using the grid information. */
  *Marker_All_Deform_Mesh,           /*!< \brief Global index for deformable markers at the boundary. */
  *Marker_All_Deform_Mesh_Sym_Plane, /*!< \brief Global index for markers with symmetric deformations. */
  *Marker_All_Fluid_Load,            /*!< \brief Global index for markers in which the flow load is computed/employed. */
  *Marker_All_PyCustom,              /*!< \brief Global index for Python customizable surfaces using the grid information. */
  *Marker_All_Designing,             /*!< \brief Global index for moving using the grid information. */
  *Marker_All_SobolevBC,             /*!< \brief Global index for boundary condition applied to gradient smoothing. */
  *Marker_CfgFile_Monitoring,            /*!< \brief Global index for monitoring using the config information. */
  *Marker_CfgFile_Designing,             /*!< \brief Global index for monitoring using the config information. */
  *Marker_CfgFile_GeoEval,               /*!< \brief Global index for monitoring using the config information. */
  *Marker_CfgFile_Plotting,              /*!< \brief Global index for plotting using the config information. */
  *Marker_CfgFile_Analyze,               /*!< \brief Global index for plotting using the config information. */
  *Marker_CfgFile_ZoneInterface,         /*!< \brief Global index for FSI interface using the config information. */
  *Marker_CfgFile_Turbomachinery,        /*!< \brief Global index for Turbomachinery  using the config information. */
  *Marker_CfgFile_TurbomachineryFlag,    /*!< \brief Global index for Turbomachinery flag using the config information. */
  *Marker_CfgFile_MixingPlaneInterface,  /*!< \brief Global index for MixingPlane interface using the config information. */
  *Marker_CfgFile_Moving,             /*!< \brief Global index for moving surfaces using the config information. */
  *Marker_CfgFile_Deform_Mesh,        /*!< \brief Global index for deformable markers at the boundary. */
  *Marker_CfgFile_Deform_Mesh_Sym_Plane, /*!< \brief Global index for markers with symmetric deformations. */
  *Marker_CfgFile_Fluid_Load,         /*!< \brief Global index for markers in which the flow load is computed/employed. */
  *Marker_CfgFile_PyCustom,           /*!< \brief Global index for Python customizable surfaces using the config information. */
  *Marker_CfgFile_DV,                 /*!< \brief Global index for design variable markers using the config information. */
  *Marker_CfgFile_PerBound,           /*!< \brief Global index for periodic boundaries using the config information. */
  *Marker_CfgFile_SobolevBC;          /*!< \brief Global index for boundary condition applied to gradient smoothing using the config information. */
  string *PlaneTag;                   /*!< \brief Global index for the plane adaptation (upper, lower). */
  su2double *nBlades;                 /*!< \brief number of blades for turbomachinery computation. */
  unsigned short Geo_Description;     /*!< \brief Description of the geometry. */
  unsigned short Mesh_FileFormat;     /*!< \brief Mesh input format. */
  TAB_OUTPUT Tab_FileFormat;          /*!< \brief Format of the output files. */
  unsigned short output_precision;    /*!< \brief <ofstream>.precision(value) for SU2_DOT and HISTORY output */
  unsigned short ActDisk_Jump;        /*!< \brief Format of the output files. */
  unsigned long StartWindowIteration; /*!< \brief Starting Iteration for long time Windowing apporach . */
  unsigned short nCFL_AdaptParam;     /*!< \brief Number of CFL parameters provided in config. */
  bool CFL_Adapt;        /*!< \brief Use adaptive CFL number. */
  bool HB_Precondition;  /*!< \brief Flag to turn on harmonic balance source term preconditioning */
  su2double RefArea,     /*!< \brief Reference area for coefficient computation. */
  RefElemLength,         /*!< \brief Reference element length for computing the slope limiting epsilon. */
  RefSharpEdges,         /*!< \brief Reference coefficient for detecting sharp edges. */
  RefLength,             /*!< \brief Reference length for moment computation. */
  *RefOriginMoment_X,    /*!< \brief X Origin for moment computation. */
  *RefOriginMoment_Y,    /*!< \brief Y Origin for moment computation. */
  *RefOriginMoment_Z,    /*!< \brief Z Origin for moment computation. */
  *CFL_AdaptParam,       /*!< \brief Information about the CFL ramp. */
  *RelaxFactor_Giles,    /*!< \brief Information about the under relaxation factor for Giles BC. */
  *CFL,                  /*!< \brief CFL number. */
  DomainVolume;          /*!< \brief Volume of the computational grid. */
  unsigned short
  nRefOriginMoment_X,      /*!< \brief Number of X-coordinate moment computation origins. */
  nRefOriginMoment_Y,      /*!< \brief Number of Y-coordinate moment computation origins. */
  nRefOriginMoment_Z;      /*!< \brief Number of Z-coordinate moment computation origins. */
  unsigned short nMesh_Box_Size;
  short *Mesh_Box_Size;          /*!< \brief Array containing the number of grid points in the x-, y-, and z-directions for the analytic RECTANGLE and BOX grid formats. */
  string Mesh_FileName,          /*!< \brief Mesh input file. */
  Mesh_Out_FileName,             /*!< \brief Mesh output file. */
  Solution_FileName,             /*!< \brief Flow solution input file. */
  Solution_AdjFileName,          /*!< \brief Adjoint solution input file for drag functional. */
  Volume_FileName,               /*!< \brief Flow variables output file. */
  Conv_FileName,                 /*!< \brief Convergence history output file. */
  Breakdown_FileName,            /*!< \brief Breakdown output file. */
  Restart_FileName,              /*!< \brief Restart file for flow variables. */
  Restart_AdjFileName,           /*!< \brief Restart file for adjoint variables, drag functional. */
  Adj_FileName,                  /*!< \brief Output file with the adjoint variables. */
  ObjFunc_Grad_FileName,         /*!< \brief Gradient of the objective function. */
  ObjFunc_Value_FileName,        /*!< \brief Objective function. */
  SurfCoeff_FileName,            /*!< \brief Output file with the flow variables on the surface. */
  SurfAdjCoeff_FileName,         /*!< \brief Output file with the adjoint variables on the surface. */
  SurfSens_FileName,             /*!< \brief Output file for the sensitivity on the surface (discrete adjoint). */
  VolSens_FileName,              /*!< \brief Output file for the sensitivity in the volume (discrete adjoint). */
  ObjFunc_Hess_FileName,         /*!< \brief Hessian approximation obtained by the Sobolev smoothing solver. */
  *DataDriven_Method_FileNames;    /*!< \brief Dataset information for datadriven fluid models. */

  bool
  Wrt_Performance,           /*!< \brief Write the performance summary at the end of a calculation.  */
  Wrt_AD_Statistics,         /*!< \brief Write the tape statistics (discrete adjoint).  */
  Wrt_MeshQuality,           /*!< \brief Write the mesh quality statistics to the visualization files.  */
  Wrt_MultiGrid,             /*!< \brief Write the coarse grids to the visualization files.  */
  Wrt_Projected_Sensitivity, /*!< \brief Write projected sensitivities (dJ/dx) on surfaces to ASCII file. */
  Plot_Section_Forces;       /*!< \brief Write sectional forces for specified markers. */
  unsigned short
  Console_Output_Verb,  /*!< \brief Level of verbosity for console output */
  Kind_Average;         /*!< \brief Particular average for the marker analyze. */
  su2double Gamma,      /*!< \brief Ratio of specific heats of the gas. */
  Bulk_Modulus,         /*!< \brief Value of the bulk modulus for incompressible flows. */
  Beta_Factor,          /*!< \brief Value of the epsilon^2 multiplier for Beta for the incompressible preconditioner. */
  Gas_Constant,         /*!< \brief Specific gas constant. */
  Gas_ConstantND,       /*!< \brief Non-dimensional specific gas constant. */
  *Molecular_Weight;    /*!< \brief Molecular weight of an incompressible ideal gas (g/mol). */
  unsigned short nMolecular_Weight, /*!< \brief Number of species molecular weights. */
  nSpecific_Heat_Cp;              /*!< \brief Number of species specific heat constants at constant pressure. */
  su2double *Specific_Heat_Cp, /*!< \brief Specific heat at constant pressure. */
  Thermal_Expansion_Coeff,    /*!< \brief Thermal expansion coefficient. */
  Thermal_Expansion_CoeffND,  /*!< \brief Non-dimensional thermal expansion coefficient. */
  Inc_Density_Ref,       /*!< \brief Reference density for custom incompressible non-dim. */
  Inc_Velocity_Ref,      /*!< \brief Reference velocity for custom incompressible non-dim. */
  Inc_Temperature_Ref,   /*!< \brief Reference temperature for custom incompressible non-dim. */
  Inc_Density_Init,      /*!< \brief Initial density for incompressible flows. */
  Inc_Temperature_Init,  /*!< \brief Initial temperature for incompressible flows w/ heat transfer. */
  Heat_Flux_Ref,         /*!< \brief Reference heat flux for non-dim. */
  Gas_Constant_Ref,      /*!< \brief Reference specific gas constant. */
  Temperature_Critical,  /*!< \brief Critical Temperature for real fluid model.  */
  Pressure_Critical,     /*!< \brief Critical Pressure for real fluid model.  */
  Density_Critical,      /*!< \brief Critical Density for real fluid model.  */
  Acentric_Factor,       /*!< \brief Acentric Factor for real fluid model.  */
  *Mu_Constant,           /*!< \brief Constant viscosity for ConstantViscosity model.  */
  *Thermal_Conductivity_Constant,  /*!< \brief Constant thermal conductivity for ConstantConductivity model.  */
  *Mu_Ref,                /*!< \brief Reference viscosity for Sutherland model.  */
  *Mu_Temperature_Ref,    /*!< \brief Reference temperature for Sutherland model.  */
  *Mu_S;                  /*!< \brief Reference S for Sutherland model.  */
  unsigned short nMu_Constant,   /*!< \brief Number of species constant viscosities. */
  nMu_Ref,                       /*!< \brief Number of species reference constants for Sutherland model. */
  nMu_Temperature_Ref,           /*!< \brief Number of species reference temperature for Sutherland model. */
  nMu_S,                         /*!< \brief Number of species reference S for Sutherland model. */
  nThermal_Conductivity_Constant,/*!< \brief Number of species constant thermal conductivity. */
  nPrandtl_Lam,                  /*!< \brief Number of species laminar Prandtl number. */
  nPrandtl_Turb,                 /*!< \brief Number of species turbulent Prandtl number. */
  nConstant_Lewis_Number;       /*!< \brief Number of species Lewis Number. */
  su2double Diffusivity_Constant;   /*!< \brief Constant mass diffusivity for scalar transport.  */
  su2double Diffusivity_ConstantND; /*!< \brief Non-dim. constant mass diffusivity for scalar transport.  */
  su2double Schmidt_Number_Laminar;   /*!< \brief Laminar Schmidt number for mass diffusion.  */
  su2double Schmidt_Number_Turbulent; /*!< \brief Turbulent Schmidt number for mass diffusion.  */
  su2double *Constant_Lewis_Number;   /*!< \brief Different Lewis number for mass diffusion.  */
  array<su2double, N_POLY_COEFFS> CpPolyCoefficientsND{{0.0}};  /*!< \brief Definition of the non-dimensional temperature polynomial coefficients for specific heat Cp. */
  array<su2double, N_POLY_COEFFS> MuPolyCoefficientsND{{0.0}};  /*!< \brief Definition of the non-dimensional temperature polynomial coefficients for viscosity. */
  array<su2double, N_POLY_COEFFS> KtPolyCoefficientsND{{0.0}};  /*!< \brief Definition of the non-dimensional temperature polynomial coefficients for thermal conductivity. */
  su2double TurbIntensityAndViscRatioFreeStream[2]; /*!< \brief Freestream turbulent intensity and viscosity ratio for turbulence and transition models. */
  su2double Energy_FreeStream,     /*!< \brief Free-stream total energy of the fluid.  */
  ModVel_FreeStream,               /*!< \brief Magnitude of the free-stream velocity of the fluid.  */
  ModVel_FreeStreamND,             /*!< \brief Non-dimensional magnitude of the free-stream velocity of the fluid.  */
  Density_FreeStream,              /*!< \brief Free-stream density of the fluid. */
  Viscosity_FreeStream,            /*!< \brief Free-stream viscosity of the fluid.  */
  Tke_FreeStream,                  /*!< \brief Total turbulent kinetic energy of the fluid.  */
  Intermittency_FreeStream,        /*!< \brief Freestream intermittency (for sagt transition model) of the fluid.  */
  ReThetaT_FreeStream,             /*!< \brief Freestream Transition Momentum Thickness Reynolds Number (for LM transition model) of the fluid.  */
  NuFactor_FreeStream,             /*!< \brief Ratio of turbulent to laminar viscosity. */
  NuFactor_Engine,                 /*!< \brief Ratio of turbulent to laminar viscosity at the engine. */
  SecondaryFlow_ActDisk,           /*!< \brief Ratio of turbulent to laminar viscosity at the actuator disk. */
  Initial_BCThrust,                /*!< \brief Ratio of turbulent to laminar viscosity at the actuator disk. */
  Pressure_FreeStream,             /*!< \brief Total pressure of the fluid. */
  Pressure_Thermodynamic,          /*!< \brief Thermodynamic pressure of the fluid. */
  Temperature_FreeStream,          /*!< \brief Total temperature of the fluid.  */
  Temperature_ve_FreeStream;       /*!< \brief Total vibrational-electronic temperature of the fluid.  */
  unsigned short wallModel_MaxIter; /*!< \brief maximum number of iterations for the Newton method for the wall model */
  su2double wallModel_Kappa,        /*!< \brief von Karman constant kappa for turbulence wall modeling */
  wallModel_B,                      /*!< \brief constant B for turbulence wall modeling */
  wallModel_RelFac,                 /*!< \brief relaxation factor for the Newton method used in the wall model */
  wallModel_MinYplus;               /*!< \brief minimum Y+ value, below which the wall model is not used anymore */
  su2double *Prandtl_Lam,      /*!< \brief Laminar Prandtl number for the gas.  */
  *Prandtl_Turb,               /*!< \brief Turbulent Prandtl number for the gas.  */
  Length_Ref,                 /*!< \brief Reference length for non-dimensionalization. */
  Pressure_Ref,               /*!< \brief Reference pressure for non-dimensionalization.  */
  Temperature_Ref,            /*!< \brief Reference temperature for non-dimensionalization.*/
  Temperature_ve_Ref,         /*!< \brief Reference vibrational-electronic temperature for non-dimensionalization.*/
  Density_Ref,                /*!< \brief Reference density for non-dimensionalization.*/
  Velocity_Ref,               /*!< \brief Reference velocity for non-dimensionalization.*/
  Time_Ref,                   /*!< \brief Reference time for non-dimensionalization. */
  Viscosity_Ref,              /*!< \brief Reference viscosity for non-dimensionalization. */
  Thermal_Conductivity_Ref,   /*!< \brief Reference conductivity for non-dimensionalization. */
  Energy_Ref,                 /*!< \brief Reference viscosity for non-dimensionalization. */
  Wall_Temperature,           /*!< \brief Temperature at an isotropic wall in Kelvin. */
  Omega_Ref,                  /*!< \brief Reference angular velocity for non-dimensionalization. */
  Force_Ref,                  /*!< \brief Reference body force for non-dimensionalization. */
  Pressure_FreeStreamND,      /*!< \brief Farfield pressure value (external flow). */
  Pressure_ThermodynamicND,   /*!< \brief Farfield thermodynamic pressure value. */
  Temperature_FreeStreamND,   /*!< \brief Farfield temperature value (external flow). */
  Temperature_ve_FreeStreamND,/*!< \brief Farfield vibrational-electronic temperature value (external flow). */
  Density_FreeStreamND,       /*!< \brief Farfield density value (external flow). */
  Velocity_FreeStreamND[3],   /*!< \brief Farfield velocity values (external flow). */
  Energy_FreeStreamND,        /*!< \brief Farfield energy value (external flow). */
  Viscosity_FreeStreamND,     /*!< \brief Farfield viscosity value (external flow). */
  Tke_FreeStreamND,           /*!< \brief Farfield kinetic energy (external flow). */
  Omega_FreeStreamND,         /*!< \brief Specific dissipation (external flow). */
  Omega_FreeStream;           /*!< \brief Specific dissipation (external flow). */
  unsigned short nElectric_Constant;    /*!< \brief Number of different electric constants. */
  su2double *Electric_Constant;         /*!< \brief Dielectric constant modulus. */
  su2double Knowles_B,                  /*!< \brief Knowles material model constant B. */
  Knowles_N;                            /*!< \brief Knowles material model constant N. */
  bool DE_Effects;                      /*!< Application of DE effects to FE analysis */
  bool RefGeom, RefGeomSurf;            /*!< Read a reference geometry for optimization purposes. */
  unsigned long refNodeID;              /*!< \brief Global ID for the reference node (optimization). */
  string RefGeom_FEMFileName;           /*!< \brief File name for reference geometry. */
  unsigned short RefGeom_FileFormat;    /*!< \brief Mesh input format. */
  STRUCT_2DFORM Kind_2DElasForm;        /*!< \brief Kind of bidimensional elasticity solver. */
  unsigned short nIterFSI_Ramp;         /*!< \brief Number of FSI subiterations during which a ramp is applied. */
  unsigned short iInst;                 /*!< \brief Current instance value */
  su2double AitkenStatRelax;      /*!< \brief Aitken's relaxation factor (if set as static) */
  su2double AitkenDynMaxInit;     /*!< \brief Aitken's maximum dynamic relaxation factor for the first iteration */
  su2double AitkenDynMinInit;     /*!< \brief Aitken's minimum dynamic relaxation factor for the first iteration */
  bool RampAndRelease;            /*!< \brief option for ramp load and release */
  bool Sine_Load;                 /*!< \brief option for sine load */
  su2double Thermal_Diffusivity;  /*!< \brief Thermal diffusivity used in the heat solver. */
  su2double Cyclic_Pitch,         /*!< \brief Cyclic pitch for rotorcraft simulations. */
  Collective_Pitch;               /*!< \brief Collective pitch for rotorcraft simulations. */
  su2double Mach_Motion;          /*!< \brief Mach number based on mesh velocity and freestream quantities. */

  su2double Motion_Origin[3] = {0.0}, /*!< \brief Mesh motion origin. */
  Translation_Rate[3] = {0.0},        /*!< \brief Translational velocity of the mesh. */
  Rotation_Rate[3] = {0.0},           /*!< \brief Angular velocity of the mesh . */
  Pitching_Omega[3] = {0.0},          /*!< \brief Angular frequency of the mesh pitching. */
  Pitching_Ampl[3] = {0.0},           /*!< \brief Pitching amplitude. */
  Pitching_Phase[3] = {0.0},          /*!< \brief Pitching phase offset. */
  Plunging_Omega[3] = {0.0},          /*!< \brief Angular frequency of the mesh plunging. */
  Plunging_Ampl[3] = {0.0};           /*!< \brief Plunging amplitude. */
  su2double *MarkerMotion_Origin, /*!< \brief Mesh motion origin of marker. */
  *MarkerTranslation_Rate,        /*!< \brief Translational velocity of marker. */
  *MarkerRotation_Rate,           /*!< \brief Angular velocity of marker. */
  *MarkerPitching_Omega,          /*!< \brief Angular frequency of marker. */
  *MarkerPitching_Ampl,           /*!< \brief Pitching amplitude of marker. */
  *MarkerPitching_Phase,          /*!< \brief Pitching phase offset of marker. */
  *MarkerPlunging_Omega,          /*!< \brief Angular frequency of marker.. */
  *MarkerPlunging_Ampl;           /*!< \brief Plunging amplitude of marker. */

  unsigned short
  nMarkerMotion_Origin,           /*!< \brief Number of values provided for mesh motion origin of marker. */
  nMarkerTranslation,             /*!< \brief Number of values provided for translational velocity of marker. */
  nMarkerRotation_Rate,           /*!< \brief Number of values provided for angular velocity of marker. */
  nMarkerPitching_Omega,          /*!< \brief Number of values provided for angular frequency of marker. */
  nMarkerPitching_Ampl,           /*!< \brief Number of values provided for pitching amplitude of marker. */
  nMarkerPitching_Phase,          /*!< \brief Number of values provided for pitching phase offset of marker. */
  nMarkerPlunging_Omega,          /*!< \brief Number of values provided for angular frequency of marker. */
  nMarkerPlunging_Ampl,           /*!< \brief Number of values provided for plunging amplitude of marker. */
  nRough_Wall;                    /*!< \brief Number of rough walls. */
  su2double  *Omega_HB;           /*!< \brief Frequency for Harmonic Balance Operator (in rad/s). */
  unsigned short
  nOmega_HB,                      /*!< \brief Number of frequencies in Harmonic Balance Operator. */
  nMoveMotion_Origin,             /*!< \brief Number of motion origins. */
  *MoveMotion_Origin;             /*!< \brief Keeps track if we should move moment origin. */
  vector<vector<vector<su2double> > > Aeroelastic_np1, /*!< \brief Aeroelastic solution at time level n+1. */
  Aeroelastic_n,                  /*!< \brief Aeroelastic solution at time level n. */
  Aeroelastic_n1;                 /*!< \brief Aeroelastic solution at time level n-1. */
  su2double FlutterSpeedIndex,    /*!< \brief The flutter speed index. */
  PlungeNaturalFrequency,         /*!< \brief Plunging natural frequency for Aeroelastic. */
  PitchNaturalFrequency,          /*!< \brief Pitch natural frequency for Aeroelastic. */
  AirfoilMassRatio,               /*!< \brief The airfoil mass ratio for Aeroelastic. */
  CG_Location,                    /*!< \brief Center of gravity location for Aeroelastic. */
  RadiusGyrationSquared;          /*!< \brief The radius of gyration squared for Aeroelastic. */
  su2double *Aeroelastic_plunge,  /*!< \brief Value of plunging coordinate at the end of an external iteration. */
  *Aeroelastic_pitch;             /*!< \brief Value of pitching coordinate at the end of an external iteration. */
  unsigned short AeroelasticIter; /*!< \brief Solve the aeroelastic equations every given number of internal iterations. */
  unsigned short Gust_Type,   /*!< \brief Type of Gust. */
  Gust_Dir;                   /*!< \brief Direction of the gust */
  su2double Gust_WaveLength,  /*!< \brief The gust wavelength. */
  Gust_Periods,               /*!< \brief Number of gust periods. */
  Gust_Ampl,                  /*!< \brief Gust amplitude. */
  Gust_Begin_Time,            /*!< \brief Time at which to begin the gust. */
  Gust_Begin_Loc;             /*!< \brief Location at which the gust begins. */
  /*! \brief Maximal scalar product of the normed far-field velocity vector and a space coordinate where fixed turbulence quantities are set. */
  su2double Turb_Fixed_Values_MaxScalarProd;
  long Visualize_CV;          /*!< \brief Node number for the CV to be visualized */
  bool ExtraOutput;           /*!< \brief Check if extra output need. */
  bool Wall_Functions;           /*!< \brief Use wall functions with the turbulence model */
  long ExtraHeatOutputZone;      /*!< \brief Heat solver zone with extra screen output */
  bool DeadLoad;                 /*!< \brief Application of dead loads to the FE analysis */
  bool PseudoStatic;             /*!< \brief Application of dead loads to the FE analysis */
  bool SteadyRestart;            /*!< \brief Restart from a steady state for FSI problems. */
  su2double Newmark_beta,        /*!< \brief Parameter alpha for Newmark method. */
  Newmark_gamma;                 /*!< \brief Parameter delta for Newmark method. */
  unsigned short nIntCoeffs;     /*!< \brief Number of integration coeffs for structural calculations. */
  su2double *Int_Coeffs;         /*!< \brief Time integration coefficients for structural method. */
  unsigned short nElasticityMod, /*!< \brief Number of different values for the elasticity modulus. */
  nPoissonRatio,                    /*!< \brief Number of different values for the Poisson ratio modulus. */
  nMaterialDensity;                 /*!< \brief Number of different values for the Material density. */
  su2double *ElasticityMod,         /*!< \brief Value of the elasticity moduli. */
  *PoissonRatio,                    /*!< \brief Value of the Poisson ratios. */
  *MaterialDensity;                 /*!< \brief Value of the Material densities. */
  unsigned short nElectric_Field,   /*!< \brief Number of different values for the electric field in the membrane. */
  nDim_Electric_Field;              /*!< \brief Dimensionality of the problem. */
  unsigned short nDim_RefNode;      /*!< \brief Dimensionality of the vector . */
  su2double *Electric_Field_Mod,    /*!< \brief Values of the modulus of the electric field. */
  *Electric_Field_Dir;              /*!< \brief Direction of the electric field. */
  su2double *RefNode_Displacement;  /*!< \brief Displacement of the reference node. */
  bool Ramp_Load;                         /*!< \brief Apply the load with linear increases. */
  unsigned short Dynamic_LoadTransfer;    /*!< \brief Method for dynamic load transferring. */
  bool IncrementalLoad;                   /*!< \brief Apply the load in increments (for nonlinear structural analysis). */
  unsigned long IncLoad_Nincrements;      /*!< \brief Number of increments. */
  su2double Ramp_Time;                    /*!< \brief Time until the maximum load is applied. */
  bool Predictor,                         /*!< \brief Determines whether a predictor step is used. */
  Relaxation;                             /*!< \brief Determines whether a relaxation step is used. */
  unsigned short Pred_Order;              /*!< \brief Order of the predictor for FSI applications. */
  INTERFACE_INTERPOLATOR Kind_Interpolation; /*!< \brief type of interpolation to use for FSI applications. */
  bool ConservativeInterpolation;            /*!< \brief Conservative approach for non matching mesh interpolation. */
  unsigned short NumNearestNeighbors;        /*!< \brief Number of neighbors used for Nearest Neighbor interpolation. */
  RADIAL_BASIS Kind_RadialBasisFunction;     /*!< \brief type of radial basis function to use for radial basis FSI. */
  bool RadialBasisFunction_PolynomialOption; /*!< \brief Option of whether to include polynomial terms in Radial Basis Function Interpolation or not. */
  su2double RadialBasisFunction_Parameter;   /*!< \brief Radial basis function parameter (radius). */
  su2double RadialBasisFunction_PruneTol;    /*!< \brief Tolerance to prune the RBF interpolation matrix. */
  bool Prestretch;                           /*!< \brief Read a reference geometry for optimization purposes. */
  string Prestretch_FEMFileName;             /*!< \brief File name for reference geometry. */
  string FEA_FileName;              /*!< \brief File name for element-based properties. */
  bool FEAAdvancedMode;             /*!< \brief Determine if advanced features are used from the element-based FEA analysis (experimental). */
  su2double RefGeom_Penalty,        /*!< \brief Penalty weight value for the reference geometry objective function. */
  RefNode_Penalty,                  /*!< \brief Penalty weight value for the reference node objective function. */
  DV_Penalty;                       /*!< \brief Penalty weight to add a constraint to the total amount of stiffness. */
  array<su2double,2> StressPenaltyParam = {{1.0, 20.0}}; /*!< \brief Allowed stress and KS aggregation exponent. */
  unsigned long Nonphys_Points,     /*!< \brief Current number of non-physical points in the solution. */
  Nonphys_Reconstr;                 /*!< \brief Current number of non-physical reconstructions for 2nd-order upwinding. */
  su2double ParMETIS_tolerance;     /*!< \brief Load balancing tolerance for ParMETIS. */
  long ParMETIS_pointWgt;           /*!< \brief Load balancing weight given to points. */
  long ParMETIS_edgeWgt;            /*!< \brief Load balancing weight given to edges. */
  unsigned short DirectDiff;        /*!< \brief Direct Differentation mode. */
  bool DiscreteAdjoint;                /*!< \brief AD-based discrete adjoint mode. */
  su2double Const_DES;                 /*!< \brief Detached Eddy Simulation Constant. */
  WINDOW_FUNCTION Kind_WindowFct;      /*!< \brief Type of window (weight) function for objective functional. */
  unsigned short Kind_HybridRANSLES;   /*!< \brief Kind of Hybrid RANS/LES. */
  unsigned short Kind_RoeLowDiss;      /*!< \brief Kind of Roe scheme with low dissipation for unsteady flows. */

  unsigned short nSpanWiseSections; /*!< \brief number of span-wise sections */
  unsigned short nSpanMaxAllZones;  /*!< \brief number of maximum span-wise sections for all zones */
  unsigned short *nSpan_iZones;     /*!< \brief number of span-wise sections for each zones */
  bool turbMixingPlane;             /*!< \brief option for turbulent mixingplane */
  bool SpatialFourier;              /*!< \brief option for computing the fourier transforms for subsonic non-reflecting BC. */
  bool RampRotatingFrame;           /*!< \brief option for ramping up or down the Rotating Frame values */
  bool RampOutletPressure;          /*!< \brief option for ramping up or down the outlet pressure */
  bool RampInletSpecies;            /*!< \brief option for ramping up or down the inlet species values */
  su2double AverageMachLimit;           /*!< \brief option for turbulent mixingplane */
  su2double FinalRotation_Rate_Z;       /*!< \brief Final rotation rate Z if Ramp rotating frame is activated. */
  su2double FinalOutletPressure;        /*!< \brief Final outlet pressure if Ramp outlet pressure is activated. */
  su2double MonitorOutletPressure;      /*!< \brief Monitor outlet pressure if Ramp outlet pressure is activated. */
  array<su2double, N_POLY_COEFFS> cp_polycoeffs{{0.0}};  /*!< \brief Array for specific heat polynomial coefficients. */
  array<su2double, N_POLY_COEFFS> mu_polycoeffs{{0.0}};  /*!< \brief Array for viscosity polynomial coefficients. */
  array<su2double, N_POLY_COEFFS> kt_polycoeffs{{0.0}};  /*!< \brief Array for thermal conductivity polynomial coefficients. */
  bool Body_Force;                      /*!< \brief Flag to know if a body force is included in the formulation. */

  ENUM_STREAMWISE_PERIODIC Kind_Streamwise_Periodic; /*!< \brief Kind of Streamwise periodic flow (pressure drop or massflow) */
  bool Streamwise_Periodic_Temperature;              /*!< \brief Use real periodicity for Energy equation or otherwise outlet source term. */
  su2double Streamwise_Periodic_PressureDrop;        /*!< \brief Value of prescribed pressure drop [Pa] which results in an artificial body force vector. */
  su2double Streamwise_Periodic_TargetMassFlow;      /*!< \brief Value of prescribed massflow [kg/s] which results in an delta p and therefore an artificial body force vector. */
  su2double Streamwise_Periodic_OutletHeat;          /*!< /brief Heatflux boundary [W/m^2] imposed at streamwise periodic outlet. */

  su2double *FreeStreamTurboNormal;     /*!< \brief Direction to initialize the flow in turbomachinery computation */
  su2double Restart_Bandwidth_Agg;      /*!< \brief The aggregate of the bandwidth for writing binary restarts (to be averaged later). */
  su2double Max_Vel2;                   /*!< \brief The maximum velocity^2 in the domain for the incompressible preconditioner. */
  bool topology_optimization;           /*!< \brief If the structural solver should consider a variable density field to penalize element stiffness. */
  string top_optim_output_file;         /*!< \brief File to where the derivatives w.r.t. element densities will be written to. */
  su2double simp_exponent;              /*!< \brief Exponent for the density-based stiffness penalization of the SIMP method. */
  su2double simp_minimum_stiffness;     /*!< \brief Lower bound for the stiffness penalization of the SIMP method. */
  ENUM_FILTER_KERNEL* top_optim_kernels;   /*!< \brief The kernels to use. */
  unsigned short top_optim_nKernel;        /*!< \brief Number of kernels specified. */
  unsigned short top_optim_nKernelParams;  /*!< \brief Number of kernel parameters specified. */
  unsigned short top_optim_nRadius;        /*!< \brief Number of radius values specified. */
  unsigned short top_optim_search_lim;     /*!< \brief Limit the maximum "logical radius" considered during filtering. */
  su2double *top_optim_kernel_params;  /*!< \brief The kernel parameters. */
  su2double *top_optim_filter_radius;  /*!< \brief Radius of the filter(s) used on the design density for topology optimization. */
  ENUM_PROJECTION_FUNCTION top_optim_proj_type;  /*!< \brief The projection function used in topology optimization. */
  su2double top_optim_proj_param;      /*!< \brief The value of the parameter for the projection function. */
  bool HeatSource;                     /*!< \brief Flag to know if there is a volumetric heat source on the flow. */
  su2double ValHeatSource;             /*!< \brief Value of the volumetric heat source on the flow (W/m3). */
  su2double Heat_Source_Rot_Z;         /*!< \brief Rotation of the volumetric heat source on the Z axis. */
  RADIATION_MODEL Kind_Radiation;      /*!< \brief Kind of radiation model used. */
  P1_INIT Kind_P1_Init;                /*!< \brief Kind of initialization used in the P1 model. */
  su2double Absorption_Coeff,          /*!< \brief Absorption coefficient of the medium (radiation). */
  Scattering_Coeff;                    /*!< \brief Scattering coefficient of the medium (radiation). */
  unsigned short nMarker_Emissivity;   /*!< \brief Number of markers for which the emissivity is defined. */
  string *Marker_Emissivity;           /*!< \brief Wall markers with defined emissivity. */
  su2double *Wall_Emissivity;          /*!< \brief Emissivity of the wall. */
  bool Radiation;                      /*!< \brief Determines if a radiation model is incorporated. */
  su2double CFL_Rad;                   /*!< \brief CFL Number for the radiation solver. */

  array<su2double,5> default_cfl_adapt;  /*!< \brief Default CFL adapt param array for the COption class. */
  su2double vel_init[3], /*!< \brief initial velocity array for the COption class. */
  vel_inf[3],            /*!< \brief freestream velocity array for the COption class. */
  eng_cyl[7],            /*!< \brief engine box array for the COption class. */
  eng_val[5],            /*!< \brief engine box array values for the COption class. */
  jst_coeff[2],          /*!< \brief artificial dissipation (flow) array for the COption class. */
  ffd_coeff[3],          /*!< \brief artificial dissipation (flow) array for the COption class. */
  mixedout_coeff[3],     /*!< \brief default mixedout algorithm coefficients for the COption class. */
  rampRotFrame_coeff[3], /*!< \brief ramp rotating frame coefficients for the COption class. */
  rampOutPres_coeff[3],  /*!< \brief ramp outlet pressure coefficients for the COption class. */
  rampInSpec_coeff[2],
  jst_adj_coeff[2],      /*!< \brief artificial dissipation (adjoint) array for the COption class. */
  mesh_box_length[3],    /*!< \brief mesh box length for the COption class. */
  mesh_box_offset[3],    /*!< \brief mesh box offset for the COption class. */
  geo_loc[2],            /*!< \brief SU2_GEO section locations array for the COption class. */
  distortion[2],         /*!< \brief SU2_GEO section locations array for the COption class. */
  ea_lim[3],             /*!< \brief equivalent area limit array for the COption class. */
  grid_fix[6],           /*!< \brief fixed grid (non-deforming region) array for the COption class. */
  htp_axis[2],           /*!< \brief HTP axis for the COption class. */
  ffd_axis[3],           /*!< \brief FFD axis for the COption class. */
  inc_crit[3],           /*!< \brief incremental criteria array for the COption class. */
  extrarelfac[2],        /*!< \brief extra relaxation factor for Giles BC in the COption class. */
  sineload_coeff[3],     /*!< \brief values for a sine load. */
  body_force[3],         /*!< \brief body force vector for the COption class. */
  nacelle_location[5],   /*!< \brief Location of the nacelle. */
  hs_axes[3],            /*!< \brief principal axes (x, y, z) of the ellipsoid containing the heat source. */
  hs_center[3];          /*!< \brief position of the center of the heat source. */

  UPWIND Riemann_Solver_FEM;         /*!< \brief Riemann solver chosen for the DG method. */
  su2double Quadrature_Factor_Straight;      /*!< \brief Factor applied during quadrature of elements with a constant Jacobian. */
  su2double Quadrature_Factor_Curved;        /*!< \brief Factor applied during quadrature of elements with a non-constant Jacobian. */
  su2double Quadrature_Factor_Time_ADER_DG;  /*!< \brief Factor applied during quadrature in time for ADER-DG. */
  su2double Theta_Interior_Penalty_DGFEM;    /*!< \brief Factor for the symmetrizing terms in the DG discretization of the viscous fluxes. */
  unsigned short byteAlignmentMatMul;        /*!< \brief Number of bytes in the vectorization direction for the matrix multiplication. Multipe of 64. */
  unsigned short sizeMatMulPadding;          /*!< \brief The matrix size in the vectorization direction padded to a multiple of 8. Computed from byteAlignmentMatMul. */
  bool Compute_Entropy;                      /*!< \brief Whether or not to compute the entropy in the fluid model. */
  bool Use_Lumped_MassMatrix_DGFEM;          /*!< \brief Whether or not to use the lumped mass matrix for DGFEM. */
  bool Jacobian_Spatial_Discretization_Only; /*!< \brief Flag to know if only the exact Jacobian of the spatial discretization must be computed. */
  bool Compute_Average;                      /*!< \brief Whether or not to compute averages for unsteady simulations in FV or DG solver. */
  unsigned short Comm_Level;                 /*!< \brief Level of MPI communications to be performed. */
  VERIFICATION_SOLUTION Kind_Verification_Solution; /*!< \brief Verification solution for accuracy assessment. */

  bool Time_Domain;              /*!< \brief Determines if the multizone problem is solved in time-domain */
  unsigned long nOuterIter,      /*!< \brief Determines the number of outer iterations in the multizone problem */
  nInnerIter,                    /*!< \brief Determines the number of inner iterations in each multizone block */
  nTimeIter,                     /*!< \brief Determines the number of time iterations in the multizone problem */
  nIter,                         /*!< \brief Determines the number of pseudo-time iterations in a single-zone problem */
  Restart_Iter;                  /*!< \brief Determines the restart iteration in the multizone problem */
  su2double Time_Step;           /*!< \brief Determines the time step for the multizone problem */
  su2double Max_Time;            /*!< \brief Determines the maximum time for the time-domain problems */

  unsigned long HistoryWrtFreq[3],    /*!< \brief Array containing history writing frequencies for timer iter, outer iter, inner iter */
                ScreenWrtFreq[3];     /*!< \brief Array containing screen writing frequencies for timer iter, outer iter, inner iter */
  OUTPUT_TYPE* VolumeOutputFiles;     /*!< \brief File formats to output */
  unsigned short nVolumeOutputFiles=0;/*!< \brief Number of File formats to output */
  unsigned short nVolumeOutputFrequencies; /*!< \brief Number of frequencies for the volume outputs */
  unsigned long *VolumeOutputFrequencies; /*!< \brief list containing the writing frequencies */

  bool Multizone_Mesh;            /*!< \brief Determines if the mesh contains multiple zones. */
  bool Wrt_ZoneConv;              /*!< \brief Write the convergence history of each individual zone to screen. */
  bool Wrt_ZoneHist;              /*!< \brief Write the convergence history of each individual zone to file. */
  bool SpecialOutput,             /*!< \brief Determines if the special output is written. */
  Wrt_ForcesBreakdown;            /*!< \brief Determines if the forces breakdown file is written. */
  string *ScreenOutput,           /*!< \brief Kind of the screen output. */
  *HistoryOutput, *VolumeOutput;  /*!< \brief Kind of the output printed to the history file. */
  unsigned short nScreenOutput,   /*!< \brief Number of screen output variables (max: 6). */
  nHistoryOutput, nVolumeOutput;  /*!< \brief Number of variables printed to the history file. */
  bool Multizone_Residual;        /*!< \brief Determines if memory should be allocated for the multizone residual. */
  SST_ParsedOptions sstParsedOptions; /*!< \brief Additional parameters for the SST turbulence model. */
  SA_ParsedOptions saParsedOptions;   /*!< \brief Additional parameters for the SA turbulence model. */
  LM_ParsedOptions lmParsedOptions;   /*!< \brief Additional parameters for the LM transition model. */
  su2double uq_delta_b;         /*!< \brief Parameter used to perturb eigenvalues of Reynolds Stress Matrix */
  unsigned short eig_val_comp;  /*!< \brief Parameter used to determine type of eigenvalue perturbation */
  su2double uq_urlx;            /*!< \brief Under-relaxation factor */
  bool uq_permute;              /*!< \brief Permutation of eigenvectors */

  unsigned long pastix_fact_freq;  /*!< \brief (Re-)Factorization frequency for PaStiX */
  unsigned short pastix_verb_lvl;  /*!< \brief Verbosity level for PaStiX */
  unsigned short pastix_fill_lvl;  /*!< \brief Fill level for PaStiX ILU */

  string caseName;                 /*!< \brief Name of the current case */

  unsigned long edgeColorGroupSize; /*!< \brief Size of the edge groups colored for OpenMP parallelization of edge loops. */

  INLET_SPANWISE_INTERP Kind_InletInterpolationFunction; /*!brief type of spanwise interpolation function to use for the inlet face. */
  INLET_INTERP_TYPE Kind_Inlet_InterpolationType;    /*!brief type of spanwise interpolation data to use for the inlet face. */
  bool PrintInlet_InterpolatedData;               /*!brief option for printing the interpolated data file. */

  /*--- libROM configure options ---*/
  bool libROM;                              /*!< \brief Toggle saving to libROM. */
  string libROMbase_FileName;               /*!< \brief Base filename for libROM file saving. */
  POD_KIND POD_Basis_Gen;                   /*!< \brief Type of POD basis generation (static or incremental). */
  unsigned short maxBasisDim,               /*!< \brief Maximum number of POD basis dimensions. */
  rom_save_freq;                            /*!< \brief Frequency of unsteady time steps to save. */

  unsigned short nSpecies = 0;              /*!< \brief Number of transported species equations (for NEMO and species transport)*/

  /* other NEMO configure options*/
  unsigned short nSpecies_Cat_Wall,         /*!< \brief No. of species for a catalytic wall. */
  nSpecies_inlet,                           /*!< \brief No. of species for NEMO inlet. */
  iWall_Catalytic,                          /*!< \brief Iterator over catalytic walls. */
  nWall_Catalytic;                          /*!< \brief No. of catalytic walls. */
  su2double *Gas_Composition,               /*!< \brief Initial mass fractions of flow [dimensionless]. */
  *Supercatalytic_Wall_Composition,         /*!< \brief Supercatalytic wall mass fractions [dimensionless]. */
  pnorm_heat;                               /*!< \brief pnorm for heat-flux. */
  bool frozen,                              /*!< \brief Flag for determining if mixture is frozen. */
  ionization,                               /*!< \brief Flag for determining if free electron gas is in the mixture. */
  vt_transfer_res_limit,                    /*!< \brief Flag for determining if residual limiting for source term VT-transfer is used. */
  monoatomic,                               /*!< \brief Flag for monoatomic mixture. */
  Supercatalytic_Wall;                      /*!< \brief Flag for supercatalytic wall. */
  string GasModel,                          /*!< \brief Gas Model. */
  *Wall_Catalytic;                          /*!< \brief Pointer to catalytic walls. */
  TRANSCOEFFMODEL   Kind_TransCoeffModel;   /*!< \brief Transport coefficient Model for NEMO solver. */
  su2double CatalyticEfficiency;            /*!< \brief Wall catalytic efficiency. */
  su2double *Inlet_MassFrac;                /*!< \brief Specified Mass fraction vectors for NEMO inlet boundaries. */
  su2double Inlet_Temperature_ve;           /*!< \brief Specified Tve for supersonic inlet boundaries (NEMO solver). */

  /*--- Additional species solver options ---*/
  bool Species_Clipping;           /*!< \brief Boolean that activates solution clipping for scalar transport. */
  su2double* Species_Clipping_Max; /*!< \brief Maximum value of clipping for scalar transport. */
  su2double* Species_Clipping_Min; /*!< \brief Minimum value of clipping for scalar transport. */
  unsigned short nSpecies_Clipping_Max, nSpecies_Clipping_Min; /*!< \brief Number of entries of SPECIES_CLIPPING_MIN/MAX */
  bool Species_StrongBC;           /*!< \brief Boolean whether strong BC's are used for in- outlet of the species solver. */
  su2double* Species_Init;         /*!< \brief Initial uniform value for scalar transport. */
  unsigned short nSpecies_Init;    /*!< \brief Number of entries of SPECIES_INIT */

  /*--- Additional flamelet solver options ---*/
  FLAME_INIT_TYPE Kind_FlameInit;   /*!< \brief flamelet solver initialization type: flame front or spark. */
  su2double flame_thickness;        /*!< \brief Initial solution for flamelet solver: flame reaction zone thickness. */
  su2double flame_burnt_thickness;  /*!< \brief Initial solution for flamelet solver: burnt zone thickness. */
  su2double flame_offset[3];        /*!< \brief Initial solution for flamelet solver: point on the plane separating
                                               burnt from unburnt zone. */
  su2double flame_normal[3];        /*!< \brief Initial solution for flamelet solver: normal of the plane separating
                                               burnt from unburnt zone, pointing into direction of burnt. */
  su2double spark_location[3];      /*!< \brief Cartesian coordinates of spark center. */
  su2double spark_radius;           /*!< \brief Spark radius. */
  su2double spark_reaction_rate;    /*!< \brief Reaction rate applied to progress variable solution within spark sphere. */
  unsigned long spark_iteration_start;  /*!< \brief Iteration at which spark will initialize. */
  unsigned long spark_duration;         /*!< \brief Number of iterations when spark will be active. */

  /*--- lookup table ---*/
  unsigned short n_scalars = 0;       /*!< \brief Number of transported scalars for flamelet LUT approach. */
  unsigned short n_lookups = 0;       /*!< \brief Number of lookup variables, for visualization only. */
  unsigned short n_table_sources = 0; /*!< \brief Number of transported scalar source terms for LUT. */
  unsigned short n_user_scalars = 0;  /*!< \brief Number of user defined (auxiliary) scalar transport equations. */
  unsigned short n_user_sources = 0;  /*!< \brief Number of source terms for user defined (auxiliary) scalar transport equations. */
  unsigned short n_control_vars = 0;  /*!< \brief Number of controlling variables (independent variables) for the LUT. */

  bool preferential_diffusion;        /*!< \brief Enable preferential diffusion. */
  vector<string> table_scalar_names;  /*!< \brief Names of transported scalar variables. */
  vector<string> table_source_names;  /*!< \brief Names of transported scalar source variables. */
  string* table_lookup_names;         /*!< \brief Names of LUT variables. */
  string file_name_lut;               /*!< \brief Filename of the LUT. */
  string* user_scalar_names;          /*!< \brief Names of the user defined (auxiliary) transported scalars .*/
  string* user_source_names;          /*!< \brief Names of the source terms for the user defined transported scalars. */

  /*!
   * \brief Set the default values of config options not set in the config file using another config object.
   * \param config - Config object to use the default values from.
   */
  void SetDefaultFromConfig(CConfig *config);

  /*!
   * \brief Set default values for all options not yet set.
   */
  void SetDefault();

  /*--- all_options is a map containing all of the options. This is used during config file parsing
   to track the options which have not been set (so the default values can be used). Without this map
   there would be no list of all the config file options. ---*/

  map<string, bool> all_options;

  /*--- brief param is a map from the option name (config file string) to its decoder (the specific child
   class of COptionBase that turns the string into a value) ---*/

  map<string, COptionBase*> option_map;


  // All of the addXxxOptions take in the name of the option, and a reference to the field of that option
  // in the option structure. Depending on the specific type, it may take in a default value, and may
  // take in extra options. The addXxxOptions mostly follow the same pattern, so please see addDoubleOption
  // for detailed comments.
  //
  // List options are those that can be an unknown number of elements, and also take in a reference to
  // an integer. This integer will be populated with the number of elements of that type unmarshaled.
  //
  // Array options are those with a fixed number of elements.
  //
  // List and Array options should also be able to be specified with the string "NONE" indicating that there
  // are no elements. This allows the option to be present in a config file but left blank.

  /*!< \brief addDoubleOption creates a config file parser for an option with the given name whose
   value can be represented by a su2double.*/

  void addDoubleOption(const string& name, su2double & option_field, su2double default_value);

  void addStringOption(const string& name, string & option_field, string default_value);

  void addIntegerOption(const string& name, int & option_field, int default_value);

  void addUnsignedLongOption(const string& name, unsigned long & option_field, unsigned long default_value);

  void addUnsignedShortOption(const string& name, unsigned short & option_field, unsigned short default_value);

  void addLongOption(const string& name, long & option_field, long default_value);

  void addBoolOption(const string& name, bool & option_field, bool default_value);

  // enum types work differently than all of the others because there are a small number of valid
  // string entries for the type. One must also provide a list of all the valid strings of that type.
  template <class Tenum, class Tfield>
  void addEnumOption(const string name, Tfield& option_field, const map<string,Tenum>& enum_map, Tenum default_value);

  // input_size is the number of options read in from the config file
  template <class Tenum, class Tfield>
  void addEnumListOption(const string name, unsigned short& input_size, Tfield*& option_field, const map<string,Tenum>& enum_map);

  void addDoubleArrayOption(const string& name, const int size, su2double* option_field);

  void addUShortArrayOption(const string& name, const int size, unsigned short* option_field);

  void addDoubleListOption(const string& name, unsigned short & size, su2double * & option_field);

  void addShortListOption(const string& name, unsigned short & size, short * & option_field);

  void addUShortListOption(const string& name, unsigned short & size, unsigned short * & option_field);

  void addULongListOption(const string& name, unsigned short & size, unsigned long * & option_field);

  void addStringListOption(const string& name, unsigned short & num_marker, string* & option_field);

  void addConvectOption(const string& name, unsigned short & space_field, CENTERED & centered_field, UPWIND & upwind_field);

  void addConvectFEMOption(const string& name, unsigned short & space_field, unsigned short & fem_field);

  void addMathProblemOption(const string& name, bool & ContinuousAdjoint, const bool & ContinuousAdjoint_default,
                            bool & DiscreteAdjoint, const bool & DiscreteAdjoint_default,
                            bool & Restart_Flow, const bool & Restart_Flow_default);

  void addDVParamOption(const string& name, unsigned short & nDV_field, su2double** & paramDV, string* & FFDTag,
                        unsigned short* & design_variable);

  void addDVValueOption(const string& name, unsigned short* & nDVValue_field, su2double** & valueDV, unsigned short & nDV_field,  su2double** & paramDV,
                        unsigned short* & design_variable);

  void addFFDDefOption(const string& name, unsigned short & nFFD_field, su2double** & coordFFD, string* & FFDTag);

  void addFFDDegreeOption(const string& name, unsigned short & nFFD_field, unsigned short** & degreeFFD);

  void addStringDoubleListOption(const string& name, unsigned short & list_size, string * & string_field,
                                 su2double* & double_field);

  void addInletOption(const string& name, unsigned short & nMarker_Inlet, string * & Marker_Inlet,
                      su2double* & Ttotal, su2double* & Ptotal, su2double** & FlowDir);

  void addInletSpeciesOption(const string& name, unsigned short & nMarker_Inlet_Species, string * & Marker_Inlet_Species,
                             su2double** & inlet_species_val, unsigned short & nSpecies_per_Inlet);

  void addInletTurbOption(const string& name, unsigned short& nMarker_Inlet_Turb, string*& Marker_Inlet_Turb,
                          su2double** & Turb_Properties, unsigned short & nTurb_Properties);

  template <class Tenum>
  void addRiemannOption(const string name, unsigned short & nMarker_Riemann, string * & Marker_Riemann, unsigned short* & option_field, const map<string, Tenum> & enum_map,
                        su2double* & var1, su2double* & var2, su2double** & FlowDir);

  template <class Tenum>
  void addGilesOption(const string name, unsigned short & nMarker_Giles, string * & Marker_Giles, unsigned short* & option_field, const map<string, Tenum> & enum_map,
                     su2double* & var1, su2double* & var2, su2double** & FlowDir, su2double* & relaxfactor1, su2double* & relaxfactor2);

  void addExhaustOption(const string& name, unsigned short & nMarker_Exhaust, string * & Marker_Exhaust,
                        su2double* & Ttotal, su2double* & Ptotal);

  void addPeriodicOption(const string & name, unsigned short & nMarker_PerBound,
                         string* & Marker_PerBound, string* & Marker_PerDonor,
                         su2double** & RotCenter, su2double** & RotAngles, su2double** & Translation);

  void addTurboPerfOption(const string & name, unsigned short & nMarker_TurboPerf,
                          string* & Marker_TurboBoundIn, string* & Marker_TurboBoundOut);

  void addActDiskOption(const string & name,
                        unsigned short & nMarker_ActDiskInlet, unsigned short & nMarker_ActDiskOutlet, string* & Marker_ActDiskInlet, string* & Marker_ActDiskOutlet,
                        su2double** & ActDisk_PressJump, su2double** & ActDisk_TempJump, su2double** & ActDisk_Omega);

  void addWallFunctionOption(const string &name,               unsigned short &list_size,
                             string* &string_field,            WALL_FUNCTIONS* &val_Kind_WF,
                             unsigned short** &val_IntInfo_WF, su2double** &val_DoubleInfo_WF);

  void addPythonOption(const string& name);

public:

  /*!
   * \brief Tags for the different fields in a restart file.
   */
  vector<string> fields;

  /*!
   * \brief Constructor of the class which reads the input file.
   */
  CConfig(char case_filename[MAX_STRING_SIZE], SU2_COMPONENT val_software, bool verb_high);

  /*!
   * \brief Constructor of the class which takes an istream buffer containing the config options.
   */
  CConfig(istream &case_buffer, SU2_COMPONENT val_software, bool verb_high);

  /*!
   * \brief Constructor of the class which reads the input file and uses default options from another config.
   */
  CConfig(CConfig * config, char case_filename[MAX_STRING_SIZE], SU2_COMPONENT val_software, unsigned short val_iZone, unsigned short val_nZone, bool verb_high);

  /*!
   * \brief Constructor of the class which reads the input file.
   */
  CConfig(char case_filename[MAX_STRING_SIZE], SU2_COMPONENT val_software);

  /*!
   * \brief Constructor of the class which reads the input file.
   */
  CConfig(char case_filename[MAX_STRING_SIZE], CConfig *config);

  /*!
   * \brief Destructor of the class.
   */
  ~CConfig(void);

  /*!
  * \brief Initialize common fields of the config structure.
  */
  void Init();

  /*!
  * \brief Set the number of zones
  */
  void SetnZone();

  /*!
  * \brief Set the physical dimension of the problem
  */
  void SetnDim();

  /*!
  * \brief Print the header to screen
  * \param val_software - Kind of software component
  */
  void SetHeader(SU2_COMPONENT val_software) const;

  /*!
   * \brief Get the MPI communicator of SU2.
   * \return MPI communicator of SU2.
   */
  SU2_MPI::Comm GetMPICommunicator() const;

  /*!
   * \brief Set the MPI communicator for SU2.
   * \param[in] Communicator - MPI communicator for SU2.
   */
  void SetMPICommunicator(SU2_MPI::Comm Communicator);

  /*!
   * \brief Gets the number of zones in the mesh file.
   * \param[in] val_mesh_filename - Name of the file with the grid information.
   * \param[in] val_format - Format of the file with the grid information.
   * \return Total number of zones in the grid file.
   */
  static unsigned short GetnZone(const string& val_mesh_filename, unsigned short val_format);

  /*!
   * \brief Gets the number of dimensions in the mesh file
   * \param[in] val_mesh_filename - Name of the file with the grid information.
   * \param[in] val_format - Format of the file with the grid information.
   * \return Total number of domains in the grid file.
   */
  static unsigned short GetnDim(const string& val_mesh_filename, unsigned short val_format);

  /*!
   * \brief Initializes pointers to null
   */
  void SetPointersNull(void);

  /*!
   * \brief breaks an input line from the config file into a set of tokens
   * \param[in] str - the input line string
   * \param[out] option_name - the name of the option found at the beginning of the line
   * \param[out] option_value - the tokens found after the "=" sign on the line
   * \return false if the line is empty or a commment, true otherwise
   */
  bool TokenizeString(string & str, string & option_name, vector<string> & option_value);

  /*!
   * \brief Get reference origin for moment computation.
   * \param[in] val_marker - the marker we are monitoring.
   * \return Reference origin (in cartesians coordinates) for moment computation.
   */
  std::array<su2double,3> GetRefOriginMoment(unsigned short val_marker) const {
    std::array<su2double,3> RefOriginMoment{{0.0}};
    if(val_marker < nMarker_Monitoring) {
      RefOriginMoment[0] = RefOriginMoment_X[val_marker];
      RefOriginMoment[1] = RefOriginMoment_Y[val_marker];
      RefOriginMoment[2] = RefOriginMoment_Z[val_marker];
    }
    return RefOriginMoment;
  }

  /*!
   * \brief Get reference origin x-coordinate for moment computation.
   * \param[in] val_marker - the marker we are monitoring.
   * \return Reference origin x-coordinate (in cartesians coordinates) for moment computation.
   */
  su2double GetRefOriginMoment_X(unsigned short val_marker) const { return RefOriginMoment_X[val_marker]; }

  /*!
   * \brief Get reference origin y-coordinate for moment computation.
   * \param[in] val_marker - the marker we are monitoring.
   * \return Reference origin y-coordinate (in cartesians coordinates) for moment computation.
   */
  su2double GetRefOriginMoment_Y(unsigned short val_marker) const { return RefOriginMoment_Y[val_marker]; }

  /*!
   * \brief Get reference origin z-coordinate for moment computation.
   * \param[in] val_marker - the marker we are monitoring.
   * \return Reference origin z-coordinate (in cartesians coordinates) for moment computation.
   */
  su2double GetRefOriginMoment_Z(unsigned short val_marker) const { return RefOriginMoment_Z[val_marker]; }

  /*!
   * \brief Set reference origin x-coordinate for moment computation.
   * \param[in] val_marker - the marker we are monitoring.
   * \param[in] val_origin - New x-coordinate of the mesh motion origin.
   */
  void SetRefOriginMoment_X(unsigned short val_marker, su2double val_origin) { RefOriginMoment_X[val_marker] = val_origin; }

  /*!
   * \brief Set reference origin y-coordinate for moment computation.
   * \param[in] val_marker - the marker we are monitoring.
   * \param[in] val_origin - New y-coordinate of the mesh motion origin.
   */
  void SetRefOriginMoment_Y(unsigned short val_marker, su2double val_origin) { RefOriginMoment_Y[val_marker] = val_origin; }

  /*!
   * \brief Set reference origin z-coordinate for moment computation.
   * \param[in] val_marker - the marker we are monitoring.
   * \param[in] val_origin - New z-coordinate of the mesh motion origin.
   */
  void SetRefOriginMoment_Z(unsigned short val_marker, su2double val_origin) { RefOriginMoment_Z[val_marker] = val_origin; }

  /*!
   * \brief Get index of the upper and lower horizontal plane.
   * \param[in] index - 0 means upper surface, and 1 means lower surface.
   * \return Index of the upper and lower surface.
   */
  string GetPlaneTag(unsigned short index) const { return PlaneTag[index]; }

  /*!
   * \brief Get the integration limits for the equivalent area computation.
   * \param[in] index - 0 means x_min, and 1 means x_max.
   * \return Integration limits for the equivalent area computation.
   */
  su2double GetEA_IntLimit(unsigned short index) const { return ea_lim[index]; }

  /*!
   * \brief Get the integration limits for the equivalent area computation.
   * \param[in] index - 0 means x_min, and 1 means x_max.
   * \return Integration limits for the equivalent area computation.
   */
  su2double GetEA_ScaleFactor(void) const { return EA_ScaleFactor; }

  /*!
   * \brief Get the limit value for the adjoint variables.
   * \return Limit value for the adjoint variables.
   */
  su2double GetAdjointLimit(void) const { return AdjointLimit; }

  /*!
   * \brief Get the coordinates where of the box where the grid is going to be deformed.
   * \return Coordinates where of the box where the grid is going to be deformed.
   */
  const su2double *GetHold_GridFixed_Coord(void) const { return grid_fix; }

  /*!
   * \brief Get the values of subsonic engine.
   * \return Values of subsonic engine.
   */
  const su2double *GetSubsonicEngine_Values(void) const { return eng_val; }

  /*!
   * \brief Get the cycle of a subsonic engine.
   * \return Cyl of a subsonic engine.
   */
  const su2double *GetSubsonicEngine_Cyl(void) const { return eng_cyl; }

  /*!
   * \brief Get the distortion rack.
   * \return Distortion rack.
   */
  const su2double *GetDistortionRack(void) const { return distortion; }

  /*!
   * \brief Get Description of the geometry to be analyzed
   */
  unsigned short GetGeo_Description(void) const { return Geo_Description; }

  /*!
   * \brief Creates a tecplot file to visualize the partition made by the DDC software.
   * \return <code>TRUE</code> if the partition is going to be plotted; otherwise <code>FALSE</code>.
   */
  bool GetExtraOutput(void) const { return ExtraOutput; }

  /*!
   * \brief Heat solver zone with extra screen output.
   * \return Heat solver zone with extra screen output.
   */
  long GetExtraHeatOutputZone(void) const { return ExtraHeatOutputZone; }

  /*!
   * \brief Get the value of the Mach number (velocity divided by speed of sound).
   * \return Value of the Mach number.
   */
  su2double GetMach(void) const { return Mach; }

  /*!
   * \brief Get the value of the Gamma of fluid (ratio of specific heats).
   * \return Value of the constant: Gamma
   */
  su2double GetGamma(void) const { return Gamma; }

  /*!
   * \brief Get the value of the Confinement Parameter.
   * \return Value of the constant: Confinement Parameter
   */
  su2double GetConfinement_Param(void) const { return Confinement_Param; }

  /*!
   * \brief Get the values of the CFL adaption parameters.
   * \return Value of CFL adaption parameter
   */
  su2double GetCFL_AdaptParam(unsigned short val_index) const { return CFL_AdaptParam[val_index]; }

  /*!
   * \brief Get the value of the CFL adaption flag.
   * \return <code>TRUE</code> if CFL adaption is active; otherwise <code>FALSE</code>.
   */
  bool GetCFL_Adapt(void) const { return CFL_Adapt; }

  /*!
   * \brief Get the value of the limits for the sections.
   * \return Value of the limits for the sections.
   */
  su2double GetStations_Bounds(unsigned short val_var) const { return geo_loc[val_var]; }

  /*!
   * \brief Get the value of the vector that connects the cartesian axis with a sherical or cylindrical one.
   * \return Coordinate of the Axis.
   */
  su2double GetFFD_Axis(unsigned short val_var) const { return ffd_axis[val_var]; }

  /*!
   * \brief Get the value of the bulk modulus.
   * \return Value of the bulk modulus.
   */
  su2double GetBulk_Modulus(void) const { return Bulk_Modulus; }

  /*!
   * \brief Get the epsilon^2 multiplier for Beta in the incompressible preconditioner.
   * \return Value of the epsilon^2 multiplier for Beta in the incompressible preconditioner.
   */
  su2double GetBeta_Factor(void) const { return Beta_Factor; }

  /*!
   * \brief Get the value of specific gas constant.
   * \return Value of the constant: Gamma
   */
  su2double GetGas_Constant(void) const { return Gas_Constant; }

  /*!
   * \brief Get the value of specific gas constant.
   * \return Value of the constant: Gamma
   */
  su2double GetGas_ConstantND(void) const { return Gas_ConstantND; }

  /*!
   * \brief Get the value of the molecular weight for an incompressible ideal gas (g/mol).
   * \return Value of the molecular weight for an incompressible ideal gas (g/mol).
   */
  su2double GetMolecular_Weight(unsigned short val_index = 0) const { return Molecular_Weight[val_index]; }

  /*!
   * \brief Get the value of specific heat at constant pressure.
   * \return Value of the constant: Cp
   */
  su2double GetSpecific_Heat_Cp(unsigned short val_index = 0) const { return Specific_Heat_Cp[val_index]; }

  /*!
   * \brief Get the non-dimensional value of specific heat at constant pressure.
   * \return Value of the non-dim. constant: Cp
   */
  su2double GetSpecific_Heat_CpND(unsigned short val_index = 0) const { return Specific_Heat_Cp[val_index] / Gas_Constant_Ref; }

  /*!
   * \brief Get the value of wall temperature.
   * \return Value of the constant: Temperature
   */
  su2double GetWallTemperature(void) const { return Wall_Temperature; }

    /*!
   * \brief Get the p-norm for heat-flux objective functions (adjoint problem).
   * \return Value of the heat flux p-norm
   */
  su2double GetPnormHeat(void) const { return pnorm_heat; }

  /*!
   * \brief Get the reference value for the specific gas constant.
   * \return Reference value for the specific gas constant.
   */
  su2double GetGas_Constant_Ref(void) const { return Gas_Constant_Ref; }

  /*!
   * \brief Get the reference value for the heat flux.
   * \return Reference value for the heat flux.
   */
  su2double GetHeat_Flux_Ref(void) const { return Heat_Flux_Ref; }

  /*!
   * \brief Get the value of the freestream temperature.
   * \return Freestream temperature.
   */
  su2double GetTemperature_FreeStream(void) const { return Temperature_FreeStream; }
  /*!
   * \brief Get the value of the freestream vibrational-electronic temperature.
   * \return Freestream vibe-el temperature.
   */
  su2double GetTemperature_ve_FreeStream(void) const { return Temperature_ve_FreeStream; }

  /*!
   * \brief Get the value of the freestream energy.
   * \return Freestream energy.
   */
  su2double GetEnergy_FreeStream(void) const { return Energy_FreeStream; }

  /*!
   * \brief Get the value of the freestream viscosity.
   * \return Freestream viscosity.
   */
  su2double GetViscosity_FreeStream(void) const { return Viscosity_FreeStream; }

  /*!
   * \brief Get the value of the freestream density.
   * \return Freestream density.
   */
  su2double GetDensity_FreeStream(void) const { return Density_FreeStream; }

  /*!
   * \brief Get the magnitude of the free-stream velocity of the fluid.
   * \return Magnitude of the free-stream velocity.
   */
  su2double GetModVel_FreeStream(void) const { return ModVel_FreeStream; }

  /*!
   * \brief Get the non-dimensional magnitude of the free-stream velocity of the fluid.
   * \return Non-dimensional magnitude of the free-stream velocity.
   */
  su2double GetModVel_FreeStreamND(void) const { return ModVel_FreeStreamND; }

  /*!
   * \brief Get the value of the laminar Prandtl number.
   * \return Laminar Prandtl number.
   */
  su2double GetPrandtl_Lam(unsigned short val_index = 0) const { return Prandtl_Lam[val_index]; }

  /*!
   * \brief Get the value of the turbulent Prandtl number.
   * \return Turbulent Prandtl number.
   */
  su2double GetPrandtl_Turb(unsigned short val_index = 0) const { return Prandtl_Turb[val_index]; }

  /*!
   * \brief Get the value of the von Karman constant kappa for turbulence wall modeling.
   * \return von Karman constant.
   */
  su2double GetwallModel_Kappa() const { return wallModel_Kappa; }

  /*!
   * \brief Get the value of the max. number of Newton iterations for turbulence wall modeling.
   * \return Max number of iterations.
   */
  unsigned short GetwallModel_MaxIter() const { return wallModel_MaxIter; }

  /*!
   * \brief Get the value of the relaxation factor for turbulence wall modeling.
   * \return Relaxation factor.
   */
  su2double GetwallModel_RelFac() const { return wallModel_RelFac; }

  /*!
   * \brief Get the value of the minimum Y+ value below which the wall function is deactivated.
   * \return Minimum Y+ value.
   */
  su2double GetwallModel_MinYPlus() const { return wallModel_MinYplus; }

  /*!
   * \brief Get the value of the wall model constant B for turbulence wall modeling.
   * \return Wall model constant B.
   */
  su2double GetwallModel_B() const { return wallModel_B; }

  /*!
   * \brief Get the value of the thermal diffusivity for solids.
   * \return Thermal conductivity (solid).
   */
  su2double GetThermalDiffusivity(void) const { return Thermal_Diffusivity; }

  /*!
   * \brief Get the value of the reference length for non-dimensionalization.
   *        This value should always be 1 internally, and is not user-specified.
   * \return Reference length for non-dimensionalization.
   */
  su2double GetLength_Ref(void) const { return Length_Ref; }

  /*!
   * \brief Get the value of the reference pressure for non-dimensionalization.
   * \return Reference pressure for non-dimensionalization.
   */
  su2double GetPressure_Ref(void) const { return Pressure_Ref; }

  /*!
   * \brief Get the value of the reference energy for non-dimensionalization.
   * \return Reference energy for non-dimensionalization.
   */
  su2double GetEnergy_Ref(void) const { return Energy_Ref; }

  /*!
   * \brief Get the value of the reference temperature for non-dimensionalization.
   * \return Reference temperature for non-dimensionalization.
   */
  su2double GetTemperature_Ref(void) const { return Temperature_Ref; }

  /*!
   * \brief Get the value of the reference temperature for non-dimensionalization.
   * \return Reference temperature for non-dimensionalization.
   */
  su2double GetTemperature_ve_Ref(void) const { return Temperature_ve_Ref; }

  /*!
   * \brief Get the value of the reference density for non-dimensionalization.
   * \return Reference density for non-dimensionalization.
   */
  su2double GetDensity_Ref(void) const { return Density_Ref; }

  /*!
   * \brief Get the value of the reference velocity for non-dimensionalization.
   * \return Reference velocity for non-dimensionalization.
   */
  su2double GetVelocity_Ref(void) const { return Velocity_Ref; }

  /*!
   * \brief Get the value of the reference time for non-dimensionalization.
   * \return Reference time for non-dimensionalization.
   */
  su2double GetTime_Ref(void) const { return Time_Ref; }

  /*!
   * \brief Get the value of the reference viscosity for non-dimensionalization.
   * \return Reference viscosity for non-dimensionalization.
   */
  su2double GetViscosity_Ref(void) const { return Viscosity_Ref; }

  /*!
   * \brief Get the value of the reference viscosity for non-dimensionalization.
   * \return Reference viscosity for non-dimensionalization.
   */
  su2double GetHighlite_Area(void) const { return Highlite_Area; }

  /*!
   * \brief Get the value of the reference viscosity for non-dimensionalization.
   * \return Reference viscosity for non-dimensionalization.
   */
  su2double GetFan_Poly_Eff(void) const { return Fan_Poly_Eff; }

  /*!
   * \brief Get the value of the reference thermal conductivity for non-dimensionalization.
   * \return Reference thermal conductivity for non-dimensionalization.
   */
  su2double GetThermal_Conductivity_Ref(void) const { return Thermal_Conductivity_Ref; }

  /*!
   * \brief Get the value of the reference angular velocity for non-dimensionalization.
   * \return Reference angular velocity for non-dimensionalization.
   */
  su2double GetOmega_Ref(void) const { return Omega_Ref; }

  /*!
   * \brief Get the value of the reference force for non-dimensionalization.
   * \return Reference force for non-dimensionalization.
   */
  su2double GetForce_Ref(void) const { return Force_Ref; }

  /*!
   * \brief Get the value of the non-dimensionalized freestream pressure.
   * \return Non-dimensionalized freestream pressure.
   */
  su2double GetPressure_FreeStream(void) const { return Pressure_FreeStream; }

  /*!
   * \brief Get the value of the non-dimensionalized freestream pressure.
   * \return Non-dimensionalized freestream pressure.
   */
  su2double GetPressure_FreeStreamND(void) const { return Pressure_FreeStreamND; }

  /*!
   * \brief Get the value of the thermodynamic pressure.
   * \return Thermodynamic pressure.
   */
  su2double GetPressure_Thermodynamic(void) const { return Pressure_Thermodynamic; }

  /*!
   * \brief Get the value of the non-dimensionalized thermodynamic pressure.
   * \return Non-dimensionalized thermodynamic pressure.
   */
  su2double GetPressure_ThermodynamicND(void) const { return Pressure_ThermodynamicND; }

  /*!
   * \brief Get the vector of the dimensionalized freestream velocity.
   * \return Dimensionalized freestream velocity vector.
   */
  su2double* GetVelocity_FreeStream(void) { return vel_inf; }
  const su2double* GetVelocity_FreeStream(void) const { return vel_inf; }

  /*!
   * \brief Get the value of the non-dimensionalized freestream temperature.
   * \return Non-dimensionalized freestream temperature.
   */
  su2double GetTemperature_FreeStreamND(void) const { return Temperature_FreeStreamND; }

  /*!
   * \brief Get the value of the non-dimensionalized vibrational-electronic freestream temperature.
   * \return Non-dimensionalized vibrational-electronic freestream temperature.
   */
  su2double GetTemperature_ve_FreeStreamND(void) const { return Temperature_ve_FreeStreamND; }

  /*!
   * \brief Get the value of the non-dimensionalized freestream density.
   * \return Non-dimensionalized freestream density.
   */
  su2double GetDensity_FreeStreamND(void) const { return Density_FreeStreamND; }

  /*!
   * \brief Get the vector of the non-dimensionalized freestream velocity.
   * \return Non-dimensionalized freestream velocity vector.
   */
  su2double* GetVelocity_FreeStreamND(void) { return Velocity_FreeStreamND; }
  const su2double* GetVelocity_FreeStreamND(void) const { return Velocity_FreeStreamND; }

  /*!
   * \brief Get the value of the non-dimensionalized freestream energy.
   * \return Non-dimensionalized freestream energy.
   */
  su2double GetEnergy_FreeStreamND(void) const { return Energy_FreeStreamND; }

  /*!
   * \brief Get the value of the non-dimensionalized freestream viscosity.
   * \return Non-dimensionalized freestream viscosity.
   */
  su2double GetViscosity_FreeStreamND(void) const { return Viscosity_FreeStreamND; }

  /*!
   * \brief Get the value of the non-dimensionalized freestream viscosity.
   * \return Non-dimensionalized freestream viscosity.
   */
  su2double GetTke_FreeStreamND(void) const { return Tke_FreeStreamND; }

  /*!
   * \brief Get the value of the non-dimensionalized freestream viscosity.
   * \return Non-dimensionalized freestream viscosity.
   */
  su2double GetOmega_FreeStreamND(void) const { return Omega_FreeStreamND; }

  /*!
   * \brief Get the value of the non-dimensionalized freestream viscosity.
   * \return Non-dimensionalized freestream viscosity.
   */
  su2double GetTke_FreeStream(void) const { return Tke_FreeStream; }

  /*!
   * \brief Get the value of the non-dimensionalized freestream viscosity.
   * \return Non-dimensionalized freestream viscosity.
   */
  su2double GetOmega_FreeStream(void) const { return Omega_FreeStream; }

  /*!
   * \brief Get the value of the non-dimensionalized freestream intermittency.
   * \return Non-dimensionalized freestream intermittency.
   */
  su2double GetIntermittency_FreeStream(void) const { return Intermittency_FreeStream; }

  /*!
   * \brief Get the value of the freestream momentum thickness Reynolds number.
   * \return Freestream momentum thickness Reynolds number.
   */
  su2double GetReThetaT_FreeStream() const { return ReThetaT_FreeStream; }

  /*!
   * \brief Get the value of the non-dimensionalized freestream turbulence intensity.
   * \return Non-dimensionalized freestream intensity.
   */
  su2double GetTurbulenceIntensity_FreeStream(void) const { return TurbIntensityAndViscRatioFreeStream[0]; }

  /*!
   * \brief Get the value of the non-dimensionalized freestream turbulence intensity.
   * \return Non-dimensionalized freestream intensity.
   */
  su2double GetNuFactor_FreeStream(void) const { return NuFactor_FreeStream; }

  /*!
   * \brief Get the value of the non-dimensionalized engine turbulence intensity.
   * \return Non-dimensionalized engine intensity.
   */
  su2double GetNuFactor_Engine(void) const { return NuFactor_Engine; }

  /*!
   * \brief Get the value of the non-dimensionalized actuator disk turbulence intensity.
   * \return Non-dimensionalized actuator disk intensity.
   */
  su2double GetSecondaryFlow_ActDisk(void) const { return SecondaryFlow_ActDisk; }

  /*!
   * \brief Get the value of the non-dimensionalized actuator disk turbulence intensity.
   * \return Non-dimensionalized actuator disk intensity.
   */
  su2double GetInitial_BCThrust(void) const { return Initial_BCThrust; }

  /*!
   * \brief Get the value of the non-dimensionalized actuator disk turbulence intensity.
   * \return Non-dimensionalized actuator disk intensity.
   */
  void SetInitial_BCThrust(su2double val_bcthrust) { Initial_BCThrust = val_bcthrust; }

  /*!
   * \brief Get the value of the turbulent to laminar viscosity ratio.
   * \return Ratio of turbulent to laminar viscosity ratio.
   */
  su2double GetTurb2LamViscRatio_FreeStream(void) const { return TurbIntensityAndViscRatioFreeStream[1]; }

  /*!
   * \brief Get the value of the Reynolds length.
   * \return Reynolds length.
   */
  su2double GetLength_Reynolds(void) const { return Length_Reynolds; }

  /*!
   * \brief Get the reference area for non dimensional coefficient computation. If the value from the
   *        is 0 then, the code will compute the reference area using the projection of the shape into
   *        the z plane (3D) or the x plane (2D).
   * \return Value of the reference area for coefficient computation.
   */
  su2double GetRefArea(void) const { return RefArea; }

  /*!
   * \brief Get the thermal expansion coefficient.
   * \return Value of the thermal expansion coefficient.
   */
  su2double GetThermal_Expansion_Coeff(void) const { return Thermal_Expansion_Coeff; }

  /*!
   * \brief Get the non-dim. thermal expansion coefficient.
   * \return Value of the non-dim. thermal expansion coefficient.
   */
  su2double GetThermal_Expansion_CoeffND(void) const { return Thermal_Expansion_CoeffND; }

  /*!
   * \brief Set the thermal expansion coefficient.
   * \param[in] val_thermal_expansion - thermal expansion coefficient
   */
  void SetThermal_Expansion_Coeff(su2double val_thermal_expansion) { Thermal_Expansion_Coeff = val_thermal_expansion; }

  /*!
   * \brief Set the non-dim. thermal expansion coefficient.
   * \param[in] val_thermal_expansion - non-dim. thermal expansion coefficient
   */
  void SetThermal_Expansion_CoeffND(su2double val_thermal_expansionnd) { Thermal_Expansion_CoeffND = val_thermal_expansionnd; }

  /*!
   * \brief Get the value of the reference density for custom incompressible non-dimensionalization.
   * \return Reference density for custom incompressible non-dimensionalization.
   */
  su2double GetInc_Density_Ref(void) const { return Inc_Density_Ref; }

  /*!
   * \brief Get the value of the reference velocity for custom incompressible non-dimensionalization.
   * \return Reference velocity for custom incompressible non-dimensionalization.
   */
  su2double GetInc_Velocity_Ref(void) const { return Inc_Velocity_Ref; }

  /*!
   * \brief Get the value of the reference temperature for custom incompressible non-dimensionalization.
   * \return Reference temperature for custom incompressible non-dimensionalization.
   */
  su2double GetInc_Temperature_Ref(void) const { return Inc_Temperature_Ref; }

  /*!
   * \brief Get the value of the initial density for incompressible flows.
   * \return Initial density for incompressible flows.
   */
  su2double GetInc_Density_Init(void) const { return Inc_Density_Init; }

  /*!
   * \brief Get the value of the initial velocity for incompressible flows.
   * \return Initial velocity for incompressible flows.
   */
  const su2double* GetInc_Velocity_Init(void) const { return vel_init; }

  /*!
   * \brief Get the value of the initial temperature for incompressible flows.
   * \return Initial temperature for incompressible flows.
   */
  su2double GetInc_Temperature_Init(void) const { return Inc_Temperature_Init; }

  /*!
   * \brief Get the flag for activating species transport clipping.
   * \return Flag for species clipping.
   */
  bool GetSpecies_Clipping() const { return Species_Clipping; }

  /*!
   * \brief Get the maximum bound for scalar transport clipping
   * \return Maximum value for scalar clipping
   */
  su2double GetSpecies_Clipping_Max(unsigned short iVar) const { return Species_Clipping_Max[iVar]; }

  /*!
   * \brief Get the minimum bound for scalar transport clipping
   * \return Minimum value for scalar clipping
   */
  su2double GetSpecies_Clipping_Min(unsigned short iVar) const { return Species_Clipping_Min[iVar]; }

  /*!
   * \brief Get initial species value/concentration in the range [0,1].
   * \return Initial species value/concentration
   */
  const su2double* GetSpecies_Init() const { return Species_Init; }

  /*!
   * \brief Get the flag for using strong BC's for in- and outlets in the species solver.
   * \return Flag for strong BC's.
   */
  bool GetSpecies_StrongBC() const { return Species_StrongBC; }

  FLAME_INIT_TYPE GetKind_Flame_Init(void) const { return Kind_FlameInit; }

  /*!
   * \brief Get the flame offset (point on plane separating burnt and unburnt zone)
            for flamelet model initialization.
   * \return flame offset for flamelet model initialization
   */
  su2double *GetFlameOffset(void) { return flame_offset; }

  /*!
   * \brief Get the flame normal (of the plane separating burnt and unburnt zone)
            for flamelet model initialization. The normal points in the direction of the burnt zone.
   * \return flame offset for flamelet model initialization
   */
  su2double *GetFlameNormal(void) { return flame_normal; }

  /*!
   * \brief Get the flame thickness (reaction zone) for flamelet model initialization.
            This is the thickness of the transition layer from unburnt to burnt conditions.
   * \return flame thickness for flamelet model initialization
   */
  su2double GetFlameThickness(void) const { return flame_thickness; }

  /*!
   * \brief Get the burnt region thickness for flamelet model initialization.
            This is the thickness of the hot, burnt zone after the reaction zone.
   * \return flame thickness for flamelet model initialization
   */
  su2double GetFlameBurntThickness(void) { return flame_burnt_thickness; }

  su2double GetSparkLocation(unsigned short iDim) const { return spark_location[iDim]; }

  su2double GetSparkRadius(void) const { return spark_radius; }

  su2double GetSparkReactionRate(void) const { return spark_reaction_rate; }

  unsigned long GetSparkIteration_Start(void) const { return spark_iteration_start; }

  unsigned long GetSparkDuration(void) const { return spark_duration; }

  /*!
   * \brief Get the number of control variables for flamelet model.
   */
  unsigned short GetNControlVars(void) const { return n_control_vars; }

  /*!
   * \brief Get the number of total transported scalars for flamelet model.
   */
  const unsigned short GetNScalars(void) const { return n_scalars; }

  /*!
   * \brief Get the number of user scalars for flamelet model.
   */
  const unsigned short GetNUserScalars(void) const { return n_user_scalars; }

  /*!
   * \brief Get the name of the user scalar.
   */
  string GetUserScalarName(unsigned short i_user_scalar) const {
    if(n_user_scalars > 0) return user_scalar_names[i_user_scalar]; else return "NONE";
  }

  /*!
   * \brief Get the name of the user scalar source term.
   */
  string GetUserSourceName(unsigned short i_user_source) const {
    if(n_user_sources > 0) return user_source_names[i_user_source]; else return "NONE";
  }

  /*!
   * \brief Get the number of transported scalars for combustion.
   */
  unsigned short GetNLookups(void) const { return n_lookups; }

  /*!
   * \brief Store the names of scalar variables that are being solved.
   * \param[out] stores the names in vector table_scalar_names.
   */
  inline void SetLUTScalarNames(vector<string> &val_tableScalarNames) { table_scalar_names = val_tableScalarNames; }

  /*!
   * \brief Get the name of the independent variable from the lookup table.
   */
  string GetLUTScalarName(unsigned short i_scalar) const { return table_scalar_names[i_scalar]; }

  /*!
   * \brief Get the name of the variable that we want to retrieve from the lookup table.
   */
  string GetLUTLookupName(unsigned short i_lookup) const { return table_lookup_names[i_lookup]; }

  /*!
   * \brief Store the names of scalar source term variables.
   * \param[out] stores the names in vector table_source_names.
   */
  inline void SetLUTSourceNames(vector<string> &val_tableSourceNames) { table_source_names = val_tableSourceNames; }

  /*!
   * \brief Get the scalar source term name i_source.
   */
  string GetLUTSourceName(unsigned short i_source) const { return table_source_names[i_source]; }

  /*!
   * \brief Preferential diffusion combustion problem.
   */
  bool GetPreferentialDiffusion() const { return preferential_diffusion; }

  /*!
   * \brief Get the file name of the look up table.
   * \return File name of the look up table.
   */
  string GetFileNameLUT(void) const { return file_name_lut; };

  /*!
   * \brief Get the Young's modulus of elasticity.
   * \return Value of the Young's modulus of elasticity.
   */
  su2double GetElasticyMod(unsigned short id_val) const { return ElasticityMod[id_val]; }

  /*!
   * \brief Decide whether to apply DE effects to the model.
   * \return <code>TRUE</code> if the DE effects are to be applied, <code>FALSE</code> otherwise.
   */
  bool GetDE_Effects(void) const { return DE_Effects; }

  /*!
   * \brief Decide whether to predict the DE effects for the next time step.
   * \return <code>TRUE</code> if the DE effects are to be applied, <code>FALSE</code> otherwise.
   */
   bool GetDE_Predicted(void);

  /*!
   * \brief Get the number of different electric constants.
   * \return Value of the DE modulus.
   */
  unsigned short GetnElectric_Constant(void) const { return nElectric_Constant; }

  /*!
   * \brief Get the value of the DE modulus.
   * \return Value of the DE modulus.
   */
  su2double GetElectric_Constant(unsigned short iVar) const { return Electric_Constant[iVar]; }

  /*!
   * \brief Get the value of the B constant in the Knowles material model.
   * \return Value of the B constant in the Knowles material model.
   */
  su2double GetKnowles_B(void) const { return Knowles_B; }

  /*!
   * \brief Get the value of the N constant in the Knowles material model.
   * \return Value of the N constant in the Knowles material model.
   */
  su2double GetKnowles_N(void) const { return Knowles_N; }

  /*!
   * \brief Get the kind of design variable for FEA.
   * \return Value of the DE voltage.
   */
  unsigned short GetDV_FEA(void) const { return Kind_DV_FEA; }

  /*!
   * \brief Get the ID of the reference node.
   * \return Number of FSI subiters.
   */
  unsigned long GetRefNode_ID(void) const { return refNodeID; }

  /*!
   * \brief Get the values for the reference node displacement.
   * \param[in] val_coeff - Index of the displacement.
   */
  su2double GetRefNode_Displacement(unsigned short val_coeff) const { return RefNode_Displacement[val_coeff]; }

  /*!
   * \brief Get the penalty weight value for the objective function.
   * \return  Penalty weight value for the reference geometry objective function.
   */
  su2double GetRefNode_Penalty(void) const { return RefNode_Penalty; }

  /*!
   * \brief Decide whether it's necessary to read a reference geometry.
   */
  bool GetRefGeom(void) const { return RefGeom; }

  /*!
   * \brief Consider only the surface of the reference geometry.
   */
  bool GetRefGeomSurf(void) const { return RefGeomSurf; }

  /*!
   * \brief Get the name of the file with the reference geometry of the structural problem.
   * \return Name of the file with the reference geometry of the structural problem.
   */
  string GetRefGeom_FEMFileName(void) const { return RefGeom_FEMFileName; }

  /*!
   * \brief Get the format of the reference geometry file.
   * \return Format of the reference geometry file.
   */
  unsigned short GetRefGeom_FileFormat(void) const { return RefGeom_FileFormat; }

  /*!
   * \brief Formulation for 2D elasticity (plane stress - strain)
   * \return Flag to 2D elasticity model.
   */
  STRUCT_2DFORM GetElas2D_Formulation() const { return Kind_2DElasForm; }

  /*!
   * \brief Decide whether it's necessary to read a reference geometry.
   * \return <code>TRUE</code> if it's necessary to read a reference geometry, <code>FALSE</code> otherwise.
   */
  bool GetPrestretch(void) const { return Prestretch; }

  /*!
   * \brief Get the name of the file with the element properties for structural problems.
   * \return Name of the file with the element properties of the structural problem.
   */
  string GetFEA_FileName(void) const { return FEA_FileName; }

  /*!
   * \brief Determine if advanced features are used from the element-based FEA analysis (experimental feature).
   * \return <code>TRUE</code> is experimental, <code>FALSE</code> is the default behaviour.
   */
  inline bool GetAdvanced_FEAElementBased(void) const { return FEAAdvancedMode; }

  /*!
   * \brief Get the name of the file with the reference geometry of the structural problem.
   * \return Name of the file with the reference geometry of the structural problem.
   */
  string GetPrestretch_FEMFileName(void) const { return Prestretch_FEMFileName; }

  /*!
   * \brief Get the Poisson's ratio.
   * \return Value of the Poisson's ratio.
   */
  su2double GetPoissonRatio(unsigned short id_val) const { return PoissonRatio[id_val]; }

  /*!
   * \brief Get the Material Density.
   * \return Value of the Material Density.
   */
  su2double GetMaterialDensity(unsigned short id_val) const { return MaterialDensity[id_val]; }

  /*!
   * \brief Compressibility/incompressibility of the solids analysed using the structural solver.
   * \return Compressible or incompressible.
   */
  STRUCT_COMPRESS GetMaterialCompressibility(void) const { return Kind_Material_Compress; }

  /*!
   * \brief Compressibility/incompressibility of the solids analysed using the structural solver.
   * \return Compressible or incompressible.
   */
  STRUCT_MODEL GetMaterialModel(void) const { return Kind_Material; }

  /*!
   * \brief Geometric conditions for the structural solver.
   * \return Small or large deformation structural analysis.
   */
  STRUCT_DEFORMATION GetGeometricConditions(void) const { return Kind_Struct_Solver; }

  /*!
   * \brief Get the reference length for computing moment (the default value is 1).
   * \return Reference length for moment computation.
   */
  su2double GetRefLength(void) const { return RefLength; }

  /*!
   * \brief Get the reference element length for computing the slope limiting epsilon.
   * \return Reference element length for slope limiting epsilon.
   */
  su2double GetRefElemLength(void) const { return RefElemLength; }

  /*!
   * \brief Get the reference coefficient for detecting sharp edges.
   * \return Reference coefficient for detecting sharp edges.
   */
  su2double GetRefSharpEdges(void) const { return RefSharpEdges; }

  /*!
   * \brief Get the volume of the whole domain using the fine grid, this value is common for all the grids
   *        in the multigrid method.
   * \return Volume of the whole domain.
   */
  su2double GetDomainVolume(void) const { return DomainVolume; }

  /*!
   * \brief In case the <i>RefArea</i> is equal to 0 then, it is necessary to compute a reference area,
   *        with this function we set the value of the reference area.
   * \param[in] val_area - Value of the reference area for non dimensional coefficient computation.
   */
  void SetRefArea(su2double val_area) { RefArea = val_area; }

  /*!
   * \brief In case the <i>SemiSpan</i> is equal to 0 then, it is necessary to compute the max y distance,
   *        with this function we set the value of the semi span.
   * \param[in] val_semispan - Value of the semispan.
   */
  void SetSemiSpan(su2double val_semispan) { SemiSpan = val_semispan; }

  /*!
   * \brief Set the value of the domain volume computed on the finest grid.
   * \note This volume do not include the volume of the body that is being simulated.
   * \param[in] val_volume - Value of the domain volume computed on the finest grid.
   */
  void SetDomainVolume(su2double val_volume) { DomainVolume = val_volume; }

  /*!
   * \brief Set the finest mesh in a multigrid strategy.
   * \note If we are using a Full Multigrid Strategy or a start up with finest grid, it is necessary
   *       to change several times the finest grid.
   * \param[in] val_finestmesh - Index of the finest grid.
   */
  void SetFinestMesh(unsigned short val_finestmesh) { FinestMesh = val_finestmesh; }

  /*!
   * \brief Set the kind of time integration scheme.
   * \note If we are solving different equations it will be necessary to change several
   *       times the kind of time integration, to choose the right scheme.
   * \param[in] val_kind_timeintscheme - Kind of time integration scheme.
   */
  void SetKind_TimeIntScheme(unsigned short val_kind_timeintscheme) { Kind_TimeNumScheme = val_kind_timeintscheme; }

  /*!
   * \brief Set the parameters of the convective numerical scheme.
   * \note The parameters will change because we are solving different kind of equations.
   * \param[in] val_kind_convnumscheme - Center or upwind scheme.
   * \param[in] val_kind_centered - If centered scheme, kind of centered scheme (JST, etc.).
   * \param[in] val_kind_upwind - If upwind scheme, kind of upwind scheme (Roe, etc.).
   * \param[in] val_kind_slopelimit - If upwind scheme, kind of slope limit.
   * \param[in] val_muscl - Define if we apply a MUSCL scheme or not.
   * \param[in] val_kind_fem - If FEM, what kind of FEM discretization.
   */
  void SetKind_ConvNumScheme(unsigned short val_kind_convnumscheme, CENTERED val_kind_centered,
                             UPWIND val_kind_upwind, LIMITER val_kind_slopelimit,
                             bool val_muscl,  unsigned short val_kind_fem);

  /*!
   * \brief Get the value of limiter coefficient.
   * \return Value of the limiter coefficient.
   */
  su2double GetVenkat_LimiterCoeff(void) const { return Venkat_LimiterCoeff; }

  /*!
   * \brief Freeze the value of the limiter after a number of iterations.
   * \return Number of iterations.
   */
  unsigned long GetLimiterIter(void) const { return LimiterIter; }

  /*!
   * \brief Get the value of sharp edge limiter.
   * \return Value of the sharp edge limiter coefficient.
   */
  su2double GetAdjSharp_LimiterCoeff(void) const { return AdjSharp_LimiterCoeff; }

  /*!
   * \brief Get the Reynolds number. Dimensionless number that gives a measure of the ratio of inertial forces
   *        to viscous forces and consequently quantifies the relative importance of these two types of forces
   *        for given flow condition.
   * \return Value of the Reynolds number.
   */
  su2double GetReynolds(void) const { return Reynolds; }

  /*!
   * \brief Get the Froude number for free surface problems.
   * \return Value of the Froude number.
   */
  su2double GetFroude(void) const { return Froude; }

  /*!
   * \brief Set the Froude number for free surface problems.
   * \param[in] val_froude - Value of the Froude number.
   */
  void SetFroude(su2double val_froude) { Froude = val_froude; }

  /*!
   * \brief Set the Mach number.
   * \param[in] val_mach - Value of the Mach number.
   */
  void SetMach(su2double val_mach) { Mach = val_mach; }

  /*!
   * \brief Set the Reynolds number.
   * \param[in] val_reynolds - Value of the Reynolds number.
   */
  void SetReynolds(su2double val_reynolds) { Reynolds = val_reynolds; }

  /*!
   * \brief Set the reference length for nondimensionalization.
   * \param[in] val_length_ref - Value of the reference length.
   */
  void SetLength_Ref(su2double val_length_ref) { Length_Ref = val_length_ref; }

  /*!
   * \brief Set the reference velocity for nondimensionalization.
   * \param[in] val_velocity_ref - Value of the reference velocity.
   */
  void SetVelocity_Ref(su2double val_velocity_ref) { Velocity_Ref = val_velocity_ref; }

  /*!
   * \brief Set the reference pressure for nondimensionalization.
   * \param[in] val_pressure_ref - Value of the reference pressure.
   */
  void SetPressure_Ref(su2double val_pressure_ref) { Pressure_Ref = val_pressure_ref; }

  /*!
   * \brief Set the reference pressure for nondimensionalization.
   * \param[in] val_density_ref - Value of the reference pressure.
   */
  void SetDensity_Ref(su2double val_density_ref) { Density_Ref = val_density_ref; }

  /*!
   * \brief Set the reference temperature for nondimensionalization.
   * \param[in] val_temperature_ref - Value of the reference temperature.
   */
  void SetTemperature_Ref(su2double val_temperature_ref) { Temperature_Ref = val_temperature_ref; }

  /*!
   * \brief Set the reference temperature.
   * \param[in] val_temperature_ve_ref - Value of the reference temperature.
   */
  void SetTemperature_ve_Ref(su2double val_temperature_ve_ref) { Temperature_ve_Ref = val_temperature_ve_ref; }

  /*!
   * \brief Set the reference time for nondimensionalization.
   * \param[in] val_time_ref - Value of the reference time.
   */
  void SetTime_Ref(su2double val_time_ref) { Time_Ref = val_time_ref; }

  /*!
   * \brief Set the reference energy for nondimensionalization.
   * \param[in] val_energy_ref - Value of the reference energy.
   */
  void SetEnergy_Ref(su2double val_energy_ref) { Energy_Ref = val_energy_ref; }

  /*!
   * \brief Set the reference Omega for nondimensionalization.
   * \param[in] val_omega_ref - Value of the reference omega.
   */
  void SetOmega_Ref(su2double val_omega_ref) { Omega_Ref = val_omega_ref; }

  /*!
   * \brief Set the reference Force for nondimensionalization.
   * \param[in] val_force_ref - Value of the reference Force.
   */
  void SetForce_Ref(su2double val_force_ref) { Force_Ref = val_force_ref; }

  /*!
   * \brief Set the reference gas-constant for nondimensionalization.
   * \param[in] val_gas_constant_ref - Value of the reference gas-constant.
   */
  void SetGas_Constant_Ref(su2double val_gas_constant_ref) { Gas_Constant_Ref = val_gas_constant_ref; }

  /*!
   * \brief Set the gas-constant.
   * \param[in] val_gas_constant - Value of the gas-constant.
   */
  void SetGas_Constant(su2double val_gas_constant) { Gas_Constant = val_gas_constant; }

  /*!
   * \brief Set the heat flux reference value.
   * \return Value of the reference heat flux.
   */
  void SetHeat_Flux_Ref(su2double val_heat_flux_ref) { Heat_Flux_Ref = val_heat_flux_ref; }

  /*!
   * \brief Set the reference viscosity for nondimensionalization.
   * \param[in] val_viscosity_ref - Value of the reference viscosity.
   */
  void SetViscosity_Ref(su2double val_viscosity_ref) { Viscosity_Ref = val_viscosity_ref; }

  /*!
   * \brief Set the reference conductivity for nondimensionalization.
   * \param[in] val_conductivity_ref - Value of the reference conductivity.
   */
  void SetConductivity_Ref(su2double val_conductivity_ref) { Thermal_Conductivity_Ref = val_conductivity_ref; }

  /*!
   * \brief Set the nondimensionalized freestream pressure.
   * \param[in] val_pressure_freestreamnd - Value of the nondimensionalized freestream pressure.
   */
  void SetPressure_FreeStreamND(su2double val_pressure_freestreamnd) { Pressure_FreeStreamND = val_pressure_freestreamnd; }

  /*!
   * \brief Set the freestream pressure.
   * \param[in] val_pressure_freestream - Value of the freestream pressure.
   */
  void SetPressure_FreeStream(su2double val_pressure_freestream) { Pressure_FreeStream = val_pressure_freestream; }

  /*!
   * \brief Set the non-dimensionalized thermodynamic pressure for low Mach problems.
   * \return Value of the non-dimensionalized thermodynamic pressure.
   */
  void SetPressure_ThermodynamicND(su2double val_pressure_thermodynamicnd) { Pressure_ThermodynamicND = val_pressure_thermodynamicnd; }

  /*!
   * \brief Set the thermodynamic pressure for low Mach problems.
   * \return Value of the thermodynamic pressure.
   */
  void SetPressure_Thermodynamic(su2double val_pressure_thermodynamic) { Pressure_Thermodynamic = val_pressure_thermodynamic; }

  /*!
   * \brief Set the nondimensionalized freestream density.
   * \param[in] val_density_freestreamnd - Value of the nondimensionalized freestream density.
   */
  void SetDensity_FreeStreamND(su2double val_density_freestreamnd) { Density_FreeStreamND = val_density_freestreamnd; }

  /*!
   * \brief Set the freestream density.
   * \param[in] val_density_freestream - Value of the freestream density.
   */
  void SetDensity_FreeStream(su2double val_density_freestream) { Density_FreeStream = val_density_freestream; }

  /*!
   * \brief Set the freestream viscosity.
   * \param[in] val_viscosity_freestream - Value of the freestream viscosity.
   */
  void SetViscosity_FreeStream(su2double val_viscosity_freestream) { Viscosity_FreeStream = val_viscosity_freestream; }

  /*!
   * \brief Set the magnitude of the free-stream velocity.
   * \param[in] val_modvel_freestream - Magnitude of the free-stream velocity.
   */
  void SetModVel_FreeStream(su2double val_modvel_freestream) { ModVel_FreeStream = val_modvel_freestream; }

  /*!
   * \brief Set the non-dimensional magnitude of the free-stream velocity.
   * \param[in] val_modvel_freestreamnd - Non-dimensional magnitude of the free-stream velocity.
   */
  void SetModVel_FreeStreamND(su2double val_modvel_freestreamnd) { ModVel_FreeStreamND = val_modvel_freestreamnd; }

  /*!
   * \brief Set the freestream temperature.
   * \param[in] val_temperature_freestream - Value of the freestream temperature.
   */
  void SetTemperature_FreeStream(su2double val_temperature_freestream) { Temperature_FreeStream = val_temperature_freestream; }

  /*!
   * \brief Set the non-dimensional freestream temperature.
   * \param[in] val_temperature_freestreamnd - Value of the non-dimensional freestream temperature.
   */
  void SetTemperature_FreeStreamND(su2double val_temperature_freestreamnd) { Temperature_FreeStreamND = val_temperature_freestreamnd; }

  /*!
   * \brief Set the freestream vibrational-electronic temperature.
   * \param[in] val_temperature_ve_freestream - Value of the freestream vibrational-electronic temperature.
   */
  void SetTemperature_ve_FreeStream(su2double val_temperature_ve_freestream) { Temperature_ve_FreeStream = val_temperature_ve_freestream; }

  /*!
   * \brief Set the non-dimensional freestream vibrational-electronic temperature.
   * \param[in] val_temperature_ve_freestreamnd - Value of the non-dimensional freestream vibrational-electronic temperature.
   */
  void SetTemperature_ve_FreeStreamND(su2double val_temperature_ve_freestreamnd) { Temperature_ve_FreeStreamND = val_temperature_ve_freestreamnd; }

  /*!
   * \brief Set the non-dimensional gas-constant.
   * \param[in] val_gas_constantnd - Value of the non-dimensional gas-constant.
   */
  void SetGas_ConstantND(su2double val_gas_constantnd) { Gas_ConstantND = val_gas_constantnd; }

  /*!
   * \brief Set the free-stream velocity.
   * \param[in] val_velocity_freestream - Value of the free-stream velocity component.
   * \param[in] val_dim - Value of the current dimension.
   */
  void SetVelocity_FreeStream(su2double val_velocity_freestream, unsigned short val_dim) { vel_inf[val_dim] = val_velocity_freestream; }

  /*!
   * \brief Set the non-dimensional free-stream velocity.
   * \param[in] val_velocity_freestreamnd - Value of the non-dimensional free-stream velocity component.
   * \param[in] val_dim - Value of the current dimension.
   */
  void SetVelocity_FreeStreamND(su2double val_velocity_freestreamnd, unsigned short val_dim) { Velocity_FreeStreamND[val_dim] = val_velocity_freestreamnd; }

  /*!
   * \brief Set the non-dimensional free-stream viscosity.
   * \param[in] val_viscosity_freestreamnd - Value of the non-dimensional free-stream viscosity.
   */
  void SetViscosity_FreeStreamND(su2double val_viscosity_freestreamnd) { Viscosity_FreeStreamND = val_viscosity_freestreamnd; }

  /*!
   * \brief Set the non-dimensional freestream turbulent kinetic energy.
   * \param[in] val_tke_freestreamnd - Value of the non-dimensional freestream turbulent kinetic energy.
   */
  void SetTke_FreeStreamND(su2double val_tke_freestreamnd) { Tke_FreeStreamND = val_tke_freestreamnd; }

  /*!
   * \brief Set the non-dimensional freestream specific dissipation rate omega.
   * \param[in] val_omega_freestreamnd - Value of the non-dimensional freestream specific dissipation rate omega.
   */
  void SetOmega_FreeStreamND(su2double val_omega_freestreamnd) { Omega_FreeStreamND = val_omega_freestreamnd; }

  /*!
   * \brief Set the freestream turbulent kinetic energy.
   * \param[in] val_tke_freestream - Value of the freestream turbulent kinetic energy.
   */
  void SetTke_FreeStream(su2double val_tke_freestream) { Tke_FreeStream = val_tke_freestream; }

  /*!
   * \brief Set the freestream specific dissipation rate omega.
   * \param[in] val_omega_freestream - Value of the freestream specific dissipation rate omega.
   */
  void SetOmega_FreeStream(su2double val_omega_freestream) { Omega_FreeStream = val_omega_freestream; }

  /*!
   * \brief Set the freestream momentum thickness Reynolds number.
   * \param[in] val_ReThetaT_freestream - Value of the freestream momentum thickness Reynolds number.
   */
  void SetReThetaT_FreeStream(su2double val_ReThetaT_freestream) { ReThetaT_FreeStream = val_ReThetaT_freestream; }

  /*!
   * \brief Set the non-dimensional freestream energy.
   * \param[in] val_energy_freestreamnd - Value of the non-dimensional freestream energy.
   */
  void SetEnergy_FreeStreamND(su2double val_energy_freestreamnd) { Energy_FreeStreamND = val_energy_freestreamnd; }

  /*!
   * \brief Set the freestream energy.
   * \param[in] val_energy_freestream - Value of the freestream energy.
   */
  void SetEnergy_FreeStream(su2double val_energy_freestream) { Energy_FreeStream = val_energy_freestream; }

  /*!
   * \brief Set the thermal diffusivity for solids.
   * \param[in] val_thermal_diffusivity - Value of the thermal diffusivity.
   */
  void SetThermalDiffusivity(su2double val_thermal_diffusivity) { Thermal_Diffusivity = val_thermal_diffusivity; }

  /*!
   * \brief Set the non-dimensional total time for unsteady simulations.
   * \param[in] val_total_unsttimend - Value of the non-dimensional total time.
   */
  void SetTotal_UnstTimeND(su2double val_total_unsttimend) { Total_UnstTimeND = val_total_unsttimend; }

  /*!
   * \brief Get the angle of attack of the body. This is the angle between a reference line on a lifting body
   *        (often the chord line of an airfoil) and the vector representing the relative motion between the
   *        lifting body and the fluid through which it is moving.
   * \return Value of the angle of attack.
   */
  su2double GetAoA(void) const { return AoA; }

  /*!
   * \brief Get the off set angle of attack of the body. The solution and the geometry
   *        file are able to modifity the angle of attack in the config file
   * \return Value of the off set angle of attack.
   */
  su2double GetAoA_Offset(void) const { return AoA_Offset; }

  /*!
   * \brief Get the off set sideslip angle of the body. The solution and the geometry
   *        file are able to modifity the angle of attack in the config file
   * \return Value of the off set sideslip angle.
   */
  su2double GetAoS_Offset(void) const { return AoS_Offset; }

  /*!
   * \brief Get the functional sensitivity with respect to changes in the angle of attack.
   * \return Value of the angle of attack.
   */
  su2double GetAoA_Sens(void) const { return AoA_Sens; }

  /*!
   * \brief Set the angle of attack.
   * \param[in] val_AoA - Value of the angle of attack.
   */
  void SetAoA(su2double val_AoA) { AoA = val_AoA; }

  /*!
   * \brief Set the off set angle of attack.
   * \param[in] val_AoA - Value of the angle of attack.
   */
  void SetAoA_Offset(su2double val_AoA_offset) { AoA_Offset = val_AoA_offset; }

  /*!
   * \brief Set the off set sideslip angle.
   * \param[in] val_AoA - Value of the off set sideslip angle.
   */
  void SetAoS_Offset(su2double val_AoS_offset) { AoS_Offset = val_AoS_offset; }

  /*!
   * \brief Set the angle of attack.
   * \param[in] val_AoA - Value of the angle of attack.
   */
  void SetAoA_Sens(su2double val_AoA_sens) { AoA_Sens = val_AoA_sens; }

  /*!
   * \brief Set the angle of attack.
   * \param[in] val_AoA - Value of the angle of attack.
   */
  void SetAoS(su2double val_AoS) { AoS = val_AoS; }

  /*!
   * \brief Get the angle of sideslip of the body. It relates to the rotation of the aircraft centerline from
   *        the relative wind.
   * \return Value of the angle of sideslip.
   */
  su2double GetAoS(void) const { return AoS; }

  /*!
   * \brief Get the charge coefficient that is used in the poissonal potential simulation.
   * \return Value of the charge coefficient.
   */
  su2double GetChargeCoeff(void) const { return ChargeCoeff; }

  /*!
   * \brief Get the number of multigrid levels.
   * \return Number of multigrid levels (without including the original grid).
   */
  unsigned short GetnMGLevels(void) const { return nMGLevels; }

  /*!
   * \brief Set the number of multigrid levels.
   * \param[in] val_nMGLevels - Index of the mesh were the CFL is applied
   */
  void SetMGLevels(unsigned short val_nMGLevels) {
    nMGLevels = val_nMGLevels;
    if (MGCycle == FULLMG_CYCLE) {
      SetFinestMesh(val_nMGLevels);
    }
  }

  /*!
   * \brief Get the index of the finest grid.
   * \return Index of the finest grid in a multigrid strategy, this is 0 unless we are
   performing a Full multigrid.
   */
  unsigned short GetFinestMesh(void) const { return FinestMesh; }

  /*!
   * \brief Get the kind of multigrid (V or W).
   * \note This variable is used in a recursive way to perform the different kind of cycles
   * \return 0 or 1 depending of we are dealing with a V or W cycle.
   */
  unsigned short GetMGCycle(void) const { return MGCycle; }

  /*!
   * \brief Get the king of evaluation in the geometrical module.
   * \return 0 or 1 depending of we are dealing with a V or W cycle.
   */
  unsigned short GetGeometryMode(void) const { return GeometryMode; }

  /*!
   * \brief Get the Courant Friedrich Levi number for each grid.
   * \param[in] val_mesh - Index of the mesh were the CFL is applied.
   * \return CFL number for each grid.
   */
  su2double GetCFL(unsigned short val_mesh) const { return CFL[val_mesh]; }

  /*!
   * \brief Get the Courant Friedrich Levi number for each grid.
   * \param[in] val_mesh - Index of the mesh were the CFL is applied.
   * \return CFL number for each grid.
   */
  void SetCFL(unsigned short val_mesh, su2double val_cfl) { CFL[val_mesh] = val_cfl; }

  /*!
   * \brief Get the Courant Friedrich Levi number for unsteady simulations.
   * \return CFL number for unsteady simulations.
   */
  su2double GetUnst_CFL(void) const { return Unst_CFL; }

  /*!
   * \brief Get information about element reorientation
   * \return    <code>TRUE</code> means that elements can be reoriented if suspected unhealthy
   */
  bool GetReorientElements(void) const { return ReorientElements; }

  /*!
   * \brief Get the Courant Friedrich Levi number for unsteady simulations.
   * \return CFL number for unsteady simulations.
   */
  su2double GetMax_DeltaTime(void) const { return Max_DeltaTime; }

  /*!
   * \brief Get a parameter of the particular design variable.
   * \param[in] val_dv - Number of the design variable that we want to read.
   * \param[in] val_param - Index of the parameter that we want to read.
   * \return Design variable parameter.
   */
  su2double GetParamDV(unsigned short val_dv, unsigned short val_param) const { return ParamDV[val_dv][val_param]; }

  /*!
   * \brief Get the coordinates of the FFD corner points.
   * \param[in] val_ffd - Index of the FFD box.
   * \param[in] val_coord - Index of the coordinate that we want to read.
   * \return Value of the coordinate.
   */
  su2double GetCoordFFDBox(unsigned short val_ffd, unsigned short val_index) const { return CoordFFDBox[val_ffd][val_index]; }

  /*!
   * \brief Get the degree of the FFD corner points.
   * \param[in] val_ffd - Index of the FFD box.
   * \param[in] val_degree - Index (I,J,K) to obtain the degree.
   * \return Value of the degree in a particular direction.
   */
  unsigned short GetDegreeFFDBox(unsigned short val_ffd, unsigned short val_index) const { return DegreeFFDBox[val_ffd][val_index]; }

  /*!
   * \brief Get the FFD Tag of a particular design variable.
   * \param[in] val_dv - Number of the design variable that we want to read.
   * \return Name of the FFD box.
   */
  string GetFFDTag(unsigned short val_dv) const { return FFDTag[val_dv]; }

  /*!
   * \brief Get the FFD Tag of a particular FFD box.
   * \param[in] val_ffd - Number of the FFD box that we want to read.
   * \return Name of the FFD box.
   */
  string GetTagFFDBox(unsigned short val_ffd) const { return TagFFDBox[val_ffd]; }

  /*!
   * \brief Get the number of design variables.
   * \return Number of the design variables.
   */
  unsigned short GetnDV(void) const { return nDV; }

  /*!
   * \brief Get the number of design variables.
   * \return Number of the design variables.
   */
  unsigned short GetnDV_Value(unsigned short iDV) const { return nDV_Value[iDV]; }

  /*!
   * \brief Get the total number of design variables.
   */
  unsigned short GetnDV_Total(void) const {
    if (!nDV_Value) return 0;
    unsigned short sum = 0;
    for (unsigned short iDV = 0; iDV < nDV; iDV++) {
      sum += nDV_Value[iDV];
    }
    return sum;
  }

  /*!
   * \brief Get the number of FFD boxes.
   * \return Number of FFD boxes.
   */
  unsigned short GetnFFDBox(void) const { return nFFDBox; }

  /*!
   * \brief Get the required continuity level at the surface intersection with the FFD
   * \return Continuity level at the surface intersection.
   */
  unsigned short GetFFD_Continuity(void) const { return FFD_Continuity; }

  /*!
   * \brief Get the coordinate system that we are going to use to define the FFD
   * \return Coordinate system (cartesian, spherical, etc).
   */
  unsigned short GetFFD_CoordSystem(void) const { return FFD_CoordSystem; }

  /*!
   * \brief Get the kind of FFD Blending function.
   * \return Kind of FFD Blending function.
   */
  unsigned short GetFFD_Blending(void) const { return FFD_Blending;}

  /*!
   * \brief Get the kind BSpline Order in i,j,k direction.
   * \return The kind BSpline Order in i,j,k direction.
   */
  const su2double* GetFFD_BSplineOrder() const { return ffd_coeff;}

  /*!
   * \brief Get the number of Runge-Kutta steps.
   * \return Number of Runge-Kutta steps.
   */
  unsigned short GetnRKStep(void) const { return nRKStep; }

  /*!
   * \brief Get the number of time levels for time accurate local time stepping.
   * \return Number of time levels.
   */
  unsigned short GetnLevels_TimeAccurateLTS(void) const { return nLevels_TimeAccurateLTS; }

  /*!
   * \brief Set the number of time levels for time accurate local time stepping.
   * \param[in] val_nLevels - The number of time levels to be set.
   */
  void SetnLevels_TimeAccurateLTS(unsigned short val_nLevels) { nLevels_TimeAccurateLTS = val_nLevels;}

  /*!
   * \brief Get the number time DOFs for ADER-DG.
   * \return Number of time DOFs used in ADER-DG.
   */
  unsigned short GetnTimeDOFsADER_DG(void) const { return nTimeDOFsADER_DG; }

  /*!
   * \brief Get the location of the time DOFs for ADER-DG on the interval [-1..1].
   * \return The location of the time DOFs used in ADER-DG.
   */
  const su2double *GetTimeDOFsADER_DG(void) const { return TimeDOFsADER_DG; }

  /*!
   * \brief Get the number time integration points for ADER-DG.
   * \return Number of time integration points used in ADER-DG.
   */
  unsigned short GetnTimeIntegrationADER_DG(void) const { return nTimeIntegrationADER_DG; }

  /*!
   * \brief Get the location of the time integration points for ADER-DG on the interval [-1..1].
   * \return The location of the time integration points used in ADER-DG.
   */
  const su2double *GetTimeIntegrationADER_DG(void) const { return TimeIntegrationADER_DG; }

  /*!
   * \brief Get the weights of the time integration points for ADER-DG.
   * \return The weights of the time integration points used in ADER-DG.
   */
  const su2double *GetWeightsIntegrationADER_DG(void) const { return WeightsIntegrationADER_DG; }

  /*!
   * \brief Get the total number of boundary markers of the local process including send/receive domains.
   * \return Total number of boundary markers.
   */
  unsigned short GetnMarker_All(void) const { return nMarker_All; }

  /*!
   * \brief Get the total number of boundary markers in the config file.
   * \return Total number of boundary markers.
   */
  unsigned short GetnMarker_CfgFile(void) const { return nMarker_CfgFile; }

  /*!
   * \brief Get the number of Euler boundary markers.
   * \return Number of Euler boundary markers.
   */
  unsigned short GetnMarker_Euler(void) const { return nMarker_Euler; }

  /*!
   * \brief Get the number of symmetry boundary markers.
   * \return Number of symmetry boundary markers.
   */
  unsigned short GetnMarker_SymWall(void) const { return nMarker_SymWall; }

  /*!
   * \brief Get the total number of boundary markers in the cfg plus the possible send/receive domains.
   * \return Total number of boundary markers.
   */
  unsigned short GetnMarker_Max(void) const { return nMarker_Max; }

  /*!
   * \brief Get the total number of boundary markers.
   * \return Total number of boundary markers.
   */
  unsigned short GetnMarker_EngineInflow(void) const { return nMarker_EngineInflow; }

  /*!
   * \brief Get the total number of boundary markers.
   * \return Total number of boundary markers.
   */
  unsigned short GetnMarker_EngineExhaust(void) const { return nMarker_EngineExhaust; }

  /*!
   * \brief Get the total number of boundary markers.
   * \return Total number of boundary markers.
   */
  unsigned short GetnMarker_NearFieldBound(void) const { return nMarker_NearFieldBound; }

  /*!
   * \brief Get the total number of deformable markers at the boundary.
   * \return Total number of deformable markers at the boundary.
   */
  unsigned short GetnMarker_Deform_Mesh(void) const { return nMarker_Deform_Mesh; }

  /*!
   * \brief Get the total number of markers in which the flow load is computed/employed.
   * \return Total number of markers in which the flow load is computed/employed.
   */
  unsigned short GetnMarker_Fluid_Load(void) const { return nMarker_Fluid_Load; }

  /*!
   * \brief Get the total number of boundary markers.
   * \return Total number of boundary markers.
   */
  unsigned short GetnMarker_Fluid_InterfaceBound(void) const { return nMarker_Fluid_InterfaceBound; }

  /*!
   * \brief Get the total number of boundary markers.
   * \return Total number of boundary markers.
   */
  unsigned short GetnMarker_ActDiskInlet(void) const { return nMarker_ActDiskInlet; }

  /*!
   * \brief Get the total number of boundary markers.
   * \return Total number of boundary markers.
   */
  unsigned short GetnMarker_ActDiskOutlet(void) const { return nMarker_ActDiskOutlet; }

  /*!
   * \brief Get the total number of boundary markers.
   * \return Total number of boundary markers.
   */
  unsigned short GetnMarker_Outlet(void) const { return nMarker_Outlet; }

  /*!
   * \brief Get the total number of monitoring markers.
   * \return Total number of monitoring markers.
   */
  unsigned short GetnMarker_Monitoring(void) const { return nMarker_Monitoring; }

  /*!
   * \brief Get the total number of DV markers.
   * \return Total number of DV markers.
   */
  unsigned short GetnMarker_DV(void) const { return nMarker_DV; }

  /*!
   * \brief Get the total number of moving markers.
   * \return Total number of moving markers.
   */
  unsigned short GetnMarker_Moving(void) const { return nMarker_Moving; }

  /*!
   * \brief Get the total number of markers for gradient treatment.
   * \return Total number of markers for gradient treatment.
   */
  unsigned short GetnMarker_SobolevBC(void) const { return nMarker_SobolevBC; }

  /*!
   * \brief Get the total number of Python customizable markers.
   * \return Total number of Python customizable markers.
   */
  unsigned short GetnMarker_PyCustom(void) const { return nMarker_PyCustom; }

  /*!
   * \brief Get the total number of moving markers.
   * \return Total number of moving markers.
   */
  unsigned short GetnMarker_Analyze(void) const { return nMarker_Analyze; }

  /*!
   * \brief Get the total number of periodic markers.
   * \return Total number of periodic markers.
   */
  unsigned short GetnMarker_Periodic(void) const { return nMarker_PerBound; }

  /*!
   * \brief Get the total (local) number of heat flux markers.
   * \return Total number of heat flux markers.
   */
  unsigned short GetnMarker_HeatFlux(void) const { return nMarker_HeatFlux; }

  /*!
   * \brief Get the total number of rough markers.
   * \return Total number of heat flux markers.
   */
  unsigned short GetnRoughWall(void) const { return nRough_Wall; }

  /*!
   * \brief Get the total number of objectives in kind_objective list
   * \return Total number of objectives in kind_objective list
   */
  unsigned short GetnObj(void) const { return nObj;}

  /*!
   * \brief Stores the number of marker in the simulation.
   * \param[in] val_nmarker - Number of markers of the problem.
   */
  void SetnMarker_All(unsigned short val_nmarker) { nMarker_All = val_nmarker; }

  /*!
   * \brief Get the starting direct iteration number for the unsteady adjoint (reverse time integration).
   * \return Starting direct iteration number for the unsteady adjoint.
   */
  long GetUnst_AdjointIter(void) const { return Unst_AdjointIter; }

  /*!
   * \brief Number of iterations to average (reverse time integration).
   * \return Starting direct iteration number for the unsteady adjoint.
   */
  unsigned long GetIter_Avg_Objective(void) const { return Iter_Avg_Objective ; }

  /*!
   * \brief Retrieves the number of periodic time instances for Harmonic Balance.
   * \return Number of periodic time instances for Harmonic Balance.
   */
  unsigned short GetnTimeInstances(void) const { return nTimeInstances; }

  /*!
   * \brief Retrieves the period of oscillations to be used with Harmonic Balance.
   * \return Period for Harmonic Balance.
   */
  su2double GetHarmonicBalance_Period(void) const { return HarmonicBalance_Period; }

  /*!
   * \brief Set the current external iteration number.
   * \param[in] val_iter - Current external iteration number.
   */
  void SetExtIter_OffSet(unsigned long val_iter) { ExtIter_OffSet = val_iter; }

  /*!
   * \brief Set the current FSI iteration number.
   * \param[in] val_iter - Current FSI iteration number.
   */
  void SetOuterIter(unsigned long val_iter) { OuterIter = val_iter; }

  /*!
   * \brief Set the current FSI iteration number.
   * \param[in] val_iter - Current FSI iteration number.
   */
  void SetInnerIter(unsigned long val_iter) { InnerIter = val_iter; }

  /*!
   * \brief Set the current time iteration number.
   * \param[in] val_iter - Current FSI iteration number.
   */
  void SetTimeIter(unsigned long val_iter) { TimeIter = val_iter; }

  /*!
   * \brief Get the current time iteration number.
   * \param[in] val_iter - Current time iterationnumber.
   */
  unsigned long GetTimeIter() const { return TimeIter; }

  /*!
   * \brief Get the current internal iteration number.
   * \return Current external iteration.
   */
  unsigned long GetExtIter_OffSet(void) const { return ExtIter_OffSet; }

  /*!
   * \brief Get the current FSI iteration number.
   * \return Current FSI iteration.
   */
  unsigned long GetOuterIter(void) const { return OuterIter; }

  /*!
   * \brief Get the current FSI iteration number.
   * \return Current FSI iteration.
   */
  unsigned long GetInnerIter(void) const { return InnerIter; }

  /*!
   * \brief Set the current physical time.
   * \param[in] val_t - Current physical time.
   */
  void SetPhysicalTime(su2double val_t) { PhysicalTime = val_t; }

  /*!
   * \brief Get the current physical time.
   * \return Current physical time.
   */
  su2double GetPhysicalTime(void) const { return PhysicalTime; }

  /*!
   * \brief Get information about writing the performance summary at the end of a calculation.
   * \return <code>TRUE</code> means that the performance summary will be written at the end of a calculation.
   */
  bool GetWrt_Performance(void) const { return Wrt_Performance; }

  /*!
   * \brief Get information about the computational graph (e.g. memory usage) when using AD in reverse mode.
   * \return <code>TRUE</code> means that the tape statistics will be written after each recording.
   */
  bool GetWrt_AD_Statistics(void) const { return Wrt_AD_Statistics; }

  /*!
   * \brief Get information about writing the mesh quality metrics to the visualization files.
   * \return <code>TRUE</code> means that the mesh quality metrics will be written to the visualization files.
   */
  bool GetWrt_MeshQuality(void) const { return Wrt_MeshQuality; }

  /*!
   * \brief Write coarse grids to the visualization files.
   */
  bool GetWrt_MultiGrid(void) const { return Wrt_MultiGrid; }

  /*!
   * \brief Get information about writing projected sensitivities on surfaces to an ASCII file with rows as x, y, z, dJ/dx, dJ/dy, dJ/dz for each vertex.
   * \return <code>TRUE</code> means that projected sensitivities on surfaces in an ASCII file with rows as x, y, z, dJ/dx, dJ/dy, dJ/dz for each vertex will be written.
   */
  bool GetWrt_Projected_Sensitivity(void) const { return Wrt_Projected_Sensitivity; }

  /*!
   * \brief Get information about the format for the input volume sensitvities.
   * \return Format of the input volume sensitivities.
   */
  unsigned short GetSensitivity_Format(void) const { return Sensitivity_FileFormat; }

  /*!
   * \brief Get information about writing sectional force files.
   * \return <code>TRUE</code> means that sectional force files will be written for specified markers.
   */
  bool GetPlot_Section_Forces(void) const { return Plot_Section_Forces; }

  /*!
   * \brief Get the alpha (convective) coefficients for the Runge-Kutta integration scheme.
   * \param[in] val_step - Index of the step.
   * \return Alpha coefficient for the Runge-Kutta integration scheme.
   */
  su2double Get_Alpha_RKStep(unsigned short val_step) const { return RK_Alpha_Step[val_step]; }

  /*!
   * \brief Get the index of the surface defined in the geometry file.
   * \param[in] val_marker - Value of the marker in which we are interested.
   * \return Value of the index that is in the geometry file for the surface that
   *         has the marker <i>val_marker</i>.
   */
  string GetMarker_All_TagBound(unsigned short val_marker) const { return Marker_All_TagBound[val_marker]; }

  /*!
   * \brief Get the index of the surface defined in the geometry file.
   * \param[in] val_marker - Value of the marker in which we are interested.
   * \return Value of the index that is in the geometry file for the surface that
   *         has the marker <i>val_marker</i>.
   */
  string GetMarker_ActDiskInlet_TagBound(unsigned short val_marker) const { return Marker_ActDiskInlet[val_marker]; }

  /*!
   * \brief Get the index of the surface defined in the geometry file.
   * \param[in] val_marker - Value of the marker in which we are interested.
   * \return Value of the index that is in the geometry file for the surface that
   *         has the marker <i>val_marker</i>.
   */
  string GetMarker_ActDiskOutlet_TagBound(unsigned short val_marker) const { return Marker_ActDiskOutlet[val_marker]; }

  /*!
   * \brief Get the index of the surface defined in the geometry file.
   * \param[in] val_marker - Value of the marker in which we are interested.
   * \return Value of the index that is in the geometry file for the surface that
   *         has the marker <i>val_marker</i>.
   */
  string GetMarker_Outlet_TagBound(unsigned short val_marker) const { return Marker_Outlet[val_marker]; }

  /*!
   * \brief Get the index of the surface defined in the geometry file.
   * \param[in] val_marker - Value of the marker in which we are interested.
   * \return Value of the index that is in the geometry file for the surface that
   *         has the marker <i>val_marker</i>.
   */
  string GetMarker_EngineInflow_TagBound(unsigned short val_marker) const { return Marker_EngineInflow[val_marker]; }

  /*!
   * \brief Get the index of the surface defined in the geometry file.
   * \param[in] val_marker - Value of the marker in which we are interested.
   * \return Value of the index that is in the geometry file for the surface that
   *         has the marker <i>val_marker</i>.
   */
  string GetMarker_EngineExhaust_TagBound(unsigned short val_marker) const { return Marker_EngineExhaust[val_marker]; }

  /*!
   * \brief Get the name of the surface defined in the geometry file.
   * \param[in] val_marker - Value of the marker in which we are interested.
   * \return Name that is in the geometry file for the surface that
   *         has the marker <i>val_marker</i>.
   */
  string GetMarker_Monitoring_TagBound(unsigned short val_marker) const { return Marker_Monitoring[val_marker]; }

  /*!
   * \brief Get the name of the surface defined in the geometry file.
   * \param[in] val_marker - Value of the marker in which we are interested.
   * \return Name that is in the geometry file for the surface that
   *         has the marker <i>val_marker</i>.
   */
  string GetMarker_HeatFlux_TagBound(unsigned short val_marker) const { return Marker_HeatFlux[val_marker]; }

  /*!
   * \brief Get the tag if the iMarker defined in the geometry file.
   * \param[in] val_tag - Value of the tag in which we are interested.
   * \return Value of the marker <i>val_marker</i> that is in the geometry file
   *         for the surface that has the tag.
   */
  short GetMarker_All_TagBound(string val_tag)  {
    for (unsigned short iMarker = 0; iMarker < nMarker_All; iMarker++) {
      if (val_tag == Marker_All_TagBound[iMarker]) return iMarker;
    }
    return -1;
  }

  /*!
   * \brief Get the kind of boundary for each marker.
   * \param[in] val_marker - Index of the marker in which we are interested.
   * \return Kind of boundary for the marker <i>val_marker</i>.
   */
  unsigned short GetMarker_All_KindBC(unsigned short val_marker) const { return Marker_All_KindBC[val_marker]; }

  /*!
   * \brief Set the value of the boundary <i>val_boundary</i> (read from the config file)
   *        for the marker <i>val_marker</i>.
   * \param[in] val_marker - Index of the marker in which we are interested.
   * \param[in] val_boundary - Kind of boundary read from config file.
   */
  void SetMarker_All_KindBC(unsigned short val_marker, unsigned short val_boundary) { Marker_All_KindBC[val_marker] = val_boundary; }

  /*!
   * \brief Set the value of the index <i>val_index</i> (read from the geometry file) for
   *        the marker <i>val_marker</i>.
   * \param[in] val_marker - Index of the marker in which we are interested.
   * \param[in] val_index - Index of the surface read from geometry file.
   */
  void SetMarker_All_TagBound(unsigned short val_marker, string val_index) { Marker_All_TagBound[val_marker] = val_index; }

  /*!
   * \brief Set if a marker <i>val_marker</i> is going to be monitored <i>val_monitoring</i>
   *        (read from the config file).
   * \note This is important for non dimensional coefficient computation.
   * \param[in] val_marker - Index of the marker in which we are interested.
   * \param[in] val_monitoring - 0 or 1 depending if the the marker is going to be monitored.
   */
  void SetMarker_All_Monitoring(unsigned short val_marker, unsigned short val_monitoring) { Marker_All_Monitoring[val_marker] = val_monitoring; }

  /*!
   * \brief Set if a marker <i>val_marker</i> is going to be monitored <i>val_monitoring</i>
   *        (read from the config file).
   * \note This is important for non dimensional coefficient computation.
   * \param[in] val_marker - Index of the marker in which we are interested.
   * \param[in] val_monitoring - 0 or 1 depending if the the marker is going to be monitored.
   */
  void SetMarker_All_GeoEval(unsigned short val_marker, unsigned short val_geoeval) { Marker_All_GeoEval[val_marker] = val_geoeval; }

  /*!
   * \brief Set if a marker <i>val_marker</i> is going to be designed <i>val_designing</i>
   *        (read from the config file).
   * \note This is important for non dimensional coefficient computation.
   * \param[in] val_marker - Index of the marker in which we are interested.
   * \param[in] val_monitoring - 0 or 1 depending if the the marker is going to be designed.
   */
  void SetMarker_All_Designing(unsigned short val_marker, unsigned short val_designing) { Marker_All_Designing[val_marker] = val_designing; }

  /*!
   * \brief Set if a marker <i>val_marker</i> is going to be plot <i>val_plotting</i>
   *        (read from the config file).
   * \param[in] val_marker - Index of the marker in which we are interested.
   * \param[in] val_plotting - 0 or 1 depending if the the marker is going to be plot.
   */
  void SetMarker_All_Plotting(unsigned short val_marker, unsigned short val_plotting) { Marker_All_Plotting[val_marker] = val_plotting; }

  /*!
   * \brief Set if a marker <i>val_marker</i> is going to be plot <i>val_plotting</i>
   *        (read from the config file).
   * \param[in] val_marker - Index of the marker in which we are interested.
   * \param[in] val_plotting - 0 or 1 depending if the the marker is going to be plot.
   */
  void SetMarker_All_Analyze(unsigned short val_marker, unsigned short val_analyze) { Marker_All_Analyze[val_marker] = val_analyze; }

  /*!
   * \brief Set if a marker <i>val_marker</i> is part of the FSI interface <i>val_plotting</i>
   *        (read from the config file).
   * \param[in] val_marker - Index of the marker in which we are interested.
   * \param[in] val_plotting - 0 or 1 depending if the the marker is part of the FSI interface.
   */
  void SetMarker_All_ZoneInterface(unsigned short val_marker, unsigned short val_fsiinterface) { Marker_All_ZoneInterface[val_marker] = val_fsiinterface; }

  /*!
   * \brief Set if a marker <i>val_marker</i> is part of the Turbomachinery (read from the config file).
   * \param[in] val_marker - Index of the marker in which we are interested.
   * \param[in] val_turboperf - 0 if not part of Turbomachinery or greater than 1 if it is part.
   */
  void SetMarker_All_Turbomachinery(unsigned short val_marker, unsigned short val_turbo) { Marker_All_Turbomachinery[val_marker] = val_turbo; }

  /*!
   * \brief Set a flag to the marker <i>val_marker</i> part of the Turbomachinery (read from the config file).
   * \param[in] val_marker - Index of the marker in which we are interested.
   * \param[in] val_turboperflag - 0 if is not part of the Turbomachinery, flag INFLOW or OUTFLOW if it is part.
   */
  void SetMarker_All_TurbomachineryFlag(unsigned short val_marker, unsigned short val_turboflag) { Marker_All_TurbomachineryFlag[val_marker] = val_turboflag; }

  /*!
   * \brief Set if a marker <i>val_marker</i> is part of the MixingPlane interface (read from the config file).
   * \param[in] val_marker - Index of the marker in which we are interested.
   * \param[in] val_turboperf - 0 if not part of the MixingPlane interface or greater than 1 if it is part.
   */
  void SetMarker_All_MixingPlaneInterface(unsigned short val_marker, unsigned short val_mixpla_interface) { Marker_All_MixingPlaneInterface[val_marker] = val_mixpla_interface; }

  /*!
   * \brief Set if a marker <i>val_marker</i> is going to be affected by design variables <i>val_moving</i>
   *        (read from the config file).
   * \param[in] val_marker - Index of the marker in which we are interested.
   * \param[in] val_DV - 0 or 1 depending if the the marker is affected by design variables.
   */
  void SetMarker_All_DV(unsigned short val_marker, unsigned short val_DV) { Marker_All_DV[val_marker] = val_DV; }

  /*!
   * \brief Set if a marker <i>val_marker</i> is going to be moved <i>val_moving</i>
   *        (read from the config file).
   * \param[in] val_marker - Index of the marker in which we are interested.
   * \param[in] val_moving - 0 or 1 depending if the the marker is going to be moved.
   */
  void SetMarker_All_Moving(unsigned short val_marker, unsigned short val_moving) { Marker_All_Moving[val_marker] = val_moving; }

  /*!
   * \brief Set if a marker how <i>val_marker</i> is going to be applied in gradient treatment.
   * \param[in] val_marker - Index of the marker in which we are interested.
   * \param[in] val_sobolev - 0 or 1 depending if the marker is selected.
   */
  void SetMarker_All_SobolevBC(unsigned short val_marker, unsigned short val_sobolev) { Marker_All_SobolevBC[val_marker] = val_sobolev; }

  /*!
   * \brief Set if a marker <i>val_marker</i> allows deformation at the boundary.
   * \param[in] val_marker - Index of the marker in which we are interested.
   * \param[in] val_interface - 0 or 1 depending if the the marker is or not a DEFORM_MESH marker.
   */
  void SetMarker_All_Deform_Mesh(unsigned short val_marker, unsigned short val_deform) { Marker_All_Deform_Mesh[val_marker] = val_deform; }

  /*!
   * \brief Set if a marker <i>val_marker</i> allows deformation at the boundary.
   * \param[in] val_marker - Index of the marker in which we are interested.
   * \param[in] val_interface - 0 or 1 depending if the the marker is or not a DEFORM_MESH_SYM_PLANE marker.
   */
  void SetMarker_All_Deform_Mesh_Sym_Plane(unsigned short val_marker, unsigned short val_deform) { Marker_All_Deform_Mesh_Sym_Plane[val_marker] = val_deform; }

  /*!
   * \brief Set if a in marker <i>val_marker</i> the flow load will be computed/employed.
   * \param[in] val_marker - Index of the marker in which we are interested.
   * \param[in] val_interface - 0 or 1 depending if the the marker is or not a Fluid_Load marker.
   */
  void SetMarker_All_Fluid_Load(unsigned short val_marker, unsigned short val_interface) { Marker_All_Fluid_Load[val_marker] = val_interface; }

  /*!
   * \brief Set if a marker <i>val_marker</i> is going to be customized in Python <i>val_PyCustom</i>
   *        (read from the config file).
   * \param[in] val_marker - Index of the marker in which we are interested.
   * \param[in] val_PyCustom - 0 or 1 depending if the the marker is going to be customized in Python.
   */
  void SetMarker_All_PyCustom(unsigned short val_marker, unsigned short val_PyCustom) { Marker_All_PyCustom[val_marker] = val_PyCustom; }

  /*!
   * \brief Set if a marker <i>val_marker</i> is going to be periodic <i>val_perbound</i>
   *        (read from the config file).
   * \param[in] val_marker - Index of the marker in which we are interested.
   * \param[in] val_perbound - Index of the surface with the periodic boundary.
   */
  void SetMarker_All_PerBound(unsigned short val_marker, short val_perbound) { Marker_All_PerBound[val_marker] = val_perbound; }

  /*!
   * \brief Set if a marker <i>val_marker</i> is going to be sent or receive <i>val_index</i>
   *        from another domain.
   * \param[in] val_marker - 0 or 1 depending if the the marker is going to be moved.
   * \param[in] val_index - Index of the surface read from geometry file.
   */
  void SetMarker_All_SendRecv(unsigned short val_marker, short val_index) { Marker_All_SendRecv[val_marker] = val_index; }

  /*!
   * \brief Get the send-receive information for a marker <i>val_marker</i>.
   * \param[in] val_marker - 0 or 1 depending if the the marker is going to be moved.
   * \return If positive, the information is sended to that domain, in case negative
   *         the information is receive from that domain.
   */
  short GetMarker_All_SendRecv(unsigned short val_marker) const { return Marker_All_SendRecv[val_marker]; }

  /*!
   * \brief Get an internal index that identify the periodic boundary conditions.
   * \param[in] val_marker - Value of the marker that correspond with the periodic boundary.
   * \return The internal index of the periodic boundary condition.
   */
  short GetMarker_All_PerBound(unsigned short val_marker) const { return Marker_All_PerBound[val_marker]; }

  /*!
   * \brief Get the monitoring information for a marker <i>val_marker</i>.
   * \param[in] val_marker - 0 or 1 depending if the the marker is going to be monitored.
   * \return 0 or 1 depending if the marker is going to be monitored.
   */
  unsigned short GetMarker_All_Monitoring(unsigned short val_marker) const { return Marker_All_Monitoring[val_marker]; }

  /*!
   * \brief Get the monitoring information for a marker <i>val_marker</i>.
   * \param[in] val_marker - 0 or 1 depending if the the marker is going to be monitored.
   * \return 0 or 1 depending if the marker is going to be monitored.
   */
  unsigned short GetMarker_All_GeoEval(unsigned short val_marker) const { return Marker_All_GeoEval[val_marker]; }

  /*!
   * \brief Get the design information for a marker <i>val_marker</i>.
   * \param[in] val_marker - 0 or 1 depending if the the marker is going to be monitored.
   * \return 0 or 1 depending if the marker is going to be monitored.
   */
  unsigned short GetMarker_All_Designing(unsigned short val_marker) const { return Marker_All_Designing[val_marker]; }

  /*!
   * \brief Get the plotting information for a marker <i>val_marker</i>.
   * \param[in] val_marker - 0 or 1 depending if the the marker is going to be moved.
   * \return 0 or 1 depending if the marker is going to be plotted.
   */
  unsigned short GetMarker_All_Plotting(unsigned short val_marker) const { return Marker_All_Plotting[val_marker]; }

  /*!
   * \brief Get the plotting information for a marker <i>val_marker</i>.
   * \param[in] val_marker - 0 or 1 depending if the the marker is going to be moved.
   * \return 0 or 1 depending if the marker is going to be plotted.
   */
  unsigned short GetMarker_All_Analyze(unsigned short val_marker) const { return Marker_All_Analyze[val_marker]; }

  /*!
   * \brief Get the FSI interface information for a marker <i>val_marker</i>.
   * \param[in] val_marker - 0 or 1 depending if the the marker is going to be moved.
   * \return 0 or 1 depending if the marker is part of the FSI interface.
   */
  unsigned short GetMarker_All_ZoneInterface(unsigned short val_marker) const { return Marker_All_ZoneInterface[val_marker]; }

  /*!
   * \brief Get the MixingPlane interface information for a marker <i>val_marker</i>.
   * \param[in] val_marker value of the marker on the grid.
   * \return 0 if is not part of the MixingPlane Interface and greater than 1 if it is part.
   */
  unsigned short GetMarker_All_MixingPlaneInterface(unsigned short val_marker) const { return Marker_All_MixingPlaneInterface[val_marker]; }

  /*!
   * \brief Get the Turbomachinery information for a marker <i>val_marker</i>.
   * \param[in] val_marker value of the marker on the grid.
   * \return 0 if is not part of the Turbomachinery and greater than 1 if it is part.
   */
  unsigned short GetMarker_All_Turbomachinery(unsigned short val_marker) const { return Marker_All_Turbomachinery[val_marker]; }

  /*!
   * \brief Get the Turbomachinery flag information for a marker <i>val_marker</i>.
   * \param[in] val_marker value of the marker on the grid.
   * \return 0 if is not part of the Turbomachinery, flag INFLOW or OUTFLOW if it is part.
   */
  unsigned short GetMarker_All_TurbomachineryFlag(unsigned short val_marker) const { return Marker_All_TurbomachineryFlag[val_marker]; }

  /*!
   * \brief Get the number of FSI interface markers <i>val_marker</i>.
   * \param[in] void.
   * \return Number of markers belonging to the FSI interface.
   */
  unsigned short GetMarker_n_ZoneInterface(void) const { return nMarker_ZoneInterface; }

  /*!
   * \brief Get the DV information for a marker <i>val_marker</i>.
   * \param[in] val_marker - 0 or 1 depending if the the marker is going to be affected by design variables.
   * \return 0 or 1 depending if the marker is going to be affected by design variables.
   */
  unsigned short GetMarker_All_DV(unsigned short val_marker) const { return Marker_All_DV[val_marker]; }

  /*!
   * \brief Get the motion information for a marker <i>val_marker</i>.
   * \param[in] val_marker - 0 or 1 depending if the the marker is going to be moved.
   * \return 0 or 1 depending if the marker is going to be moved.
   */
  unsigned short GetMarker_All_Moving(unsigned short val_marker) const { return Marker_All_Moving[val_marker]; }

  /*!
   * \brief Get the information if gradient treatment uses a marker <i>val_marker</i>.
   * \param[in] val_marker
   * \return 0 or 1 depending if the marker is going to be selected.
   */
  unsigned short GetMarker_All_SobolevBC(unsigned short val_marker) const { return Marker_All_SobolevBC[val_marker]; }

  /*!
   * \brief Get whether marker <i>val_marker</i> is a DEFORM_MESH marker
   * \param[in] val_marker - 0 or 1 depending if the the marker belongs to the DEFORM_MESH subset.
   * \return 0 or 1 depending if the marker belongs to the DEFORM_MESH subset.
   */
  unsigned short GetMarker_All_Deform_Mesh(unsigned short val_marker) const { return Marker_All_Deform_Mesh[val_marker]; }

  /*!
   * \brief Get whether marker <i>val_marker</i> is a DEFORM_MESH_SYM_PLANE marker
   * \param[in] val_marker - 0 or 1 depending if the the marker belongs to the DEFORM_MESH_SYM_PLANE subset.
   * \return 0 or 1 depending if the marker belongs to the DEFORM_MESH_SYM_PLANE subset.
   */
  unsigned short GetMarker_All_Deform_Mesh_Sym_Plane(unsigned short val_marker) const { return Marker_All_Deform_Mesh_Sym_Plane[val_marker]; }

  /*!
   * \brief Get whether marker <i>val_marker</i> is a Fluid_Load marker
   * \param[in] val_marker - 0 or 1 depending if the the marker belongs to the Fluid_Load subset.
   * \return 0 or 1 depending if the marker belongs to the Fluid_Load subset.
   */
  unsigned short GetMarker_All_Fluid_Load(unsigned short val_marker) const { return Marker_All_Fluid_Load[val_marker]; }

  /*!
   * \brief Get the Python customization for a marker <i>val_marker</i>.
   * \param[in] val_marker - Index of the marker in which we are interested.
   * \return 0 or 1 depending if the marker is going to be customized in Python.
   */
  unsigned short GetMarker_All_PyCustom(unsigned short val_marker) const { return Marker_All_PyCustom[val_marker];}

  /*!
   * \brief Get the airfoil sections in the slicing process.
   * \param[in] val_section - Index of the section.
   * \return Coordinate of the airfoil to slice.
   */
  su2double GetLocationStations(unsigned short val_section) const { return LocationStations[val_section]; }

  /*!
   * \brief Get the defintion of the nacelle location.
   * \param[in] val_index - Index of the section.
   * \return Coordinate of the nacelle location.
   */
  su2double GetNacelleLocation(unsigned short val_index) const { return nacelle_location[val_index]; }

  /*!
   * \brief Get the number of pre-smoothings in a multigrid strategy.
   * \param[in] val_mesh - Index of the grid.
   * \return Number of smoothing iterations.
   */
  unsigned short GetMG_PreSmooth(unsigned short val_mesh) const {
    if (nMG_PreSmooth == 0) return 1;
    return MG_PreSmooth[val_mesh];
  }

  /*!
   * \brief Get the number of post-smoothings in a multigrid strategy.
   * \param[in] val_mesh - Index of the grid.
   * \return Number of smoothing iterations.
   */
  unsigned short GetMG_PostSmooth(unsigned short val_mesh) const {
    if (nMG_PostSmooth == 0) return 0;
    return MG_PostSmooth[val_mesh];
  }

  /*!
   * \brief Get the number of implicit Jacobi smoothings of the correction in a multigrid strategy.
   * \param[in] val_mesh - Index of the grid.
   * \return Number of implicit smoothing iterations.
   */
  unsigned short GetMG_CorrecSmooth(unsigned short val_mesh) const {
    if (nMG_CorrecSmooth == 0) return 0;
    return MG_CorrecSmooth[val_mesh];
  }

  /*!
   * \brief plane of the FFD (I axis) that should be fixed.
   * \param[in] val_index - Index of the arrray with all the planes in the I direction that should be fixed.
   * \return Index of the plane that is going to be freeze.
   */
  short GetFFD_Fix_IDir(unsigned short val_index) const { return FFD_Fix_IDir[val_index]; }

  /*!
   * \brief plane of the FFD (J axis) that should be fixed.
   * \param[in] val_index - Index of the arrray with all the planes in the J direction that should be fixed.
   * \return Index of the plane that is going to be freeze.
   */
  short GetFFD_Fix_JDir(unsigned short val_index) const { return FFD_Fix_JDir[val_index]; }

  /*!
   * \brief plane of the FFD (K axis) that should be fixed.
   * \param[in] val_index - Index of the arrray with all the planes in the K direction that should be fixed.
   * \return Index of the plane that is going to be freeze.
   */
  short GetFFD_Fix_KDir(unsigned short val_index) const { return FFD_Fix_KDir[val_index]; }

  /*!
   * \brief Get the number of planes to fix in the I direction.
   * \return Number of planes to fix in the I direction.
   */
  unsigned short GetnFFD_Fix_IDir(void) const { return nFFD_Fix_IDir; }

  /*!
   * \brief Get the number of planes to fix in the J direction.
   * \return Number of planes to fix in the J direction.
   */
  unsigned short GetnFFD_Fix_JDir(void) const { return nFFD_Fix_JDir; }

  /*!
   * \brief Get the number of planes to fix in the K direction.
   * \return Number of planes to fix in the K direction.
   */
  unsigned short GetnFFD_Fix_KDir(void) const { return nFFD_Fix_KDir; }

  /*!
   * \brief Governing equations of the flow (it can be different from the run time equation).
   * \param[in] val_zone - Zone where the soler is applied.
   * \return Governing equation that we are solving.
   */
  MAIN_SOLVER GetKind_Solver(void) const { return Kind_Solver; }

  /*!
   * \brief Return true if a fluid solver is in use.
   */
  bool GetFluidProblem(void) const {
    switch (Kind_Solver) {
      case MAIN_SOLVER::EULER : case MAIN_SOLVER::NAVIER_STOKES: case MAIN_SOLVER::RANS:
      case MAIN_SOLVER::INC_EULER : case MAIN_SOLVER::INC_NAVIER_STOKES: case MAIN_SOLVER::INC_RANS:
      case MAIN_SOLVER::NEMO_EULER : case MAIN_SOLVER::NEMO_NAVIER_STOKES:
      case MAIN_SOLVER::DISC_ADJ_INC_EULER: case MAIN_SOLVER::DISC_ADJ_INC_NAVIER_STOKES: case MAIN_SOLVER::DISC_ADJ_INC_RANS:
      case MAIN_SOLVER::DISC_ADJ_EULER: case MAIN_SOLVER::DISC_ADJ_NAVIER_STOKES: case MAIN_SOLVER::DISC_ADJ_RANS:
        return true;
      default:
        return false;
    }
  }

  /*!
   * \brief Return true if a structural solver is in use.
   */
  bool GetStructuralProblem(void) const {
    return (Kind_Solver == MAIN_SOLVER::FEM_ELASTICITY) || (Kind_Solver == MAIN_SOLVER::DISC_ADJ_FEM);
  }

  /*!
   * \brief Return true if a heat solver is in use.
   */
  bool GetHeatProblem(void) const {
    return (Kind_Solver == MAIN_SOLVER::HEAT_EQUATION) || (Kind_Solver == MAIN_SOLVER::DISC_ADJ_HEAT);
  }

  /*!
   * \brief Return true if a high order FEM solver is in use.
   */
  bool GetFEMSolver(void) const {
    switch (Kind_Solver) {
      case MAIN_SOLVER::FEM_EULER: case MAIN_SOLVER::FEM_NAVIER_STOKES: case MAIN_SOLVER::FEM_RANS: case MAIN_SOLVER::FEM_LES:
      case MAIN_SOLVER::DISC_ADJ_FEM_EULER: case MAIN_SOLVER::DISC_ADJ_FEM_NS: case MAIN_SOLVER::DISC_ADJ_FEM_RANS:
        return true;
      default:
        return false;
    }
  }

  /*!
   * \brief Return true if a NEMO solver is in use.
   */
  bool GetNEMOProblem(void) const {
    switch (Kind_Solver) {
      case MAIN_SOLVER::NEMO_EULER : case MAIN_SOLVER::NEMO_NAVIER_STOKES:
        return true;
      default:
        return false;
    }
  }

   /*!
   * \brief Return true if an AUSM method is in use.
   */
  bool GetAUSMMethod(void) const {
    switch (Kind_Upwind_Flow) {
      case UPWIND::AUSM : case UPWIND::AUSMPLUSUP: case UPWIND::AUSMPLUSUP2: case UPWIND::AUSMPLUSM:
        return true;
      default:
        return false;
    }
  }

  /*!
   * \brief Kind of Multizone Solver.
   * \return Governing equation that we are solving.
   */
  ENUM_MULTIZONE GetKind_MZSolver(void) const { return Kind_MZSolver; }

  /*!
   * \brief Governing equations of the flow (it can be different from the run time equation).
   * \param[in] val_zone - Zone where the soler is applied.
   * \return Governing equation that we are solving.
   */
  ENUM_REGIME GetKind_Regime(void) const { return Kind_Regime; }

  /*!
   * \brief Governing equations of the flow (it can be different from the run time equation).
   * \param[in] val_zone - Zone where the soler is applied.
   * \return Governing equation that we are solving.
   */
  unsigned short GetSystemMeasurements(void) const { return SystemMeasurements; }

  /*!
   * \brief Gas model that we are using.
   * \return Gas model that we are using.
   */
  string GetGasModel(void) const {return GasModel;}

  /*!
   * \brief Get the transport coefficient model.
   * \return Index of transport coefficient model.
   */
  TRANSCOEFFMODEL GetKind_TransCoeffModel(void) const { return Kind_TransCoeffModel; }

  /*!
   * \brief Get the total number of heat flux markers.
   * \return Total number of heat flux markers.
   */
  unsigned short GetnWall_Catalytic(void) const { return nWall_Catalytic; }

  /*!
   * \brief Get the name of the surface defined in the geometry file.
   * \param[in] val_marker - Value of the marker in which we are interested.
   * \return Name that is in the geometry file for the surface that
   *         has the marker <i>val_marker</i>.
   */
  string GetWall_Catalytic_TagBound(unsigned short val_marker) const { return Wall_Catalytic[val_marker]; }

  /*!
   * \brief Get wall catalytic efficiency.
   * \return wall catalytic efficiency value.
   */
  su2double GetCatalytic_Efficiency(void) const { return CatalyticEfficiency; }

  /*!
   * \brief Fluid model that we are using.
   * \return Fluid model that we are using.
   */
  unsigned short GetKind_FluidModel(void) const { return Kind_FluidModel; }

  /*!
   * \brief Datadriven method for EoS evaluation.
   */
<<<<<<< HEAD
  unsigned short GetKind_DataDriven_Method(void) const { return Kind_DataDriven_Method; }
=======
  ENUM_DATADRIVEN_METHOD GetKind_DataDriven_Method(void) const { return Kind_DataDriven_Method; }
>>>>>>> bec052f6

  /*!
   * \brief Get name of the input file for the data-driven fluid model interpolation method.
   * \return Name of the input file for the interpolation method.
   */
<<<<<<< HEAD
  string GetDataDriven_Filename(unsigned short i_file=0) const { return DataDriven_Method_FileNames[i_file]; }

=======
>>>>>>> bec052f6
  string* GetDataDriven_FileNames(void) const { return DataDriven_Method_FileNames; }

  /*!
   * \brief Get number of listed look-up table or multi-layer perceptron input files.
   * \return Number of listed datadriven method input files.
   */
  unsigned short GetNDataDriven_Files(void) const { return n_Datadriven_files; }

  /*!
   * \brief Get Newton solver relaxation factor for data-driven fluid models.
   * \return Newton solver relaxation factor.
   */
  su2double GetRelaxation_DataDriven(void) const { return DataDriven_Relaxation_Factor; }

  /*!
   * \brief Get initial value for the density in the Newton solvers in the data-driven fluid model.
   * \return Initial density value.
   */
  su2double GetDensity_Init_DataDriven(void) const { return DataDriven_initial_density; }
  /*!
   * \brief Get initial value for the static energy in the Newton solvers in the data-driven fluid model.
   * \return Initial dstatic energy value.
   */
  su2double GetEnergy_Init_DataDriven(void) const { return DataDriven_initial_energy; }

  /*!
   * \brief Returns the name of the fluid we are using in CoolProp.
   */
  string GetFluid_Name(void) const { return FluidName; }

  /*!
   * \brief Option to define the density model for incompressible flows.
   * \return Density model option
   */
  INC_DENSITYMODEL GetKind_DensityModel() const { return Kind_DensityModel; }

  /*!
   * \brief Flag for whether to solve the energy equation for incompressible flows.
   * \return Flag for energy equation
   */
  bool GetEnergy_Equation(void) const { return Energy_Equation; }

  /*!
   * \brief free stream option to initialize the solution
   * \return free stream option
   */
  FREESTREAM_OPTION GetKind_FreeStreamOption() const { return Kind_FreeStreamOption; }

  /*!
   * \brief free stream option to initialize the solution
   * \return free stream option
   */
  unsigned short GetKind_InitOption(void) const { return Kind_InitOption; }
  /*!
   * \brief Get the value of the critical pressure.
   * \return Critical pressure.
   */
  su2double GetPressure_Critical(void) const { return Pressure_Critical; }

  /*!
   * \brief Get the value of the critical temperature.
   * \return Critical temperature.
   */
  su2double GetTemperature_Critical(void) const { return Temperature_Critical; }

  /*!
   * \brief Get the value of the critical pressure.
   * \return Critical pressure.
   */
  su2double GetAcentric_Factor(void) const { return Acentric_Factor; }

  /*!
   * \brief Get the value of the viscosity model.
   * \return Viscosity model.
   */
  VISCOSITYMODEL GetKind_ViscosityModel() const { return Kind_ViscosityModel; }

  /*!
   * \brief Get the value of the mixing model for viscosity.
   * \return Mixing Viscosity model.
   */
  MIXINGVISCOSITYMODEL GetKind_MixingViscosityModel() const { return Kind_MixingViscosityModel; }

  /*!
   * \brief Get the value of the thermal conductivity model.
   * \return Conductivity model.
   */
  CONDUCTIVITYMODEL GetKind_ConductivityModel() const { return Kind_ConductivityModel; }

  /*!
   * \brief Get the value of the turbulent thermal conductivity model.
   * \return Turbulent conductivity model.
   */
  CONDUCTIVITYMODEL_TURB GetKind_ConductivityModel_Turb() const { return Kind_ConductivityModel_Turb; }

  /*!
   * \brief Get the value of the mass diffusivity model.
   * \return Mass diffusivity model.
   */
  DIFFUSIVITYMODEL GetKind_Diffusivity_Model(void) const { return Kind_Diffusivity_Model; }

  /*!
   * \brief Get the value of the constant viscosity.
   * \return Constant viscosity.
   */
  su2double GetMu_Constant(unsigned short val_index = 0) const { return Mu_Constant[val_index]; }

  /*!
   * \brief Get the value of the non-dimensional constant viscosity.
   * \return Non-dimensional constant viscosity.
   */
  su2double GetMu_ConstantND(unsigned short val_index = 0) const { return Mu_Constant[val_index] / Viscosity_Ref; }

  /*!
   * \brief Get the value of the thermal conductivity.
   * \return Thermal conductivity.
   */
  su2double GetThermal_Conductivity_Constant(unsigned short val_index = 0) const {
    return Thermal_Conductivity_Constant[val_index];
  }

  /*!
   * \brief Get the value of the non-dimensional thermal conductivity.
   * \return Non-dimensional thermal conductivity.
   */
  su2double GetThermal_Conductivity_ConstantND(unsigned short val_index = 0) const {
    return Thermal_Conductivity_Constant[val_index] / Thermal_Conductivity_Ref;
  }

  /*!
   * \brief Get the value of the constant mass diffusivity for scalar transport.
   * \return Constant mass diffusivity.
   */
  su2double GetDiffusivity_Constant(void) const { return Diffusivity_Constant; }

  /*!
   * \brief Get the value of the non-dimensional constant mass diffusivity.
   * \return Non-dimensional constant mass diffusivity.
   */
  su2double GetDiffusivity_ConstantND(void) const { return Diffusivity_ConstantND; }

  /*!
   * \brief Get the value of the laminar Schmidt number for scalar transport.
   * \return Laminar Schmidt number for scalar transport.
   */
  su2double GetSchmidt_Number_Laminar(void) const { return Schmidt_Number_Laminar; }

  /*!
   * \brief Get the value of the turbulent Schmidt number for scalar transport.
   * \return Turbulent Schmidt number for scalar transport.
   */
  su2double GetSchmidt_Number_Turbulent(void) const { return Schmidt_Number_Turbulent; }

  /*!
   * \brief Get the value of the Lewis number for each species.
   * \return Lewis Number.
   */
  su2double GetConstant_Lewis_Number(unsigned short val_index = 0) const { return Constant_Lewis_Number[val_index]; }

  /*!
   * \brief Get the value of the reference viscosity for Sutherland model.
   * \return The reference viscosity.
   */
  su2double GetMu_Ref(unsigned short val_index = 0) const { return Mu_Ref[val_index]; }

  /*!
   * \brief Get the value of the non-dimensional reference viscosity for Sutherland model.
   * \return The non-dimensional reference viscosity.
   */
  su2double GetMu_RefND(unsigned short val_index = 0) const { return Mu_Ref[val_index] / Viscosity_Ref; }

  /*!
   * \brief Get the value of the reference temperature for Sutherland model.
   * \return The reference temperature.
   */
  su2double GetMu_Temperature_Ref(unsigned short val_index = 0) const { return Mu_Temperature_Ref[val_index]; }

  /*!
   * \brief Get the value of the non-dimensional reference temperature for Sutherland model.
   * \return The non-dimensional reference temperature.
   */
  su2double GetMu_Temperature_RefND(unsigned short val_index = 0) const {
    return Mu_Temperature_Ref[val_index] / Temperature_Ref;
  }

  /*!
   * \brief Get the value of the reference S for Sutherland model.
   * \return The reference S.
   */
  su2double GetMu_S(unsigned short val_index = 0) const { return Mu_S[val_index]; }

  /*!
   * \brief Get the value of the non-dimensional reference S for Sutherland model.
   * \return The non-dimensional reference S.
   */
  su2double GetMu_SND(unsigned short val_index = 0) const { return Mu_S[val_index] / Temperature_Ref; }

  /*!
   * \brief Get the number of coefficients in the temperature polynomial models.
   * \return The the number of coefficients in the temperature polynomial models.
   */
  unsigned short GetnPolyCoeffs(void) const { return N_POLY_COEFFS; }

  /*!
   * \brief Get the temperature polynomial coefficient for specific heat Cp.
   * \param[in] val_index - Index of the array with all polynomial coefficients.
   * \return Temperature polynomial coefficient for specific heat Cp.
   */
  su2double GetCp_PolyCoeff(unsigned short val_index) const { return cp_polycoeffs[val_index]; }

  /*!
   * \brief Get the temperature polynomial coefficient for specific heat Cp.
   * \param[in] val_index - Index of the array with all polynomial coefficients.
   * \return Temperature polynomial coefficient for specific heat Cp.
   */
  su2double GetCp_PolyCoeffND(unsigned short val_index) const { return CpPolyCoefficientsND[val_index]; }

  /*!
   * \brief Get the temperature polynomial coefficient for viscosity.
   * \param[in] val_index - Index of the array with all polynomial coefficients.
   * \return Temperature polynomial coefficient for viscosity.
   */
  su2double GetMu_PolyCoeff(unsigned short val_index) const { return mu_polycoeffs[val_index]; }

  /*!
   * \brief Get the temperature polynomial coefficient for viscosity.
   * \param[in] val_index - Index of the array with all polynomial coefficients.
   * \return Non-dimensional temperature polynomial coefficient for viscosity.
   */
  su2double GetMu_PolyCoeffND(unsigned short val_index) const { return MuPolyCoefficientsND[val_index]; }

  /*!
   * \brief Get the temperature polynomial coefficients for viscosity.
   * \return Non-dimensional temperature polynomial coefficients for viscosity.
   */
  const su2double* GetMu_PolyCoeffND(void) const { return MuPolyCoefficientsND.data(); }

  /*!
   * \brief Get the temperature polynomial coefficient for thermal conductivity.
   * \param[in] val_index - Index of the array with all polynomial coefficients.
   * \return Temperature polynomial coefficient for thermal conductivity.
   */
  su2double GetKt_PolyCoeff(unsigned short val_index) const { return kt_polycoeffs[val_index]; }

  /*!
   * \brief Get the temperature polynomial coefficient for thermal conductivity.
   * \param[in] val_index - Index of the array with all polynomial coefficients.
   * \return Non-dimensional temperature polynomial coefficient for thermal conductivity.
   */
  su2double GetKt_PolyCoeffND(unsigned short val_index) const { return KtPolyCoefficientsND[val_index]; }

  /*!
   * \brief Get the temperature polynomial coefficients for thermal conductivity.
   * \return Non-dimensional temperature polynomial coefficients for thermal conductivity.
   */
  const su2double* GetKt_PolyCoeffND(void) const { return KtPolyCoefficientsND.data(); }

  /*!
   * \brief Set the temperature polynomial coefficient for specific heat Cp.
   * \param[in] val_coeff - Temperature polynomial coefficient for specific heat Cp.
   * \param[in] val_index - Index of the array with all polynomial coefficients.
   */
  void SetCp_PolyCoeffND(su2double val_coeff, unsigned short val_index) { CpPolyCoefficientsND[val_index] = val_coeff; }

  /*!
   * \brief Set the temperature polynomial coefficient for viscosity.
   * \param[in] val_coeff - Non-dimensional temperature polynomial coefficient for viscosity.
   * \param[in] val_index - Index of the array with all polynomial coefficients.
   */
  void SetMu_PolyCoeffND(su2double val_coeff, unsigned short val_index) { MuPolyCoefficientsND[val_index] = val_coeff; }

  /*!
   * \brief Set the temperature polynomial coefficient for thermal conductivity.
   * \param[in] val_coeff - Non-dimensional temperature polynomial coefficient for thermal conductivity.
   * \param[in] val_index - Index of the array with all polynomial coefficients.
   */
  void SetKt_PolyCoeffND(su2double val_coeff, unsigned short val_index) { KtPolyCoefficientsND[val_index] = val_coeff; }

  /*!
   * \brief Set the value of the non-dimensional constant mass diffusivity.
   */
  void SetDiffusivity_ConstantND(su2double diffusivity_const) { Diffusivity_ConstantND = diffusivity_const; }

  /*!
   * \brief Get the kind of method for computation of spatial gradients used for viscous and source terms.
   * \return Numerical method for computation of spatial gradients used for viscous and source terms.
   */
  unsigned short GetKind_Gradient_Method(void) const { return Kind_Gradient_Method; }

  /*!
   * \brief Get the kind of method for computation of spatial gradients used for upwind reconstruction.
   * \return Numerical method for computation of spatial gradients used for upwind reconstruction.
   */
  unsigned short GetKind_Gradient_Method_Recon(void) const { return Kind_Gradient_Method_Recon; }

  /*!
   * \brief Get flag for whether a second gradient calculation is required for upwind reconstruction alone.
   * \return <code>TRUE</code> means that a second gradient will be calculated for upwind reconstruction.
   */
  bool GetReconstructionGradientRequired(void) const { return ReconstructionGradientRequired; }

  /*!
   * \brief Get flag for whether a least-squares gradient method is being applied.
   * \return <code>TRUE</code> means that a least-squares gradient method is being applied.
   */
  bool GetLeastSquaresRequired(void) const { return LeastSquaresRequired; }

  /*!
   * \brief Get the kind of solver for the implicit solver.
   * \return Numerical solver for implicit formulation (solving the linear system).
   */
  unsigned short GetKind_Linear_Solver(void) const { return Kind_Linear_Solver; }


  /*!
   * \brief Get the kind of preconditioner for the implicit solver.
   * \return Numerical preconditioner for implicit formulation (solving the linear system).
   */
  unsigned short GetKind_Linear_Solver_Prec(void) const { return Kind_Linear_Solver_Prec; }

  /*!
   * \brief Get the kind of solver for the implicit solver.
   * \return Numerical solver for implicit formulation (solving the linear system).
   */
  unsigned short GetKind_Deform_Linear_Solver(void) const { return Kind_Deform_Linear_Solver; }

  /*!
   * \brief Get min error of the linear solver for the implicit formulation.
   * \return Min error of the linear solver for the implicit formulation.
   */
  su2double GetLinear_Solver_Error(void) const { return Linear_Solver_Error; }

  /*!
   * \brief Get min error of the linear solver for the implicit formulation.
   * \return Min error of the linear solver for the implicit formulation.
   */
  su2double GetDeform_Linear_Solver_Error(void) const { return Deform_Linear_Solver_Error; }

  /*!
   * \brief Get max number of iterations of the linear solver for the implicit formulation.
   * \return Max number of iterations of the linear solver for the implicit formulation.
   */
  unsigned long GetLinear_Solver_Iter(void) const { return Linear_Solver_Iter; }

  /*!
   * \brief Get max number of iterations of the linear solver for the implicit formulation.
   * \return Max number of iterations of the linear solver for the implicit formulation.
   */
  unsigned long GetDeform_Linear_Solver_Iter(void) const { return Deform_Linear_Solver_Iter; }

  /*!
   * \brief Get the ILU fill-in level for the linear solver.
   * \return Fill in level of the ILU preconditioner for the linear solver.
   */
  unsigned short GetLinear_Solver_ILU_n(void) const { return Linear_Solver_ILU_n; }

  /*!
   * \brief Get restart frequency of the linear solver for the implicit formulation.
   * \return Restart frequency of the linear solver for the implicit formulation.
   */
  unsigned long GetLinear_Solver_Restart_Frequency(void) const { return Linear_Solver_Restart_Frequency; }

  /*!
   * \brief Get the relaxation factor for iterative linear smoothers.
   * \return Relaxation factor.
   */
  su2double GetLinear_Solver_Smoother_Relaxation(void) const { return Linear_Solver_Smoother_Relaxation; }

  /*!
   * \brief Get the relaxation factor for solution updates of adjoint solvers.
   */
  su2double GetRelaxation_Factor_Adjoint(void) const { return Relaxation_Factor_Adjoint; }

  /*!
   * \brief Get the relaxation coefficient of the CHT coupling.
   * \return relaxation coefficient of the CHT coupling.
   */
  su2double GetRelaxation_Factor_CHT(void) const { return Relaxation_Factor_CHT; }

  /*!
   * \brief Get the number of samples used in quasi-Newton methods.
   */
  unsigned short GetnQuasiNewtonSamples(void) const { return nQuasiNewtonSamples; }

  /*!
   * \brief Get whether to use vectorized numerics (if available).
   */
  bool GetUseVectorization(void) const { return UseVectorization; }

  /*!
   * \brief Get whether to use a Newton-Krylov method.
   */
  bool GetNewtonKrylov(void) const { return NewtonKrylov; }

  /*!
   * \brief Get Newton-Krylov integer parameters.
   */
  array<unsigned short,3> GetNewtonKrylovIntParam(void) const { return NK_IntParam; }

  /*!
   * \brief Get Newton-Krylov floating-point parameters.
   */
  array<su2double,4> GetNewtonKrylovDblParam(void) const { return NK_DblParam; }

  /*!
   * \brief Get the relaxation coefficient of the linear solver for the implicit formulation.
   * \return relaxation coefficient of the linear solver for the implicit formulation.
   */
  su2double GetRoe_Kappa(void) const { return Roe_Kappa; }

  /*!
   * \brief Get the wing semi span.
   * \return value of the wing semi span.
   */
  su2double GetSemiSpan(void) const { return SemiSpan; }

  /*!
   * \brief Get the kind of solver for the implicit solver.
   * \return Numerical solver for implicit formulation (solving the linear system).
   */
  unsigned short GetKind_AdjTurb_Linear_Solver(void) const { return Kind_AdjTurb_Linear_Solver; }

  /*!
   * \brief Get the kind of preconditioner for the implicit solver.
   * \return Numerical preconditioner for implicit formulation (solving the linear system).
   */
  unsigned short GetKind_AdjTurb_Linear_Prec(void) const { return Kind_AdjTurb_Linear_Prec; }

  /*!
   * \brief Get the kind of solver for the implicit solver.
   * \return Numerical solver for implicit formulation (solving the linear system).
   */
  unsigned short GetKind_DiscAdj_Linear_Solver(void) const { return Kind_DiscAdj_Linear_Solver; }

  /*!
   * \brief Get the kind of preconditioner for the implicit solver.
   * \return Numerical preconditioner for implicit formulation (solving the linear system).
   */
  unsigned short GetKind_DiscAdj_Linear_Prec(void) const { return Kind_DiscAdj_Linear_Prec; }

  /*!
   * \brief Get the kind of preconditioner for the implicit solver.
   * \return Numerical preconditioner for implicit formulation (solving the linear system).
   */
  unsigned short GetKind_Deform_Linear_Solver_Prec(void) const { return Kind_Deform_Linear_Solver_Prec; }

  /*!
   * \brief Set the kind of preconditioner for the implicit solver.
   * \return Numerical preconditioner for implicit formulation (solving the linear system).
   */
  void SetKind_AdjTurb_Linear_Prec(unsigned short val_kind_prec) { Kind_AdjTurb_Linear_Prec = val_kind_prec; }

  /*!
   * \brief Get min error of the linear solver for the implicit formulation.
   * \return Min error of the linear solver for the implicit formulation.
   */
  su2double GetAdjTurb_Linear_Error(void) const { return AdjTurb_Linear_Error; }

  /*!
   * \brief Get the entropy fix.
   * \return Vaule of the entropy fix.
   */
  su2double GetEntropyFix_Coeff(void) const { return EntropyFix_Coeff; }

  /*!
   * \brief Get max number of iterations of the linear solver for the implicit formulation.
   * \return Max number of iterations of the linear solver for the implicit formulation.
   */
  unsigned short GetAdjTurb_Linear_Iter(void) const { return AdjTurb_Linear_Iter; }

  /*!
   * \brief Get CFL reduction factor for adjoint turbulence model.
   * \return CFL reduction factor.
   */
  su2double GetCFLRedCoeff_AdjTurb(void) const { return CFLRedCoeff_AdjTurb; }

  /*!
   * \brief Get the number of nonlinear increments for mesh deformation.
   * \return Number of nonlinear increments for mesh deformation.
   */
  unsigned long GetGridDef_Nonlinear_Iter(void) const { return GridDef_Nonlinear_Iter; }

  /*!
   * \brief Get information about whether the mesh will be deformed using pseudo linear elasticity.
   * \return <code>TRUE</code> means that grid deformation is active.
   */
  bool GetDeform_Mesh(void) const { return Deform_Mesh; }

  /*!
   * \brief Get information about writing grid deformation residuals to the console.
   * \return <code>TRUE</code> means that grid deformation residuals will be written to the console.
   */
  bool GetDeform_Output(void) const { return Deform_Output; }

  /*!
   * \brief Get factor to multiply smallest volume for deform tolerance.
   * \return Factor to multiply smallest volume for deform tolerance.
   */
  su2double GetDeform_Coeff(void) const { return Deform_Coeff; }

  /*!
   * \brief Get limit for the volumetric deformation.
   * \return Distance to the surface to be deformed.
   */
  su2double GetDeform_Limit(void) const { return Deform_Limit; }

  /*!
   * \brief Get Young's modulus for deformation (constant stiffness deformation)
   */
  su2double GetDeform_ElasticityMod(void) const { return Deform_ElasticityMod; }

  /*!
   * \brief Get Poisson's ratio for deformation (constant stiffness deformation)
   * \
   */
  su2double GetDeform_PoissonRatio(void) const { return Deform_PoissonRatio; }

  /*!
   * \brief Get the type of stiffness to impose for FEA mesh deformation.
   * \return type of stiffness to impose for FEA mesh deformation.
   */
  unsigned short GetDeform_Stiffness_Type(void) const { return Deform_StiffnessType; }

  /*!
   * \brief Get the size of the layer of highest stiffness for wall distance-based mesh stiffness.
   */
  su2double GetDeform_StiffLayerSize(void) const { return Deform_StiffLayerSize; }

  /*!
   * \brief Define the FFD box with a symetry plane.
   * \return <code>TRUE</code> if there is a symmetry plane in the FFD; otherwise <code>FALSE</code>.
   */
  bool GetFFD_Symmetry_Plane(void) const { return FFD_Symmetry_Plane; }

  /*!
   * \brief Get the kind of SU2 software component.
   * \return Kind of the SU2 software component.
   */
  SU2_COMPONENT GetKind_SU2(void) const { return Kind_SU2; }

  /*!
   * \brief Get the kind of non-dimensionalization.
   * \return Kind of non-dimensionalization.
   */
  unsigned short GetRef_NonDim(void) const { return Ref_NonDim; }

  /*!
   * \brief Get the kind of incompressible non-dimensionalization.
   * \return Kind of incompressible non-dimensionalization.
   */
  unsigned short GetRef_Inc_NonDim(void) const { return Ref_Inc_NonDim; }

  /*!
   * \brief Set the kind of SU2 software component.
   * \return Kind of the SU2 software component.
   */
  void SetKind_SU2(SU2_COMPONENT val_kind_su2) { Kind_SU2 = val_kind_su2 ; }

  /*!
   * \brief Get the number of Turbulence Variables.
   * \return Number of Turbulence Variables.
   */
  unsigned short GetnTurbVar(void) const { return nTurbVar; }

  /*!
   * \brief Get the kind of the turbulence model.
   * \return Kind of the turbulence model.
   */
  TURB_MODEL GetKind_Turb_Model(void) const { return Kind_Turb_Model; }

  /*!
   * \brief Get the kind of the transition model.
   * \return Kind of the transion model.
   */
  TURB_TRANS_MODEL GetKind_Trans_Model(void) const { return Kind_Trans_Model; }

  /*!
   * \brief Get the kind of the transition correlations.
   * \return Kind of the transition correlation.
   */
  TURB_TRANS_CORRELATION GetKind_Trans_Correlation(void) const { return Kind_Trans_Correlation; }

  /*!
   * \brief Get RMS roughness for Transtion model from config
   * \return Value of roughness.
   */
  su2double GethRoughness(void) const { return hRoughness; }

  /*!
   * \brief Get the kind of the species model.
   * \return Kind of the species model.
   */
  SPECIES_MODEL GetKind_Species_Model(void) const { return Kind_Species_Model; }

  /*!
   * \brief Get the kind of the subgrid scale model.
   * \return Kind of the subgrid scale model.
   */
  TURB_SGS_MODEL GetKind_SGS_Model(void) const { return Kind_SGS_Model; }

  /*!
   * \brief Get the kind of time integration method.
   * \note This is the information that the code will use, the method will
   *       change in runtime depending of the specific equation (direct, adjoint,
   *       linearized) that is being solved.
   * \return Kind of time integration method.
   */
  unsigned short GetKind_TimeIntScheme(void) const { return Kind_TimeNumScheme; }

  /*!
   * \brief Get the kind of convective numerical scheme.
   * \note This is the information that the code will use, the method will
   *       change in runtime depending of the specific equation (direct, adjoint,
   *       linearized) that is being solved.
   * \return Kind of the convective scheme.
   */
  unsigned short GetKind_ConvNumScheme(void) const { return Kind_ConvNumScheme; }

  /*!
   * \brief Get kind of center scheme for the convective terms.
   * \note This is the information that the code will use, the method will
   *       change in runtime depending of the specific equation (direct, adjoint,
   *       linearized) that is being solved.
   * \return Kind of center scheme for the convective terms.
   */
  CENTERED GetKind_Centered(void) const { return Kind_Centered; }

  /*!
   * \brief Get kind of upwind scheme for the convective terms.
   * \note This is the information that the code will use, the method will
   *       change in runtime depending of the specific equation (direct, adjoint,
   *       linearized) that is being solved.
   * \return Kind of upwind scheme for the convective terms.
   */
  UPWIND GetKind_Upwind(void) const { return Kind_Upwind; }

  /*!
   * \brief Get if the upwind scheme used MUSCL or not.
   * \note This is the information that the code will use, the method will
   *       change in runtime depending of the specific equation (direct, adjoint,
   *       linearized) that is being solved.
   * \return MUSCL scheme.
   */
  bool GetMUSCL(void) const { return MUSCL; }

  /*!
   * \brief Get if the upwind scheme used MUSCL or not.
   * \note This is the information that the code will use, the method will
   *       change in runtime depending of the specific equation (direct, adjoint,
   *       linearized) that is being solved.
   * \return MUSCL scheme.
   */
  bool GetMUSCL_Flow(void) const { return MUSCL_Flow; }

  /*!
   * \brief Get if the upwind scheme used MUSCL or not.
   * \note This is the information that the code will use, the method will
   *       change in runtime depending of the specific equation (direct, adjoint,
   *       linearized) that is being solved.
   * \return MUSCL scheme.
   */
  bool GetMUSCL_Heat(void) const { return MUSCL_Heat; }

  /*!
   * \brief Get if the upwind scheme used MUSCL or not.
   * \note This is the information that the code will use, the method will
   *       change in runtime depending of the specific equation (direct, adjoint,
   *       linearized) that is being solved.
   * \return MUSCL scheme.
   */
  bool GetMUSCL_Turb(void) const { return MUSCL_Turb; }

  /*!
   * \brief Get if the upwind scheme used MUSCL or not.
   * \return MUSCL scheme.
   */
  bool GetMUSCL_Species(void) const { return MUSCL_Species; }

  /*!
   * \brief Get if the upwind scheme used MUSCL or not.
   * \note This is the information that the code will use, the method will
   *       change in runtime depending of the specific equation (direct, adjoint,
   *       linearized) that is being solved.
   * \return MUSCL scheme.
   */
  bool GetMUSCL_AdjFlow(void) const { return MUSCL_AdjFlow; }

  /*!
   * \brief Get if the upwind scheme used MUSCL or not.
   * \note This is the information that the code will use, the method will
   *       change in runtime depending of the specific equation (direct, adjoint,
   *       linearized) that is being solved.
   * \return MUSCL scheme.
   */
  bool GetMUSCL_AdjTurb(void) const { return MUSCL_AdjTurb; }

  /*!
   * \brief Get whether to "Use Accurate Jacobians" for AUSM+up(2) and SLAU(2).
   * \return yes/no.
   */
  bool GetUse_Accurate_Jacobians(void) const { return Use_Accurate_Jacobians; }

  /*!
   * \brief Get the kind of integration scheme (explicit or implicit)
   *        for the flow equations.
   * \note This value is obtained from the config file, and it is constant
   *       during the computation.
   * \return Kind of integration scheme for the flow equations.
   */
  unsigned short GetKind_TimeIntScheme_Flow(void) const { return Kind_TimeIntScheme_Flow; }

  /*!
   * \brief Get the kind of scheme (aliased or non-aliased) to be used in the
   *        predictor step of ADER-DG.
   * \return Kind of scheme used in the predictor step of ADER-DG.
   */
  unsigned short GetKind_ADER_Predictor(void) const { return Kind_ADER_Predictor; }

  /*!
   * \brief Get the kind of integration scheme (explicit or implicit)
   *        for the flow equations.
   * \note This value is obtained from the config file, and it is constant
   *       during the computation.
   * \return Kind of integration scheme for the plasma equations.
   */
  unsigned short GetKind_TimeIntScheme_Heat(void) const { return Kind_TimeIntScheme_Heat; }

  /*!
   * \brief Get the kind of time stepping
   *        for the heat equation.
   * \note This value is obtained from the config file, and it is constant
   *       during the computation.
   * \return Kind of time stepping for the heat equation.
   */
  unsigned short GetKind_TimeStep_Heat(void) const { return Kind_TimeStep_Heat; }

  /*!
   * \brief Get the kind of integration scheme (explicit or implicit)
   *        for the flow equations.
   * \note This value is obtained from the config file, and it is constant
   *       during the computation.
   * \return Kind of integration scheme for the plasma equations.
   */
  STRUCT_TIME_INT GetKind_TimeIntScheme_FEA(void) const { return Kind_TimeIntScheme_FEA; }

  /*!
   * \brief Get the kind of integration scheme (explicit or implicit)
   *        for the radiation equations.
   * \note This value is obtained from the config file, and it is constant
   *       during the computation.
   * \return Kind of integration scheme for the radiation equations.
   */
  unsigned short GetKind_TimeIntScheme_Radiation(void) const { return Kind_TimeIntScheme_Radiation; }

  /*!
   * \brief Get the kind of integration scheme (explicit or implicit)
   *        for the template equations.
   * \note This value is obtained from the config file, and it is constant
   *       during the computation.
   * \return Kind of integration scheme for the plasma equations.
   */
  unsigned short GetKind_TimeIntScheme_Template(void);

  /*!
   * \brief Get the kind of integration scheme (explicit or implicit)
   *        for the flow equations.
   * \note This value is obtained from the config file, and it is constant
   *       during the computation.
   * \return Kind of integration scheme for the plasma equations.
   */
  STRUCT_SPACE_ITE GetKind_SpaceIteScheme_FEA(void) const { return Kind_SpaceIteScheme_FEA; }

  /*!
   * \brief Get the kind of convective numerical scheme for the flow
   *        equations (centered or upwind).
   * \note This value is obtained from the config file, and it is constant
   *       during the computation.
   * \return Kind of convective numerical scheme for the flow equations.
   */
  unsigned short GetKind_ConvNumScheme_Flow(void) const { return Kind_ConvNumScheme_Flow; }

  /*!
   * \brief Get the kind of convective numerical scheme for the flow
   *        equations (finite element).
   * \note This value is obtained from the config file, and it is constant
   *       during the computation.
   * \return Kind of convective numerical scheme for the flow equations.
   */
  unsigned short GetKind_ConvNumScheme_FEM_Flow(void) const { return Kind_ConvNumScheme_FEM_Flow; }

  /*!
   * \brief Get the kind of convective numerical scheme for the template
   *        equations (centered or upwind).
   * \note This value is obtained from the config file, and it is constant
   *       during the computation.
   * \return Kind of convective numerical scheme for the flow equations.
   */
  unsigned short GetKind_ConvNumScheme_Template(void) const { return Kind_ConvNumScheme_Template; }

  /*!
   * \brief Get the kind of center convective numerical scheme for the flow equations.
   * \note This value is obtained from the config file, and it is constant
   *       during the computation.
   * \return Kind of center convective numerical scheme for the flow equations.
   */
  CENTERED GetKind_Centered_Flow(void) const { return Kind_Centered_Flow; }

  /*!
   * \brief Get the kind of center convective numerical scheme for the plasma equations.
   * \note This value is obtained from the config file, and it is constant
   *       during the computation.
   * \return Kind of center convective numerical scheme for the flow equations.
   */
  unsigned short GetKind_Centered_Template(void);

  /*!
   * \brief Get the kind of upwind convective numerical scheme for the flow equations.
   * \note This value is obtained from the config file, and it is constant
   *       during the computation.
   * \return Kind of upwind convective numerical scheme for the flow equations.
   */
  UPWIND GetKind_Upwind_Flow(void) const { return Kind_Upwind_Flow; }

  /*!
   * \brief Get the kind of finite element convective numerical scheme for the flow equations.
   * \note This value is obtained from the config file, and it is constant
   *       during the computation.
   * \return Kind of finite element convective numerical scheme for the flow equations.
   */
  unsigned short GetKind_FEM_Flow(void) const { return Kind_FEM_Flow; }

  /*!
   * \brief Get the kind of shock capturing method in FEM DG solver.
   * \note This value is obtained from the config file, and it is constant
   *       during the computation.
   * \return Kind of shock capturing method in FEM DG solver.
   */
  FEM_SHOCK_CAPTURING_DG GetKind_FEM_DG_Shock(void) const { return Kind_FEM_Shock_Capturing_DG; }

  /*!
   * \brief Get the kind of matrix coloring used for the sparse Jacobian computation.
   * \note This value is obtained from the config file, and it is constant
   *       during the computation.
   * \return Kind of matrix coloring used.
   */
  unsigned short GetKind_Matrix_Coloring(void) const { return Kind_Matrix_Coloring; }

  /*!
   * \brief Get the method for limiting the spatial gradients.
   * \return Method for limiting the spatial gradients.
   */
  LIMITER GetKind_SlopeLimit(void) const { return Kind_SlopeLimit; }

  /*!
   * \brief Get the method for limiting the spatial gradients.
   * \return Method for limiting the spatial gradients solving the flow equations.
   */
  LIMITER GetKind_SlopeLimit_Flow(void) const { return Kind_SlopeLimit_Flow; }

  /*!
   * \brief Get the method for limiting the spatial gradients.
   * \return Method for limiting the spatial gradients solving the turbulent equation.
   */
  LIMITER GetKind_SlopeLimit_Turb(void) const { return Kind_SlopeLimit_Turb; }

  /*!
   * \brief Get the method for limiting the spatial gradients.
   * \return Method for limiting the spatial gradients solving the species equation.
   */
  LIMITER GetKind_SlopeLimit_Species() const { return Kind_SlopeLimit_Species; }

  /*!
   * \brief Get the method for limiting the spatial gradients.
   * \return Method for limiting the spatial gradients solving the adjoint turbulent equation.
   */
  LIMITER GetKind_SlopeLimit_AdjTurb(void) const { return Kind_SlopeLimit_AdjTurb; }

  /*!
   * \brief Get the method for limiting the spatial gradients.
   * \return Method for limiting the spatial gradients solving the adjoint flow equation.
   */
  LIMITER GetKind_SlopeLimit_AdjFlow(void) const { return Kind_SlopeLimit_AdjFlow; }

  /*!
   * \brief Value of the calibrated constant for the Lax method (center scheme).
   * \note This constant is used in coarse levels and with first order methods.
   * \return Calibrated constant for the Lax method.
   */
  su2double GetKappa_1st_Flow(void) const { return Kappa_1st_Flow; }

  /*!
   * \brief Value of the calibrated constant for the JST method (center scheme).
   * \return Calibrated constant for the JST method for the flow equations.
   */
  su2double GetKappa_2nd_Flow(void) const { return Kappa_2nd_Flow; }

  /*!
   * \brief Value of the calibrated constant for the JST method (center scheme).
   * \return Calibrated constant for the JST method for the flow equations.
   */
  su2double GetKappa_4th_Flow(void) const { return Kappa_4th_Flow; }

  /*!
   * \brief Factor by which to multiply the dissipation contribution to Jacobians of central schemes.
   * \return The factor.
   */
  su2double GetCent_Jac_Fix_Factor(void) const { return Cent_Jac_Fix_Factor; }

  /*!
   * \brief Factor by which to multiply the dissipation contribution to Jacobians of incompressible central schemes.
   * \return The factor.
   */
  su2double GetCent_Inc_Jac_Fix_Factor(void) const { return Cent_Inc_Jac_Fix_Factor; }

  /*!
   * \brief Get the kind of integration scheme (explicit or implicit)
   *        for the adjoint flow equations.
   * \note This value is obtained from the config file, and it is constant
   *       during the computation.
   * \return Kind of integration scheme for the adjoint flow equations.
   */
  unsigned short GetKind_TimeIntScheme_AdjFlow(void) const { return Kind_TimeIntScheme_AdjFlow; }

  /*!
   * \brief Get the kind of convective numerical scheme for the adjoint flow
   *        equations (centered or upwind).
   * \note This value is obtained from the config file, and it is constant
   *       during the computation.
   * \return Kind of convective numerical scheme for the adjoint flow equations.
   */
  unsigned short GetKind_ConvNumScheme_AdjFlow(void) const { return Kind_ConvNumScheme_AdjFlow; }

  /*!
   * \brief Get the kind of center convective numerical scheme for the adjoint flow equations.
   * \note This value is obtained from the config file, and it is constant
   *       during the computation.
   * \return Kind of center convective numerical scheme for the adjoint flow equations.
   */
  CENTERED GetKind_Centered_AdjFlow(void) const { return Kind_Centered_AdjFlow; }

  /*!
   * \brief Get the kind of upwind convective numerical scheme for the adjoint flow equations.
   * \note This value is obtained from the config file, and it is constant
   *       during the computation.
   * \return Kind of upwind convective numerical scheme for the adjoint flow equations.
   */
  UPWIND GetKind_Upwind_AdjFlow(void) const { return Kind_Upwind_AdjFlow; }

  /*!
   * \brief Value of the calibrated constant for the high order method (center scheme).
   * \return Calibrated constant for the high order center method for the adjoint flow equations.
   */
  su2double GetKappa_2nd_AdjFlow(void) const { return Kappa_2nd_AdjFlow; }

  /*!
   * \brief Value of the calibrated constant for the high order method (center scheme).
   * \return Calibrated constant for the high order center method for the adjoint flow equations.
   */
  su2double GetKappa_4th_AdjFlow(void) const { return Kappa_4th_AdjFlow; }

  /*!
   * \brief Value of the calibrated constant for the low order method (center scheme).
   * \return Calibrated constant for the low order center method for the adjoint flow equations.
   */
  su2double GetKappa_1st_AdjFlow(void) const { return Kappa_1st_AdjFlow; }

  /*!
   * \brief Get the kind of integration scheme (implicit)
   *        for the turbulence equations.
   * \note This value is obtained from the config file, and it is constant
   *       during the computation.
   * \return Kind of integration scheme for the turbulence equations.
   */
  unsigned short GetKind_TimeIntScheme_Turb(void) const { return Kind_TimeIntScheme_Turb; }

  /*!
   * \brief Get the kind of convective numerical scheme for the turbulence
   *        equations (upwind).
   * \note This value is obtained from the config file, and it is constant
   *       during the computation.
   * \return Kind of convective numerical scheme for the turbulence equations.
   */
  unsigned short GetKind_ConvNumScheme_Turb(void) const { return Kind_ConvNumScheme_Turb; }

  /*!
   * \brief Get the kind of center convective numerical scheme for the turbulence equations.
   * \note This value is obtained from the config file, and it is constant
   *       during the computation.
   * \return Kind of center convective numerical scheme for the turbulence equations.
   */
  CENTERED GetKind_Centered_Turb(void) const { return Kind_Centered_Turb; }

  /*!
   * \brief Get the kind of upwind convective numerical scheme for the turbulence equations.
   * \note This value is obtained from the config file, and it is constant
   *       during the computation.
   * \return Kind of upwind convective numerical scheme for the turbulence equations.
   */
  UPWIND GetKind_Upwind_Turb(void) const { return Kind_Upwind_Turb; }

  /*!
   * \brief Get the kind of integration scheme (explicit or implicit)
   *        for the adjoint turbulence equations.
   * \note This value is obtained from the config file, and it is constant
   *       during the computation.
   * \return Kind of integration scheme for the adjoint turbulence equations.
   */
  unsigned short GetKind_TimeIntScheme_AdjTurb(void) const { return Kind_TimeIntScheme_AdjTurb; }

  /*!
   * \brief Get the kind of convective numerical scheme for the adjoint turbulence
   *        equations (centered or upwind).
   * \note This value is obtained from the config file, and it is constant
   *       during the computation.
   * \return Kind of convective numerical scheme for the adjoint turbulence equations.
   */
  unsigned short GetKind_ConvNumScheme_AdjTurb(void) const { return Kind_ConvNumScheme_AdjTurb; }

  /*!
   * \brief Get the kind of integration scheme (implicit)
   *        for the Species equations.
   * \note This value is obtained from the config file, and it is constant
   *       during the computation.
   * \return Kind of integration scheme for the Species equations.
   */
  unsigned short GetKind_TimeIntScheme_Species() const { return Kind_TimeIntScheme_Species; }

  /*!
   * \brief Get the kind of convective numerical scheme for the Species
   *        equations (upwind).
   * \note This value is obtained from the config file, and it is constant
   *       during the computation.
   * \return Kind of convective numerical scheme for the Species equations.
   */
  unsigned short GetKind_ConvNumScheme_Species() const { return Kind_ConvNumScheme_Species; }

  /*!
   * \brief Get the kind of center convective numerical scheme for the Species equations.
   * \note This value is obtained from the config file, and it is constant
   *       during the computation.
   * \return Kind of center convective numerical scheme for the Species equations.
   */
  CENTERED GetKind_Centered_Species() const { return Kind_Centered_Species; }

  /*!
   * \brief Get the kind of upwind convective numerical scheme for the Species equations.
   * \note This value is obtained from the config file, and it is constant
   *       during the computation.
   * \return Kind of upwind convective numerical scheme for the Species equations.
   */
  UPWIND GetKind_Upwind_Species() const { return Kind_Upwind_Species; }

  /*!
   * \brief Returns true if bounded scalar mode is on for species transport.
   */
  bool GetBounded_Species() const { return (Kind_Upwind_Species == UPWIND::BOUNDED_SCALAR); }

  /*!
   * \brief Returns true if bounded scalar mode is on for turbulence transport.
   */
  bool GetBounded_Turb() const { return (Kind_Upwind_Turb == UPWIND::BOUNDED_SCALAR); }

  /*!
   * \brief Returns true if bounded scalar mode is used for any equation.
   */
  bool GetBounded_Scalar() const { return GetBounded_Species() || GetBounded_Turb(); }

  /*!
   * \brief Get the kind of convective numerical scheme for the heat equation.
   * \note This value is obtained from the config file, and it is constant
   *       during the computation.
   * \return Kind of convective numerical scheme for the heat equation.
   */
  unsigned short GetKind_ConvNumScheme_Heat(void) const { return Kind_ConvNumScheme_Heat; }

  /*!
   * \brief Get the kind of center convective numerical scheme for the adjoint turbulence equations.
   * \note This value is obtained from the config file, and it is constant
   *       during the computation.
   * \return Kind of center convective numerical scheme for the adjoint turbulence equations.
   */
  CENTERED GetKind_Centered_AdjTurb(void) const { return Kind_Centered_AdjTurb; }

  /*!
   * \brief Get the kind of upwind convective numerical scheme for the adjoint turbulence equations.
   * \note This value is obtained from the config file, and it is constant
   *       during the computation.
   * \return Kind of upwind convective numerical scheme for the adjoint turbulence equations.
   */
  UPWIND GetKind_Upwind_AdjTurb(void) const { return Kind_Upwind_AdjTurb; }

  /*!
   * \brief Provides information about the way in which the turbulence will be treated by the
   *        cont. adjoint method.
   * \return <code>FALSE</code> means that the adjoint turbulence equations will be used.
   */
  bool GetFrozen_Visc_Cont(void) const { return Frozen_Visc_Cont; }

  /*!
   * \brief Provides information about the way in which the turbulence will be treated by the
   *        disc. adjoint method.
   * \return <code>FALSE</code> means that the adjoint turbulence equations will be used.
   */
  bool GetFrozen_Visc_Disc(void) const { return Frozen_Visc_Disc; }

  /*!
   * \brief Provides information about using an inconsistent (primal/dual) discrete adjoint formulation
   * \return <code>FALSE</code> means that the adjoint use the same numerical methods than the primal problem.
   */
  bool GetInconsistent_Disc(void) const { return Inconsistent_Disc; }

  /*!
   * \brief Provides information about the way in which the limiter will be treated by the
   *        disc. adjoint method.
   * \return <code>FALSE</code> means that the limiter computation is included.
   */
  bool GetFrozen_Limiter_Disc(void) const { return Frozen_Limiter_Disc; }

  /*!
   * \brief Provides information about if the sharp edges are going to be removed from the sensitivity.
   * \return <code>FALSE</code> means that the sharp edges will be removed from the sensitivity.
   */
  bool GetSens_Remove_Sharp(void) const { return Sens_Remove_Sharp; }

  /*!
   * \brief Get the kind of inlet boundary condition treatment (total conditions or mass flow).
   * \return Kind of inlet boundary condition.
   */
  INLET_TYPE GetKind_Inlet(void) const { return Kind_Inlet; }

  /*!
   * \brief Check if the inlet profile(s) are specified in an input file
   * \return True if an input file is to be used for the inlet profile(s)
   */
  bool GetInlet_Profile_From_File(void) const { return Inlet_From_File; }

  /*!
   * \brief Get name of the input file for the specified inlet profile.
   * \return Name of the input file for the specified inlet profile.
   */
  string GetInlet_FileName(void) const { return Inlet_Filename; }

  /*!
   * \brief Get name of the input file for the specified actuator disk.
   * \return Name of the input file for the specified actuator disk.
   */
  string GetActDisk_FileName(void) const { return ActDisk_FileName; }

  /*!
   * \brief Get the tolerance used for matching two points on a specified inlet
   * \return Tolerance used for matching a point to a specified inlet
   */
  su2double GetInlet_Profile_Matching_Tolerance(void) const { return Inlet_Matching_Tol; }

  /*!
   * \brief Get the type of incompressible inlet from the list.
   * \return Kind of the incompressible inlet.
   */
  INLET_TYPE GetKind_Inc_Inlet(const string& val_marker) const;

  /*!
   * \brief Get the total number of types in Kind_Inc_Inlet list
   * \return Total number of types in Kind_Inc_Inlet list
   */
  unsigned short GetnInc_Inlet(void) const { return nInc_Inlet;}

  /*!
   * \brief Flag for whether the local boundary normal is used as the flow direction for an incompressible pressure inlet.
   * \return <code>FALSE</code> means the prescribed flow direction is used.
   */
  bool GetInc_Inlet_UseNormal(void) const { return Inc_Inlet_UseNormal;}

  /*!
   * \brief Get the type of incompressible outlet from the list.
   * \return Kind of the incompressible outlet.
   */
  INC_OUTLET_TYPE GetKind_Inc_Outlet(const string& val_marker) const;

  /*!
   * \brief Get the damping factor applied to velocity updates at incompressible pressure inlets.
   * \return Damping factor applied to velocity updates at incompressible pressure inlets.
   */
  su2double GetInc_Inlet_Damping(void) const { return Inc_Inlet_Damping; }

  /*!
   * \brief Get the damping factor applied to pressure updates at incompressible mass flow outlet.
   * \return Damping factor applied to pressure updates at incompressible mass flow outlet.
   */
  su2double GetInc_Outlet_Damping(void) const { return Inc_Outlet_Damping; }

  /*!
   * \brief Get the kind of mixing process for averaging quantities at the boundaries.
   * \return Kind of mixing process.
   */
  unsigned short GetKind_AverageProcess(void) const { return Kind_AverageProcess; }

  /*!
   * \brief Get the kind of mixing process for averaging quantities at the boundaries.
   * \return Kind of mixing process.
   */
  unsigned short GetKind_PerformanceAverageProcess(void) const { return Kind_PerformanceAverageProcess; }

  /*!
   * \brief Set the kind of mixing process for averaging quantities at the boundaries.
   * \return Kind of mixing process.
   */
  void SetKind_AverageProcess(unsigned short new_AverageProcess) { Kind_AverageProcess = new_AverageProcess; }

  /*!
   * \brief Set the kind of mixing process for averaging quantities at the boundaries.
   * \return Kind of mixing process.
   */
  void SetKind_PerformanceAverageProcess(unsigned short new_AverageProcess) { Kind_PerformanceAverageProcess = new_AverageProcess; }

  /*!
   * \brief Get coeff for Rotating Frame Ramp.
   * \return coeff Ramp Rotating Frame.
   */
  su2double GetRampRotatingFrame_Coeff(unsigned short iCoeff) const { return rampRotFrame_coeff[iCoeff];}

  /*!
   * \brief Get Rotating Frame Ramp option.
   * \return Ramp Rotating Frame option.
   */
  bool GetRampRotatingFrame(void) const { return RampRotatingFrame;}

  /*!
   * \brief Get coeff for Outlet Pressure Ramp.
   * \return coeff Ramp Outlet Pressure.
   */
  su2double GetRampOutletPressure_Coeff(unsigned short iCoeff) const { return rampOutPres_coeff[iCoeff];}

  /*!
   * \brief Get coeff for inlet species values ramp.
   * \return coefficients for inlet species values ramp (0:ramp iterations, 1:update frequency)
   */
  su2double GetRampInletSpecies_Coeff(unsigned short iCoeff) const { return rampInSpec_coeff[iCoeff]; }

  /*!
   * \brief Get final Outlet Pressure value for the ramp.
   * \return final Outlet Pressure value.
   */
  su2double GetFinalOutletPressure(void) const { return  FinalOutletPressure; }

  /*!
   * \brief Get final Outlet Pressure value for the ramp.
   * \return Monitor Outlet Pressure value.
   */
  su2double GetMonitorOutletPressure(void) const { return MonitorOutletPressure; }

  /*!
   * \brief Set Monitor Outlet Pressure value for the ramp.
   */
  void SetMonitotOutletPressure(su2double newMonPres) { MonitorOutletPressure = newMonPres;}

  /*!
   * \brief Get Outlet Pressure Ramp option.
   * \return Ramp Outlet pressure option.
   */
  bool GetRampOutletPressure(void) const { return RampOutletPressure;}

  /*!
   * \brief Get Inlet Species Ramp option.
   * \return Ramp inlet species option.
   */
  bool GetRampInletSpecies(void) const {return RampInletSpecies; }

  /*!
   * \brief Get mixedout coefficients.
   * \return mixedout coefficient.
   */
  su2double GetMixedout_Coeff(unsigned short iCoeff) const { return mixedout_coeff[iCoeff];}

  /*!
   * \brief Get extra relaxation factor coefficients for the Giels BC.
   * \return mixedout coefficient.
   */
  su2double GetExtraRelFacGiles(unsigned short iCoeff) const { return extrarelfac[iCoeff];}

  /*!
   * \brief Get mach limit for average massflow-based procedure .
   * \return mach limit.
   */
  su2double GetAverageMachLimit(void) const { return AverageMachLimit;}

  /*!
   * \brief Get the kind of mixing process for averaging quantities at the boundaries.
   * \return Kind of mixing process.
   */
  unsigned short GetKind_MixingPlaneInterface(void) const { return Kind_MixingPlaneInterface;}

  /*!
   * \brief Get the kind of turbomachinery architecture.
   * \return Kind of turbomachinery architecture.
   */
  unsigned short GetKind_TurboMachinery(unsigned short val_iZone) const { return Kind_TurboMachinery[val_iZone]; }

  /*!
   * \brief Get the kind of turbomachinery architecture.
   * \return Kind of turbomachinery architecture.
   */
  unsigned short GetKind_SpanWise(void) const { return Kind_SpanWise; }

  /*!
   * \brief Verify if there is mixing plane interface specified from config file.
   * \return boolean.
   */
  bool GetBoolMixingPlaneInterface(void) const { return (nMarker_MixingPlaneInterface !=0);}

  /*!
   * \brief Verify if there is mixing plane interface specified from config file.
   * \return boolean.
   */
  bool GetBoolTurbMixingPlane(void) const { return turbMixingPlane;}

  /*!
   * \brief Verify if there is mixing plane interface specified from config file.
   * \return boolean.
   */
  bool GetSpatialFourier(void) const { return SpatialFourier;}

  /*!
   * \brief number mixing plane interface specified from config file.
   * \return number of bound.
   */
  unsigned short GetnMarker_MixingPlaneInterface(void) const { return nMarker_MixingPlaneInterface;}

  /*!
   * \brief Verify if there is Turbomachinery performance option specified from config file.
   * \return boolean.
   */
  bool GetBoolTurbomachinery(void) const { return (nMarker_Turbomachinery !=0);}

  /*!
   * \brief number Turbomachinery blades computed using the pitch information.
   * \return nBlades.
   */
  su2double GetnBlades(unsigned short val_iZone) const { return nBlades[val_iZone];}

  /*!
   * \brief number Turbomachinery blades computed using the pitch information.
   * \return nBlades.
   */
  void SetnBlades(unsigned short val_iZone, su2double nblades) { nBlades[val_iZone] = nblades;}

  /*!
   * \brief Verify if there is any Giles Boundary Condition option specified from config file.
   * \return boolean.
   */
  bool GetBoolGiles(void) const { return (nMarker_Giles!=0);}

  /*!
   * \brief Verify if there is any Riemann Boundary Condition option specified from config file.
   * \return boolean.
   */
  bool GetBoolRiemann(void) const { return (nMarker_Riemann!=0);}

  /*!
   * \brief number Turbomachinery performance option specified from config file.
   * \return number of bound.
   */
  unsigned short GetnMarker_Turbomachinery(void) const { return nMarker_Turbomachinery;}

  /*!
   * \brief Get number of shroud markers.
   * \return number of marker shroud.
   */
  unsigned short GetnMarker_Shroud(void) const { return nMarker_Shroud;}

  /*!
   * \brief Get the marker shroud.
   * \return marker shroud.
   */
  string GetMarker_Shroud(unsigned short val_marker) const { return Marker_Shroud[val_marker];}

  /*!
   * \brief number Turbomachinery performance option specified from config file.
   * \return number of bound.
   */
  unsigned short GetnMarker_TurboPerformance(void) const { return nMarker_TurboPerformance;}

  /*!
   * \brief number span-wise sections to compute 3D BC and performance for turbomachinery specified by the user.
   * \return number of span-wise sections.
   */
  unsigned short Get_nSpanWiseSections_User(void) const { return nSpanWiseSections_User;}

  /*!
   * \brief number span-wise sections to compute 3D BC and performance for turbomachinery.
   * \return number of span-wise sections.
   */
  unsigned short GetnSpanWiseSections(void) const { return nSpanWiseSections;}

  /*!
   * \brief set number of maximum span-wise sections among all zones .
   */
  void SetnSpanMaxAllZones(unsigned short val_nSpna_max) { nSpanMaxAllZones = val_nSpna_max;}

  /*!
   * \brief number span-wise sections to compute performance for turbomachinery.
   * \return number of max span-wise sections.
   */
  unsigned short GetnSpanMaxAllZones(void) const { return nSpanMaxAllZones;}

  /*!
   * \brief set number span-wise sections to compute 3D BC and performance for turbomachinery.
   */
  void SetnSpanWiseSections(unsigned short nSpan) { nSpanWiseSections = nSpan;}

  /*!
   * \brief set number span-wise sections to compute 3D BC and performance for turbomachinery.
   */
  unsigned short GetnSpan_iZones(unsigned short iZone) const { return nSpan_iZones[iZone];}

  /*!
   * \brief set number span-wise sections to compute 3D BC and performance for turbomachinery.
   */
  void SetnSpan_iZones(unsigned short nSpan, unsigned short iZone) { nSpan_iZones[iZone] = nSpan;}

  /*!
   * \brief get inlet bounds name for Turbomachinery performance calculation.
   * \return name of the bound.
   */
  string GetMarker_TurboPerf_BoundIn(unsigned short index) const { return Marker_TurboBoundIn[index];}

  /*!
   * \brief get outlet bounds name for Turbomachinery performance calculation.
   * \return name of the bound.
   */
  string GetMarker_TurboPerf_BoundOut(unsigned short index) const { return Marker_TurboBoundOut[index];}

  /*!
   * \brief get marker kind for Turbomachinery performance calculation.
   * \return kind index.
   */
  unsigned short GetKind_TurboPerf(unsigned short index);

  /*!
   * \brief get outlet bounds name for Turbomachinery performance calculation.
   * \return name of the bound.
   */
  string GetMarker_PerBound(unsigned short val_marker) const { return Marker_PerBound[val_marker];}

  /*!
   * \brief Get the kind of inlet boundary condition treatment (total conditions or mass flow).
   * \return Kind of inlet boundary condition.
   */
  unsigned short GetKind_Engine_Inflow(void) const { return Kind_Engine_Inflow; }

  /*!
   * \brief Get the kind of inlet boundary condition treatment (total conditions or mass flow).
   * \return Kind of inlet boundary condition.
   */
  unsigned short GetKind_ActDisk(void) const { return Kind_ActDisk; }

  /*!
   * \brief Set the kind of wall - rough or smooth.
   */
  void SetKindWall(string val_marker, unsigned short val_kindwall);

  /*!
   * \brief Get the number of sections.
   * \return Number of sections
   */
  unsigned short GetnLocationStations(void) const { return nLocationStations; }

  /*!
   * \brief Get the number of sections for computing internal volume.
   * \return Number of sections for computing internal volume.
   */
  unsigned short GetnWingStations(void) const { return nWingStations; }

  /*!
   * \brief Get the location of the waterline.
   * \return Z location of the waterline.
   */
  su2double GetGeo_Waterline_Location(void) const { return Geo_Waterline_Location; }

  /*!
   * \brief Provides information about the the nodes that are going to be moved on a deformation
   *        volumetric grid deformation.
   * \return <code>TRUE</code> means that only the points on the FFD box will be moved.
   */
  bool GetHold_GridFixed(void) const { return Hold_GridFixed; }

  /*!
   * \author H. Kline
   * \brief Get the kind of objective function. There are several options: Drag coefficient,
   *        Lift coefficient, efficiency, etc.
   * \note The objective function will determine the boundary condition of the adjoint problem.
   * \param[in] val_obj
   * \return Kind of objective function.
   */
  unsigned short GetKind_ObjFunc(unsigned short val_obj = 0) const { return Kind_ObjFunc[val_obj]; }

  /*!
   * \author H. Kline
   * \brief Get the weight of objective function. There are several options: Drag coefficient,
   *        Lift coefficient, efficiency, etc.
   * \note The objective function will determine the boundary condition of the adjoint problem.
   * \return Weight of objective function.
   */
  su2double GetWeight_ObjFunc(unsigned short val_obj) const { return Weight_ObjFunc[val_obj]; }

  /*!
   * \author H. Kline
   * \brief Set the weight of objective function. There are several options: Drag coefficient,
   *        Lift coefficient, efficiency, etc.
   * \note The objective function will determine the boundary condition of the adjoint problem.
   * \return Weight of objective function.
   */
  void SetWeight_ObjFunc(unsigned short val_obj, su2double val) { Weight_ObjFunc[val_obj] = val; }

  /*!
   * \brief Get the user expression for the custom objective function.
   */
  const string& GetCustomObjFunc() const { return CustomObjFunc; }

  /*!
   * \brief Get the user expressions for custom outputs.
   */
  const string& GetCustomOutputs() const { return CustomOutputs; }

  /*!
   * \brief Get the kind of sensitivity smoothing technique.
   * \return Kind of sensitivity smoothing technique.
   */
  unsigned short GetKind_SensSmooth(void) const { return Kind_SensSmooth; }

  /*!
   * \brief Provides information about the time integration, and change the write in the output
   *        files information about the iteration.
   * \return The kind of time integration: Steady state, time stepping method (unsteady) or
   *         dual time stepping method (unsteady).
   */
  TIME_MARCHING GetTime_Marching() const { return TimeMarching; }

  /*!
   * \brief Provides the number of species present in the gas mixture.
   * \return The number of species present in the gas mixture.
   */
  unsigned short GetnSpecies() const { return nSpecies; }

  /*!
   * \brief Provides the gas mass fractions of the flow.
   * \return Gas Mass fractions.
   */
  const su2double *GetGas_Composition(void) const { return Gas_Composition; }

  /*!
   * \brief Provides the gas mass fractions at the wall for supercat wall.
   * \return Supercat wall gas mass fractions.
   */
  const su2double *GetSupercatalytic_Wall_Composition(void) const { return Supercatalytic_Wall_Composition; }

  /*!
   * \brief Provides the restart information.
   * \return Restart information, if <code>TRUE</code> then the code will use the solution as restart.
   */
  bool GetRestart(void) const { return Restart; }

  /*!
   * \brief Flag for whether binary SU2 native restart files are read.
   * \return Flag for whether binary SU2 native restart files are read, if <code>TRUE</code> then the code will load binary restart files.
   */
  bool GetRead_Binary_Restart(void) const { return Read_Binary_Restart; }

  /*!
   * \brief Flag for whether restart solution files are overwritten.
   * \return Flag for overwriting. If Flag=false, iteration nr is appended to filename
   */
  bool GetWrt_Restart_Overwrite(void) const { return Wrt_Restart_Overwrite; }

    /*!
   * \brief Flag for whether visualization files are overwritten.
   * \return Flag for overwriting. If Flag=false, iteration nr is appended to filename
   */
  bool GetWrt_Surface_Overwrite(void) const { return Wrt_Surface_Overwrite; }

   /*!
   * \brief Flag for whether visualization files are overwritten.
   * \return Flag for overwriting. If Flag=false, iteration nr is appended to filename
   */
  bool GetWrt_Volume_Overwrite(void) const { return Wrt_Volume_Overwrite; }

  /*!
   * \brief Provides the number of varaibles.
   * \return Number of variables.
   */
  unsigned short GetnVar(void);

  /*!
   * \brief Provides the number of varaibles.
   * \return Number of variables.
   */
  unsigned short GetnZone(void) const { return nZone; }

  /*!
   * \brief Provides the number of varaibles.
   * \return Number of variables.
   */
  unsigned short GetiZone(void) const { return iZone; }

  /*!
   * \brief For some problems like adjoint or the linearized equations it
   *          is necessary to restart the flow solution.
   * \return Flow restart information, if <code>TRUE</code> then the code will restart the flow solution.
   */

  bool GetRestart_Flow(void) const { return Restart_Flow; }

  /*!
   * \brief Indicates whether the flow is frozen (chemistry deactivated).
   */
  bool GetFrozen(void) const { return frozen; }

  /*!
   * \brief Indicates whether electron gas is present in the gas mixture.
   */
  bool GetIonization(void) const { return ionization; }

  /*!
   * \brief Indicates whether the VT source residual is limited.
   */
  bool GetVTTransferResidualLimiting(void) const { return vt_transfer_res_limit; }

  /*!
   * \brief Indicates if mixture is monoatomic.
   */
  bool GetMonoatomic(void) const { return monoatomic; }

  /*!
   * \brief Indicates whether supercatalytic wall is used.
   */
  bool GetSupercatalytic_Wall(void) const { return Supercatalytic_Wall; }

  /*!
   * \brief Information about computing and plotting the equivalent area distribution.
   * \return <code>TRUE</code> or <code>FALSE</code>  depending if we are computing the equivalent area.
   */
  bool GetEquivArea(void) const { return EquivArea; }

  /*!
   * \brief Information about computing and plotting the equivalent area distribution.
   * \return <code>TRUE</code> or <code>FALSE</code>  depending if we are computing the equivalent area.
   */
  bool GetInvDesign_Cp(void) const { return InvDesign_Cp; }

  /*!
   * \brief Information about computing and plotting the equivalent area distribution.
   * \return <code>TRUE</code> or <code>FALSE</code>  depending if we are computing the equivalent area.
   */
  bool GetInvDesign_HeatFlux(void) const { return InvDesign_HeatFlux; }

  /*!
   * \brief Get name of the input grid.
   * \return File name of the input grid.
   */
  string GetMesh_FileName(void) const { return Mesh_FileName; }

  /*!
   * \brief Get name of the output grid, this parameter is important for grid
   *        adaptation and deformation.
   * \return File name of the output grid.
   */
  string GetMesh_Out_FileName(void) const { return Mesh_Out_FileName; }

  /*!
   * \brief Get the name of the file with the solution of the flow problem.
   * \return Name of the file with the solution of the flow problem.
   */
  string GetSolution_FileName(void) const { return Solution_FileName; }

  /*!
   * \brief Get the name of the file with the solution of the adjoint flow problem
   *          with drag objective function.
   * \return Name of the file with the solution of the adjoint flow problem with
   *         drag objective function.
   */
  string GetSolution_AdjFileName(void) const { return Solution_AdjFileName; }

  /*!
   * \brief Get the format of the input/output grid.
   * \return Format of the input/output grid.
   */
  unsigned short GetMesh_FileFormat(void) const { return Mesh_FileFormat; }

  /*!
   * \brief Get the format of the output solution.
   * \return Format of the output solution.
   */
  TAB_OUTPUT GetTabular_FileFormat(void) const { return Tab_FileFormat; }

  /*!
   * \brief Get the output precision to be used in <ofstream>.precision(value) for history and SU2_DOT output.
   * \return Output precision.
   */
  unsigned short GetOutput_Precision(void) const { return output_precision; }

  /*!
   * \brief Get the format of the output solution.
   * \return Format of the output solution.
   */
  unsigned short GetActDisk_Jump(void) const { return ActDisk_Jump; }

  /*!
   * \brief Get the name of the file with the convergence history of the problem.
   * \return Name of the file with convergence history of the problem.
   */
  string GetConv_FileName(void) const { return Conv_FileName; }

  /*!
   * \brief Get the Starting Iteration for the windowing approach
   *        in Sensitivity Analysis for period-averaged outputs, which oscillate.
   * \return
   */
  unsigned long GetStartWindowIteration(void) const { return StartWindowIteration; }

  /*!
   * \brief Get Index of the window function used as weight in the cost functional
   * \return
   */
  WINDOW_FUNCTION GetKindWindow(void) const { return Kind_WindowFct; }

  /*!
   * \brief Get the name of the file with the forces breakdown of the problem.
   * \return Name of the file with forces breakdown of the problem.
   */
  string GetBreakdown_FileName(void) const { return Breakdown_FileName; }

  /*!
   * \brief Get the name of the file with the flow variables.
   * \return Name of the file with the primitive variables.
   */
  string GetVolume_FileName(void) const { return Volume_FileName; }

  /*!
   * \brief Add any numbers necessary to the filename (iteration number, zone ID ...)
   * \param[in] filename - the base filename.
   * \param[in] ext - the extension to be added.
   * \param[in] Iter - the current iteration
   * \return The new filename
   */
  string GetFilename(string filename, const string& ext, int Iter) const;

  /*!
   * \brief Add steady iteration number to the filename (does not overwrite previous files)
   * \param[in] filename - the base filename.
   * \param[in] inner_iter - the inner iterations
   * \param[in] outer_iter - the outer iterations
   * \return The new filename
   */
  string GetFilename_Iter(const string& filename_iter, unsigned long curInnerIter, unsigned long curOuterIter) const;

  /*!
   * \brief Append the zone index to the restart or the solution files.
   * \return Name of the restart file for the flow variables.
   */
  string GetMultizone_FileName(string val_filename, int val_iZone, const string& ext) const;

  /*!
   * \brief Append the zone index to the restart or the solution files.
   * \param[in] val_filename - the base filename.
   * \param[in] val_iZone - the zone ID.
   * \param[in] ext - the filename extension.
   * \return Name of the restart file for the flow variables.
   */
  string GetMultizone_HistoryFileName(string val_filename, int val_iZone, const string& ext) const;

  /*!
   * \brief Append the instance index to the restart or the solution files.
   * \param[in] val_filename - the base filename.
   * \param[in] val_iInst - the current instance.
   * \param[in] ext - the filename extension.
   * \return Name of the restart file for the flow variables.
   */
  string GetMultiInstance_FileName(string val_filename, int val_iInst, const string& ext) const;

  /*!
   * \brief Append the instance index to the restart or the solution files.
   * \param[in] val_filename - the base filename.
   * \param[in] val_iInst - the current instance.
   * \return Name of the restart file for the flow variables.
   */
  string GetMultiInstance_HistoryFileName(string val_filename, int val_iInst) const;

  /*!
   * \brief Get the name of the restart file for the flow variables.
   * \return Name of the restart file for the flow variables.
   */
  string GetRestart_FileName(void) const { return Restart_FileName; }

  /*!
   * \brief Get the name of the restart file for the adjoint variables (drag objective function).
   * \return Name of the restart file for the adjoint variables (drag objective function).
   */
  string GetRestart_AdjFileName(void) const { return Restart_AdjFileName; }

  /*!
   * \brief Get the name of the file with the adjoint variables.
   * \return Name of the file with the adjoint variables.
   */
  string GetAdj_FileName(void) const { return Adj_FileName; }

  /*!
   * \brief Get the name of the file with the gradient of the objective function.
   * \return Name of the file with the gradient of the objective function.
   */
  string GetObjFunc_Grad_FileName(void) const { return ObjFunc_Grad_FileName; }

  /*!
   * \brief Get the name of the file with the gradient of the objective function.
   * \return Name of the file with the gradient of the objective function.
   */
  string GetObjFunc_Value_FileName(void) const { return ObjFunc_Value_FileName; }

  /*!
   * \brief Get the name of the file with the surface information for the flow problem.
   * \return Name of the file with the surface information for the flow problem.
   */
  string GetSurfCoeff_FileName(void) const { return SurfCoeff_FileName; }

  /*!
   * \brief Get the name of the file with the surface information for the adjoint problem.
   * \return Name of the file with the surface information for the adjoint problem.
   */
  string GetSurfAdjCoeff_FileName(void) const { return SurfAdjCoeff_FileName; }

  /*!
   * \brief Get the name of the file with the surface sensitivity (discrete adjoint).
   * \return Name of the file with the surface sensitivity (discrete adjoint).
   */
  string GetSurfSens_FileName(void) const { return SurfSens_FileName; }

  /*!
   * \brief Get the name of the file with the volume sensitivity (discrete adjoint).
   * \return Name of the file with the volume sensitivity (discrete adjoint).
   */
  string GetVolSens_FileName(void) const { return VolSens_FileName; }

  /*!
   * \brief Augment the input filename with the iteration number for an unsteady file.
   * \param[in] val_filename - String value of the base filename.
   * \param[in] val_iter - Unsteady iteration number or time instance.
   * \param[in] ext - the filename extension.
   * \return Name of the file with the iteration number for an unsteady solution file.
   */
  string GetUnsteady_FileName(string val_filename, int val_iter, const string& ext) const;

  /*!
   * \brief Append the input filename string with the appropriate objective function extension.
   * \param[in] val_filename - String value of the base filename.
   * \return Name of the file with the appropriate objective function extension.
   */
  string GetObjFunc_Extension(string val_filename) const;

  /*!
   * \brief Get functional that is going to be used to evaluate the residual flow convergence.
   * \return Functional that is going to be used to evaluate the residual flow convergence.
   */
  unsigned short GetResidual_Func_Flow(void) const { return Residual_Func_Flow; }

  /*!
   * \brief Get functional that is going to be used to evaluate the flow convergence.
   * \return Functional that is going to be used to evaluate the flow convergence.
   */
  unsigned short GetCauchy_Func_Flow(void) const { return Cauchy_Func_Flow; }

  /*!
   * \brief Get functional that is going to be used to evaluate the adjoint flow convergence.
   * \return Functional that is going to be used to evaluate the adjoint flow convergence.
   */
  unsigned short GetCauchy_Func_AdjFlow(void) const { return Cauchy_Func_AdjFlow; }

  /*!
   * \brief Get the number of iterations that are considered in the Cauchy convergence criteria.
   * \return Number of elements in the Cauchy criteria.
   */
  unsigned short GetCauchy_Elems(void) const { return Cauchy_Elems; }

  /*!
   * \brief Get the number of iterations that are not considered in the convergence criteria.
   * \return Number of iterations before starting with the convergence criteria.
   */
  unsigned long GetStartConv_Iter(void) const { return StartConv_Iter; }

  /*!
   * \brief Get the value of convergence criteria for the Cauchy method in the direct,
   *        adjoint or linearized problem.
   * \return Value of the convergence criteria.
   */
  su2double GetCauchy_Eps(void) const { return Cauchy_Eps; }

  /*!
   * \brief If we are prforming an unsteady simulation, there is only
   *        one value of the time step for the complete simulation.
   * \return Value of the time step in an unsteady simulation (non dimensional).
   */
  su2double GetDelta_UnstTimeND(void) const { return Delta_UnstTimeND; }

  /*!
   * \brief If we are prforming an unsteady simulation, there is only
   *        one value of the time step for the complete simulation.
   * \return Value of the time step in an unsteady simulation (non dimensional).
   */
  su2double GetTotal_UnstTimeND(void) const { return Total_UnstTimeND; }

  /*!
   * \brief If we are prforming an unsteady simulation, there is only
   *        one value of the time step for the complete simulation.
   * \return Value of the time step in an unsteady simulation.
   */
  su2double GetDelta_UnstTime(void) const { return Delta_UnstTime; }

  /*!
   * \brief Set the value of the unsteadty time step using the CFL number.
   * \param[in] val_delta_unsttimend - Value of the unsteady time step using CFL number.
   */
  void SetDelta_UnstTimeND(su2double val_delta_unsttimend) { Delta_UnstTimeND = val_delta_unsttimend; }

  /*!
   * \brief If we are performing an unsteady simulation, this is the
   *    value of max physical time for which we run the simulation
   * \return Value of the physical time in an unsteady simulation.
   */
  su2double GetTotal_UnstTime(void) const { return Total_UnstTime; }

  /*!
   * \brief If we are performing an unsteady simulation, this is the
   *    value of current time.
   * \return Value of the physical time in an unsteady simulation.
   */
  su2double GetCurrent_UnstTime(void) const { return Current_UnstTime; }

  /*!
   * \brief Divide the rectbles and hexahedron.
   * \return <code>TRUE</code> if the elements must be divided; otherwise <code>FALSE</code>.
   */
  bool GetSubsonicEngine(void) const { return SubsonicEngine; }

  /*!
   * \brief Actuator disk defined with a double surface.
   * \return <code>TRUE</code> if the elements must be divided; otherwise <code>FALSE</code>.
   */
  bool GetActDisk_DoubleSurface(void) const { return ActDisk_DoubleSurface; }

  /*!
   * \brief Only halg of the engine is in the compputational grid.
   * \return <code>TRUE</code> if the engine is complete; otherwise <code>FALSE</code>.
   */
  bool GetEngine_HalfModel(void) const { return Engine_HalfModel; }

  /*!
   * \brief Actuator disk defined with a double surface.
   * \return <code>TRUE</code> if the elements must be divided; otherwise <code>FALSE</code>.
   */
  bool GetActDisk_SU2_DEF(void) const { return ActDisk_SU2_DEF; }

  /*!
   * \brief Value of the design variable step, we use this value in design problems.
   * \param[in] val_dv - Number of the design variable that we want to read.
   * \param[in] val_val - Value of the design variable that we want to read.
   * \return Design variable step.
   */
  su2double& GetDV_Value(unsigned short val_dv, unsigned short val_val = 0) { return DV_Value[val_dv][val_val]; }
  const su2double& GetDV_Value(unsigned short val_dv, unsigned short val_val = 0) const { return DV_Value[val_dv][val_val]; }

  /*!
   * \brief Set the value of the design variable step, we use this value in design problems.
   * \param[in] val_dv - Number of the design variable that we want to read.
   * \param[in] val_ind - value of initial deformation.
   * \param[in] val    - Value of the design variable.
   */
  void SetDV_Value(unsigned short val_dv, unsigned short val_ind, su2double val) { DV_Value[val_dv][val_ind] = val; }

  /*!
   * \brief Get information about the grid movement.
   * \return <code>TRUE</code> if there is a grid movement; otherwise <code>FALSE</code>.
   */
  bool GetGrid_Movement(void) const {
    return (Kind_GridMovement != NO_MOVEMENT) || (nKind_SurfaceMovement > 0);
  }

  /*!
   * \brief Get information about dynamic grids.
   * \return <code>TRUE</code> if there is a grid movement; otherwise <code>FALSE</code>.
   */
  bool GetDynamic_Grid(void) const { return GetGrid_Movement() || (Deform_Mesh && Time_Domain); }

  /*!
   * \brief Get information about the volumetric movement.
   * \return <code>TRUE</code> if there is a volumetric movement is required; otherwise <code>FALSE</code>.
   */
  bool GetVolumetric_Movement(void) const;

  /*!
   * \brief Get information about deforming markers.
   * \param[in] kind_movement - Kind of surface movement.
   * \return <code>TRUE</code> at least one surface of kind_movement moving; otherwise <code>FALSE</code>.
   */
  bool GetSurface_Movement(unsigned short kind_movement) const;

  /*!
   * \brief Set a surface movement marker.
   * \param[in] iMarker - Moving marker.
   * \param[in] kind_movement - Kind of surface movement.
   * \return <code>TRUE</code> at least one surface of kind_movement moving; otherwise <code>FALSE</code>.
   */
  void SetSurface_Movement(unsigned short iMarker, unsigned short kind_movement);

  /*!
   * \brief Get the type of dynamic mesh motion. Each zone gets a config file.
   * \return Type of dynamic mesh motion.
   */
  unsigned short GetKind_GridMovement() const { return Kind_GridMovement; }

  /*!
   * \brief Set the type of dynamic mesh motion.
   * \param[in] motion_Type - Specify motion type.
   */
  void SetKind_GridMovement(unsigned short motion_Type) { Kind_GridMovement = motion_Type; }

  /*!
   * \brief Get the type of surface motion.
   * \param[in] iMarkerMoving -  Index of the moving marker (as specified in Marker_Moving).
   * \return Type of surface motion.
   */
  unsigned short GetKind_SurfaceMovement(unsigned short iMarkerMoving) const { return Kind_SurfaceMovement[iMarkerMoving];}

  /*!
   * \brief Get the mach number based on the mesh velocity and freestream quantities.
   * \return Mach number based on the mesh velocity and freestream quantities.
   */
  su2double GetMach_Motion(void) const { return Mach_Motion; }

  /*!
   * \brief Get the mesh motion origin.
   * \param[in] iDim - spatial component
   * \return The mesh motion origin.
   */
  su2double GetMotion_Origin(unsigned short iDim) const { return Motion_Origin[iDim];}

  /*!
   * \brief Set the mesh motion origin.
   * \param[in] val - new value of the origin
   * \return The mesh motion origin.
   */
  void SetMotion_Origin(const su2double* val) { for (int iDim = 0; iDim < 3; iDim++) Motion_Origin[iDim] = val[iDim]; }

  /*!
   * \brief Get the mesh motion origin.
   * \param[in] iMarkerMoving -  Index of the moving marker (as specified in Marker_Moving)
   * \param[in] iDim - spatial component
   * \return The motion origin of the marker.
   */
  su2double GetMarkerMotion_Origin(unsigned short iMarkerMoving, unsigned short iDim) const { return MarkerMotion_Origin[3*iMarkerMoving + iDim];}

  /*!
   * \brief Set the mesh motion origin.
   * \param[in] val - new value of the origin
   * \param[in] iMarkerMoving -  Index of the moving marker (as specified in Marker_Moving)
   */
  void SetMarkerMotion_Origin(const su2double* val, unsigned short iMarkerMoving) {
    for (int iDim = 0; iDim < 3; iDim++) MarkerMotion_Origin[3*iMarkerMoving + iDim] = val[iDim];
  }

  /*!
   * \brief Get the translational velocity of the mesh.
   * \param[in] iDim - spatial component
   * \return Translational velocity of the mesh.
   */
  su2double GetTranslation_Rate(unsigned short iDim) const { return Translation_Rate[iDim];}

  /*!
   * \brief Get the translational velocity of the marker.
   * \param[in] iMarkerMoving -  Index of the moving marker (as specified in Marker_Moving)
   * \param[in] iDim - spatial component
   * \return Translational velocity of the marker.
   */
  su2double GetMarkerTranslationRate(unsigned short iMarkerMoving, unsigned short iDim) const { return MarkerTranslation_Rate[3*iMarkerMoving + iDim];}

  /*!
   * \brief Get the rotation rate of the mesh.
   * \param[in] iDim - spatial component
   * \return Translational velocity of the mesh.
   */
  su2double GetRotation_Rate(unsigned short iDim) const { return Rotation_Rate[iDim];}

  /*!
   * \brief Get the rotation rate of the mesh.
   * \param[in] iDim - spatial component
   * \param[in] val - new value of the rotation rate.
   * \return Translational velocity of the mesh.
   */
  void SetRotation_Rate(unsigned short iDim, su2double val) { Rotation_Rate[iDim] = val;}

  /*!
   * \brief Get the rotation rate of the marker.
   *  \param[in] iMarkerMoving -  Index of the moving marker (as specified in Marker_Moving)
   * \param[in] iDim - spatial component
   * \return Rotation velocity of the marker.
   */
  su2double GetMarkerRotationRate(unsigned short iMarkerMoving, unsigned short iDim) const { return MarkerRotation_Rate[3*iMarkerMoving + iDim];}

  /*!
   * \brief Get the pitching rate of the mesh.
   * \param[in] iDim - spatial component
   * \return Angular frequency of the mesh pitching.
   */
  su2double GetPitching_Omega(unsigned short iDim) const { return Pitching_Omega[iDim];}

  /*!
   * \brief Get pitching rate of the marker.
   * \param[in] iMarkerMoving - Index of the moving marker (as specified in Marker_Moving)
   * \param[in] iDim - spatial component
   * \return  Angular frequency of the marker pitching.
   */
  su2double GetMarkerPitching_Omega(unsigned short iMarkerMoving, unsigned short iDim) const { return MarkerPitching_Omega[3*iMarkerMoving + iDim];}

  /*!
   * \brief Get the pitching amplitude of the mesh.
   * \param[in] iDim - spatial component
   * \return pitching amplitude of the mesh.
   */
  su2double GetPitching_Ampl(unsigned short iDim) const { return Pitching_Ampl[iDim];}

  /*!
   * \brief Get pitching amplitude of the marker.
   * \param[in] iMarkerMoving -  Index of the moving marker (as specified in Marker_Moving)
   * \param[in] iDim - spatial component
   * \return  pitching amplitude of the marker.
   */
  su2double GetMarkerPitching_Ampl(unsigned short iMarkerMoving, unsigned short iDim) const { return MarkerPitching_Ampl[3*iMarkerMoving + iDim];}

  /*!
   * \brief Get the pitching phase of the mesh.
   * \param[in] iDim - spatial component.
   * \return pitching phase of the mesh.
   */
  su2double GetPitching_Phase(unsigned short iDim) const { return Pitching_Phase[iDim];}

  /*!
   * \brief Get pitching phase of the marker.
   * \param[in] iMarkerMoving -  Index of the moving marker (as specified in Marker_Moving) \
   * \param[in] iDim - spatial component
   * \return pitching phase of the marker.
   */
  su2double GetMarkerPitching_Phase(unsigned short iMarkerMoving, unsigned short iDim) const { return MarkerPitching_Phase[3*iMarkerMoving + iDim];}

  /*!
   * \brief Get the plunging rate of the mesh.
   * \param[in] iDim - spatial component
   * \return Angular frequency of the mesh plunging.
   */
  su2double GetPlunging_Omega(unsigned short iDim) const { return Plunging_Omega[iDim];}

  /*!
   * \brief Get plunging rate of the marker.
   * \param[in] iMarkerMoving -  Index of the moving marker (as specified in Marker_Moving)
   * \param[in] iDim - spatial component
   * \return Angular frequency of the marker plunging.
   */
  su2double GetMarkerPlunging_Omega(unsigned short iMarkerMoving, unsigned short iDim) const { return MarkerPlunging_Omega[3*iMarkerMoving + iDim];}

  /*!
   * \brief Get the plunging amplitude of the mesh.
   * \param[in] iDim - spatial component
   * \return Plunging amplitude of the mesh.
   */
  su2double GetPlunging_Ampl(unsigned short iDim) const { return Plunging_Ampl[iDim];}

  /*!
   * \brief Get plunging amplitude of the marker.
   * \param[in] iMarkerMoving -  Index of the moving marker (as specified in Marker_Moving)
   * \param[in] iDim - spatial component
   * \return Plunging amplitude of the marker.
   */
  su2double GetMarkerPlunging_Ampl(unsigned short iMarkerMoving, unsigned short iDim) const { return MarkerPlunging_Ampl[3*iMarkerMoving + iDim];}

  /*!
   * \brief Get the angular velocity of the mesh about the z-axis.
   * \return Angular velocity of the mesh about the z-axis.
   */
  su2double GetFinalRotation_Rate_Z() const { return FinalRotation_Rate_Z;}

  /*!
   * \brief Set the angular velocity of the mesh about the z-axis.
   * \param[in] newRotation_Rate_Z - new rotation rate after computing the ramp value.
   */
  void SetRotation_Rate_Z(su2double newRotation_Rate_Z);

  /*!
   * \brief Get the Harmonic Balance frequency pointer.
   * \return Harmonic Balance Frequency pointer.
   */
  const su2double* GetOmega_HB(void) const { return  Omega_HB; }

  /*!
   * \brief Get if harmonic balance source term is to be preconditioned
   * \return yes or no to harmonic balance preconditioning
   */
  bool GetHB_Precondition(void) const { return HB_Precondition; }

  /*!
   * \brief Get if we should update the motion origin.
   * \param[in] val_marker - Value of the marker in which we are interested.
   * \return yes or no to update motion origin.
   */
  unsigned short GetMoveMotion_Origin(unsigned short val_marker) const { return MoveMotion_Origin[val_marker]; }

  /*!
   * \brief Get the minimum value of Beta for Roe-Turkel preconditioner
   * \return the minimum value of Beta for Roe-Turkel preconditioner
   */
  su2double GetminTurkelBeta() const { return  Min_Beta_RoeTurkel; }

  /*!
   * \brief Get the minimum value of Beta for Roe-Turkel preconditioner
   * \return the minimum value of Beta for Roe-Turkel preconditioner
   */
  su2double GetmaxTurkelBeta() const { return  Max_Beta_RoeTurkel; }

  /*!
   * \brief Get information about the adibatic wall condition
   * \return <code>TRUE</code> if it is a adiabatic wall condition; otherwise <code>FALSE</code>.
   */
  bool GetAdiabaticWall(void);

  /*!
   * \brief Get information about the isothermal wall condition
   * \return <code>TRUE</code> if it is a isothermal wall condition; otherwise <code>FALSE</code>.
   */
  bool GetIsothermalWall(void);

  /*!
   * \brief Get information about the Low Mach Preconditioning
   * \return <code>TRUE</code> if we are using low Mach preconditioner; otherwise <code>FALSE</code>.
   */
  bool Low_Mach_Preconditioning(void) const { return Low_Mach_Precon; }

  /*!
   * \brief Get information about the Low Mach Correction
   * \return <code>TRUE</code> if we are using low Mach correction; otherwise <code>FALSE</code>.
   */
  bool Low_Mach_Correction(void) const { return Low_Mach_Corr; }

  /*!
   * \brief Get information about the poisson solver condition
   * \return <code>TRUE</code> if it is a poisson solver condition; otherwise <code>FALSE</code>.
   */
  bool GetPoissonSolver(void) const { return PoissonSolver; }

  /*!
   * \brief Get information about the gravity force.
   * \return <code>TRUE</code> if it uses the gravity force; otherwise <code>FALSE</code>.
   */
  bool GetGravityForce(void) const { return GravityForce; }

  /*!
   * \brief Get information about the Vorticity Confinement.
   * \return <code>TRUE</code> if it uses Vorticity Confinement; otherwise <code>FALSE</code>.
   */
  bool GetVorticityConfinement(void) const { return VorticityConfinement; }

  /*!
   * \brief Get information about the body force.
   * \return <code>TRUE</code> if it uses a body force; otherwise <code>FALSE</code>.
   */
  bool GetBody_Force(void) const { return Body_Force; }

  /*!
   * \brief Get a pointer to the body force vector.
   * \return A pointer to the body force vector.
   */
  const su2double* GetBody_Force_Vector(void) const { return body_force; }

  /*!
   * \brief Get information about the streamwise periodicity (None, Pressure_Drop, Massflow).
   * \return Driving force identification.
   */
  ENUM_STREAMWISE_PERIODIC GetKind_Streamwise_Periodic(void) const { return Kind_Streamwise_Periodic; }

  /*!
   * \brief Get information about the streamwise periodicity Energy equation handling.
   * \return Real periodic treatment of energy equation.
   */
  bool GetStreamwise_Periodic_Temperature(void) const { return Streamwise_Periodic_Temperature; }

  /*!
   * \brief Get the value of the artificial periodic outlet heat.
   * \return Heat value.
   */
  su2double GetStreamwise_Periodic_OutletHeat(void) const { return Streamwise_Periodic_OutletHeat; }

  /*!
   * \brief Get the value of the pressure delta from which body force vector is computed.
   * \return Delta Pressure for body force computation.
   */
  su2double GetStreamwise_Periodic_PressureDrop(void) const { return Streamwise_Periodic_PressureDrop; }

  /*!
   * \brief Set the value of the pressure delta from which body force vector is computed. Necessary for Restart metadata.
   */
  void SetStreamwise_Periodic_PressureDrop(su2double Streamwise_Periodic_PressureDrop_) { Streamwise_Periodic_PressureDrop = Streamwise_Periodic_PressureDrop_; }

  /*!
   * \brief Get the value of the massflow from which body force vector is computed.
   * \return Massflow for body force computation.
   */
  su2double GetStreamwise_Periodic_TargetMassFlow(void) const { return Streamwise_Periodic_TargetMassFlow; }

  /*!
   * \brief Get information about the volumetric heat source.
   * \return <code>TRUE</code> if it uses a volumetric heat source; otherwise <code>FALSE</code>.
   */
  inline bool GetHeatSource(void) const { return HeatSource; }

  /*!
   * \brief Get information about the volumetric heat source.
   * \return Value of the volumetric heat source
   */
  inline su2double GetHeatSource_Val(void) const {return ValHeatSource;}

  /*!
   * \brief Get the rotation angle of the volumetric heat source in axis Z.
   * \return Rotation (Z) of the volumetric heat source
   */
  inline su2double GetHeatSource_Rot_Z(void) const {return Heat_Source_Rot_Z;}

  /*!
   * \brief Set the rotation angle of the volumetric heat source in axis Z.
   * \param[in] val_rot - Rotation (Z) of the volumetric heat source
   */
  inline void SetHeatSource_Rot_Z(su2double val_rot) {Heat_Source_Rot_Z = val_rot;}

  /*!
   * \brief Get the position of the center of the volumetric heat source.
   * \return Pointer to the center of the ellipsoid that introduces a volumetric heat source.
   */
  inline const su2double* GetHeatSource_Center(void) const {return hs_center;}

  /*!
   * \brief Set the position of the center of the volumetric heat source.
   * \param[in] x_cent = X position of the center of the volumetric heat source.
   * \param[in] y_cent = Y position of the center of the volumetric heat source.
   * \param[in] z_cent = Z position of the center of the volumetric heat source.
   */
  inline void SetHeatSource_Center(su2double x_cent, su2double y_cent, su2double z_cent) {
    hs_center[0] = x_cent; hs_center[1] = y_cent; hs_center[2] = z_cent;
  }

  /*!
   * \brief Get the radius of the ellipsoid that introduces a volumetric heat source.
   * \return Pointer to the radii (x, y, z) of the ellipsoid that introduces a volumetric heat source.
   */
  inline const su2double* GetHeatSource_Axes(void) const {return hs_axes;}

  /*!
   * \brief Get information about the rotational frame.
   * \return <code>TRUE</code> if there is a rotational frame; otherwise <code>FALSE</code>.
   */
  bool GetRotating_Frame(void) const { return Rotating_Frame; }

  /*!
   * \brief Get information about the axisymmetric frame.
   * \return <code>TRUE</code> if there is a rotational frame; otherwise <code>FALSE</code>.
   */
  bool GetAxisymmetric(void) const { return Axisymmetric; }

  /*!
   * \brief Get information about there is a smoothing of the grid coordinates.
   * \return <code>TRUE</code> if there is smoothing of the grid coordinates; otherwise <code>FALSE</code>.
   */
  unsigned short GetSmoothNumGrid(void) const { return SmoothNumGrid; }

  /*!
   * \brief Subtract one to the index of the finest grid (full multigrid strategy).
   * \return Change the index of the finest grid.
   */
  void SubtractFinestMesh(void) { FinestMesh = FinestMesh-1; }

  /*!
   * \brief Obtain the kind of design variable.
   * \param[in] val_dv - Number of the design variable that we want to read.
   * \return Design variable identification.
   */
  unsigned short GetDesign_Variable(unsigned short val_dv) const { return Design_Variable[val_dv]; }

  /*!
   * \brief Get the buffet sensor sharpness coefficient.
   * \return Sharpness coefficient for buffet sensor.
   */
  su2double GetBuffet_k(void) const { return Buffet_k; }

  /*!
   * \brief Get the buffet sensor offset parameter.
   * \return Offset parameter for buffet sensor.
   */
  su2double GetBuffet_lambda(void) const { return Buffet_lambda; }

  /*!
   * \brief Get the index in the config information of the marker <i>val_marker</i>.
   * \note When we read the config file, it stores the markers in a particular vector.
   * \return Index in the config information of the marker <i>val_marker</i>.
   */
  unsigned short GetMarker_CfgFile_TagBound(const string& val_marker) const;

  /*!
   * \brief Get the name in the config information of the marker number <i>val_marker</i>.
   * \note When we read the config file, it stores the markers in a particular vector.
   * \return Name of the marker in the config information of the marker <i>val_marker</i>.
   */
  string GetMarker_CfgFile_TagBound(unsigned short val_marker) const;

  /*!
   * \brief Get the boundary information (kind of boundary) in the config information of the marker <i>val_marker</i>.
   * \return Kind of boundary in the config information of the marker <i>val_marker</i>.
   */
  unsigned short GetMarker_CfgFile_KindBC(const string& val_marker) const;

  /*!
   * \brief Get the monitoring information from the config definition for the marker <i>val_marker</i>.
   * \return Monitoring information of the boundary in the config information for the marker <i>val_marker</i>.
   */
  unsigned short GetMarker_CfgFile_Monitoring(const string& val_marker) const;

  /*!
   * \brief Get the monitoring information from the config definition for the marker <i>val_marker</i>.
   * \return Monitoring information of the boundary in the config information for the marker <i>val_marker</i>.
   */
  unsigned short GetMarker_CfgFile_GeoEval(const string& val_marker) const;

  /*!
   * \brief Get the monitoring information from the config definition for the marker <i>val_marker</i>.
   * \return Monitoring information of the boundary in the config information for the marker <i>val_marker</i>.
   */
  unsigned short GetMarker_CfgFile_Designing(const string& val_marker) const;

  /*!
   * \brief Get the plotting information from the config definition for the marker <i>val_marker</i>.
   * \return Plotting information of the boundary in the config information for the marker <i>val_marker</i>.
   */
  unsigned short GetMarker_CfgFile_Plotting(const string& val_marker) const;

  /*!
   * \brief Get the plotting information from the config definition for the marker <i>val_marker</i>.
   * \return Plotting information of the boundary in the config information for the marker <i>val_marker</i>.
   */
  unsigned short GetMarker_CfgFile_Analyze(const string& val_marker) const;

  /*!
   * \brief Get the multi-physics interface information from the config definition for the marker <i>val_marker</i>.
   * \return Plotting information of the boundary in the config information for the marker <i>val_marker</i>.
   */
  unsigned short GetMarker_CfgFile_ZoneInterface(const string& val_marker) const;

  /*!
   * \brief Get the TurboPerformance information from the config definition for the marker <i>val_marker</i>.
   * \return TurboPerformance information of the boundary in the config information for the marker <i>val_marker</i>.
   */
  unsigned short GetMarker_CfgFile_Turbomachinery(const string& val_marker) const;

  /*!
   * \brief Get the TurboPerformance flag information from the config definition for the marker <i>val_marker</i>.
   * \return TurboPerformance flag information of the boundary in the config information for the marker <i>val_marker</i>.
   */
  unsigned short GetMarker_CfgFile_TurbomachineryFlag(const string& val_marker) const;

  /*!
   * \brief Get the MixingPlane interface information from the config definition for the marker <i>val_marker</i>.
   * \return Plotting information of the boundary in the config information for the marker <i>val_marker</i>.
   */
  unsigned short GetMarker_CfgFile_MixingPlaneInterface(const string& val_marker) const;

  /*!
   * \brief Get the DV information from the config definition for the marker <i>val_marker</i>.
   * \return DV information of the boundary in the config information for the marker <i>val_marker</i>.
   */
  unsigned short GetMarker_CfgFile_DV(const string& val_marker) const;

  /*!
   * \brief Get the motion information from the config definition for the marker <i>val_marker</i>.
   * \return Motion information of the boundary in the config information for the marker <i>val_marker</i>.
   */
  unsigned short GetMarker_CfgFile_Moving(const string& val_marker) const;

  /*!
   * \brief Get the gradient boundary information from the config definition for the marker <i>val_marker</i>.
   * \return Gradient boundary information of the boundary in the config information for the marker <i>val_marker</i>.
   */
  unsigned short GetMarker_CfgFile_SobolevBC(const string& val_marker) const;

  /*!
   * \brief Get the DEFORM_MESH information from the config definition for the marker <i>val_marker</i>.
   * \return DEFORM_MESH information of the boundary in the config information for the marker <i>val_marker</i>.
   */
  unsigned short GetMarker_CfgFile_Deform_Mesh(const string& val_marker) const;

  /*!
   * \brief Get the DEFORM_MESH_SYM_PLANE information from the config definition for the marker <i>val_marker</i>.
   * \return DEFORM_MESH_SYM_PLANE information of the boundary in the config information for the marker <i>val_marker</i>.
   */
  unsigned short GetMarker_CfgFile_Deform_Mesh_Sym_Plane(const string& val_marker) const;

  /*!
   * \brief Get the Fluid_Load information from the config definition for the marker <i>val_marker</i>.
   * \return Fluid_Load information of the boundary in the config information for the marker <i>val_marker</i>.
   */
  unsigned short GetMarker_CfgFile_Fluid_Load(const string& val_marker) const;

  /*!
   * \brief Get the Python customization information from the config definition for the marker <i>val_marker</i>.
   * \return Python customization information of the boundary in the config information for the marker <i>val_marker</i>.
   */
  unsigned short GetMarker_CfgFile_PyCustom(const string& val_marker) const;

  /*!
   * \brief Get the periodic information from the config definition of the marker <i>val_marker</i>.
   * \return Periodic information of the boundary in the config information of the marker <i>val_marker</i>.
   */
  unsigned short GetMarker_CfgFile_PerBound(const string& val_marker) const;

  /*!
   * \brief  Get the name of the marker <i>val_marker</i>.
   * \return The interface which owns that marker <i>val_marker</i>.
   */
  unsigned short GetMarker_ZoneInterface(const string& val_marker) const;

  /*!
   * \brief  Get the name of the marker <i>val_iMarker</i>.
   * \return The name of the marker in the interface
   */
  string GetMarkerTag_ZoneInterface(unsigned short val_iMarker) const { return Marker_ZoneInterface[val_iMarker]; }

  /*!
   * \brief  Get the number of markers in the multizone interface.
   * \return The number markers in the multizone interface
   */
  unsigned short GetnMarker_ZoneInterface(void) const { return nMarker_ZoneInterface; }

  /*!
   * \brief Determines whether a marker with index iMarker is a solid boundary.
   * \param iMarker
   * \return <TRUE> it marker with index iMarker is a solid boundary.
   */
  bool GetSolid_Wall(unsigned short iMarker) const;

  /*!
   * \brief Determines whether a marker with index iMarker is a viscous no-slip boundary.
   * \param iMarker
   * \return <TRUE> it marker with index iMarker is a viscous no-slip boundary.
   */
  bool GetViscous_Wall(unsigned short iMarker) const;

  /*!
   * \brief Determines whether a marker with index iMarker is a catalytic boundary.
   * \param iMarker
   * \return <TRUE> it marker with index iMarker is a catalytic boundary.
   */
  bool GetCatalytic_Wall(unsigned short iMarker) const;

  /*!
   * \brief Determines if problem is adjoint.
   * \return true if Adjoint.
   */
  bool GetContinuous_Adjoint(void) const { return ContinuousAdjoint; }

  /*!
   * \brief Determines if problem is viscous.
   * \return true if Viscous.
   */
  bool GetViscous(void) const { return Viscous; }

  /*!
   * \brief Determines if problem has catalytic walls.
   * \return true if catalytic walls are present.
   */
  bool GetCatalytic(void) const { return nWall_Catalytic > 0; }

  /*!
   * \brief Provides the index of the solution in the container.
   * \param[in] val_eqsystem - Equation that is being solved.
   * \return Index on the solution container.
   */
  unsigned short GetContainerPosition(unsigned short val_eqsystem);

  /*!
   * \brief Value of the minimum residual value (log10 scale).
   * \return Value of the minimum residual value (log10 scale).
   */
  su2double GetMinLogResidual(void) const { return MinLogResidual; }

  /*!
   * \brief Value of the damping factor for the engine inlet bc.
   * \return Value of the damping factor.
   */
  su2double GetDamp_Engine_Inflow(void) const { return Damp_Engine_Inflow; }

  /*!
   * \brief Value of the damping factor for the engine exhaust inlet bc.
   * \return Value of the damping factor.
   */
  su2double GetDamp_Engine_Exhaust(void) const { return Damp_Engine_Exhaust; }

  /*!
   * \brief Value of the damping factor for the residual restriction.
   * \return Value of the damping factor.
   */
  su2double GetDamp_Res_Restric(void) const { return Damp_Res_Restric; }

  /*!
   * \brief Value of the damping factor for the correction prolongation.
   * \return Value of the damping factor.
   */
  su2double GetDamp_Correc_Prolong(void) const { return Damp_Correc_Prolong; }

  /*!
   * \brief Value of the position of the Near Field (y coordinate for 2D, and z coordinate for 3D).
   * \return Value of the Near Field position.
   */
  su2double GetPosition_Plane(void) const { return Position_Plane; }

  /*!
   * \brief Value of the weight of the drag coefficient in the Sonic Boom optimization.
   * \return Value of the weight of the drag coefficient in the Sonic Boom optimization.
   */
  su2double GetWeightCd(void) const { return WeightCd; }

  /*!
   * \brief Value of the weight of the CD, CL, CM optimization.
   * \return Value of the weight of the CD, CL, CM optimization.
   */
  void SetdNetThrust_dBCThrust(su2double val_dnetthrust_dbcthrust);

  /*!
   * \brief Value of the azimuthal line to fix due to a misalignments of the nearfield.
   * \return Azimuthal line to fix due to a misalignments of the nearfield.
   */
  su2double GetFixAzimuthalLine(void) const { return FixAzimuthalLine; }

  /*!
   * \brief Value of the weight of the CD, CL, CM optimization.
   * \return Value of the weight of the CD, CL, CM optimization.
   */
  su2double GetdCD_dCL(void) const { return dCD_dCL; }

  /*!
   * \brief Value of the weight of the CD, CL, CM optimization.
   * \return Value of the weight of the CD, CL, CM optimization.
   */
  void SetdCD_dCL(su2double val_dcd_dcl) { dCD_dCL = val_dcd_dcl; }

  /*!
   * \brief Value of the weight of the CD, CL, CM optimization.
   * \return Value of the weight of the CD, CL, CM optimization.
   */
  su2double GetdCMx_dCL(void) const { return dCMx_dCL; }

  /*!
   * \brief Value of the weight of the CD, CL, CM optimization.
   * \return Value of the weight of the CD, CL, CM optimization.
   */
  void SetdCMx_dCL(su2double val_dcmx_dcl) { dCMx_dCL = val_dcmx_dcl; }

  /*!
   * \brief Value of the weight of the CD, CL, CM optimization.
   * \return Value of the weight of the CD, CL, CM optimization.
   */
  su2double GetdCMy_dCL(void) const { return dCMy_dCL; }

  /*!
   * \brief Value of the weight of the CD, CL, CM optimization.
   * \return Value of the weight of the CD, CL, CM optimization.
   */
  void SetdCMy_dCL(su2double val_dcmy_dcl) { dCMy_dCL = val_dcmy_dcl; }

  /*!
   * \brief Value of the weight of the CD, CL, CM optimization.
   * \return Value of the weight of the CD, CL, CM optimization.
   */
  su2double GetdCMz_dCL(void) const { return dCMz_dCL; }

  /*!
   * \brief Value of the weight of the CD, CL, CM optimization.
   * \return Value of the weight of the CD, CL, CM optimization.
   */
  void SetdCMz_dCL(su2double val_dcmz_dcl) { dCMz_dCL = val_dcmz_dcl; }

  /*!
   * \brief Value of the weight of the CD, CL, CM optimization.
   * \return Value of the weight of the CD, CL, CM optimization.
   */
  void SetdCL_dAlpha(su2double val_dcl_dalpha) { dCL_dAlpha = val_dcl_dalpha; }

  /*!
   * \brief Value of the weight of the CD, CL, CM optimization.
   * \return Value of the weight of the CD, CL, CM optimization.
   */
  void SetdCM_diH(su2double val_dcm_dhi) { dCM_diH = val_dcm_dhi; }

  /*!
   * \brief Value of the weight of the CD, CL, CM optimization.
   * \return Value of the weight of the CD, CL, CM optimization.
   */
  su2double GetCL_Target(void) const { return CL_Target; }

  /*!
   * \brief Set the global parameters of each simulation for each runtime system.
   * \param[in] val_solver - Solver of the simulation.
   * \param[in] val_system - Runtime system that we are solving.
   */
  void SetGlobalParam(MAIN_SOLVER val_solver, unsigned short val_system);

  /*!
   * \brief Center of rotation for a rotational periodic boundary.
   */
  const su2double *GetPeriodicRotCenter(const string& val_marker) const;

  /*!
   * \brief Angles of rotation for a rotational periodic boundary.
   */
  const su2double *GetPeriodicRotAngles(const string& val_marker) const;

  /*!
   * \brief Translation vector for a translational periodic boundary.
   */
  const su2double *GetPeriodicTranslation(const string& val_marker) const;

  /*!
   * \brief Get the translation vector for a periodic transformation.
   * \param[in] val_index - Index corresponding to the periodic transformation.
   * \return The translation vector.
   */
  const su2double* GetPeriodic_Translation(unsigned short val_index ) const { return Periodic_Translation[val_index]; }

  /*!
   * \brief Get the rotationally periodic donor marker for boundary <i>val_marker</i>.
   * \return Periodic donor marker from the config information for the marker <i>val_marker</i>.
   */
  unsigned short GetMarker_Periodic_Donor(const string& val_marker) const;

  /*!
   * \brief Get the origin of the actuator disk.
   */
  su2double GetActDisk_NetThrust(const string& val_marker) const;

  /*!
   * \brief Get the origin of the actuator disk.
   */
  su2double GetActDisk_Power(const string& val_marker) const;

  /*!
   * \brief Get the origin of the actuator disk.
   */
  su2double GetActDisk_MassFlow(const string& val_marker) const;

  /*!
   * \brief Get the origin of the actuator disk.
   */
  su2double GetActDisk_Mach(const string& val_marker) const;

  /*!
   * \brief Get the origin of the actuator disk.
   */
  su2double GetActDisk_Force(const string& val_marker) const;

  /*!
   * \brief Get the origin of the actuator disk.
   */
  su2double GetActDisk_BCThrust(const string& val_marker) const;

  /*!
   * \brief Get the origin of the actuator disk.
   */
  su2double GetActDisk_BCThrust_Old(const string& val_marker) const;

  /*!
   * \brief Get the tip radius of th actuator disk.
   */
  su2double GetActDisk_Area(const string& val_marker) const;

  /*!
   * \brief Get the tip radius of th actuator disk.
   */
  su2double GetActDisk_ReverseMassFlow(const string& val_marker) const;

  /*!
   * \brief Get the thrust corffient of the actuator disk.
   */
  su2double GetActDisk_PressJump(const string& val_marker, unsigned short val_index) const;

  /*!
   * \brief Get the thrust corffient of the actuator disk.
   */
  su2double GetActDisk_TempJump(const string& val_marker, unsigned short val_index) const;

  /*!
   * \brief Get the rev / min of the actuator disk.
   */
  su2double GetActDisk_Omega(const string& val_marker, unsigned short val_index) const;

  /*!
   * \brief Get Actuator Disk Outlet for boundary <i>val_marker</i> (actuator disk inlet).
   * \return Actuator Disk Outlet from the config information for the marker <i>val_marker</i>.
   */
  unsigned short GetMarker_CfgFile_ActDiskOutlet(const string& val_marker) const;

  /*!
   * \brief Get Actuator Disk Outlet for boundary <i>val_marker</i> (actuator disk inlet).
   * \return Actuator Disk Outlet from the config information for the marker <i>val_marker</i>.
   */
  unsigned short GetMarker_CfgFile_EngineExhaust(const string& val_marker) const;

  /*!
   * \brief Get the internal index for a moving boundary <i>val_marker</i>.
   * \return Internal index for a moving boundary <i>val_marker</i>.
   */
  unsigned short GetMarker_Moving(const string& val_marker) const;

  /*!
   * \brief Get a bool for whether a marker is moving. <i>val_marker</i>.
   * \param[in] val_marker - Name of the marker to test.
   * \return True if the marker is a moving boundary <i>val_marker</i>.
   */
  inline bool GetMarker_Moving_Bool(const string& val_marker) const {
    return GetMarker_Moving(val_marker) < nMarker_Moving;
  }

  /*!
   * \brief Get the internal index for a DEFORM_MESH boundary <i>val_marker</i>.
   * \return Internal index for a DEFORM_MESH boundary <i>val_marker</i>.
   */
  unsigned short GetMarker_Deform_Mesh(const string& val_marker) const;

  /*!
   * \brief Get the internal index for a DEFORM_MESH_SYM_PLANE boundary <i>val_marker</i>.
   * \return Internal index for a DEFORM_MESH_SYM_PLANE boundary <i>val_marker</i>.
   */
  unsigned short GetMarker_Deform_Mesh_Sym_Plane(const string& val_marker) const;

  /*!
   * \brief Get a bool for whether the marker is deformed. <i>val_marker</i>.
   * \param[in] val_marker - Name of the marker to test.
   * \return True if the marker is a deforming boundary <i>val_marker</i>.
   */
  inline bool GetMarker_Deform_Mesh_Bool(const string& val_marker) const {
    return GetMarker_Deform_Mesh(val_marker) < nMarker_Deform_Mesh ||
        GetMarker_Deform_Mesh_Sym_Plane(val_marker) < nMarker_Deform_Mesh_Sym_Plane;
  }

  /*!
   * \brief Get the internal index for a Fluid_Load boundary <i>val_marker</i>.
   * \return Internal index for a Fluid_Load boundary <i>val_marker</i>.
   */
  unsigned short GetMarker_Fluid_Load(const string& val_marker) const;

  /*!
   * \brief Get the internal index for a gradient boundary condition <i>val_marker</i>.
   * \return Internal index for a gradient boundary  condition <i>val_marker</i>.
   */
  unsigned short GetMarker_SobolevBC(const string& val_marker) const;

  /*!
   * \brief Get the name of the surface defined in the geometry file.
   * \param[in] val_marker - Value of the marker in which we are interested.
   * \return Name that is in the geometry file for the surface that
   *         has the marker <i>val_marker</i>.
   */
  string GetMarker_Moving_TagBound(unsigned short val_marker) const { return Marker_Moving[val_marker]; }

  /*!
   * \brief Get the name of the DEFORM_MESH boundary defined in the geometry file.
   * \param[in] val_marker - Value of the marker in which we are interested.
   * \return Name that is in the geometry file for the surface that
   *         has the marker <i>val_marker</i>.
   */
  string GetMarker_Deform_Mesh_TagBound(unsigned short val_marker) const { return Marker_Deform_Mesh[val_marker]; }

  /*!
   * \brief Get the name of the DEFORM_MESH_SYM_PLANE boundary defined in the geometry file.
   * \param[in] val_marker - Value of the marker in which we are interested.
   * \return Name that is in the geometry file for the surface that
   *         has the marker <i>val_marker</i>.
   */
  string GetMarker_Deform_Mesh_Sym_Plane_TagBound(unsigned short val_marker) const { return Marker_Deform_Mesh_Sym_Plane[val_marker]; }

  /*!
   * \brief Get the name of the Fluid_Load boundary defined in the geometry file.
   * \param[in] val_marker - Value of the marker in which we are interested.
   * \return Name that is in the geometry file for the surface that
   *         has the marker <i>val_marker</i>.
   */
  string GetMarker_Fluid_Load_TagBound(unsigned short val_marker) const { return Marker_Fluid_Load[val_marker]; }

  /*!
   * \brief Get the name of the surface defined in the geometry file.
   * \param[in] val_marker - Value of the marker in which we are interested.
   * \return Name that is in the geometry file for the surface that
   *         has the marker <i>val_marker</i>.
   */
  string GetMarker_PyCustom_TagBound(unsigned short val_marker) const { return Marker_PyCustom[val_marker]; }

  /*!
   * \brief Get the name of the surface defined in the geometry file.
   * \param[in] val_marker - Value of the marker in which we are interested.
   * \return Name that is in the geometry file for the surface that
   *         has the marker <i>val_marker</i>.
   */
  string GetMarker_Analyze_TagBound(unsigned short val_marker) const { return Marker_Analyze[val_marker]; }

  /*!
   * \brief Get the total temperature at a nacelle boundary.
   * \param[in] val_index - Index corresponding to the inlet boundary.
   * \return The total temperature.
   */
  su2double GetExhaust_Temperature_Target(const string& val_index) const;

  /*!
   * \brief Get the total temperature at an inlet boundary.
   * \param[in] val_index - Index corresponding to the inlet boundary.
   * \return The total temperature.
   */
  su2double GetInlet_Ttotal(const string& val_index) const;

  /*!
   * \brief Get the temperature at a supersonic inlet boundary.
   * \param[in] val_index - Index corresponding to the inlet boundary.
   * \return The inlet density.
   */
  su2double GetInlet_Temperature(const string& val_index) const;

  /*!
   * \brief Get the pressure at a supersonic inlet boundary.
   * \param[in] val_index - Index corresponding to the inlet boundary.
   * \return The inlet pressure.
   */
  su2double GetInlet_Pressure(const string& val_index) const;

  /*!
   * \brief Get the velocity vector at a supersonic inlet boundary.
   * \param[in] val_index - Index corresponding to the inlet boundary.
   * \return The inlet velocity vector.
   */
  const su2double* GetInlet_Velocity(const string& val_index) const;

  /*!
   * \brief Get the mass fraction vector for a NEMO inlet boundary.
   * \param[in] val_index - Index corresponding to the inlet boundary.
   * \return The inlet velocity vector.
   */
  const su2double* GetInlet_MassFrac() const { return Inlet_MassFrac; }

  /*!
   * \brief Get the Tve value for a NEMO inlet boundary.
   * \param[in] val_index - Index corresponding to the inlet boundary.
   * \return The inlet velocity vector.
   */
  su2double GetInlet_Temperature_ve() const { return Inlet_Temperature_ve; }

  /*!
   * \brief Get the total pressure at an inlet boundary.
   * \param[in] val_index - Index corresponding to the inlet boundary.
   * \return The total pressure.
   */
  su2double GetInlet_Ptotal(const string& val_index) const;

  /*!
   * \brief Set the total pressure at an inlet boundary.
   * \param[in] val_pressure - Pressure value at the inlet boundary.
   * \param[in] val_index - Index corresponding to the inlet boundary.
   */
  void SetInlet_Ptotal(su2double val_pressure, const string& val_marker);

  /*!
   * \brief Get the species values at an inlet boundary
   * \param[in] val_index - Index corresponding to the inlet boundary.
   * \return The inlet species values.
   */
  const su2double* GetInlet_SpeciesVal(const string& val_index) const;

  /*!
   * \brief Get the target species values at an inlet boundary
   * \param[in] val_index - Index corresponding to the inlet boundary.
   * \return The inlet species values.
   */
  const su2double* GetInlet_SpeciesVal_Target(string val_index) const;

  /*!
   * \brief Set the species values at an inlet boundary
   * \param[in] val - value of the variable
   * \param[in] iMarker - marker index
   * \param[in] iVar - index to the variable
   */
  void SetInlet_SpeciesVal(su2double val, string val_marker, unsigned long iVar);


  /*!
   * \brief Get the turbulent properties values at an inlet boundary
   * \param[in] val_index - Index corresponding to the inlet boundary.
   * \return The inlet turbulent values.
   */
  const su2double* GetInlet_TurbVal(const string& val_index) const;

  /*!
   * \brief Get the total pressure at an nacelle boundary.
   * \param[in] val_index - Index corresponding to the inlet boundary.
   * \return The total pressure.
   */
  su2double GetExhaust_Pressure_Target(const string& val_index) const;

  /*!
   * \brief Value of the CFL reduction in turbulence problems.
   * \return Value of the CFL reduction in turbulence problems.
   */
  su2double GetCFLRedCoeff_Turb(void) const { return CFLRedCoeff_Turb; }

  /*!
   * \brief Value of the CFL reduction in species problems.
   * \return Value of the CFL reduction in species problems.
   */
  su2double GetCFLRedCoeff_Species() const { return CFLRedCoeff_Species; }

  /*!
   * \brief Get the flow direction unit vector at an inlet boundary.
   * \param[in] val_index - Index corresponding to the inlet boundary.
   * \return The flow direction vector.
   */
  const su2double* GetInlet_FlowDir(const string& val_index) const;

  /*!
   * \brief Get the back pressure (static) at an outlet boundary.
   * \param[in] val_index - Index corresponding to the outlet boundary.
   * \return The outlet pressure.
   */
  su2double GetOutlet_Pressure(const string& val_index) const;

  /*!
   * \brief Set the back pressure (static) at an outlet boundary.
   * \param[in] val_pressure - Pressure value at the outlet boundary.
   * \param[in] val_index - Index corresponding to the outlet boundary.
   */
  void SetOutlet_Pressure(su2double val_pressure, const string& val_marker);

  /*!
   * \brief Get the var 1 at Riemann boundary.
   * \param[in] val_marker - Index corresponding to the Riemann boundary.
   * \return The var1
   */
  su2double GetRiemann_Var1(const string& val_marker) const;

  /*!
   * \brief Get the var 2 at Riemann boundary.
   * \param[in] val_marker - Index corresponding to the Riemann boundary.
   * \return The var2
   */
  su2double GetRiemann_Var2(const string& val_marker) const;

  /*!
   * \brief Get the Flowdir at Riemann boundary.
   * \param[in] val_marker - Index corresponding to the Riemann boundary.
   * \return The Flowdir
   */
  const su2double* GetRiemann_FlowDir(const string& val_marker) const;

  /*!
   * \brief Get Kind Data of Riemann boundary.
   * \param[in] val_marker - Index corresponding to the Riemann boundary.
   * \return Kind data
   */
  unsigned short GetKind_Data_Riemann(const string& val_marker) const;

  /*!
   * \brief Get the var 1 for the Giels BC.
   * \param[in] val_marker - Index corresponding to the Giles BC.
   * \return The var1
   */
  su2double GetGiles_Var1(const string& val_marker) const;

  /*!
   * \brief Get the var 2 for the Giles boundary.
   * \param[in] val_marker - Index corresponding to the Giles BC.
   * \return The var2
   */
  su2double GetGiles_Var2(const string& val_marker) const;

  /*!
   * \brief Get the Flowdir for the Giles BC.
   * \param[in] val_marker - Index corresponding to the Giles BC.
   * \return The Flowdir
   */
  const su2double* GetGiles_FlowDir(const string& val_marker) const;

  /*!
   * \brief Get Kind Data for the Giles BC.
   * \param[in] val_marker - Index corresponding to the Giles BC.
   * \return Kind data
   */
  unsigned short GetKind_Data_Giles(const string& val_marker) const;

  /*!
   * \brief Set the var 1 for Giles BC.
   * \param[in] val_marker - Index corresponding to the Giles BC.
   */
  void SetGiles_Var1(su2double newVar1, const string& val_marker);

  /*!
   * \brief Get the relax factor for the average component for the Giles BC.
   * \param[in] val_marker - Index corresponding to the Giles BC.
   * \return The relax factor for the average component
   */
  su2double GetGiles_RelaxFactorAverage(const string& val_marker) const;

  /*!
   * \brief Get the relax factor for the fourier component for the Giles BC.
   * \param[in] val_marker - Index corresponding to the Giles BC.
   * \return The relax factor for the fourier component
   */
  su2double GetGiles_RelaxFactorFourier(const string& val_marker) const;

  /*!
   * \brief Get the outlet pressure imposed as BC for internal flow.
   * \return outlet pressure
   */
  su2double GetPressureOut_BC() const;

  /*!
   * \brief Set the outlet pressure imposed as BC for internal flow.
   * \param[in] val_temp - New value of the outlet pressure.
   */
  void SetPressureOut_BC(su2double val_press);

  /*!
   * \brief Get the inlet velocity or pressure imposed for incompressible flow.
   * \return inlet velocity or pressure
   */
  su2double GetIncInlet_BC() const;

  /*!
   * \brief Set the inlet velocity or pressure imposed as BC for incompressible flow.
   * \param[in] val_in - New value of the inlet velocity or pressure.
   */
  void SetIncInlet_BC(su2double val_in);

  /*!
   * \brief Get the inlet temperature imposed as BC for incompressible flow.
   * \return inlet temperature
   */
  su2double GetIncTemperature_BC() const;

  /*!
   * \brief Set the inlet temperature imposed as BC for incompressible flow.
   * \param[in] val_temperature - New value of the inlet temperature.
   */
  void SetIncTemperature_BC(su2double val_temperature);

  /*!
   * \brief Get the outlet pressure imposed as BC for incompressible flow.
   * \return outlet pressure
   */
  su2double GetIncPressureOut_BC() const;

  /*!
   * \brief Set the outlet pressure imposed as BC for incompressible flow.
   * \param[in] val_pressure - New value of the outlet pressure.
   */
  void SetIncPressureOut_BC(su2double val_pressure);

  /*!
   * \brief Get the inlet total pressure imposed as BC for internal flow.
   * \return inlet total pressure
   */
  su2double GetTotalPressureIn_BC() const;

  /*!
   * \brief Get the inlet total temperature imposed as BC for internal flow.
   * \return inlet total temperature
   */
  su2double GetTotalTemperatureIn_BC() const;

  /*!
   * \brief Set the inlet total temperature imposed as BC for internal flow.
   * \param[in] val_temp - New value of the total temperature.
   */
  void SetTotalTemperatureIn_BC(su2double val_temp);

  /*!
   * \brief Get the inlet flow angle imposed as BC for internal flow.
   * \return inlet flow angle
   */
  su2double GetFlowAngleIn_BC() const;

  /*!
   * \brief Get the wall temperature (static) at an isothermal boundary.
   * \param[in] val_index - Index corresponding to the isothermal boundary.
   * \return The wall temperature.
   */
  su2double GetIsothermal_Temperature(const string& val_index) const;

  /*!
   * \brief Get the wall heat flux on a constant heat flux boundary.
   * \param[in] val_index - Index corresponding to the constant heat flux boundary.
   * \return The heat flux.
   */
  su2double GetWall_HeatFlux(const string& val_index) const;

  /*!
   * \brief Get the heat transfer coefficient on a heat transfer boundary.
   * \param[in] val_index - Index corresponding to the heat transfer boundary.
   * \return The heat transfer coefficient.
   */
  su2double GetWall_HeatTransfer_Coefficient(const string& val_index) const;

  /*!
   * \brief Get the temperature at inifinty on a heat transfer boundary.
   * \param[in] val_index - Index corresponding to the heat transfer boundary.
   * \return The temperature at infinity.
   */
  su2double GetWall_HeatTransfer_Temperature(const string& val_index) const;

  /*!
   * \brief Get the wall function treatment for the given boundary marker.
   * \param[in] val_marker - String of the viscous wall marker.
   * \return The type of wall function treatment.
   */
  WALL_FUNCTIONS GetWallFunction_Treatment(const string& val_marker) const;

  /*!
   * \brief Get the additional integer info for the wall function treatment
            for the given boundary marker.
   * \param[in] val_marker - String of the viscous wall marker.
   * \return Pointer to the integer info for the given marker.
   */
  const unsigned short* GetWallFunction_IntInfo(const string& val_marker) const;

  /*!
   * \brief Get the additional double info for the wall function treatment
            for the given boundary marker.
   * \param[in] val_marker - String of the viscous wall marker.
   * \return Pointer to the double info for the given marker.
   */
  const su2double* GetWallFunction_DoubleInfo(const string& val_marker) const;

  /*!
   * \brief Get the type of wall and roughness height on a wall boundary (Heatflux or Isothermal).
   * \param[in] val_index - Index corresponding to the boundary.
   * \return The wall type and roughness height.
   */
  pair<WALL_TYPE,su2double> GetWallRoughnessProperties(const string& val_marker) const;

  /*!
   * \brief Get the target (pressure, massflow, etc) at an engine inflow boundary.
   * \param[in] val_index - Index corresponding to the engine inflow boundary.
   * \return Target (pressure, massflow, etc) .
   */
  su2double GetEngineInflow_Target(const string& val_marker) const;

  /*!
   * \brief Get the fan face Mach number at an engine inflow boundary.
   * \param[in] val_marker - Name of the boundary.
   * \return The fan face Mach number.
   */
  su2double GetInflow_Mach(const string& val_marker) const;

  /*!
   * \brief Get the back pressure (static) at an engine inflow boundary.
   * \param[in] val_marker - Name of the boundary.
   * \return The engine inflow pressure.
   */
  su2double GetInflow_Pressure(const string& val_marker) const;

  /*!
   * \brief Get the mass flow rate at an engine inflow boundary.
   * \param[in] val_marker - Name of the boundary.
   * \return The engine mass flow rate.
   */
  su2double GetInflow_MassFlow(const string& val_marker) const;

  /*!
   * \brief Get the percentage of reverse flow at an engine inflow boundary.
   * \param[in] val_marker - Name of the boundary.
   * \return The percentage of reverse flow.
   */
  su2double GetInflow_ReverseMassFlow(const string& val_marker) const;

  /*!
   * \brief Get the percentage of reverse flow at an engine inflow boundary.
   * \param[in] val_index - Index corresponding to the engine inflow boundary.
   * \return The percentage of reverse flow.
   */
  su2double GetInflow_ReverseMassFlow(unsigned short val_marker) const { return Inflow_ReverseMassFlow[val_marker]; }

  /*!
   * \brief Get the total pressure at an engine inflow boundary.
   * \param[in] val_marker - Name of the boundary.
   * \return The total pressure.
   */
  su2double GetInflow_TotalPressure(const string& val_marker) const;

  /*!
   * \brief Get the temperature (static) at an engine inflow boundary.
   * \param[in] val_marker - Name of the boundary.
   * \return The engine inflow temperature.
   */
  su2double GetInflow_Temperature(const string& val_marker) const;

  /*!
   * \brief Get the total temperature at an engine inflow boundary.
   * \param[in] val_marker - Name of the boundary.
   * \return The engine inflow total temperature.
   */
  su2double GetInflow_TotalTemperature(const string& val_marker) const;

  /*!
   * \brief Get the ram drag at an engine inflow boundary.
   * \param[in] val_marker - Name of the boundary.
   * \return The engine inflow ram drag.
   */
  su2double GetInflow_RamDrag(const string& val_marker) const;

  /*!
   * \brief Get the force balance at an engine inflow boundary.
   * \param[in] val_marker - Name of the boundary.
   * \return The engine inflow force balance.
   */
  su2double GetInflow_Force(const string& val_marker) const;

  /*!
   * \brief Get the power at an engine inflow boundary.
   * \param[in] val_marker - Name of the boundary.
   * \return The engine inflow power.
   */
  su2double GetInflow_Power(const string& val_marker) const;

  /*!
   * \brief Get the back pressure (static) at an engine exhaust boundary.
   * \param[in] val_marker - Name of the boundary.
   * \return The engine exhaust pressure.
   */
  su2double GetExhaust_Pressure(const string& val_marker) const;

  /*!
   * \brief Get the temperature (static) at an engine exhaust boundary.
   * \param[in] val_marker - Name of the boundary.
   * \return The engine exhaust temperature.
   */
  su2double GetExhaust_Temperature(const string& val_marker) const;

  /*!
   * \brief Get the massflow at an engine exhaust boundary.
   * \param[in] val_marker - Name of the boundary.
   * \return The engine exhaust massflow.
   */
  su2double GetExhaust_MassFlow(const string& val_marker) const;

  /*!
   * \brief Get the total pressure at an engine exhaust boundary.
   * \param[in] val_marker - Name of the boundary.
   * \return The engine exhaust total pressure.
   */
  su2double GetExhaust_TotalPressure(const string& val_marker) const;

  /*!
   * \brief Get the total temperature at an engine exhaust boundary.
   * \param[in] val_marker - Name of the boundary.
   * \return The total temperature.
   */
  su2double GetExhaust_TotalTemperature(const string& val_marker) const;

  /*!
   * \brief Get the gross thrust at an engine exhaust boundary.
   * \param[in] val_marker - Name of the boundary.
   * \return Gross thrust.
   */
  su2double GetExhaust_GrossThrust(const string& val_marker) const;

  /*!
   * \brief Get the force balance at an engine exhaust boundary.
   * \param[in] val_marker - Name of the boundary.
   * \return Force balance.
   */
  su2double GetExhaust_Force(const string& val_marker) const;

  /*!
   * \brief Get the power at an engine exhaust boundary.
   * \param[in] val_marker - Name of the boundary.
   * \return Power.
   */
  su2double GetExhaust_Power(const string& val_marker) const;

  /*!
   * \brief Get the back pressure (static) at an outlet boundary.
   * \param[in] val_index - Index corresponding to the outlet boundary.
   * \return The outlet pressure.
   */
  void SetInflow_Mach(unsigned short val_marker, su2double val_fanface_mach) { Inflow_Mach[val_marker] = val_fanface_mach; }

  /*!
   * \brief Set the fan face static pressure at an engine inflow boundary.
   * \param[in] val_index - Index corresponding to the engine inflow boundary.
   * \param[in] val_fanface_pressure - Fan face static pressure.
   */
  void SetInflow_Pressure(unsigned short val_marker, su2double val_fanface_pressure) { Inflow_Pressure[val_marker] = val_fanface_pressure; }

  /*!
   * \brief Set the massflow at an engine inflow boundary.
   * \param[in] val_index - Index corresponding to the engine inflow boundary.
   * \param[in] val_fanface_massflow - Massflow.
   */
  void SetInflow_MassFlow(unsigned short val_marker, su2double val_fanface_massflow) { Inflow_MassFlow[val_marker] = val_fanface_massflow; }

  /*!
   * \brief Set the reverse flow at an engine inflow boundary.
   * \param[in] val_index - Index corresponding to the engine inflow boundary.
   * \param[in] val_fanface_reversemassflow - reverse flow.
   */
  void SetInflow_ReverseMassFlow(unsigned short val_marker, su2double val_fanface_reversemassflow) { Inflow_ReverseMassFlow[val_marker] = val_fanface_reversemassflow; }

  /*!
   * \brief Set the fan face total pressure at an engine inflow boundary.
   * \param[in] val_index - Index corresponding to the engine inflow boundary.
   * \param[in] val_fanface_totalpressure - Fan face total pressure.
   */
  void SetInflow_TotalPressure(unsigned short val_marker, su2double val_fanface_totalpressure) { Inflow_TotalPressure[val_marker] = val_fanface_totalpressure; }

  /*!
   * \brief Set the fan face static temperature at an engine inflow boundary.
   * \param[in] val_index - Index corresponding to the engine inflow boundary.
   * \param[in] val_fanface_pressure - Fan face static temperature.
   */
  void SetInflow_Temperature(unsigned short val_marker, su2double val_fanface_temperature) { Inflow_Temperature[val_marker] = val_fanface_temperature; }

  /*!
   * \brief Set the fan face total temperature at an engine inflow boundary.
   * \param[in] val_index - Index corresponding to the engine inflow boundary.
   * \param[in] val_fanface_totaltemperature - Fan face total temperature.
   */
  void SetInflow_TotalTemperature(unsigned short val_marker, su2double val_fanface_totaltemperature) { Inflow_TotalTemperature[val_marker] = val_fanface_totaltemperature; }

  /*!
   * \brief Set the ram drag temperature at an engine inflow boundary.
   * \param[in] val_index - Index corresponding to the engine inflow boundary.
   * \param[in] val_fanface_ramdrag - Ram drag value.
   */
  void SetInflow_RamDrag(unsigned short val_marker, su2double val_fanface_ramdrag) { Inflow_RamDrag[val_marker] = val_fanface_ramdrag; }

  /*!
   * \brief Set the force balance at an engine inflow boundary.
   * \param[in] val_index - Index corresponding to the engine inflow boundary.
   * \param[in] val_fanface_force - Fan face force.
   */
  void SetInflow_Force(unsigned short val_marker, su2double val_fanface_force) { Inflow_Force[val_marker] = val_fanface_force; }

  /*!
   * \brief Set the power at an engine inflow boundary.
   * \param[in] val_index - Index corresponding to the engine inflow boundary.
   * \param[in] val_fanface_force - Power.
   */
  void SetInflow_Power(unsigned short val_marker, su2double val_fanface_power) { Inflow_Power[val_marker] = val_fanface_power; }

  /*!
   * \brief Set the back pressure (static) at an engine exhaust boundary.
   * \param[in] val_index - Index corresponding to the outlet boundary.
   * \param[in] val_exhaust_pressure - Exhaust static pressure.
   */
  void SetExhaust_Pressure(unsigned short val_marker, su2double val_exhaust_pressure) { Exhaust_Pressure[val_marker] = val_exhaust_pressure; }

  /*!
   * \brief Set the temperature (static) at an engine exhaust boundary.
   * \param[in] val_index - Index corresponding to the outlet boundary.
   * \param[in] val_exhaust_temp - Exhaust static temperature.
   */
  void SetExhaust_Temperature(unsigned short val_marker, su2double val_exhaust_temp) { Exhaust_Temperature[val_marker] = val_exhaust_temp; }

  /*!
   * \brief Set the back pressure (static) at an engine exhaust boundary.
   * \param[in] val_index - Index corresponding to the outlet boundary.
   * \param[in] val_exhaust_temp - Exhaust static temperature.
   */
  void SetExhaust_MassFlow(unsigned short val_marker, su2double val_exhaust_massflow) { Exhaust_MassFlow[val_marker] = val_exhaust_massflow; }

  /*!
   * \brief Set the back pressure (total) at an engine exhaust boundary.
   * \param[in] val_index - Index corresponding to the outlet boundary.
   * \param[in] val_exhaust_totalpressure - Exhaust total pressure.
   */
  void SetExhaust_TotalPressure(unsigned short val_marker, su2double val_exhaust_totalpressure) { Exhaust_TotalPressure[val_marker] = val_exhaust_totalpressure; }

  /*!
   * \brief Set the total temperature at an engine exhaust boundary.
   * \param[in] val_index - Index corresponding to the outlet boundary.
   * \param[in] val_exhaust_totaltemp - Exhaust total temperature.
   */
  void SetExhaust_TotalTemperature(unsigned short val_marker, su2double val_exhaust_totaltemp) { Exhaust_TotalTemperature[val_marker] = val_exhaust_totaltemp; }

  /*!
   * \brief Set the gross thrust at an engine exhaust boundary.
   * \param[in] val_index - Index corresponding to the outlet boundary.
   * \param[in] val_exhaust_grossthrust - Exhaust gross thrust temperature.
   */
  void SetExhaust_GrossThrust(unsigned short val_marker, su2double val_exhaust_grossthrust) { Exhaust_GrossThrust[val_marker] = val_exhaust_grossthrust; }

  /*!
   * \brief Set the force balance at an engine exhaust boundary.
   * \param[in] val_index - Index corresponding to the outlet boundary.
   * \param[in] val_exhaust_force - Exhaust force balance.
   */
  void SetExhaust_Force(unsigned short val_marker, su2double val_exhaust_force) { Exhaust_Force[val_marker] = val_exhaust_force; }

  /*!
   * \brief Set the power at an engine exhaust boundary.
   * \param[in] val_index - Index corresponding to the outlet boundary.
   * \param[in] val_exhaust_power - Exhaust power.
   */
  void SetExhaust_Power(unsigned short val_marker, su2double val_exhaust_power) { Exhaust_Power[val_marker] = val_exhaust_power; }

  /*!
   * \brief Set the back pressure (static) at an outlet boundary.
   * \param[in] val_marker - Index corresponding to a particular engine boundary.
   * \param[in] val_engine_mach - Exhaust power.
   */
  void SetEngine_Mach(unsigned short val_marker, su2double val_engine_mach) { Engine_Mach[val_marker] = val_engine_mach; }

  /*!
   * \brief Set the back pressure (static) at an outlet boundary.
   * \param[in] val_marker - Index corresponding to a particular engine boundary.
   * \param[in] val_engine_force - Exhaust power.
   */
  void SetEngine_Force(unsigned short val_marker, su2double val_engine_force) { Engine_Force[val_marker] = val_engine_force; }

  /*!
   * \brief Get the back pressure (static) at an outlet boundary.
   * \param[in] val_marker - Index corresponding to a particular engine boundary.
   * \param[in] val_engine_power - Exhaust power.
   */
  void SetEngine_Power(unsigned short val_marker, su2double val_engine_power) { Engine_Power[val_marker] = val_engine_power; }

  /*!
   * \brief Get the back pressure (static) at an outlet boundary.
   * \param[in] val_marker - Index corresponding to a particular engine boundary.
   * \param[in] val_engine_netthrust - Exhaust power.
   */
  void SetEngine_NetThrust(unsigned short val_marker, su2double val_engine_netthrust) { Engine_NetThrust[val_marker] = val_engine_netthrust; }

  /*!
   * \brief Get the back pressure (static) at an outlet boundary.
   * \param[in] val_marker - Index corresponding to a particular engine boundary.
   * \param[in] val_engine_grossthrust - Exhaust power.
   */
  void SetEngine_GrossThrust(unsigned short val_marker, su2double val_engine_grossthrust) { Engine_GrossThrust[val_marker] = val_engine_grossthrust; }

  /*!
   * \brief Get the back pressure (static) at an outlet boundary.
   * \param[in] val_marker - Index corresponding to a particular engine boundary.
   * \param[in] val_engine_area - Exhaust power.
   */
  void SetEngine_Area(unsigned short val_marker, su2double val_engine_area) { Engine_Area[val_marker] = val_engine_area; }

  /*!
   * \brief Get the back pressure (static) at an outlet boundary.
   * \param[in] val_marker - Index corresponding to a particular engine boundary.
   * \return The outlet pressure.
   */
  su2double GetEngine_Mach(unsigned short val_marker) const { return Engine_Mach[val_marker]; }

  /*!
   * \brief Get the back pressure (static) at an outlet boundary.
   * \param[in] val_marker - Index corresponding to a particular engine boundary.
   * \return The outlet pressure.
   */
  su2double GetEngine_Force(unsigned short val_marker) const { return Engine_Force[val_marker]; }

  /*!
   * \brief Get the back pressure (static) at an outlet boundary.
   * \param[in] val_marker - Index corresponding to a particular engine boundary.
   * \return The outlet pressure.
   */
  su2double GetEngine_Power(unsigned short val_marker) const { return Engine_Power[val_marker]; }

  /*!
   * \brief Get the back pressure (static) at an outlet boundary.
   * \param[in] val_marker - Index corresponding to a particular engine boundary.
   * \return The outlet pressure.
   */

  su2double GetEngine_NetThrust(unsigned short val_marker) const { return Engine_NetThrust[val_marker]; }
  /*!
   * \brief Get the back pressure (static) at an outlet boundary.
   * \param[in] val_marker - Index corresponding to a particular engine boundary.
   * \return The outlet pressure.
   */

  su2double GetEngine_GrossThrust(unsigned short val_marker) const { return Engine_GrossThrust[val_marker]; }

  /*!
   * \brief Get the back pressure (static) at an outlet boundary.
   * \param[in] val_marker - Index corresponding to a particular engine boundary.
   * \return The outlet pressure.
   */
  su2double GetEngine_Area(unsigned short val_marker) const { return Engine_Area[val_marker]; }

  /*!
   * \brief Get the back pressure (static) at an outlet boundary.
   * \param[in] val_index - Index corresponding to the outlet boundary.
   * \return The outlet pressure.
   */
  void SetActDiskInlet_Temperature(unsigned short val_marker, su2double val_actdisk_temp) { ActDiskInlet_Temperature[val_marker] = val_actdisk_temp; }

  /*!
   * \brief Get the back pressure (static) at an outlet boundary.
   * \param[in] val_index - Index corresponding to the outlet boundary.
   * \return The outlet pressure.
   */
  void SetActDiskInlet_TotalTemperature(unsigned short val_marker, su2double val_actdisk_totaltemp) { ActDiskInlet_TotalTemperature[val_marker] = val_actdisk_totaltemp; }

  /*!
   * \brief Get the back pressure (static) at an outlet boundary.
   * \param[in] val_index - Index corresponding to the outlet boundary.
   * \return The outlet pressure.
   */
  su2double GetActDiskInlet_Temperature(const string& val_marker) const;

  /*!
   * \brief Get the back pressure (static) at an outlet boundary.
   * \param[in] val_index - Index corresponding to the outlet boundary.
   * \return The outlet pressure.
   */
  su2double GetActDiskInlet_TotalTemperature(const string& val_marker) const;

  /*!
   * \brief Get the back pressure (static) at an outlet boundary.
   * \param[in] val_index - Index corresponding to the outlet boundary.
   * \return The outlet pressure.
   */
  void SetActDiskOutlet_Temperature(unsigned short val_marker, su2double val_actdisk_temp) { ActDiskOutlet_Temperature[val_marker] = val_actdisk_temp; }

  /*!
   * \brief Get the back pressure (static) at an outlet boundary.
   * \param[in] val_index - Index corresponding to the outlet boundary.
   * \return The outlet pressure.
   */
  void SetActDiskOutlet_TotalTemperature(unsigned short val_marker, su2double val_actdisk_totaltemp) { ActDiskOutlet_TotalTemperature[val_marker] = val_actdisk_totaltemp; }

  /*!
   * \brief Get the back pressure (static) at an outlet boundary.
   * \param[in] val_index - Index corresponding to the outlet boundary.
   * \return The outlet pressure.
   */
  su2double GetActDiskOutlet_Temperature(const string& val_marker) const;

  /*!
   * \brief Get the back pressure (static) at an outlet boundary.
   * \param[in] val_index - Index corresponding to the outlet boundary.
   * \return The outlet pressure.
   */
  su2double GetActDiskOutlet_TotalTemperature(const string& val_marker) const;

  /*!
   * \brief Get the back pressure (static) at an outlet boundary.
   * \param[in] val_index - Index corresponding to the outlet boundary.
   * \return The outlet pressure.
   */
  su2double GetActDiskInlet_MassFlow(const string& val_marker) const;

  /*!
   * \brief Get the back pressure (static) at an outlet boundary.
   * \param[in] val_index - Index corresponding to the outlet boundary.
   * \return The outlet pressure.
   */
  void SetActDiskInlet_MassFlow(unsigned short val_marker, su2double val_actdisk_massflow) { ActDiskInlet_MassFlow[val_marker] = val_actdisk_massflow; }

  /*!
   * \brief Get the back pressure (static) at an outlet boundary.
   * \param[in] val_index - Index corresponding to the outlet boundary.
   * \return The outlet pressure.
   */
  su2double GetActDiskOutlet_MassFlow(const string& val_marker) const;

  /*!
   * \brief Get the back pressure (static) at an outlet boundary.
   * \param[in] val_index - Index corresponding to the outlet boundary.
   * \return The outlet pressure.
   */
  void SetActDiskOutlet_MassFlow(unsigned short val_marker, su2double val_actdisk_massflow) { ActDiskOutlet_MassFlow[val_marker] = val_actdisk_massflow; }

  /*!
   * \brief Get the back pressure (static) at an outlet boundary.
   * \param[in] val_index - Index corresponding to the outlet boundary.
   * \return The outlet pressure.
   */
  su2double GetActDiskInlet_Pressure(const string& val_marker) const;

  /*!
   * \brief Get the back pressure (static) at an outlet boundary.
   * \param[in] val_index - Index corresponding to the outlet boundary.
   * \return The outlet pressure.
   */
  su2double GetActDiskInlet_TotalPressure(const string& val_marker) const;

  /*!
   * \brief Get the back pressure (static) at an outlet boundary.
   * \param[in] val_index - Index corresponding to the outlet boundary.
   * \return The outlet pressure.
   */
  su2double GetActDisk_DeltaPress(unsigned short val_marker) const { return ActDisk_DeltaPress[val_marker]; }

  /*!
   * \brief Get the back pressure (static) at an outlet boundary.
   * \param[in] val_index - Index corresponding to the outlet boundary.
   * \return The outlet pressure.
   */
  su2double GetActDisk_DeltaTemp(unsigned short val_marker) const { return ActDisk_DeltaTemp[val_marker]; }

  /*!
   * \brief Get the back pressure (static) at an outlet boundary.
   * \param[in] val_index - Index corresponding to the outlet boundary.
   * \return The outlet pressure.
   */
  su2double GetActDisk_TotalPressRatio(unsigned short val_marker) const { return ActDisk_TotalPressRatio[val_marker]; }

  /*!
   * \brief Get the back pressure (static) at an outlet boundary.
   * \param[in] val_index - Index corresponding to the outlet boundary.
   * \return The outlet pressure.
   */
  su2double GetActDisk_TotalTempRatio(unsigned short val_marker) const { return ActDisk_TotalTempRatio[val_marker]; }

  /*!
   * \brief Get the back pressure (static) at an outlet boundary.
   * \param[in] val_index - Index corresponding to the outlet boundary.
   * \return The outlet pressure.
   */
  su2double GetActDisk_StaticPressRatio(unsigned short val_marker) const { return ActDisk_StaticPressRatio[val_marker]; }

  /*!
   * \brief Get the back pressure (static) at an outlet boundary.
   * \param[in] val_index - Index corresponding to the outlet boundary.
   * \return The outlet pressure.
   */
  su2double GetActDisk_StaticTempRatio(unsigned short val_marker) const { return ActDisk_StaticTempRatio[val_marker]; }

  /*!
   * \brief Get the back pressure (static) at an outlet boundary.
   * \param[in] val_index - Index corresponding to the outlet boundary.
   * \return The outlet pressure.
   */
  su2double GetActDisk_NetThrust(unsigned short val_marker) const { return ActDisk_NetThrust[val_marker]; }

  /*!
   * \brief Get the back pressure (static) at an outlet boundary.
   * \param[in] val_index - Index corresponding to the outlet boundary.
   * \return The outlet pressure.
   */
  su2double GetActDisk_BCThrust(unsigned short val_marker) const { return ActDisk_BCThrust[val_marker]; }

  /*!
   * \brief Get the back pressure (static) at an outlet boundary.
   * \param[in] val_index - Index corresponding to the outlet boundary.
   * \return The outlet pressure.
   */
  su2double GetActDisk_BCThrust_Old(unsigned short val_marker) const { return ActDisk_BCThrust_Old[val_marker]; }

  /*!
   * \brief Get the back pressure (static) at an outlet boundary.
   * \param[in] val_index - Index corresponding to the outlet boundary.
   * \return The outlet pressure.
   */
  su2double GetActDisk_GrossThrust(unsigned short val_marker) const { return ActDisk_GrossThrust[val_marker]; }

  /*!
   * \brief Get the back pressure (static) at an outlet boundary.
   * \param[in] val_index - Index corresponding to the outlet boundary.
   * \return The outlet pressure.
   */
  su2double GetActDisk_Area(unsigned short val_marker) const { return ActDisk_Area[val_marker]; }

  /*!
   * \brief Get the back pressure (static) at an outlet boundary.
   * \param[in] val_index - Index corresponding to the outlet boundary.
   * \return The outlet pressure.
   */
  su2double GetActDisk_ReverseMassFlow(unsigned short val_marker) const { return ActDisk_ReverseMassFlow[val_marker]; }

  /*!
   * \brief Get the back pressure (static) at an outlet boundary.
   * \param[in] val_index - Index corresponding to the outlet boundary.
   * \return The outlet pressure.
   */
  su2double GetActDiskInlet_RamDrag(const string& val_marker) const;

  /*!
   * \brief Get the back pressure (static) at an outlet boundary.
   * \param[in] val_index - Index corresponding to the outlet boundary.
   * \return The outlet pressure.
   */
  su2double GetActDiskInlet_Force(const string& val_marker) const;

  /*!
   * \brief Get the back pressure (static) at an outlet boundary.
   * \param[in] val_index - Index corresponding to the outlet boundary.
   * \return The outlet pressure.
   */
  su2double GetActDiskInlet_Power(const string& val_marker) const;

  /*!
   * \brief Get the back pressure (static) at an outlet boundary.
   * \param[in] val_index - Index corresponding to the outlet boundary.
   * \return The outlet pressure.
   */
  void SetActDiskInlet_Pressure(unsigned short val_marker, su2double val_actdisk_press) { ActDiskInlet_Pressure[val_marker] = val_actdisk_press; }

  /*!
   * \brief Get the back pressure (static) at an outlet boundary.
   * \param[in] val_index - Index corresponding to the outlet boundary.
   * \return The outlet pressure.
   */
  void SetActDiskInlet_TotalPressure(unsigned short val_marker, su2double val_actdisk_totalpress) { ActDiskInlet_TotalPressure[val_marker] = val_actdisk_totalpress; }

  /*!
   * \brief Get the back pressure (static) at an outlet boundary.
   * \param[in] val_index - Index corresponding to the outlet boundary.
   * \return The outlet pressure.
   */
  void SetActDisk_DeltaPress(unsigned short val_marker, su2double val_actdisk_deltapress) { ActDisk_DeltaPress[val_marker] = val_actdisk_deltapress; }

  /*!
   * \brief Get the back pressure (static) at an outlet boundary.
   * \param[in] val_index - Index corresponding to the outlet boundary.
   * \return The outlet pressure.
   */
  void SetActDisk_Power(unsigned short val_marker, su2double val_actdisk_power) { ActDisk_Power[val_marker] = val_actdisk_power; }

  /*!
   * \brief Get the back pressure (static) at an outlet boundary.
   * \param[in] val_index - Index corresponding to the outlet boundary.
   * \return The outlet pressure.
   */
  void SetActDisk_MassFlow(unsigned short val_marker, su2double val_actdisk_massflow) { ActDisk_MassFlow[val_marker] = val_actdisk_massflow; }

  /*!
   * \brief Get the back pressure (static) at an outlet boundary.
   * \param[in] val_index - Index corresponding to the outlet boundary.
   * \return The outlet pressure.
   */
  void SetActDisk_Mach(unsigned short val_marker, su2double val_actdisk_mach) { ActDisk_Mach[val_marker] = val_actdisk_mach; }

  /*!
   * \brief Get the back pressure (static) at an outlet boundary.
   * \param[in] val_index - Index corresponding to the outlet boundary.
   * \return The outlet pressure.
   */
  void SetActDisk_Force(unsigned short val_marker, su2double val_actdisk_force) { ActDisk_Force[val_marker] = val_actdisk_force; }

  /*!
   * \brief Get the back pressure (static) at an outlet boundary.
   * \param[in] val_index - Index corresponding to the outlet boundary.
   * \return The outlet pressure.
   */
  su2double GetOutlet_MassFlow(const string& val_marker) const;

  /*!
   * \brief Get the back pressure (static) at an outlet boundary.
   * \param[in] val_index - Index corresponding to the outlet boundary.
   * \return The outlet pressure.
   */
  void SetOutlet_MassFlow(unsigned short val_marker, su2double val_massflow) { Outlet_MassFlow[val_marker] = val_massflow; }

  /*!
   * \brief Get the back pressure (static) at an outlet boundary.
   * \param[in] val_index - Index corresponding to the outlet boundary.
   * \return The outlet pressure.
   */
  su2double GetOutlet_Density(const string& val_marker) const;

  /*!
   * \brief Get the back pressure (static) at an outlet boundary.
   * \param[in] val_index - Index corresponding to the outlet boundary.
   * \return The outlet pressure.
   */
  void SetOutlet_Density(unsigned short val_marker, su2double val_density) { Outlet_Density[val_marker] = val_density; }

  /*!
   * \brief Get the back pressure (static) at an outlet boundary.
   * \param[in] val_index - Index corresponding to the outlet boundary.
   * \return The outlet pressure.
   */
  su2double GetOutlet_Area(const string& val_marker) const;

  /*!
   * \brief Get the back pressure (static) at an outlet boundary.
   * \param[in] val_index - Index corresponding to the outlet boundary.
   * \return The outlet pressure.
   */
  void SetOutlet_Area(unsigned short val_marker, su2double val_area) { Outlet_Area[val_marker] = val_area; }

  /*!
   * \brief Get the back pressure (static) at an outlet boundary.
   * \param[in] val_index - Index corresponding to the outlet boundary.
   * \return The outlet pressure.
   */
  void SetSurface_DC60(unsigned short val_marker, su2double val_surface_distortion) { Surface_DC60[val_marker] = val_surface_distortion; }

  /*!
   * \brief Set the massflow at the surface.
   * \param[in] val_marker - Index corresponding to the outlet boundary.
   * \param[in] val_surface_massflow - Value of the mass flow.
   */
  void SetSurface_MassFlow(unsigned short val_marker, su2double val_surface_massflow) { Surface_MassFlow[val_marker] = val_surface_massflow; }

  /*!
   * \brief Set the mach number at the surface.
   * \param[in] val_marker - Index corresponding to the outlet boundary.
   * \param[in] val_surface_massflow - Value of the mach number.
   */
  void SetSurface_Mach(unsigned short val_marker, su2double val_surface_mach) { Surface_Mach[val_marker] = val_surface_mach; }

  /*!
   * \brief Set the temperature at the surface.
   * \param[in] val_marker - Index corresponding to the outlet boundary.
   * \param[in] val_surface_massflow - Value of the temperature.
   */
  void SetSurface_Temperature(unsigned short val_marker, su2double val_surface_temperature) { Surface_Temperature[val_marker] = val_surface_temperature; }

  /*!
   * \brief Set the pressure at the surface.
   * \param[in] val_marker - Index corresponding to the outlet boundary.
   * \param[in] val_surface_massflow - Value of the pressure.
   */
  void SetSurface_Pressure(unsigned short val_marker, su2double val_surface_pressure) { Surface_Pressure[val_marker] = val_surface_pressure; }

  /*!
   * \brief Set the density at the surface.
   * \param[in] val_marker - Index corresponding to the outlet boundary.
   * \param[in] val_surface_density - Value of the density.
   */
  void SetSurface_Density(unsigned short val_marker, su2double val_surface_density) { Surface_Density[val_marker] = val_surface_density; }

  /*!
   * \brief Set the enthalpy at the surface.
   * \param[in] val_marker - Index corresponding to the outlet boundary.
   * \param[in] val_surface_density - Value of the density.
   */
  void SetSurface_Enthalpy(unsigned short val_marker, su2double val_surface_enthalpy) { Surface_Enthalpy[val_marker] = val_surface_enthalpy; }

  /*!
   * \brief Set the normal velocity at the surface.
   * \param[in] val_marker - Index corresponding to the outlet boundary.
   * \param[in] val_surface_normalvelocity - Value of the normal velocity.
   */
  void SetSurface_NormalVelocity(unsigned short val_marker, su2double val_surface_normalvelocity) { Surface_NormalVelocity[val_marker] = val_surface_normalvelocity; }

  /*!
   * \brief Set the streamwise flow uniformity at the surface.
   * \param[in] val_marker - Index corresponding to the outlet boundary.
   * \param[in] val_surface_streamwiseuniformity - Value of the streamwise flow uniformity.
   */
  void SetSurface_Uniformity(unsigned short val_marker, su2double val_surface_streamwiseuniformity) { Surface_Uniformity[val_marker] = val_surface_streamwiseuniformity; }

  /*!
   * \brief Set the secondary flow strength at the surface.
   * \param[in] val_marker - Index corresponding to the outlet boundary.
   * \param[in] val_surface_secondarystrength - Value of the secondary flow strength.
   */
  void SetSurface_SecondaryStrength(unsigned short val_marker, su2double val_surface_secondarystrength) { Surface_SecondaryStrength[val_marker] = val_surface_secondarystrength; }

  /*!
   * \brief Set the relative secondary flow strength at the surface.
   * \param[in] val_marker - Index corresponding to the outlet boundary.
   * \param[in] val_surface_secondaryoverstream - Value of the relative seondary flow strength.
   */
  void SetSurface_SecondOverUniform(unsigned short val_marker, su2double val_surface_secondaryoverstream) { Surface_SecondOverUniform[val_marker] = val_surface_secondaryoverstream; }

  /*!
   * \brief Set the momentum distortion at the surface.
   * \param[in] val_marker - Index corresponding to the outlet boundary.
   * \param[in] val_surface_momentumdistortion - Value of the momentum distortion.
   */
  void SetSurface_MomentumDistortion(unsigned short val_marker, su2double val_surface_momentumdistortion) { Surface_MomentumDistortion[val_marker] = val_surface_momentumdistortion; }

  /*!
   * \brief Set the total temperature at the surface.
   * \param[in] val_marker - Index corresponding to the outlet boundary.
   * \param[in] val_surface_totaltemperature - Value of the total temperature.
   */
  void SetSurface_TotalTemperature(unsigned short val_marker, su2double val_surface_totaltemperature) { Surface_TotalTemperature[val_marker] = val_surface_totaltemperature; }

  /*!
   * \brief Set the total pressure at the surface.
   * \param[in] val_marker - Index corresponding to the outlet boundary.
   * \param[in] val_surface_totalpressure - Value of the total pressure.
   */
  void SetSurface_TotalPressure(unsigned short val_marker, su2double val_surface_totalpressure) { Surface_TotalPressure[val_marker] = val_surface_totalpressure; }

  /*!
   * \brief Set the pressure drop between two surfaces.
   * \param[in] val_marker - Index corresponding to the outlet boundary.
   * \param[in] val_surface_pressuredrop - Value of the pressure drop.
   */
  void SetSurface_PressureDrop(unsigned short val_marker, su2double val_surface_pressuredrop) { Surface_PressureDrop[val_marker] = val_surface_pressuredrop; }

  /*!
   * \brief Set the average of species_0 at the surface.
   * \param[in] val_marker - Index corresponding to boundary.
   * \param[in] val_surface_species_0 - Value of avg species_0.
   */
  void SetSurface_Species_0(unsigned short val_marker, su2double val_surface_species_0) { Surface_Species_0[val_marker] = val_surface_species_0; }

  /*!
   * \brief Set the species variance at the surface.
   * \param[in] val_marker - Index corresponding to boundary.
   * \param[in] val_surface_species_variance - Value of the species variance.
   */
  void SetSurface_Species_Variance(unsigned short val_marker, su2double val_surface_species_variance) { Surface_Species_Variance[val_marker] = val_surface_species_variance; }

  /*!
   * \brief Set the average of scalar_0 at the surface.
   * \param[in] val_marker - Index corresponding to boundary.
   * \param[in] val_surface_scalar_0 - Value of avg species_0.
   */
  void SetSurface_Scalar_00(unsigned short val_marker, su2double val_surface_scalar) { Surface_Scalar_00[val_marker] = val_surface_scalar; }
  void SetSurface_Scalar_01(unsigned short val_marker, su2double val_surface_scalar) { Surface_Scalar_01[val_marker] = val_surface_scalar; }
  void SetSurface_Scalar_02(unsigned short val_marker, su2double val_surface_scalar) { Surface_Scalar_02[val_marker] = val_surface_scalar; }
  void SetSurface_Scalar_03(unsigned short val_marker, su2double val_surface_scalar) { Surface_Scalar_03[val_marker] = val_surface_scalar; }
  void SetSurface_Scalar_04(unsigned short val_marker, su2double val_surface_scalar) { Surface_Scalar_04[val_marker] = val_surface_scalar; }
  void SetSurface_Scalar_05(unsigned short val_marker, su2double val_surface_scalar) { Surface_Scalar_05[val_marker] = val_surface_scalar; }
  void SetSurface_Scalar_06(unsigned short val_marker, su2double val_surface_scalar) { Surface_Scalar_06[val_marker] = val_surface_scalar; }
  void SetSurface_Scalar_07(unsigned short val_marker, su2double val_surface_scalar) { Surface_Scalar_07[val_marker] = val_surface_scalar; }
  void SetSurface_Scalar_08(unsigned short val_marker, su2double val_surface_scalar) { Surface_Scalar_08[val_marker] = val_surface_scalar; }
  void SetSurface_Scalar_09(unsigned short val_marker, su2double val_surface_scalar) { Surface_Scalar_09[val_marker] = val_surface_scalar; }

  /*!
   * \brief Get the back pressure (static) at an outlet boundary.
   * \param[in] val_index - Index corresponding to the outlet boundary.
   * \return The outlet pressure.
   */
  void SetSurface_IDC(unsigned short val_marker, su2double val_surface_distortion) { Surface_IDC[val_marker] = val_surface_distortion; }

  /*!
   * \brief Get the back pressure (static) at an outlet boundary.
   * \param[in] val_index - Index corresponding to the outlet boundary.
   * \return The outlet pressure.
   */
  void SetSurface_IDC_Mach(unsigned short val_marker, su2double val_surface_distortion) { Surface_IDC_Mach[val_marker] = val_surface_distortion; }

  /*!
   * \brief Get the back pressure (static) at an outlet boundary.
   * \param[in] val_index - Index corresponding to the outlet boundary.
   * \return The outlet pressure.
   */
  void SetSurface_IDR(unsigned short val_marker, su2double val_surface_distortion) { Surface_IDR[val_marker] = val_surface_distortion; }

  /*!
   * \brief Get the back pressure (static) at an outlet boundary.
   * \param[in] val_index - Index corresponding to the outlet boundary.
   * \return The outlet pressure.
   */
  void SetActDisk_DeltaTemp(unsigned short val_marker, su2double val_actdisk_deltatemp) { ActDisk_DeltaTemp[val_marker] = val_actdisk_deltatemp; }

  /*!
   * \brief Get the back pressure (static) at an outlet boundary.
   * \param[in] val_index - Index corresponding to the outlet boundary.
   * \return The outlet pressure.
   */
  void SetActDisk_TotalPressRatio(unsigned short val_marker, su2double val_actdisk_pressratio) { ActDisk_TotalPressRatio[val_marker] = val_actdisk_pressratio; }

  /*!
   * \brief Get the back pressure (static) at an outlet boundary.
   * \param[in] val_index - Index corresponding to the outlet boundary.
   * \return The outlet pressure.
   */
  void SetActDisk_TotalTempRatio(unsigned short val_marker, su2double val_actdisk_tempratio) { ActDisk_TotalTempRatio[val_marker] = val_actdisk_tempratio; }

  /*!
   * \brief Get the back pressure (static) at an outlet boundary.
   * \param[in] val_index - Index corresponding to the outlet boundary.
   * \return The outlet pressure.
   */
  void SetActDisk_StaticPressRatio(unsigned short val_marker, su2double val_actdisk_pressratio) { ActDisk_StaticPressRatio[val_marker] = val_actdisk_pressratio; }

  /*!
   * \brief Get the back pressure (static) at an outlet boundary.
   * \param[in] val_index - Index corresponding to the outlet boundary.
   * \return The outlet pressure.
   */
  void SetActDisk_StaticTempRatio(unsigned short val_marker, su2double val_actdisk_tempratio) { ActDisk_StaticTempRatio[val_marker] = val_actdisk_tempratio; }

  /*!
   * \brief Get the back pressure (static) at an outlet boundary.
   * \param[in] val_index - Index corresponding to the outlet boundary.
   * \return The outlet pressure.
   */
  void SetActDisk_NetThrust(unsigned short val_marker, su2double val_actdisk_netthrust) { ActDisk_NetThrust[val_marker] = val_actdisk_netthrust; }

  /*!
   * \brief Get the back pressure (static) at an outlet boundary.
   * \param[in] val_index - Index corresponding to the outlet boundary.
   * \return The outlet pressure.
   */
  void SetActDisk_BCThrust(const string& val_marker, su2double val_actdisk_bcthrust);

  /*!
   * \brief Get the back pressure (static) at an outlet boundary.
   * \param[in] val_index - Index corresponding to the outlet boundary.
   * \return The outlet pressure.
   */
  void SetActDisk_BCThrust(unsigned short val_marker, su2double val_actdisk_bcthrust) { ActDisk_BCThrust[val_marker] = val_actdisk_bcthrust; }

  /*!
   * \brief Get the back pressure (static) at an outlet boundary.
   * \param[in] val_index - Index corresponding to the outlet boundary.
   * \return The outlet pressure.
   */
  void SetActDisk_BCThrust_Old(const string& val_marker, su2double val_actdisk_bcthrust_old);

  /*!
   * \brief Get the back pressure (static) at an outlet boundary.
   * \param[in] val_index - Index corresponding to the outlet boundary.
   * \return The outlet pressure.
   */
  void SetActDisk_BCThrust_Old(unsigned short val_marker, su2double val_actdisk_bcthrust_old) { ActDisk_BCThrust_Old[val_marker] = val_actdisk_bcthrust_old; }

  /*!
   * \brief Get the back pressure (static) at an outlet boundary.
   * \param[in] val_index - Index corresponding to the outlet boundary.
   * \return The outlet pressure.
   */
  void SetActDisk_GrossThrust(unsigned short val_marker, su2double val_actdisk_grossthrust) { ActDisk_GrossThrust[val_marker] = val_actdisk_grossthrust; }

  /*!
   * \brief Get the back pressure (static) at an outlet boundary.
   * \param[in] val_index - Index corresponding to the outlet boundary.
   * \return The outlet pressure.
   */
  void SetActDisk_Area(unsigned short val_marker, su2double val_actdisk_area) { ActDisk_Area[val_marker] = val_actdisk_area; }

  /*!
   * \brief Get the back pressure (static) at an outlet boundary.
   * \param[in] val_index - Index corresponding to the outlet boundary.
   * \return The outlet pressure.
   */
  void SetActDiskInlet_ReverseMassFlow(unsigned short val_marker, su2double val_actdisk_area) { ActDisk_ReverseMassFlow[val_marker] = val_actdisk_area; }

  /*!
   * \brief Get the back pressure (static) at an outlet boundary.
   * \param[in] val_index - Index corresponding to the outlet boundary.
   * \return The outlet pressure.
   */
  void SetActDiskInlet_RamDrag(unsigned short val_marker, su2double val_actdisk_ramdrag) { ActDiskInlet_RamDrag[val_marker] = val_actdisk_ramdrag; }

  /*!
   * \brief Get the back pressure (static) at an outlet boundary.
   * \param[in] val_index - Index corresponding to the outlet boundary.
   * \return The outlet pressure.
   */
  void SetActDiskInlet_Force(unsigned short val_marker, su2double val_actdisk_force) { ActDiskInlet_Force[val_marker] = val_actdisk_force; }

  /*!
   * \brief Get the back pressure (static) at an outlet boundary.
   * \param[in] val_index - Index corresponding to the outlet boundary.
   * \return The outlet pressure.
   */
  void SetActDiskInlet_Power(unsigned short val_marker, su2double val_actdisk_power) { ActDiskInlet_Power[val_marker] = val_actdisk_power; }

  /*!
   * \brief Get the back pressure (static) at an outlet boundary.
   * \param[in] val_index - Index corresponding to the outlet boundary.
   * \return The outlet pressure.
   */
  su2double GetActDisk_Power(unsigned short val_marker) const { return ActDisk_Power[val_marker]; }

  /*!
   * \brief Get the back pressure (static) at an outlet boundary.
   * \param[in] val_index - Index corresponding to the outlet boundary.
   * \return The outlet pressure.
   */
  su2double GetActDisk_MassFlow(unsigned short val_marker) const { return ActDisk_MassFlow[val_marker]; }

  /*!
   * \brief Get the back pressure (static) at an outlet boundary.
   * \param[in] val_index - Index corresponding to the outlet boundary.
   * \return The outlet pressure.
   */
  su2double GetActDisk_Mach(unsigned short val_marker) const { return ActDisk_Mach[val_marker]; }

  /*!
   * \brief Get the back pressure (static) at an outlet boundary.
   * \param[in] val_index - Index corresponding to the outlet boundary.
   * \return The outlet pressure.
   */
  su2double GetActDisk_Force(unsigned short val_marker) const { return ActDisk_Force[val_marker]; }

  /*!
   * \brief Get the back pressure (static) at an outlet boundary.
   * \param[in] val_index - Index corresponding to the outlet boundary.
   * \return The outlet pressure.
   */
  su2double GetSurface_DC60(unsigned short val_marker) const { return Surface_DC60[val_marker]; }

  /*!
   * \brief Get the massflow at an outlet boundary.
   * \param[in] val_index - Index corresponding to the outlet boundary.
   * \return The massflow.
   */
  su2double GetSurface_MassFlow(unsigned short val_marker) const { return Surface_MassFlow[val_marker]; }

  /*!
   * \brief Get the mach number at an outlet boundary.
   * \param[in] val_index - Index corresponding to the outlet boundary.
   * \return The mach number.
   */
  su2double GetSurface_Mach(unsigned short val_marker) const { return Surface_Mach[val_marker]; }

  /*!
   * \brief Get the temperature at an outlet boundary.
   * \param[in] val_index - Index corresponding to the outlet boundary.
   * \return The temperature.
   */
  su2double GetSurface_Temperature(unsigned short val_marker) const { return Surface_Temperature[val_marker]; }

  /*!
   * \brief Get the pressure at an outlet boundary.
   * \param[in] val_index - Index corresponding to the outlet boundary.
   * \return The pressure.
   */
  su2double GetSurface_Pressure(unsigned short val_marker) const { return Surface_Pressure[val_marker]; }

  /*!
   * \brief Get the density at an outlet boundary.
   * \param[in] val_index - Index corresponding to the outlet boundary.
   * \return The density.
   */
  su2double GetSurface_Density(unsigned short val_marker) const { return Surface_Density[val_marker]; }

  /*!
   * \brief Get the enthalpy at an outlet boundary.
   * \param[in] val_index - Index corresponding to the outlet boundary.
   * \return The density.
   */
  su2double GetSurface_Enthalpy(unsigned short val_marker) const { return Surface_Enthalpy[val_marker]; }

  /*!
   * \brief Get the normal velocity at an outlet boundary.
   * \param[in] val_index - Index corresponding to the outlet boundary.
   * \return The normal velocity.
   */
  su2double GetSurface_NormalVelocity(unsigned short val_marker) const { return Surface_NormalVelocity[val_marker]; }

  /*!
   * \brief Get the streamwise flow uniformity at the surface.
   * \param[in] val_marker - Index corresponding to the outlet boundary.
   * \return The streamwise flow uniformity.
   */
  su2double GetSurface_Uniformity(unsigned short val_marker) const { return Surface_Uniformity[val_marker]; }

  /*!
   * \brief Get the secondary flow strength at the surface.
   * \param[in] val_marker - Index corresponding to the outlet boundary.
   * \return The secondary flow strength.
   */
  su2double GetSurface_SecondaryStrength(unsigned short val_marker) const { return Surface_SecondaryStrength[val_marker]; }

  /*!
   * \brief Get the relative secondary flow strength at the surface.
   * \param[in] val_marker - Index corresponding to the outlet boundary.
   * \return The relative seondary flow strength.
   */
  su2double GetSurface_SecondOverUniform(unsigned short val_marker) const { return Surface_SecondOverUniform[val_marker]; }

  /*!
   * \brief Get the momentum distortion at the surface.
   * \param[in] val_marker - Index corresponding to the outlet boundary.
   * \return The momentum distortion.
   */
  su2double GetSurface_MomentumDistortion(unsigned short val_marker) const { return Surface_MomentumDistortion[val_marker]; }

  /*!
   * \brief Get the total temperature at an outlet boundary.
   * \param[in] val_index - Index corresponding to the outlet boundary.
   * \return The total temperature.
   */
  su2double GetSurface_TotalTemperature(unsigned short val_marker) const { return Surface_TotalTemperature[val_marker]; }

  /*!
   * \brief Get the total pressure at an outlet boundary.
   * \param[in] val_index - Index corresponding to the outlet boundary.
   * \return The total pressure.
   */
  su2double GetSurface_TotalPressure(unsigned short val_marker) const { return Surface_TotalPressure[val_marker]; }

  /*!
   * \brief Get the pressure drop between two surfaces.
   * \param[in] val_index - Index corresponding to the outlet boundary.
   * \return The pressure drop.
   */
  su2double GetSurface_PressureDrop(unsigned short val_marker) const { return Surface_PressureDrop[val_marker]; }

  /*!
   * \brief Get avg species_0 at a boundary.
   * \param[in] val_index - Index corresponding to the boundary.
   * \return The avg species_0.
   */
  su2double GetSurface_Species_0(unsigned short val_marker) const { return Surface_Species_0[val_marker]; }

  /*!
   * \brief Get the species variance at a boundary.
   * \param[in] val_index - Index corresponding to the boundary.
   * \return The species variance.
   */
  su2double GetSurface_Species_Variance(unsigned short val_marker) const { return Surface_Species_Variance[val_marker]; }

  /*!
   * \brief Get avg scalar_0 at a boundary.
   * \param[in] val_index - Index corresponding to the boundary.
   * \return The avg species_0.
   */
  su2double GetSurface_Scalar_00(unsigned short val_marker) const { return Surface_Scalar_00[val_marker]; }
  su2double GetSurface_Scalar_01(unsigned short val_marker) const { return Surface_Scalar_01[val_marker]; }
  su2double GetSurface_Scalar_02(unsigned short val_marker) const { return Surface_Scalar_02[val_marker]; }
  su2double GetSurface_Scalar_03(unsigned short val_marker) const { return Surface_Scalar_03[val_marker]; }
  su2double GetSurface_Scalar_04(unsigned short val_marker) const { return Surface_Scalar_04[val_marker]; }
  su2double GetSurface_Scalar_05(unsigned short val_marker) const { return Surface_Scalar_05[val_marker]; }
  su2double GetSurface_Scalar_06(unsigned short val_marker) const { return Surface_Scalar_06[val_marker]; }
  su2double GetSurface_Scalar_07(unsigned short val_marker) const { return Surface_Scalar_07[val_marker]; }
  su2double GetSurface_Scalar_08(unsigned short val_marker) const { return Surface_Scalar_08[val_marker]; }
  su2double GetSurface_Scalar_09(unsigned short val_marker) const { return Surface_Scalar_09[val_marker]; }

  /*!
   * \brief Get the back pressure (static) at an outlet boundary.
   * \param[in] val_index - Index corresponding to the outlet boundary.
   * \return The outlet pressure.
   */
  su2double GetSurface_IDC(unsigned short val_marker) const { return Surface_IDC[val_marker]; }

  /*!
   * \brief Get the back pressure (static) at an outlet boundary.
   * \param[in] val_index - Index corresponding to the outlet boundary.
   * \return The outlet pressure.
   */
  su2double GetSurface_IDC_Mach(unsigned short val_marker) const { return Surface_IDC_Mach[val_marker]; }

  /*!
   * \brief Get the back pressure (static) at an outlet boundary.
   * \param[in] val_index - Index corresponding to the outlet boundary.
   * \return The outlet pressure.
   */
  su2double GetSurface_IDR(unsigned short val_marker) const { return Surface_IDR[val_marker]; }

  /*!
   * \brief Get the back pressure (static) at an outlet boundary.
   * \param[in] val_index - Index corresponding to the outlet boundary.
   * \return The outlet pressure.
   */
  su2double GetActDiskOutlet_Pressure(const string& val_marker) const;

  /*!
   * \brief Get the back pressure (static) at an outlet boundary.
   * \param[in] val_index - Index corresponding to the outlet boundary.
   * \return The outlet pressure.
   */
  su2double GetActDiskOutlet_TotalPressure(const string& val_marker) const;

  /*!
   * \brief Get the back pressure (static) at an outlet boundary.
   * \param[in] val_index - Index corresponding to the outlet boundary.
   * \return The outlet pressure.
   */
  su2double GetActDiskOutlet_GrossThrust(const string& val_marker) const;

  /*!
   * \brief Get the back pressure (static) at an outlet boundary.
   * \param[in] val_index - Index corresponding to the outlet boundary.
   * \return The outlet pressure.
   */
  su2double GetActDiskOutlet_Force(const string& val_marker) const;

  /*!
   * \brief Get the back pressure (static) at an outlet boundary.
   * \param[in] val_index - Index corresponding to the outlet boundary.
   * \return The outlet pressure.
   */
  su2double GetActDiskOutlet_Power(const string& val_marker) const;

  /*!
   * \brief Get the back pressure (static) at an outlet boundary.
   * \param[in] val_index - Index corresponding to the outlet boundary.
   * \return The outlet pressure.
   */
  void SetActDiskOutlet_Pressure(unsigned short val_marker, su2double val_actdisk_press) { ActDiskOutlet_Pressure[val_marker] = val_actdisk_press; }

  /*!
   * \brief Get the back pressure (static) at an outlet boundary.
   * \param[in] val_index - Index corresponding to the outlet boundary.
   * \return The outlet pressure.
   */
  void SetActDiskOutlet_TotalPressure(unsigned short val_marker, su2double val_actdisk_totalpress) { ActDiskOutlet_TotalPressure[val_marker] = val_actdisk_totalpress; }

  /*!
   * \brief Get the back pressure (static) at an outlet boundary.
   * \param[in] val_index - Index corresponding to the outlet boundary.
   * \return The outlet pressure.
   */
  void SetActDiskOutlet_GrossThrust(unsigned short val_marker, su2double val_actdisk_grossthrust) { ActDiskOutlet_GrossThrust[val_marker] = val_actdisk_grossthrust; }

  /*!
   * \brief Get the back pressure (static) at an outlet boundary.
   * \param[in] val_index - Index corresponding to the outlet boundary.
   * \return The outlet pressure.
   */
  void SetActDiskOutlet_Force(unsigned short val_marker, su2double val_actdisk_force) { ActDiskOutlet_Force[val_marker] = val_actdisk_force; }

  /*!
   * \brief Get the back pressure (static) at an outlet boundary.
   * \param[in] val_index - Index corresponding to the outlet boundary.
   * \return The outlet pressure.
   */
  void SetActDiskOutlet_Power(unsigned short val_marker, su2double val_actdisk_power) { ActDiskOutlet_Power[val_marker] = val_actdisk_power; }

  /*!
   * \brief Get the displacement value at an displacement boundary.
   * \param[in] val_index - Index corresponding to the displacement boundary.
   * \return The displacement value.
   */
  su2double GetDispl_Value(const string& val_index) const;

  /*!
   * \brief Get the force value at an load boundary.
   * \param[in] val_index - Index corresponding to the load boundary.
   * \return The load value.
   */
  su2double GetLoad_Value(const string& val_index) const;

  /*!
   * \brief Get the constant value at a damper boundary.
   * \param[in] val_index - Index corresponding to the load boundary.
   * \return The damper constant.
   */
  su2double GetDamper_Constant(const string& val_index) const;

  /*!
   * \brief Get the force value at a load boundary defined in cartesian coordinates.
   * \param[in] val_index - Index corresponding to the load boundary.
   * \return The load value.
   */
  su2double GetLoad_Dir_Value(const string& val_index) const;

  /*!
   * \brief Get the force multiplier at a load boundary in cartesian coordinates.
   * \param[in] val_index - Index corresponding to the load boundary.
   * \return The load multiplier.
   */
  su2double GetLoad_Dir_Multiplier(const string& val_index) const;

  /*!
   * \brief Get the force value at a load boundary defined in cartesian coordinates.
   * \param[in] val_index - Index corresponding to the load boundary.
   * \return The load value.
   */
  su2double GetDisp_Dir_Value(const string& val_index) const;

  /*!
   * \brief Get the force multiplier at a load boundary in cartesian coordinates.
   * \param[in] val_index - Index corresponding to the load boundary.
   * \return The load multiplier.
   */
  su2double GetDisp_Dir_Multiplier(const string& val_index) const;

  /*!
   * \brief Get the force direction at a loaded boundary in cartesian coordinates.
   * \param[in] val_index - Index corresponding to the load boundary.
   * \return The load direction.
   */
  const su2double* GetLoad_Dir(const string& val_index) const;

  /*!
   * \brief Get the force direction at a loaded boundary in cartesian coordinates.
   * \param[in] val_index - Index corresponding to the load boundary.
   * \return The load direction.
   */
  const su2double* GetDisp_Dir(const string& val_index) const;

  /*!
   * \brief Get the amplitude of the sine-wave at a load boundary defined in cartesian coordinates.
   * \param[in] val_index - Index corresponding to the load boundary.
   * \return The load value.
   */
  su2double GetLoad_Sine_Amplitude(const string& val_index) const;

  /*!
   * \brief Get the frequency of the sine-wave at a load boundary in cartesian coordinates.
   * \param[in] val_index - Index corresponding to the load boundary.
   * \return The load frequency.
   */
  su2double GetLoad_Sine_Frequency(const string& val_index) const;

  /*!
   * \brief Get the force direction at a sine-wave loaded boundary in cartesian coordinates.
   * \param[in] val_index - Index corresponding to the load boundary.
   * \return The load direction.
   */
  const su2double* GetLoad_Sine_Dir(const string& val_index) const;

  /*!
   * \brief Get the force value at an load boundary.
   * \param[in] val_index - Index corresponding to the load boundary.
   * \return The load value.
   */
  su2double GetFlowLoad_Value(const string& val_index) const;

  /*!
   * \brief Cyclic pitch amplitude for rotor blades.
   * \return The specified cyclic pitch amplitude.
   */
  su2double GetCyclic_Pitch(void) const { return Cyclic_Pitch; }

  /*!
   * \brief Collective pitch setting for rotor blades.
   * \return The specified collective pitch setting.
   */
  su2double GetCollective_Pitch(void) const { return Collective_Pitch; }

  /*!
   * \brief Get name of the arbitrary mesh motion input file.
   * \return File name of the arbitrary mesh motion input file.
   */
  string GetDV_Filename(void) const { return DV_Filename; }

  /*!
   * \brief Get name of the unordered ASCII volume sensitivity file.
   * \return File name of the unordered ASCII volume sensitivity file.
   */
  string GetDV_Unordered_Sens_Filename(void) const { return DV_Unordered_Sens_Filename; }

  /*!
   * \brief Get name of the unordered ASCII surface sensitivity file.
   * \return File name of the unordered ASCII surface sensitivity file.
   */
  string GetDV_Sens_Filename(void) const { return DV_Sens_Filename; }

  /*!
   * \brief Set the config options.
   */
  void SetConfig_Options();

  /*!
   * \brief Set the config file parsing.
   */
  void SetConfig_Parsing(char case_filename[MAX_STRING_SIZE]);

  /*!
   * \brief Set the config file parsing.
   */
  void SetConfig_Parsing(istream &config_buffer);

  /*!
   * \brief Set the config file parsing.
   */
  bool SetRunTime_Parsing(char case_filename[MAX_STRING_SIZE]);

  /*!
   * \brief Config file postprocessing.
   */
  void SetPostprocessing(SU2_COMPONENT val_software, unsigned short val_izone, unsigned short val_nDim);

  /*!
   * \brief Config file markers processing.
   */
  void SetMarkers(SU2_COMPONENT val_software);

  /*!
   * \brief Config file output.
   */
  void SetOutput(SU2_COMPONENT val_software, unsigned short val_izone);

  /*!
   * \brief Value of Aeroelastic solution coordinate at time n+1.
   */
  vector<vector<su2double> > GetAeroelastic_np1(unsigned short iMarker) const { return Aeroelastic_np1[iMarker]; }

  /*!
   * \brief Value of Aeroelastic solution coordinate at time n.
   */
  vector<vector<su2double> > GetAeroelastic_n(unsigned short iMarker) const { return Aeroelastic_n[iMarker]; }

  /*!
   * \brief Value of Aeroelastic solution coordinate at time n-1.
   */
  vector<vector<su2double> > GetAeroelastic_n1(unsigned short iMarker) const { return Aeroelastic_n1[iMarker]; }

  /*!
   * \brief Value of Aeroelastic solution coordinate at time n+1.
   */
  void SetAeroelastic_np1(unsigned short iMarker, vector<vector<su2double> > solution) { Aeroelastic_np1[iMarker] = solution;}

  /*!
   * \brief Value of Aeroelastic solution coordinate at time n from time n+1.
   */
  void SetAeroelastic_n(void) { Aeroelastic_n = Aeroelastic_np1; }

  /*!
   * \brief Value of Aeroelastic solution coordinate at time n-1 from time n.
   */
  void SetAeroelastic_n1(void) { Aeroelastic_n1 = Aeroelastic_n; }

  /*!
   * \brief Aeroelastic Flutter Speed Index.
   */
  su2double GetAeroelastic_Flutter_Speed_Index(void) const { return FlutterSpeedIndex; }

  /*!
   * \brief Uncoupled Aeroelastic Frequency Plunge.
   */
  su2double GetAeroelastic_Frequency_Plunge(void) const { return PlungeNaturalFrequency; }

  /*!
   * \brief Uncoupled Aeroelastic Frequency Pitch.
   */
  su2double GetAeroelastic_Frequency_Pitch(void) const { return PitchNaturalFrequency; }

  /*!
   * \brief Aeroelastic Airfoil Mass Ratio.
   */
  su2double GetAeroelastic_Airfoil_Mass_Ratio(void) const { return AirfoilMassRatio; }

  /*!
   * \brief Aeroelastic center of gravity location.
   */
  su2double GetAeroelastic_CG_Location(void) const { return CG_Location; }

  /*!
   * \brief Aeroelastic radius of gyration squared.
   */
  su2double GetAeroelastic_Radius_Gyration_Squared(void) const { return RadiusGyrationSquared; }

  /*!
   * \brief Aeroelastic solve every x inner iteration.
   */
  unsigned short GetAeroelasticIter(void) const { return AeroelasticIter; }

  /*!
   * \brief Value of plunging coordinate.
   * \param[in] val_marker - the marker we are monitoring.
   * \return Value of plunging coordinate.
   */
  su2double GetAeroelastic_plunge(unsigned short val_marker) const { return Aeroelastic_plunge[val_marker]; }

  /*!
   * \brief Value of pitching coordinate.
   * \param[in] val_marker - the marker we are monitoring.
   * \return Value of pitching coordinate.
   */
  su2double GetAeroelastic_pitch(unsigned short val_marker) const { return Aeroelastic_pitch[val_marker]; }

  /*!
   * \brief Value of plunging coordinate.
   * \param[in] val_marker - the marker we are monitoring.
   * \param[in] val - value of plunging coordinate.
   */
  void SetAeroelastic_plunge(unsigned short val_marker, su2double val) { Aeroelastic_plunge[val_marker] = val; }

  /*!
   * \brief Value of pitching coordinate.
   * \param[in] val_marker - the marker we are monitoring.
   * \param[in] val - value of pitching coordinate.
   */
  void SetAeroelastic_pitch(unsigned short val_marker, su2double val) { Aeroelastic_pitch[val_marker] = val; }

  /*!
   * \brief Get information about the aeroelastic simulation.
   * \return <code>TRUE</code> if it is an aeroelastic case; otherwise <code>FALSE</code>.
   */
  bool GetAeroelastic_Simulation(void) const { return Aeroelastic_Simulation; }

  /*!
   * \brief Get information about the wind gust.
   * \return <code>TRUE</code> if there is a wind gust; otherwise <code>FALSE</code>.
   */
  bool GetWind_Gust(void) const { return Wind_Gust; }

  /*!
   * \brief Get the type of gust to simulate.
   * \return type of gust to use for the simulation.
   */
  unsigned short GetGust_Type(void) const { return Gust_Type; }

  /*!
   * \brief Get the gust direction.
   * \return the gust direction.
   */
  unsigned short GetGust_Dir(void) const { return Gust_Dir; }

  /*!
   * \brief Value of the gust wavelength.
   */
  su2double GetGust_WaveLength(void) const { return Gust_WaveLength; }

  /*!
   * \brief Value of the number of gust periods.
   */
  su2double GetGust_Periods(void) const { return Gust_Periods; }

  /*!
   * \brief Value of the gust amplitude.
   */
  su2double GetGust_Ampl(void) const { return Gust_Ampl; }

  /*!
   * \brief Value of the time at which to begin the gust.
   */
  su2double GetGust_Begin_Time(void) const { return Gust_Begin_Time; }

  /*!
   * \brief Value of the location ath which the gust begins.
   */
  su2double GetGust_Begin_Loc(void) const { return Gust_Begin_Loc; }

  /*!
   * \brief Get whether fixed values for turbulence quantities are applied.
   * \return <code>TRUE</code> if fixed values are applied; otherwise <code>FALSE</code>.
   */
  bool GetTurb_Fixed_Values(void) const { return Turb_Fixed_Values; }

  /*!
   * \brief Get shift of the upstream half-plane where fixed values for turbulence quantities are applied.
   * \details This half-plane is given by the condition that the dot product between the
   * coordinate vector and the normalized far-field velocity vector is less than what this
   * function returns.
   */
  su2double GetTurb_Fixed_Values_MaxScalarProd(void) const { return Turb_Fixed_Values_MaxScalarProd; }

  /*!
   * \brief Get the number of iterations to evaluate the parametric coordinates.
   * \return Number of iterations to evaluate the parametric coordinates.
   */
  unsigned short GetnFFD_Iter(void) const { return nFFD_Iter; }

  /*!
   * \brief Get the tolerance of the point inversion algorithm.
   * \return Tolerance of the point inversion algorithm.
   */
  su2double GetFFD_Tol(void) const { return FFD_Tol; }

  /*!
   * \brief Get information about whether to do a check on self-intersections within
      the FFD box based on value on the Jacobian determinant.
   * \param[out] FFD_IntPrev: <code>TRUE</code> if FFD intersection prevention is active; otherwise <code>FALSE</code>.
   * \param[out] FFD_IntPrev_MaxIter: Maximum number of iterations in the intersection prevention procedure.
   * \param[out] FFD_IntPrev_MaxDepth: Maximum recursion depth in the intersection prevention procedure.
   */
  tuple<bool, unsigned short, unsigned short> GetFFD_IntPrev(void) const {
    return make_tuple(FFD_IntPrev, FFD_IntPrev_MaxIter, FFD_IntPrev_MaxDepth);
  }

  /*!
   * \brief Get information about whether to do a check on convexity of the mesh elements.
   * \param[out] ConvexityCheck: <code>TRUE</code> if convexity check is active; otherwise <code>FALSE</code>.
   * \param[out] ConvexityCheck_MaxIter: Maximum number of iterations in the convexity check.
   * \param[out] ConvexityCheck_MaxDepth: Maximum recursion depth in the convexity check.
   */
  tuple<bool, unsigned short, unsigned short> GetConvexityCheck(void) const {
    return make_tuple(ConvexityCheck, ConvexityCheck_MaxIter, ConvexityCheck_MaxDepth);
  }

  /*!
   * \brief Get the scale factor for the line search.
   * \return Scale factor for the line search.
   */
  su2double GetOpt_RelaxFactor(void) const { return Opt_RelaxFactor; }

  /*!
   * \brief Get the bound for the line search.
   * \return Bound for the line search.
   */
  su2double GetOpt_LineSearch_Bound(void) const { return Opt_LineSearch_Bound; }

  /*!
   * \brief Set the scale factor for the line search.
   * \param[in] val_scale - scale of the deformation.
   */
  void SetOpt_RelaxFactor(su2double val_scale) { Opt_RelaxFactor = val_scale; }

  /*!
   * \brief Get the node number of the CV to visualize.
   * \return Node number of the CV to visualize.
   */
  long GetVisualize_CV(void) const { return Visualize_CV; }

  /*!
   * \brief Get information about whether to use fixed CL mode.
   * \return <code>TRUE</code> if fixed CL mode is active; otherwise <code>FALSE</code>.
   */
  bool GetFixed_CL_Mode(void) const { return Fixed_CL_Mode; }

  /*!
   * \brief Get information about whether to use fixed CL mode.
   * \return <code>TRUE</code> if fixed CL mode is active; otherwise <code>FALSE</code>.
   */
  bool GetEval_dOF_dCX(void) const { return Eval_dOF_dCX; }

  /*!
   * \brief Get information about whether to use fixed CL mode.
   * \return <code>TRUE</code> if fixed CL mode is active; otherwise <code>FALSE</code>.
   */
  bool GetDiscard_InFiles(void) const { return Discard_InFiles; }

  /*!
   * \brief Get the value specified for the target CL.
   * \return Value of the target CL.
   */
  su2double GetTarget_CL(void) const { return Target_CL; }

  /*!
   * \brief Get the value for the lift curve slope for fixed CL mode.
   * \return Lift curve slope for fixed CL mode.
   */
  su2double GetdCL_dAlpha(void) const { return dCL_dAlpha; }

  /*!
   * \brief Number of iterations to evaluate dCL_dAlpha.
   * \return Number of iterations.
   */
  unsigned long GetIter_dCL_dAlpha(void) const { return Iter_dCL_dAlpha; }

  /*!
   * \brief Get the value of the damping coefficient for fixed CL mode.
   * \return Damping coefficient for fixed CL mode.
   */
  su2double GetdCM_diH(void) const { return dCM_diH; }

  /*!
   * \brief Get the value of iterations to re-evaluate the angle of attack.
   * \return Number of iterations.
   */
  unsigned long GetIter_Fixed_NetThrust(void) const { return Iter_Fixed_NetThrust; }

  /*!
   * \brief Get the value of the damping coefficient for fixed CL mode.
   * \return Damping coefficient for fixed CL mode.
   */
  su2double GetdNetThrust_dBCThrust(void) const { return dNetThrust_dBCThrust; }

  /*!
   * \brief Get the value of iterations to re-evaluate the angle of attack.
   * \return Number of iterations.
   */
  unsigned long GetUpdate_BCThrust(void) const { return Update_BCThrust; }

  /*!
   * \brief Set the value of the boolean for updating AoA in fixed lift mode.
   * \param[in] val_update - the bool for whether to update the AoA.
   */
  void SetUpdate_BCThrust_Bool(bool val_update) { Update_BCThrust_Bool = val_update; }

  /*!
   * \brief Set the value of the boolean for updating AoA in fixed lift mode.
   * \param[in] val_update - the bool for whether to update the AoA.
   */
  void SetUpdate_AoA(bool val_update) { Update_AoA = val_update; }

  /*!
   * \brief Get information about whether to update the AoA for fixed lift mode.
   * \return <code>TRUE</code> if we should update the AoA for fixed lift mode; otherwise <code>FALSE</code>.
   */
  bool GetUpdate_BCThrust_Bool(void) const { return Update_BCThrust_Bool; }

  /*!
   * \brief Get information about whether to update the AoA for fixed lift mode.
   * \return <code>TRUE</code> if we should update the AoA for fixed lift mode; otherwise <code>FALSE</code>.
   */
  bool GetUpdate_AoA(void) const { return Update_AoA; }

  /*!
   * \brief Get the maximum number of iterations between AoA updates for fixed C_L mode
   * \return Number of maximum iterations between AoA updates
   */
  unsigned long GetUpdate_AoA_Iter_Limit(void) const { return Update_AoA_Iter_Limit; }

  /*!
   * \brief Get whether at the end of finite differencing (Fixed CL mode)
   * \return boolean indicating end of finite differencing mode (Fixed CL mode)
   */
  bool GetFinite_Difference_Mode(void) const { return Finite_Difference_Mode; }

  /*!
   * \brief Set whether at the end of finite differencing (Fixed CL mode)
   */
  void SetFinite_Difference_Mode(bool val_fd_mode) { Finite_Difference_Mode = val_fd_mode; }

  /*!
   * \brief Set the current number of non-physical nodes in the solution.
   * \param[in] val_nonphys_points - current number of non-physical points.
   */
  void SetNonphysical_Points(unsigned long val_nonphys_points) { Nonphys_Points = val_nonphys_points; }

  /*!
   * \brief Get the current number of non-physical nodes in the solution.
   * \return Current number of non-physical points.
   */
  unsigned long GetNonphysical_Points(void) const { return Nonphys_Points; }

  /*!
   * \brief Set the current number of non-physical reconstructions for 2nd-order upwinding.
   * \param[in] val_nonphys_reconstr - current number of non-physical reconstructions for 2nd-order upwinding.
   */
  void SetNonphysical_Reconstr(unsigned long val_nonphys_reconstr) { Nonphys_Reconstr = val_nonphys_reconstr; }

  /*!
   * \brief Get the current number of non-physical reconstructions for 2nd-order upwinding.
   * \return Current number of non-physical reconstructions for 2nd-order upwinding.
   */
  unsigned long GetNonphysical_Reconstr(void) const { return Nonphys_Reconstr; }

  /*!
   * \brief Start the timer for profiling subroutines.
   * \param[in] val_start_time - the value of the start time.
   */
  void Tick(double *val_start_time);

  /*!
   * \brief Stop the timer for profiling subroutines and store results.
   * \param[in] val_start_time - the value of the start time.
   * \param[in] val_function_name - string for the name of the profiled subroutine.
   * \param[in] val_group_id - string for the name of the profiled subroutine.
   */
  void Tock(double val_start_time, const string& val_function_name, int val_group_id);

  /*!
   * \brief Write a CSV file containing the results of the profiling.
   */
  void SetProfilingCSV(void);

  /*!
   * \brief Start the timer for profiling subroutines.
   * \param[in] val_start_time - the value of the start time.
   */
  void GEMM_Tick(double *val_start_time) const;

  /*!
   * \brief Stop the timer for the GEMM profiling and store results.
   * \param[in] val_start_time - The value of the start time.
   * \param[in] M, N, K        - Matrix size of the GEMM call.
   */
  void GEMM_Tock(double val_start_time, int M, int N, int K) const;

  /*!
   * \brief Write a CSV file containing the results of the profiling.
   */
  void GEMMProfilingCSV(void);

  /*!
   * \brief Set freestream turbonormal for initializing solution.
   */
  void SetFreeStreamTurboNormal(const su2double* turboNormal);

  /*!
   * \brief Set freestream turbonormal for initializing solution.
   */
  const su2double* GetFreeStreamTurboNormal(void) const { return FreeStreamTurboNormal; }

  /*!
   * \brief Set multizone properties.
   */
  void SetMultizone(const CConfig *driver_config, const CConfig* const* config_container);

  /*!
   * \brief Get the verbosity level of the console output.
   * \return Verbosity level for the console output.
   */
  unsigned short GetConsole_Output_Verb(void) const { return Console_Output_Verb; }

  /*!
   * \brief Get the kind of marker analyze marker (area-averaged, mass flux averaged, etc).
   * \return Kind of average.
   */
  unsigned short GetKind_Average(void) const { return Kind_Average; }

  /*!
   *
   * \brief Get the direct differentation method.
   * \return direct differentiation method.
   */
  unsigned short GetDirectDiff() const { return DirectDiff;}

  /*!
   * \brief Get the indicator whether we are solving an discrete adjoint problem.
   * \return the discrete adjoint indicator.
   */
  bool GetDiscrete_Adjoint(void) const { return DiscreteAdjoint; }

  /*!
   * \brief Get the number of subiterations while a ramp is applied.
   * \return Number of FSI subiters.
   */
  unsigned short GetnIterFSI_Ramp(void) const { return nIterFSI_Ramp; }

  /*!
   * \brief Get Aitken's relaxation parameter for static relaxation cases.
   * \return Aitken's relaxation parameters.
   */
  su2double GetAitkenStatRelax(void) const { return AitkenStatRelax; }

  /*!
   * \brief Get Aitken's maximum relaxation parameter for dynamic relaxation cases and first iteration.
   * \return Aitken's relaxation parameters.
   */
  su2double GetAitkenDynMaxInit(void) const { return AitkenDynMaxInit; }

  /*!
   * \brief Get Aitken's maximum relaxation parameter for dynamic relaxation cases and first iteration.
   * \return Aitken's relaxation parameters.
   */
  su2double GetAitkenDynMinInit(void) const { return AitkenDynMinInit; }

  /*!
   * \brief Decide whether to apply dead loads to the model.
   * \return <code>TRUE</code> if the dead loads are to be applied, <code>FALSE</code> otherwise.
   */
  bool GetDeadLoad(void) const { return DeadLoad; }

  /*!
   * \brief Identifies if the mesh is matching or not (temporary, while implementing interpolation procedures).
   * \return <code>TRUE</code> if the mesh is matching, <code>FALSE</code> otherwise.
   */
  bool GetPseudoStatic(void) const { return PseudoStatic; }

  /*!
   * \brief Identifies if we want to restart from a steady or an unsteady solution.
   * \return <code>TRUE</code> if we restart from steady state solution, <code>FALSE</code> otherwise.
   */
  bool GetSteadyRestart(void) const { return SteadyRestart; }

  /*!
   * \brief Provides information about the time integration of the structural analysis, and change the write in the output
   *        files information about the iteration.
   * \return The kind of time integration: Static or dynamic analysis
   */
  unsigned short GetDynamic_Analysis(void) const { return Dynamic_Analysis; }

  /*!
   * \brief If we are prforming an unsteady simulation, there is only
   *        one value of the time step for the complete simulation.
   * \return Value of the time step in an unsteady simulation (non dimensional).
   */
  su2double GetDelta_DynTime(void) const { return Delta_DynTime; }

  /*!
   * \brief If we are prforming an unsteady simulation, there is only
   *        one value of the time step for the complete simulation.
   * \return Value of the time step in an unsteady simulation (non dimensional).
   */
  su2double GetTotal_DynTime(void) const { return Total_DynTime; }

  /*!
   * \brief If we are prforming an unsteady simulation, there is only
   *        one value of the time step for the complete simulation.
   * \return Value of the time step in an unsteady simulation (non dimensional).
   */
  su2double GetCurrent_DynTime(void) const { return Current_DynTime; }

  /*!
   * \brief Get the current instance.
   * \return Current instance identifier.
   */
  unsigned short GetiInst(void) const { return iInst; }

  /*!
   * \brief Set the current instance.
   * \param[in] iInst - current instance identifier.
   */
  void SetiInst(unsigned short val_iInst) { iInst = val_iInst; }

  /*!
   * \brief Get Newmark alpha parameter.
   * \return Value of the Newmark alpha parameter.
   */
  su2double GetNewmark_beta(void) const { return Newmark_beta; }

  /*!
   * \brief Get Newmark delta parameter.
   * \return Value of the Newmark delta parameter.
   */
  su2double GetNewmark_gamma(void) const { return Newmark_gamma; }

  /*!
   * \brief Get the number of integration coefficients provided by the user.
   * \return Number of integration coefficients.
   */
  unsigned short GetnIntCoeffs(void) const { return nIntCoeffs; }

  /*!
   * \brief Get the number of different values for the elasticity modulus.
   * \return Number of different values for the elasticity modulus.
   */
  unsigned short GetnElasticityMod(void) const { return nElasticityMod; }

  /*!
   * \brief Get the number of different values for the Poisson ratio.
   * \return Number of different values for the Poisson ratio.
   */
  unsigned short GetnPoissonRatio(void) const { return nPoissonRatio; }

  /*!
   * \brief Get the number of different values for the Material density.
   * \return Number of different values for the Material density.
   */
  unsigned short GetnMaterialDensity(void) const { return nMaterialDensity; }

  /*!
   * \brief Get the integration coefficients for the Generalized Alpha - Newmark integration integration scheme.
   * \param[in] val_coeff - Index of the coefficient.
   * \return Alpha coefficient for the Runge-Kutta integration scheme.
   */
  su2double Get_Int_Coeffs(unsigned short val_coeff) const { return Int_Coeffs[val_coeff]; }

  /*!
   * \brief Get the number of different values for the modulus of the electric field.
   * \return Number of different values for the modulus of the electric field.
   */
  unsigned short GetnElectric_Field(void) const { return nElectric_Field; }

  /*!
   * \brief Get the dimensionality of the electric field.
   * \return Number of integration coefficients.
   */
  unsigned short GetnDim_Electric_Field(void) const { return nDim_Electric_Field; }

  /*!
   * \brief Get the values for the electric field modulus.
   * \param[in] val_coeff - Index of the coefficient.
   * \return Alpha coefficient for the Runge-Kutta integration scheme.
   */
  su2double Get_Electric_Field_Mod(unsigned short val_coeff) const { return Electric_Field_Mod[val_coeff]; }

  /*!
   * \brief Set the values for the electric field modulus.
   * \param[in] val_coeff - Index of the electric field.
   * \param[in] val_el_field - Value of the electric field.
   */
  void Set_Electric_Field_Mod(unsigned short val_coeff, su2double val_el_field) { Electric_Field_Mod[val_coeff] = val_el_field; }

  /*!
   * \brief Get the direction of the electric field in reference configuration.
   * \param[in] val_coeff - Index of the coefficient.
   * \return Alpha coefficient for the Runge-Kutta integration scheme.
   */
  const su2double* Get_Electric_Field_Dir(void) const { return Electric_Field_Dir; }

  /*!
   * \brief Check if the user wants to apply the load as a ramp.
   * \return    <code>TRUE</code> means that the load is to be applied as a ramp.
   */
  bool GetRamp_Load(void) const { return Ramp_Load; }

  /*!
   * \brief Get the maximum time of the ramp.
   * \return    Value of the max time while the load is linearly increased
   */
  su2double GetRamp_Time(void) const { return Ramp_Time; }

  /*!
   * \brief Check if the user wants to apply the load as a ramp.
   * \return  <code>TRUE</code> means that the load is to be applied as a ramp.
   */
  bool GetRampAndRelease_Load(void) const { return RampAndRelease; }

  /*!
   * \brief Check if the user wants to apply the load as a ramp.
   * \return  <code>TRUE</code> means that the load is to be applied as a ramp.
   */
  bool GetSine_Load(void) const { return Sine_Load; }

  /*!
   * \brief Get the sine load properties.
   * \param[in] val_index - Index corresponding to the load boundary.
   * \return The pointer to the sine load values.
   */
  const su2double* GetLoad_Sine(void) const { return sineload_coeff; }

  /*!
   * \brief Get the kind of load transfer method we want to use for dynamic problems
   * \note This value is obtained from the config file, and it is constant
   *       during the computation.
   * \return Kind of transfer method for multiphysics problems
   */
  unsigned short GetDynamic_LoadTransfer(void) const { return Dynamic_LoadTransfer; }

  /*!
   * \brief Get the penalty weight value for the objective function.
   * \return  Penalty weight value for the reference geometry objective function.
   */
  su2double GetRefGeom_Penalty(void) const { return RefGeom_Penalty; }

  /*!
   * \brief Get the penalty weight value for the objective function.
   * \return  Penalty weight value for the reference geometry objective function.
   */
  su2double GetTotalDV_Penalty(void) const { return DV_Penalty; }

  /*!
   * \brief Get the maximum allowed VM stress and KS exponent for the stress penalty objective function.
   */
  array<su2double,2> GetStressPenaltyParam(void) const { return StressPenaltyParam; }

  /*!
   * \brief Get whether a predictor is used for FSI applications.
   * \return Bool: determines if predictor is used or not
   */
  bool GetPredictor(void) const { return Predictor; }

  /*!
   * \brief Get the order of the predictor for FSI applications.
   * \return Order of predictor
   */
  unsigned short GetPredictorOrder(void) const { return Pred_Order; }

  /*!
   * \brief Get boolean for using Persson's shock capturing method in Euler flow DG-FEM
   * \return Boolean for using Persson's shock capturing method in Euler flow DG-FEM
   */
  bool GetEulerPersson(void) const { return EulerPersson; }

  /*!
   * \brief Set boolean for using Persson's shock capturing method in Euler flow DG-FEM
   * \param[in] val_EulerPersson - Boolean for using Persson's shock capturing method in Euler flow DG-FEM
   */
  void SetEulerPersson(bool val_EulerPersson) { EulerPersson = val_EulerPersson; }

  /*!
   * \brief Get whether a relaxation parameter is used for FSI applications.
   * \return Bool: determines if relaxation parameter  is used or not
   */
  bool GetRelaxation(void) const { return Relaxation; }

  /*!
   * \brief Check if the simulation we are running is a FSI simulation
   * \return Value of the physical time in an unsteady simulation.
   */
  bool GetFSI_Simulation(void) const { return FSI_Problem || (nMarker_Fluid_Load > 0); }

  /*!
   * \brief Set that the simulation we are running is a multizone simulation
   * \param[in] MZ_problem - boolean that determines is Multizone_Problem is true/false.
   */
  void SetMultizone_Problem(bool MZ_problem) { Multizone_Problem = MZ_problem; }

  /*!
   * \brief Get whether the simulation we are running is a multizone simulation
   * \return Multizone_Problem - boolean that determines is Multizone_Problem is true/false.
   */
  bool GetMultizone_Problem(void) const { return Multizone_Problem; }

  /*!
   * \brief Get the ID for the FEA region that we want to compute the gradient for using direct differentiation
   * \return ID
   */
  unsigned short GetnID_DV(void) const { return nID_DV; }

  /*!
   * \brief Check if we want to apply an incremental load to the nonlinear structural simulation
   * \return <code>TRUE</code> means that the load is to be applied in increments.
   */
  bool GetIncrementalLoad(void) const { return IncrementalLoad; }

  /*!
   * \brief Get the number of increments for an incremental load.
   * \return Number of increments.
   */
  unsigned long GetNumberIncrements(void) const { return IncLoad_Nincrements; }

  /*!
   * \brief Get the value of the criteria for applying incremental loading.
   * \return Value of the log10 of the residual.
   */
  su2double GetIncLoad_Criteria(unsigned short val_var) const { return inc_crit[val_var]; }

  /*!
   * \brief Get the relaxation method chosen for the simulation
   * \return Value of the relaxation method
   */
  BGS_RELAXATION GetRelaxation_Method_BGS(void) const { return Kind_BGS_RelaxMethod; }

  /*!
   * \brief Get the kind of Riemann solver for the DG method (FEM flow solver).
   * \note This value is obtained from the config file, and it is constant during the computation.
   * \return Kind of Riemann solver for the DG method (FEM flow solver).
   */
  UPWIND GetRiemann_Solver_FEM(void) const { return Riemann_Solver_FEM; }

  /*!
   * \brief Get the factor applied during quadrature of straight elements.
   * \return The specified straight element quadrature factor.
   */
  su2double GetQuadrature_Factor_Straight(void) const { return Quadrature_Factor_Straight; }

  /*!
   * \brief Get the factor applied during quadrature of curved elements.
   * \return The specified curved element quadrature factor.
   */
  su2double GetQuadrature_Factor_Curved(void) const { return Quadrature_Factor_Curved; }

  /*!
   * \brief Get the factor applied during time quadrature for ADER-DG.
   * \return The specified ADER-DG time quadrature factor.
   */
  su2double GetQuadrature_Factor_Time_ADER_DG(void) const { return Quadrature_Factor_Time_ADER_DG; }

  /*!
   * \brief Function to make available the multiplication factor theta of the
   *        symmetrizing terms in the DG discretization of the viscous terms.
   * \return The specified factor for the DG discretization.
   */
  su2double GetTheta_Interior_Penalty_DGFEM(void) const { return Theta_Interior_Penalty_DGFEM; }

  /*!
   * \brief Function to make available the matrix size in vectorization in
            order to optimize the gemm performance.
   * \return The matrix size in this direction.
   */
  unsigned short GetSizeMatMulPadding(void) const { return sizeMatMulPadding; }

  /*!
   * \brief Function to make available whether or not the entropy must be computed.
   * \return The boolean whether or not the entropy must be computed.
   */
  bool GetCompute_Entropy(void) const { return Compute_Entropy; }

  /*!
   * \brief Function to make available whether or not the lumped mass matrix
            must be used for steady computations.
   * \return The boolean whether or not to use the lumped mass matrix.
   */
  bool GetUse_Lumped_MassMatrix_DGFEM(void) const { return Use_Lumped_MassMatrix_DGFEM; }

  /*!
   * \brief Function to make available whether or not only the exact Jacobian
   *        of the spatial discretization must be computed.
   * \return The boolean whether or not the Jacobian must be computed.
   */
  bool GetJacobian_Spatial_Discretization_Only(void) const { return Jacobian_Spatial_Discretization_Only; }

  /*!
   * \brief Get the interpolation method used for matching between zones.
   */
  INTERFACE_INTERPOLATOR GetKindInterpolation(void) const { return Kind_Interpolation; }

  /*!
   * \brief Get option of whether to use conservative interpolation between zones.
   */
  bool GetConservativeInterpolation(void) const { return ConservativeInterpolation && GetStructuralProblem(); }

  /*!
   * \brief Get the basis function to use for radial basis function interpolation for FSI.
   */
  RADIAL_BASIS GetKindRadialBasisFunction(void) const { return Kind_RadialBasisFunction; }

  /*!
   * \brief Get option of whether to use polynomial terms in Radial Basis Function interpolation.
   */
  bool GetRadialBasisFunctionPolynomialOption(void) const { return RadialBasisFunction_PolynomialOption; }

  /*!
   * \brief Get the basis function radius to use for radial basis function interpolation for FSI.
   */
  su2double GetRadialBasisFunctionParameter(void) const { return RadialBasisFunction_Parameter; }

  /*!
   * \brief Get the tolerance used to prune the interpolation matrix (making it sparser).
   */
  su2double GetRadialBasisFunctionPruneTol(void) const { return RadialBasisFunction_PruneTol; }

  /*!
   * \brief Get the number of donor points to use in Nearest Neighbor interpolation.
   */
  unsigned short GetNumNearestNeighbors(void) const { return NumNearestNeighbors; }

  /*!
   * \brief Get the kind of inlet face interpolation function to use.
   */
  inline INLET_SPANWISE_INTERP GetKindInletInterpolationFunction(void) const { return Kind_InletInterpolationFunction; }

  /*!
   * \brief Get the kind of inlet face interpolation data type.
   */
  inline INLET_INTERP_TYPE GetKindInletInterpolationType (void) const  { return Kind_Inlet_InterpolationType; }

  /*!
   * \brief Get whether to print inlet interpolated data or not.
   */
  bool GetPrintInlet_InterpolatedData(void) const { return PrintInlet_InterpolatedData; }

  /*!
   * \brief Get the amount of eigenvalue perturbation to be done
   * \return Value of the uq_delta_b parameter
   */
  su2double GetUQ_Delta_B(void) const { return uq_delta_b; }

  /*!
   * \brief Get the kind of eigenspace perturbation to be done
   * \return Value of the eig_val_comp
   */
  unsigned short GetEig_Val_Comp(void) const { return eig_val_comp; }

  /*!
   * \brief Get the underelaxation factor
   * \return Value of the uq_urlx parameter
   */
  su2double GetUQ_URLX(void) const { return uq_urlx; }

  /*!
   * \brief Get information about eigenspace perturbation
   * \return <code>TRUE</code> means eigenspace perterturbation will be used
   */
  bool GetUQ_Permute(void) const { return uq_permute; }

  /*!
   * \brief Get information about whether to use wall functions.
   * \return <code>TRUE</code> if wall functions are on; otherwise <code>FALSE</code>.
   */
  bool GetWall_Functions(void) const { return Wall_Functions; }

  /*!
   * \brief Get the AD support.
   */
  bool GetAD_Mode(void) const { return AD_Mode;}

  /*!
   * \brief Set the maximum velocity^2 in the domain for the incompressible preconditioner.
   * \param[in] Value of the maximum velocity^2 in the domain for the incompressible preconditioner.
   */
  void SetMax_Vel2(su2double val_max_vel2) { Max_Vel2 = val_max_vel2; }

  /*!
   * \brief Get the maximum velocity^2 in the domain for the incompressible preconditioner.
   * \return Value of the maximum velocity^2 in the domain for the incompressible preconditioner.
   */
  su2double GetMax_Vel2(void) const { return Max_Vel2; }

  /*!
   * \brief Set the sum of the bandwidth for writing binary restarts (to be averaged later).
   * \param[in] Sum of the bandwidth for writing binary restarts.
   */
  void SetRestart_Bandwidth_Agg(su2double val_restart_bandwidth_sum) { Restart_Bandwidth_Agg = val_restart_bandwidth_sum; }

  /*!
   * \brief Set the sum of the bandwidth for writing binary restarts (to be averaged later).
   * \return Sum of the bandwidth for writing binary restarts.
   */
  su2double GetRestart_Bandwidth_Agg(void) const { return Restart_Bandwidth_Agg; }

  /*!
   * \brief Get the Kind of Hybrid RANS/LES.
   * \return Value of Hybrid RANS/LES method.
   */
  unsigned short GetKind_HybridRANSLES(void) const { return Kind_HybridRANSLES; }

  /*!
   * \brief Get the Kind of Roe Low Dissipation Scheme for Unsteady flows.
   * \return Value of Low dissipation approach.
   */
  unsigned short GetKind_RoeLowDiss(void) const { return Kind_RoeLowDiss; }

  /*!
   * \brief Get the DES Constant.
   * \return Value of DES constant.
   */
  su2double GetConst_DES(void) const { return Const_DES; }

  /*!
   * \brief Get if AD preaccumulation should be performed.
   */
  bool GetAD_Preaccumulation(void) const { return AD_Preaccumulation;}

  /*!
   * \brief Get the heat equation.
   * \return YES if weakly coupled heat equation for inc. flow is enabled.
   */
  bool GetWeakly_Coupled_Heat(void) const { return Weakly_Coupled_Heat; }

  /*!
   * \brief Get the CHT couling method.
   * \return Kind of the method.
   */
  CHT_COUPLING GetKind_CHT_Coupling() const { return Kind_CHT_Coupling; }

  /*!
   * \brief Check if values passed to the BC_HeatFlux-Routine are already integrated.
   * \return YES if the passed values is the integrated heat flux over the marker's surface.
   */
  bool GetIntegrated_HeatFlux() const { return Integrated_HeatFlux; }

  /*!
   * \brief Get Compute Average.
   * \return YES if start computing averages
   */
  bool GetCompute_Average(void) const { return Compute_Average;}

  /*!
   * \brief Get the verification solution.
   * \return The verification solution to be used.
   */
  VERIFICATION_SOLUTION GetVerification_Solution(void) const { return Kind_Verification_Solution;}

  /*!
   * \brief Get topology optimization.
   */
  bool GetTopology_Optimization(void) const { return topology_optimization; }

  /*!
   * \brief Get name of output file for topology optimization derivatives.
   */
  string GetTopology_Optim_FileName(void) const { return top_optim_output_file; }

  /*!
   * \brief Get exponent for density-based stiffness penalization.
   */
  su2double GetSIMP_Exponent(void) const { return simp_exponent; }

  /*!
   * \brief Get lower bound for density-based stiffness penalization.
   */
  su2double GetSIMP_MinStiffness(void) const { return simp_minimum_stiffness; }

  /*!
   * \brief Number of kernels to use in filtering the design density field.
   */
  unsigned short GetTopology_Optim_Num_Kernels(void) const { return top_optim_nKernel; }

  /*!
   * \brief Get the i'th kernel to use, its parameter, and the radius.
   */
  void GetTopology_Optim_Kernel(const unsigned short iKernel, ENUM_FILTER_KERNEL &type,
                                su2double &param, su2double &radius) const {
    type = top_optim_kernels[iKernel];
    param = top_optim_kernel_params[iKernel];
    radius = top_optim_filter_radius[iKernel];
  }

  /*!
   * \brief Get the maximum "logical radius" (degree of neighborhood) to consider in the neighbor search.
   */
  unsigned short GetTopology_Search_Limit(void) const { return top_optim_search_lim; }

  /*!
   * \brief Get the type and parameter for the projection function used in topology optimization
   */
  void GetTopology_Optim_Projection(ENUM_PROJECTION_FUNCTION &type, su2double &param) const {
    type = top_optim_proj_type;  param = top_optim_proj_param;
  }

  /*!
   * \brief Get the filenames of the individual config files
   * \return File name of the config file for zone "index"
   */
  string GetConfigFilename(unsigned short index) const { return Config_Filenames[index]; }

  /*!
   * \brief Get the number of config files
   * \return Number of config filenames in CONFIG_LIST
   */
  unsigned short GetnConfigFiles(void) const { return nConfig_Files; }

  /*!
   * \brief Check if the multizone problem is solved for time domain.
   * \return YES if time-domain is considered.
   */
  bool GetTime_Domain(void) const { return Time_Domain; }

  /*!
   * \brief Get the number of inner iterations
   * \return Number of inner iterations on each multizone block
   */
  unsigned long GetnInner_Iter(void) const { return nInnerIter; }

  /*!
   * \brief Get the number of outer iterations
   * \return Number of outer iterations for the multizone problem
   */
  unsigned long GetnOuter_Iter(void) const { return nOuterIter; }

  /*!
   * \brief Get the number of time iterations
   * \return Number of time steps run
   */
  unsigned long GetnTime_Iter(void) const { return nTimeIter; }

  /*!
   * \brief Set the number of time iterations
   * \param[in] val_iter - Number of time steps run
   */
  void SetnTime_Iter(unsigned long val_iter) { nTimeIter = val_iter; }

  /*!
   * \brief Get the number of pseudo-time iterations
   * \return Number of pseudo-time steps run for the single-zone problem
   */
  unsigned long GetnIter(void) const { return nIter; }

  /*!
   * \brief Get the restart iteration
   * \return Iteration for the restart of multizone problems
   */
  unsigned long GetRestart_Iter(void) const { return Restart_Iter; }

  /*!
   * \brief Get the time step for multizone problems
   * \return Time step for multizone problems, it is set on all the zones
   */
  su2double GetTime_Step(void) const { return Time_Step; }

  /*!
   * \brief Get the maximum simulation time for time-domain problems
   * \return Simulation time for multizone problems, it is set on all the zones
   */
  su2double GetMax_Time(void) const { return Max_Time; }

  /*!
   * \brief Get the level of MPI communications to be performed.
   * \return Level of MPI communications.
   */
  unsigned short GetComm_Level(void) const { return Comm_Level; }

  /*!
   * \brief Check if the mesh read supports multiple zones.
   * \return YES if multiple zones can be contained in the mesh file.
   */
  bool GetMultizone_Mesh(void) const { return Multizone_Mesh; }

  /*!
   * \brief Check if the mesh read supports multiple zones.
   * \return YES if multiple zones can be contained in the mesh file.
   */
  bool GetMultizone_Residual(void) const { return Multizone_Residual; }

  /*!
   * \brief Get the Kind of Radiation model applied.
   * \return Kind of radiation model used.
   */
  RADIATION_MODEL GetKind_RadiationModel(void) const { return Kind_Radiation; }

  /*!
   * \brief Get the Kind of P1 initialization method applied.
   * \return Kind of P1 initialization method used.
   */
  P1_INIT GetKind_P1_Init(void) const { return Kind_P1_Init; }

  /*!
   * \brief Get the value of the absorption coefficient of the medium.
   * \return Value of the absorption coefficient of the medium.
   */
  su2double GetAbsorption_Coeff(void) const { return Absorption_Coeff; }

  /*!
   * \brief Get the value of the scattering coefficient of the medium.
   * \return Value of the scattering coefficient of the medium.
   */
  su2double GetScattering_Coeff(void) const { return Scattering_Coeff; }

  /*!
   * \brief Get the wall emissivity at a boundary.
   * \param[in] val_index - Index corresponding to the boundary.
   * \return The wall emissivity.
   */
  su2double GetWall_Emissivity(const string& val_index) const;

  /*!
   * \brief Get the value of the CFL condition for radiation solvers.
   * \return Value of the CFL condition for radiation solvers.
   */
  su2double GetCFL_Rad(void) const { return CFL_Rad; }

  /*!
   * \brief Determines if radiation needs to be incorporated to the analysis.
   * \return Radiation boolean
   */
  bool AddRadiation(void) const { return Radiation; }

  /*!
   * \brief Check if the convergence history of each individual zone is written to screen
   * \return YES if the zone convergence history of each individual zone must be written to screen
   */
  bool GetWrt_ZoneConv(void) const { return Wrt_ZoneConv; }

  /*!
   * \brief Check if the convergence history of each individual zone is written to file
   * \return YES if the zone convergence history of each individual zone must be written to file
   */
  bool GetWrt_ZoneHist(void) const { return Wrt_ZoneHist; }

  /*!
   * \brief Check if the special output is written
   * \return YES if the special output is written.
   */
  bool GetSpecial_Output(void) const { return SpecialOutput; }

  /*!
   * \brief Check if the forces breakdown file is written
   * \return YES if the forces breakdown file is written.
   */
  bool GetWrt_ForcesBreakdown(void) const { return Wrt_ForcesBreakdown; }

  /*!
   * \brief Get the number of grid points in the analytic RECTANGLE or BOX grid in the specified coordinate direction.
   * \return Number of grid points in the analytic RECTANGLE or BOX grid in the specified coordinate direction.
   */
  short GetMeshBoxSize(unsigned short val_iDim) const { return Mesh_Box_Size[val_iDim]; }

  /*!
   * \brief Get the length of the analytic RECTANGLE or BOX grid in the specified coordinate direction.
   * \return Length the analytic RECTANGLE or BOX grid in the specified coordinate direction.
   */
  su2double GetMeshBoxLength(unsigned short val_iDim) const { return mesh_box_length[val_iDim]; }

  /*!
   * \brief Get the offset from 0.0 of the analytic RECTANGLE or BOX grid in the specified coordinate direction.
   * \return Offset from 0.0 the analytic RECTANGLE or BOX grid in the specified coordinate direction.
   */
  su2double GetMeshBoxOffset(unsigned short val_iDim) const { return mesh_box_offset[val_iDim]; }

  /*!
   * \brief Get the number of screen output variables requested (maximum 6)
   */
  unsigned short GetnScreenOutput(void) const { return nScreenOutput; }

  /*!
   * \brief Get the screen output field iField
   */
  string GetScreenOutput_Field(unsigned short iField) const { return ScreenOutput[iField]; }

  /*!
   * \brief Get the number of history output variables requested
   */
  unsigned short GetnHistoryOutput(void) const { return nHistoryOutput; }

  /*!
   * \brief Get the history output field iField
   */
  string GetHistoryOutput_Field(unsigned short iField) const { return HistoryOutput[iField]; }

  /*!
   * \brief Get the number of history output variables requested
   */
  unsigned short GetnVolumeOutput(void) const { return nVolumeOutput; }

  /*!
   * \brief Get the history output field iField
   */
  string GetVolumeOutput_Field(unsigned short iField) const { return VolumeOutput[iField]; }

  /*!
  * \brief Get the convergence fields for monitoring
  * \param[in] iField - Index of the field
  * return Field name for monitoring convergence
  */
  string GetConv_Field(unsigned short iField) const { return ConvField[iField]; }

  /*!
   * \brief Get functional that is going to be used to evaluate the convergence of the windowed time average of the unsteady problem.
   * \param[in] iField - Index of the field
   * \return Field name for monitoring convergence
   */
  string GetWndConv_Field(unsigned short iField) const { return WndConvField[iField]; }

  /*!
   * \brief Get the number of iterations that are considered in the Cauchy convergence criteria for the windowed time average of the unsteady problem.
   * \return Number of elements in the Cauchy criteria windowed time average of the unsteady problem.
   */
  unsigned short GetWnd_Cauchy_Elems(void) const { return Wnd_Cauchy_Elems; }

  /*!
   * \brief Get the value of convergence criteria for the Cauchy method for the time averaged
   *        windowed objective functions for unsteady flows
   * \return Value of the convergence criteria.
   */
  su2double GetWnd_Cauchy_Eps(void) const { return Wnd_Cauchy_Eps; }

  /*!
   * \brief Get the number of iterations that are not considered in the convergence criteria for the windowed average output function
   * \return Number of iterations before starting with the convergence criteria for the windowed average output function.
   */
  unsigned long  GetWnd_StartConv_Iter(void) const { return Wnd_StartConv_Iter; }

  /*!
   * \brief Get the boolean value, whether the the Cauchy method for the time averaged
   *        windowed objective functions for unsteady flows is used or not.
   * \return Boolean value, if the criterion is used.
   */
  bool GetWnd_Cauchy_Crit(void) const { return Wnd_Cauchy_Crit; }

  /*!
  * \brief Get the number of convergence monitoring fields for time convergence monitoring.
  * return Number of convergence monitoring fields.
  */
  unsigned short GetnWndConv_Field() const { return nWndConvField; }

  /*!
  * \brief Get the number of convergence monitoring fields for inner convergence monitoring.
  * return Number of convergence monitoring fields.
  */
  unsigned short GetnConv_Field() const { return nConvField; }

  /*!
   * \brief Set the start time to track a phase of the code (preprocessing, compute, output).
   * \param[in] Value of the start time to track a phase of the code.
   */
  void Set_StartTime(su2double starttime) { StartTime = starttime; }

  /*!
   * \brief Get the start time to track a phase of the code (preprocessing, compute, output).
   * \return Value of the start time to track a phase of the code.
   */
  su2double Get_StartTime() const { return StartTime; }

  /*!
   * \brief GetHistory_Wrt_Freq_Inner
   * \return
   */
  unsigned long GetHistory_Wrt_Freq(unsigned short iter) const { return HistoryWrtFreq[iter];}

  /*!
   * \brief SetHistory_Wrt_Freq_Inner
   * \param[in] iter: index for Time (0), Outer (1), or Inner (2) iterations
   * \param[in] nIter: Number of iterations
   */
  void SetHistory_Wrt_Freq(unsigned short iter, unsigned long nIter) { HistoryWrtFreq[iter] = nIter;}

  /*!
   * \brief GetScreen_Wrt_Freq_Inner
   * \param[in] iter: index for Time (0), Outer (1), or Inner (2) iterations
   * \return
   */
  unsigned long GetScreen_Wrt_Freq(unsigned short iter) const { return ScreenWrtFreq[iter]; }

  /*!
   * \brief SetScreen_Wrt_Freq_Inner
   * \param[in] iter: index for Time (0), Outer (1), or Inner (2) iterations
   * \param[in] nIter: Number of iterations
   */
  void SetScreen_Wrt_Freq(unsigned short iter, unsigned long nIter) { ScreenWrtFreq[iter] = nIter; }

  /*!
   * \brief GetVolumeOutputFiles
   */
  const OUTPUT_TYPE* GetVolumeOutputFiles() const { return VolumeOutputFiles; }

  /*!
   * \brief GetnVolumeOutputFiles
   */
  unsigned short GetnVolumeOutputFiles() const { return nVolumeOutputFiles; }

  /*!
   * \brief GetVolumeOutputFrequency
   * \param[in] iFile: index of file number for which the writing frequency needs to be returned.
   */
  unsigned long GetVolumeOutputFrequency(unsigned short iFile) const { return VolumeOutputFrequencies[iFile]; }

  /*!
   * \brief Get the desired factorization frequency for PaStiX
   * \return Number of calls to 'Build' that trigger re-factorization.
   */
  unsigned long GetPastixFactFreq(void) const { return pastix_fact_freq; }

  /*!
   * \brief Get the desired level of verbosity for PaStiX
   * \return 0 - Quiet, 1 - During factorization and cleanup, 2 - Even more detail.
   */
  unsigned short GetPastixVerbLvl(void) const { return pastix_verb_lvl; }

  /*!
   * \brief Get the desired level of fill for the PaStiX ILU
   * \return Level of fill.
   */
  unsigned short GetPastixFillLvl(void) const { return pastix_fill_lvl; }

  /*!
   * \brief Check if an option is present in the config file
   * \param[in] - Name of the option
   * \return <TRUE> if option was set in the config file
   */
  bool OptionIsSet(string option) const { return all_options.find(option) == all_options.end(); }

  /*!
   * \brief Get the name of the current case
   * \return the case name
   */
  const string& GetCaseName() const { return caseName; }

  /*!
   * \brief Get the number of threads per rank to use for ILU and LU_SGS preconditioners.
   * \return Number of threads per rank.
   */
  unsigned long GetLinear_Solver_Prec_Threads(void) const { return Linear_Solver_Prec_Threads; }

  /*!
   * \brief Get the size of the edge groups colored for OpenMP parallelization of edge loops.
   */
  unsigned long GetEdgeColoringGroupSize(void) const { return edgeColorGroupSize; }

  /*!
   * \brief Get the ParMETIS load balancing tolerance.
   */
  passivedouble GetParMETIS_Tolerance() const { return SU2_TYPE::GetValue(ParMETIS_tolerance); }

  /*!
   * \brief Get the ParMETIS load balancing weight for points.
   */
  long GetParMETIS_PointWeight() const { return ParMETIS_pointWgt; }

  /*!
   * \brief Get the ParMETIS load balancing weight for edges
   */
  long GetParMETIS_EdgeWeight() const { return ParMETIS_edgeWgt; }

  /*!
   * \brief Find the marker index (if any) that is part of a given interface pair.
   * \param[in] iInterface - Number of the interface pair being tested, starting at 0.
   * \return -1 if (on this mpi rank) the zone defined by config is not part of the interface.
   */
  short FindInterfaceMarker(unsigned short iInterface) const;

  /*!
   * \brief Get whether or not to save solution data to libROM.
   * \return True if specified in config file.
   */
  bool GetSave_libROM(void) const {return libROM; }

  /*!
   * \brief Get the name of the file for libROM to save.
   * \return Filename prefix for libROM to save to (default: "su2").
   */
  string GetlibROMbase_FileName(void) const { return libROMbase_FileName; }

  /*!
   * \brief Static or incremental toggle for POD basis generation type.
   * \return Type of POD generation type
   */
  POD_KIND GetKind_PODBasis(void) const { return POD_Basis_Gen; }

  /*!
   * \brief Get maximum number of POD basis dimensions (default: 100).
   * \return Maximum number of POD basis vectors.
   */
  unsigned short GetMax_BasisDim(void) const { return maxBasisDim; }

  /*!
   * \brief Get frequency of unsteady time steps to save (default: 1).
   * \return Save frequency for unsteady time steps.
   */
  unsigned short GetRom_SaveFreq(void) const { return rom_save_freq; }

  /*!
   * \brief Check if the gradient smoothing is active
   * \return true means that smoothing is applied to the sensitivities
   */
  bool GetSmoothGradient(void) const {return SmoothGradient; }

  /*!
   * \brief Gets the factor epsilon in front of the Laplace term
   * \return epsilon
   */
  su2double GetSmoothingEps1(void) const { return SmoothingEps1; }

  /*!
   * \brief Gets the factor zeta in front of the identity term
   * \return zeta
   */
  su2double GetSmoothingEps2(void) const { return SmoothingEps2; }

  /*!
   * \brief Check if we split in the dimensions
   * \return true means that smoothing is for each dimension separate
   */
  bool GetSmoothSepDim(void) const { return SmoothSepDim; }

  /*!
   * \brief Check if we assemble the operator on the surface
   * \return true means that smoothing is done on the surface level
   */
  bool GetSmoothOnSurface(void) const { return SmoothOnSurface; }

  /*!
   * \brief Check if we use zero Dirichlet boundarys on the bound of the surface
   * \return true means that we use zero Dirichlet boundary
   */
  bool GetDirichletSurfaceBound(void) const { return SmoothDirichletSurfaceBound; }

  /*!
   * \brief The modus of operation for the Sobolev solver
   * \return returns on what level we operate
   */
  ENUM_SOBOLEV_MODUS GetSobMode(void) const { return SmoothNumMode; }

  /*!
   * \brief Get the name of the file with the hessian of the objective function.
   * \return Name of the file with the hessian of the objective function.
   */
  string GetObjFunc_Hess_FileName(void) const { return ObjFunc_Hess_FileName; }

  /*!
   * \brief Get min error of the linear solver for the gradient smoothing.
   * \return Min error of the linear solver for the gradient smoothing.
   */
  su2double GetGrad_Linear_Solver_Error(void) const { return Grad_Linear_Solver_Error; }

  /*!
   * \brief Get the kind of solver for the gradient smoothing.
   * \return Numerical solver for the gradient smoothing.
   */
  unsigned short GetKind_Grad_Linear_Solver(void) const { return Kind_Grad_Linear_Solver; }

  /*!
   * \brief Get the kind of preconditioner for the gradient smoothing.
   * \return Numerical preconditioner for the gradient smoothing.
   */
  unsigned short GetKind_Grad_Linear_Solver_Prec(void) const { return Kind_Grad_Linear_Solver_Prec; }

  /*!
   * \brief Get max number of iterations of the for the gradient smoothing.
   * \return Max number of iterations of the linear solver for the gradient smoothing.
   */
  unsigned long GetGrad_Linear_Solver_Iter(void) const { return Grad_Linear_Solver_Iter; }

  /*!
   * \brief Get parsed SST option data structure.
   * \return SST option data structure.
   */
  SST_ParsedOptions GetSSTParsedOptions() const { return sstParsedOptions; }

  /*!
   * \brief Get parsed SA option data structure.
   * \return SA option data structure.
   */
  SA_ParsedOptions GetSAParsedOptions() const { return saParsedOptions; }

  /*!
   * \brief Get parsed LM option data structure.
   * \return LM option data structure.
   */
  LM_ParsedOptions GetLMParsedOptions() const { return lmParsedOptions; }

};<|MERGE_RESOLUTION|>--- conflicted
+++ resolved
@@ -535,13 +535,8 @@
   Kind_TimeIntScheme_Species,   /*!< \brief Time integration for the species model. */
   Kind_TimeIntScheme_Heat,      /*!< \brief Time integration for the wave equations. */
   Kind_TimeStep_Heat,           /*!< \brief Time stepping method for the (fvm) heat equation. */
-<<<<<<< HEAD
-  Kind_DataDriven_Method,       /*!< \brief Method used for datset regression in datadriven fluid models. */
-  n_Datadriven_files;
-=======
   n_Datadriven_files;
   ENUM_DATADRIVEN_METHOD Kind_DataDriven_Method;       /*!< \brief Method used for datset regression in datadriven fluid models. */
->>>>>>> bec052f6
 
   su2double DataDriven_Relaxation_Factor, /*!< \brief Relaxation factor for Newton solvers in datadriven fluid models. */
             DataDriven_initial_density,   /*!< \brief Initial density value for Newton solvers in datadriven fluid models. */
@@ -3949,21 +3944,12 @@
   /*!
    * \brief Datadriven method for EoS evaluation.
    */
-<<<<<<< HEAD
-  unsigned short GetKind_DataDriven_Method(void) const { return Kind_DataDriven_Method; }
-=======
   ENUM_DATADRIVEN_METHOD GetKind_DataDriven_Method(void) const { return Kind_DataDriven_Method; }
->>>>>>> bec052f6
 
   /*!
    * \brief Get name of the input file for the data-driven fluid model interpolation method.
    * \return Name of the input file for the interpolation method.
    */
-<<<<<<< HEAD
-  string GetDataDriven_Filename(unsigned short i_file=0) const { return DataDriven_Method_FileNames[i_file]; }
-
-=======
->>>>>>> bec052f6
   string* GetDataDriven_FileNames(void) const { return DataDriven_Method_FileNames; }
 
   /*!
