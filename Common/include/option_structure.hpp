--- conflicted
+++ resolved
@@ -1,4 +1,4 @@
-﻿/*!
+/*!
  * \file option_structure.hpp
  * \brief Defines classes for referencing options for easy input in CConfig
  * \author J. Hicken, B. Tracey
@@ -46,7 +46,7 @@
  */
 template <typename T, typename U>
 struct CEmptyMap {
-  CEmptyMap(std::initializer_list<std::pair<const T, U> >) {}
+    CEmptyMap(std::initializer_list<std::pair<const T, U> >) {}
 };
 
 #ifdef ENABLE_MAPS
@@ -63,11 +63,11 @@
  * \brief Different software components of SU2
  */
 enum class SU2_COMPONENT {
-  SU2_CFD, /*!< \brief Running the SU2_CFD software. */
-  SU2_DEF, /*!< \brief Running the SU2_DEF software. */
-  SU2_DOT, /*!< \brief Running the SU2_DOT software. */
-  SU2_GEO, /*!< \brief Running the SU2_GEO software. */
-  SU2_SOL  /*!< \brief Running the SU2_SOL software. */
+    SU2_CFD, /*!< \brief Running the SU2_CFD software. */
+    SU2_DEF, /*!< \brief Running the SU2_DEF software. */
+    SU2_DOT, /*!< \brief Running the SU2_DOT software. */
+    SU2_GEO, /*!< \brief Running the SU2_GEO software. */
+    SU2_SOL  /*!< \brief Running the SU2_SOL software. */
 };
 
 const unsigned int EXIT_DIVERGENCE = 2;   /*!< \brief Exit code (divergence). */
@@ -123,14 +123,14 @@
  * \brief Types of geometric entities based on VTK nomenclature
  */
 enum GEO_TYPE {
-  VERTEX = 1,         /*!< \brief VTK nomenclature for defining a vertex element. */
-  LINE = 3,           /*!< \brief VTK nomenclature for defining a line element. */
-  TRIANGLE = 5,       /*!< \brief VTK nomenclature for defining a triangle element. */
-  QUADRILATERAL = 9,  /*!< \brief VTK nomenclature for defining a quadrilateral element. */
-  TETRAHEDRON = 10,   /*!< \brief VTK nomenclature for defining a tetrahedron element. */
-  HEXAHEDRON = 12,    /*!< \brief VTK nomenclature for defining a hexahedron element. */
-  PRISM = 13,         /*!< \brief VTK nomenclature for defining a prism element. */
-  PYRAMID = 14        /*!< \brief VTK nomenclature for defining a pyramid element. */
+    VERTEX = 1,         /*!< \brief VTK nomenclature for defining a vertex element. */
+    LINE = 3,           /*!< \brief VTK nomenclature for defining a line element. */
+    TRIANGLE = 5,       /*!< \brief VTK nomenclature for defining a triangle element. */
+    QUADRILATERAL = 9,  /*!< \brief VTK nomenclature for defining a quadrilateral element. */
+    TETRAHEDRON = 10,   /*!< \brief VTK nomenclature for defining a tetrahedron element. */
+    HEXAHEDRON = 12,    /*!< \brief VTK nomenclature for defining a hexahedron element. */
+    PRISM = 13,         /*!< \brief VTK nomenclature for defining a prism element. */
+    PYRAMID = 14        /*!< \brief VTK nomenclature for defining a pyramid element. */
 };
 constexpr unsigned short N_ELEM_TYPES = 7;           /*!< \brief General output & CGNS defines. */
 
@@ -158,16 +158,16 @@
  * \return number of faces
  */
 inline unsigned short nFacesOfElementType(unsigned short elementType) {
-  switch (elementType) {
-    case LINE: return N_FACES_LINE;
-    case TRIANGLE: return N_FACES_TRIANGLE;
-    case QUADRILATERAL: return N_FACES_QUADRILATERAL;
-    case TETRAHEDRON: return N_FACES_TETRAHEDRON;
-    case HEXAHEDRON: return N_FACES_HEXAHEDRON;
-    case PYRAMID: return N_FACES_PYRAMID;
-    case PRISM: return N_FACES_PRISM;
-    default: assert(false && "Invalid element type."); return 0;
-  }
+    switch (elementType) {
+        case LINE: return N_FACES_LINE;
+        case TRIANGLE: return N_FACES_TRIANGLE;
+        case QUADRILATERAL: return N_FACES_QUADRILATERAL;
+        case TETRAHEDRON: return N_FACES_TETRAHEDRON;
+        case HEXAHEDRON: return N_FACES_HEXAHEDRON;
+        case PYRAMID: return N_FACES_PYRAMID;
+        case PRISM: return N_FACES_PRISM;
+        default: assert(false && "Invalid element type."); return 0;
+    }
 }
 
 /*!
@@ -176,315 +176,315 @@
  * \return number of points
  */
 inline unsigned short nPointsOfElementType(unsigned short elementType) {
-  switch (elementType) {
-    case LINE: return N_POINTS_LINE;
-    case TRIANGLE: return N_POINTS_TRIANGLE;
-    case QUADRILATERAL: return N_POINTS_QUADRILATERAL;
-    case TETRAHEDRON: return N_POINTS_TETRAHEDRON;
-    case HEXAHEDRON: return N_POINTS_HEXAHEDRON;
-    case PYRAMID: return N_POINTS_PYRAMID;
-    case PRISM: return N_POINTS_PRISM;
-    default: assert(false && "Invalid element type."); return 0;
-  }
+    switch (elementType) {
+        case LINE: return N_POINTS_LINE;
+        case TRIANGLE: return N_POINTS_TRIANGLE;
+        case QUADRILATERAL: return N_POINTS_QUADRILATERAL;
+        case TETRAHEDRON: return N_POINTS_TETRAHEDRON;
+        case HEXAHEDRON: return N_POINTS_HEXAHEDRON;
+        case PYRAMID: return N_POINTS_PYRAMID;
+        case PRISM: return N_POINTS_PRISM;
+        default: assert(false && "Invalid element type."); return 0;
+    }
 }
 
 const int CGNS_STRING_SIZE = 33; /*!< \brief Length of strings used in the CGNS format. */
 const int SU2_CONN_SIZE   = 10;  /*!< \brief Size of the connectivity array that is allocated for each element
-                                             that we read from a mesh file in the format [[globalID vtkType n0 n1 n2 n3 n4 n5 n6 n7 n8]. */
+                                  that we read from a mesh file in the format [[globalID vtkType n0 n1 n2 n3 n4 n5 n6 n7 n8]. */
 const int SU2_CONN_SKIP   = 2;   /*!< \brief Offset to skip the globalID and VTK type at the start of the element connectivity list for each CGNS element. */
 
 const su2double COLORING_EFF_THRESH = 0.875;  /*!< \brief Below this value fallback strategies are used instead. */
 
 /*--- All temperature polynomial fits for the fluid models currently
-   assume a quartic form (5 coefficients). For example,
-   Cp(T) = b0 + b1*T + b2*T^2 + b3*T^3 + b4*T^4. By default, all coeffs
-   are set to zero and will be properly non-dim. in the solver. ---*/
+ assume a quartic form (5 coefficients). For example,
+ Cp(T) = b0 + b1*T + b2*T^2 + b3*T^3 + b4*T^4. By default, all coeffs
+ are set to zero and will be properly non-dim. in the solver. ---*/
 constexpr int N_POLY_COEFFS = 5; /*!< \brief Number of coefficients in temperature polynomial fits for fluid models. */
 
 /*!
  * \brief Boolean answers
  */
 enum ANSWER {
-  NONE = 0,
-  NO = 0,   /*!< \brief Boolean definition of no. */
-  YES = 1   /*!< \brief Boolean definition of yes. */
+    NONE = 0,
+    NO = 0,   /*!< \brief Boolean definition of no. */
+    YES = 1   /*!< \brief Boolean definition of yes. */
 };
 
 /*!
  * \brief Average method for marker analyze
  */
 enum AVERAGE_TYPE {
-  AVERAGE_AREA = 1,     /*!< \brief Area-weighted average. */
-  AVERAGE_MASSFLUX = 2, /*!< \brief Mass-flux weighted average. */
-  AVERAGE_HYBRID =3     /*!< \brief Hybrid weighted average for aeroprop purposes. */
+    AVERAGE_AREA = 1,     /*!< \brief Area-weighted average. */
+    AVERAGE_MASSFLUX = 2, /*!< \brief Mass-flux weighted average. */
+    AVERAGE_HYBRID =3     /*!< \brief Hybrid weighted average for aeroprop purposes. */
 };
 static const MapType<std::string, AVERAGE_TYPE> Average_Map = {
-  MakePair("AREA", AVERAGE_AREA)
-  MakePair("MASSFLUX", AVERAGE_MASSFLUX)
-  MakePair("HYBRID", AVERAGE_HYBRID)
+    MakePair("AREA", AVERAGE_AREA)
+    MakePair("MASSFLUX", AVERAGE_MASSFLUX)
+    MakePair("HYBRID", AVERAGE_HYBRID)
 };
 
 /*!
  * \brief different solver types for the CFD component
  */
 enum class MAIN_SOLVER {
-  NONE,                        /*!< \brief Definition of no solver. */
-  EULER,                       /*!< \brief Definition of the Euler's solver. */
-  NAVIER_STOKES,               /*!< \brief Definition of the Navier-Stokes' solver. */
-  RANS,                        /*!< \brief Definition of the Reynolds-averaged Navier-Stokes' (RANS) solver. */
-  INC_EULER,                   /*!< \brief Definition of the incompressible Euler's solver. */
-  INC_NAVIER_STOKES,           /*!< \brief Definition of the incompressible Navier-Stokes' solver. */
-  INC_RANS,                    /*!< \brief Definition of the incompressible Reynolds-averaged Navier-Stokes' (RANS) solver. */
-  HEAT_EQUATION,               /*!< \brief Definition of the finite volume heat solver. */
-  FEM_ELASTICITY,              /*!< \brief Definition of a FEM solver. */
-  ADJ_EULER,                   /*!< \brief Definition of the continuous adjoint Euler's solver. */
-  ADJ_NAVIER_STOKES,           /*!< \brief Definition of the continuous adjoint Navier-Stokes' solver. */
-  ADJ_RANS,                    /*!< \brief Definition of the continuous adjoint Reynolds-averaged Navier-Stokes' (RANS) solver. */
-  TEMPLATE_SOLVER,             /*!< \brief Definition of template solver. */
-  DISC_ADJ_EULER,              /*!< \brief Definition of the discrete adjoint Euler solver. */
-  DISC_ADJ_RANS,               /*!< \brief Definition of the discrete adjoint Reynolds-averaged Navier-Stokes' (RANS) solver. */
-  DISC_ADJ_NAVIER_STOKES,      /*!< \brief Definition of the discrete adjoint Navier-Stokes' solver. */
-  DISC_ADJ_INC_EULER,          /*!< \brief Definition of the discrete adjoint incompressible Euler solver. */
-  DISC_ADJ_INC_RANS,           /*!< \brief Definition of the discrete adjoint incompressible Reynolds-averaged Navier-Stokes' (RANS) solver. */
-  DISC_ADJ_INC_NAVIER_STOKES,  /*!< \brief Definition of the discrete adjoint incompressible Navier-Stokes'. */
-  DISC_ADJ_HEAT,               /*!< \brief Definition of the discrete adjoint heat solver. */
-  DISC_ADJ_FEM_EULER,          /*!< \brief Definition of the discrete adjoint FEM Euler solver. */
-  DISC_ADJ_FEM_RANS,           /*!< \brief Definition of the discrete adjoint FEM Reynolds-averaged Navier-Stokes' (RANS) solver. */
-  DISC_ADJ_FEM_NS,             /*!< \brief Definition of the discrete adjoint FEM Navier-Stokes' solver. */
-  DISC_ADJ_FEM,                /*!< \brief Definition of the discrete adjoint FEM solver. */
-  FEM_EULER,                   /*!< \brief Definition of the finite element Euler's solver. */
-  FEM_NAVIER_STOKES,           /*!< \brief Definition of the finite element Navier-Stokes' solver. */
-  FEM_RANS,                    /*!< \brief Definition of the finite element Reynolds-averaged Navier-Stokes' (RANS) solver. */
-  FEM_LES,                     /*!< \brief Definition of the finite element Large Eddy Simulation Navier-Stokes' (LES) solver. */
-  MULTIPHYSICS,
-  NEMO_EULER,                  /*!< \brief Definition of the NEMO Euler solver. */
-  NEMO_NAVIER_STOKES,          /*!< \brief Definition of the NEMO NS solver. */
+    NONE,                        /*!< \brief Definition of no solver. */
+    EULER,                       /*!< \brief Definition of the Euler's solver. */
+    NAVIER_STOKES,               /*!< \brief Definition of the Navier-Stokes' solver. */
+    RANS,                        /*!< \brief Definition of the Reynolds-averaged Navier-Stokes' (RANS) solver. */
+    INC_EULER,                   /*!< \brief Definition of the incompressible Euler's solver. */
+    INC_NAVIER_STOKES,           /*!< \brief Definition of the incompressible Navier-Stokes' solver. */
+    INC_RANS,                    /*!< \brief Definition of the incompressible Reynolds-averaged Navier-Stokes' (RANS) solver. */
+    HEAT_EQUATION,               /*!< \brief Definition of the finite volume heat solver. */
+    FEM_ELASTICITY,              /*!< \brief Definition of a FEM solver. */
+    ADJ_EULER,                   /*!< \brief Definition of the continuous adjoint Euler's solver. */
+    ADJ_NAVIER_STOKES,           /*!< \brief Definition of the continuous adjoint Navier-Stokes' solver. */
+    ADJ_RANS,                    /*!< \brief Definition of the continuous adjoint Reynolds-averaged Navier-Stokes' (RANS) solver. */
+    TEMPLATE_SOLVER,             /*!< \brief Definition of template solver. */
+    DISC_ADJ_EULER,              /*!< \brief Definition of the discrete adjoint Euler solver. */
+    DISC_ADJ_RANS,               /*!< \brief Definition of the discrete adjoint Reynolds-averaged Navier-Stokes' (RANS) solver. */
+    DISC_ADJ_NAVIER_STOKES,      /*!< \brief Definition of the discrete adjoint Navier-Stokes' solver. */
+    DISC_ADJ_INC_EULER,          /*!< \brief Definition of the discrete adjoint incompressible Euler solver. */
+    DISC_ADJ_INC_RANS,           /*!< \brief Definition of the discrete adjoint incompressible Reynolds-averaged Navier-Stokes' (RANS) solver. */
+    DISC_ADJ_INC_NAVIER_STOKES,  /*!< \brief Definition of the discrete adjoint incompressible Navier-Stokes'. */
+    DISC_ADJ_HEAT,               /*!< \brief Definition of the discrete adjoint heat solver. */
+    DISC_ADJ_FEM_EULER,          /*!< \brief Definition of the discrete adjoint FEM Euler solver. */
+    DISC_ADJ_FEM_RANS,           /*!< \brief Definition of the discrete adjoint FEM Reynolds-averaged Navier-Stokes' (RANS) solver. */
+    DISC_ADJ_FEM_NS,             /*!< \brief Definition of the discrete adjoint FEM Navier-Stokes' solver. */
+    DISC_ADJ_FEM,                /*!< \brief Definition of the discrete adjoint FEM solver. */
+    FEM_EULER,                   /*!< \brief Definition of the finite element Euler's solver. */
+    FEM_NAVIER_STOKES,           /*!< \brief Definition of the finite element Navier-Stokes' solver. */
+    FEM_RANS,                    /*!< \brief Definition of the finite element Reynolds-averaged Navier-Stokes' (RANS) solver. */
+    FEM_LES,                     /*!< \brief Definition of the finite element Large Eddy Simulation Navier-Stokes' (LES) solver. */
+    MULTIPHYSICS,
+    NEMO_EULER,                  /*!< \brief Definition of the NEMO Euler solver. */
+    NEMO_NAVIER_STOKES,          /*!< \brief Definition of the NEMO NS solver. */
 };
 static const MapType<std::string, MAIN_SOLVER> Solver_Map = {
-  MakePair("NONE", MAIN_SOLVER::NONE)
-  MakePair("EULER", MAIN_SOLVER::EULER)
-  MakePair("NAVIER_STOKES", MAIN_SOLVER::NAVIER_STOKES)
-  MakePair("RANS", MAIN_SOLVER::RANS)
-  MakePair("INC_EULER", MAIN_SOLVER::INC_EULER)
-  MakePair("INC_NAVIER_STOKES", MAIN_SOLVER::INC_NAVIER_STOKES)
-  MakePair("INC_RANS", MAIN_SOLVER::INC_RANS)
-  MakePair("FEM_EULER", MAIN_SOLVER::FEM_EULER)
-  MakePair("FEM_NAVIER_STOKES", MAIN_SOLVER::FEM_NAVIER_STOKES)
-  MakePair("FEM_RANS", MAIN_SOLVER::FEM_RANS)
-  MakePair("FEM_LES", MAIN_SOLVER::FEM_LES)
-  MakePair("NEMO_EULER",MAIN_SOLVER::NEMO_EULER)
-  MakePair("NEMO_NAVIER_STOKES",MAIN_SOLVER::NEMO_NAVIER_STOKES)
-  MakePair("ADJ_EULER", MAIN_SOLVER::ADJ_EULER)
-  MakePair("ADJ_NAVIER_STOKES", MAIN_SOLVER::ADJ_NAVIER_STOKES)
-  MakePair("ADJ_RANS", MAIN_SOLVER::ADJ_RANS )
-  MakePair("HEAT_EQUATION", MAIN_SOLVER::HEAT_EQUATION)
-  MakePair("ELASTICITY", MAIN_SOLVER::FEM_ELASTICITY)
-  MakePair("DISC_ADJ_EULER", MAIN_SOLVER::DISC_ADJ_EULER)
-  MakePair("DISC_ADJ_RANS", MAIN_SOLVER::DISC_ADJ_RANS)
-  MakePair("DISC_ADJ_NAVIERSTOKES", MAIN_SOLVER::DISC_ADJ_NAVIER_STOKES)
-  MakePair("DISC_ADJ_INC_EULER", MAIN_SOLVER::DISC_ADJ_INC_EULER)
-  MakePair("DISC_ADJ_INC_RANS", MAIN_SOLVER::DISC_ADJ_INC_RANS)
-  MakePair("DISC_ADJ_INC_NAVIERSTOKES", MAIN_SOLVER::DISC_ADJ_INC_NAVIER_STOKES)
-  MakePair("DISC_ADJ_HEAT_EQUATION", MAIN_SOLVER::DISC_ADJ_HEAT)
-  MakePair("DISC_ADJ_FEM_EULER", MAIN_SOLVER::DISC_ADJ_FEM_EULER)
-  MakePair("DISC_ADJ_FEM_RANS", MAIN_SOLVER::DISC_ADJ_FEM_RANS)
-  MakePair("DISC_ADJ_FEM_NS", MAIN_SOLVER::DISC_ADJ_FEM_NS)
-  MakePair("DISC_ADJ_FEM", MAIN_SOLVER::DISC_ADJ_FEM)
-  MakePair("TEMPLATE_SOLVER", MAIN_SOLVER::TEMPLATE_SOLVER)
-  MakePair("MULTIPHYSICS", MAIN_SOLVER::MULTIPHYSICS)
+    MakePair("NONE", MAIN_SOLVER::NONE)
+    MakePair("EULER", MAIN_SOLVER::EULER)
+    MakePair("NAVIER_STOKES", MAIN_SOLVER::NAVIER_STOKES)
+    MakePair("RANS", MAIN_SOLVER::RANS)
+    MakePair("INC_EULER", MAIN_SOLVER::INC_EULER)
+    MakePair("INC_NAVIER_STOKES", MAIN_SOLVER::INC_NAVIER_STOKES)
+    MakePair("INC_RANS", MAIN_SOLVER::INC_RANS)
+    MakePair("FEM_EULER", MAIN_SOLVER::FEM_EULER)
+    MakePair("FEM_NAVIER_STOKES", MAIN_SOLVER::FEM_NAVIER_STOKES)
+    MakePair("FEM_RANS", MAIN_SOLVER::FEM_RANS)
+    MakePair("FEM_LES", MAIN_SOLVER::FEM_LES)
+    MakePair("NEMO_EULER",MAIN_SOLVER::NEMO_EULER)
+    MakePair("NEMO_NAVIER_STOKES",MAIN_SOLVER::NEMO_NAVIER_STOKES)
+    MakePair("ADJ_EULER", MAIN_SOLVER::ADJ_EULER)
+    MakePair("ADJ_NAVIER_STOKES", MAIN_SOLVER::ADJ_NAVIER_STOKES)
+    MakePair("ADJ_RANS", MAIN_SOLVER::ADJ_RANS )
+    MakePair("HEAT_EQUATION", MAIN_SOLVER::HEAT_EQUATION)
+    MakePair("ELASTICITY", MAIN_SOLVER::FEM_ELASTICITY)
+    MakePair("DISC_ADJ_EULER", MAIN_SOLVER::DISC_ADJ_EULER)
+    MakePair("DISC_ADJ_RANS", MAIN_SOLVER::DISC_ADJ_RANS)
+    MakePair("DISC_ADJ_NAVIERSTOKES", MAIN_SOLVER::DISC_ADJ_NAVIER_STOKES)
+    MakePair("DISC_ADJ_INC_EULER", MAIN_SOLVER::DISC_ADJ_INC_EULER)
+    MakePair("DISC_ADJ_INC_RANS", MAIN_SOLVER::DISC_ADJ_INC_RANS)
+    MakePair("DISC_ADJ_INC_NAVIERSTOKES", MAIN_SOLVER::DISC_ADJ_INC_NAVIER_STOKES)
+    MakePair("DISC_ADJ_HEAT_EQUATION", MAIN_SOLVER::DISC_ADJ_HEAT)
+    MakePair("DISC_ADJ_FEM_EULER", MAIN_SOLVER::DISC_ADJ_FEM_EULER)
+    MakePair("DISC_ADJ_FEM_RANS", MAIN_SOLVER::DISC_ADJ_FEM_RANS)
+    MakePair("DISC_ADJ_FEM_NS", MAIN_SOLVER::DISC_ADJ_FEM_NS)
+    MakePair("DISC_ADJ_FEM", MAIN_SOLVER::DISC_ADJ_FEM)
+    MakePair("TEMPLATE_SOLVER", MAIN_SOLVER::TEMPLATE_SOLVER)
+    MakePair("MULTIPHYSICS", MAIN_SOLVER::MULTIPHYSICS)
 };
 
 /*!
  * \brief Different solver types for multizone problems
  */
 enum class ENUM_MULTIZONE {
-  MZ_BLOCK_GAUSS_SEIDEL, /*!< \brief Definition of a Block-Gauss-Seidel multizone solver. */
-  MZ_BLOCK_JACOBI,       /*!< \brief Definition of a Block-Jacobi solver. */
+    MZ_BLOCK_GAUSS_SEIDEL, /*!< \brief Definition of a Block-Gauss-Seidel multizone solver. */
+    MZ_BLOCK_JACOBI,       /*!< \brief Definition of a Block-Jacobi solver. */
 };
 static const MapType<std::string, ENUM_MULTIZONE> Multizone_Map = {
-  MakePair("BLOCK_GAUSS_SEIDEL", ENUM_MULTIZONE::MZ_BLOCK_GAUSS_SEIDEL)
-  MakePair("BLOCK_JACOBI", ENUM_MULTIZONE::MZ_BLOCK_JACOBI)
+    MakePair("BLOCK_GAUSS_SEIDEL", ENUM_MULTIZONE::MZ_BLOCK_GAUSS_SEIDEL)
+    MakePair("BLOCK_JACOBI", ENUM_MULTIZONE::MZ_BLOCK_JACOBI)
 };
 
 /*!
  * \brief Material geometric conditions
  */
 enum class STRUCT_DEFORMATION {
-  SMALL,       /*!< \brief Definition of linear elastic material. */
-  LARGE,       /*!< \brief Definition of Neo-Hookean material. */
+    SMALL,       /*!< \brief Definition of linear elastic material. */
+    LARGE,       /*!< \brief Definition of Neo-Hookean material. */
 };
 static const MapType<std::string, STRUCT_DEFORMATION> Struct_Map = {
-  MakePair("SMALL_DEFORMATIONS", STRUCT_DEFORMATION::SMALL)
-  MakePair("LARGE_DEFORMATIONS", STRUCT_DEFORMATION::LARGE)
+    MakePair("SMALL_DEFORMATIONS", STRUCT_DEFORMATION::SMALL)
+    MakePair("LARGE_DEFORMATIONS", STRUCT_DEFORMATION::LARGE)
 };
 
 /*!
  * \brief Material model
  */
 enum class STRUCT_MODEL {
-  LINEAR_ELASTIC,   /*!< \brief Definition of linear elastic material. */
-  NEO_HOOKEAN,      /*!< \brief Definition of Neo-Hookean material. */
-  KNOWLES,          /*!< \brief Definition of Knowles stored-energy potential */
-  IDEAL_DE,         /*!< \brief Definition of ideal Dielectric Elastomer */
+    LINEAR_ELASTIC,   /*!< \brief Definition of linear elastic material. */
+    NEO_HOOKEAN,      /*!< \brief Definition of Neo-Hookean material. */
+    KNOWLES,          /*!< \brief Definition of Knowles stored-energy potential */
+    IDEAL_DE,         /*!< \brief Definition of ideal Dielectric Elastomer */
 };
 static const MapType<std::string, STRUCT_MODEL> Material_Map = {
-  MakePair("LINEAR_ELASTIC", STRUCT_MODEL::LINEAR_ELASTIC)
-  MakePair("NEO_HOOKEAN", STRUCT_MODEL::NEO_HOOKEAN)
-  MakePair("KNOWLES", STRUCT_MODEL::KNOWLES)
-  MakePair("IDEAL_DE", STRUCT_MODEL::IDEAL_DE)
+    MakePair("LINEAR_ELASTIC", STRUCT_MODEL::LINEAR_ELASTIC)
+    MakePair("NEO_HOOKEAN", STRUCT_MODEL::NEO_HOOKEAN)
+    MakePair("KNOWLES", STRUCT_MODEL::KNOWLES)
+    MakePair("IDEAL_DE", STRUCT_MODEL::IDEAL_DE)
 };
 
 /*!
  * \brief Material compressibility
  */
 enum class STRUCT_COMPRESS {
-  COMPRESSIBLE,     /*!< \brief Definition of compressible material. */
-  NEARLY_INCOMP,    /*!< \brief Definition of nearly incompressible material. */
+    COMPRESSIBLE,     /*!< \brief Definition of compressible material. */
+    NEARLY_INCOMP,    /*!< \brief Definition of nearly incompressible material. */
 };
 static const MapType<std::string, STRUCT_COMPRESS> MatComp_Map = {
-  MakePair("COMPRESSIBLE", STRUCT_COMPRESS::COMPRESSIBLE)
-  MakePair("NEARLY_INCOMPRESSIBLE", STRUCT_COMPRESS::NEARLY_INCOMP)
+    MakePair("COMPRESSIBLE", STRUCT_COMPRESS::COMPRESSIBLE)
+    MakePair("NEARLY_INCOMPRESSIBLE", STRUCT_COMPRESS::NEARLY_INCOMP)
 };
 
 /*!
  * \brief Types of interpolators
  */
 enum class INTERFACE_INTERPOLATOR {
-  NEAREST_NEIGHBOR,      /*!< \brief Nearest Neigbhor interpolation */
-  ISOPARAMETRIC,         /*!< \brief Isoparametric interpolation, use CONSERVATIVE_INTERPOLATION=YES for conservative interpolation (S.A. Brown 1997).*/
-  WEIGHTED_AVERAGE,      /*!< \brief Sliding Mesh Approach E. Rinaldi 2015 */
-  RADIAL_BASIS_FUNCTION, /*!< \brief Radial basis function interpolation. */
+    NEAREST_NEIGHBOR,      /*!< \brief Nearest Neigbhor interpolation */
+    ISOPARAMETRIC,         /*!< \brief Isoparametric interpolation, use CONSERVATIVE_INTERPOLATION=YES for conservative interpolation (S.A. Brown 1997).*/
+    WEIGHTED_AVERAGE,      /*!< \brief Sliding Mesh Approach E. Rinaldi 2015 */
+    RADIAL_BASIS_FUNCTION, /*!< \brief Radial basis function interpolation. */
 };
 static const MapType<std::string, INTERFACE_INTERPOLATOR> Interpolator_Map = {
-  MakePair("NEAREST_NEIGHBOR", INTERFACE_INTERPOLATOR::NEAREST_NEIGHBOR)
-  MakePair("ISOPARAMETRIC",    INTERFACE_INTERPOLATOR::ISOPARAMETRIC)
-  MakePair("WEIGHTED_AVERAGE", INTERFACE_INTERPOLATOR::WEIGHTED_AVERAGE)
-  MakePair("RADIAL_BASIS_FUNCTION", INTERFACE_INTERPOLATOR::RADIAL_BASIS_FUNCTION)
+    MakePair("NEAREST_NEIGHBOR", INTERFACE_INTERPOLATOR::NEAREST_NEIGHBOR)
+    MakePair("ISOPARAMETRIC",    INTERFACE_INTERPOLATOR::ISOPARAMETRIC)
+    MakePair("WEIGHTED_AVERAGE", INTERFACE_INTERPOLATOR::WEIGHTED_AVERAGE)
+    MakePair("RADIAL_BASIS_FUNCTION", INTERFACE_INTERPOLATOR::RADIAL_BASIS_FUNCTION)
 };
 
 /*!
  * \brief Types of radial basis functions
  */
 enum class RADIAL_BASIS {
-  WENDLAND_C2,        /*!< \brief Wendland C2 radial basis function. */
-  INV_MULTI_QUADRIC,  /*!< \brief Inversed multi quartic biharmonic spline. */
-  GAUSSIAN,           /*!< \brief Gaussian basis function. */
-  THIN_PLATE_SPLINE,  /*!< \brief Thin plate spline. */
-  MULTI_QUADRIC,      /*!< \brief Multi quartic biharmonic spline. */
+    WENDLAND_C2,        /*!< \brief Wendland C2 radial basis function. */
+    INV_MULTI_QUADRIC,  /*!< \brief Inversed multi quartic biharmonic spline. */
+    GAUSSIAN,           /*!< \brief Gaussian basis function. */
+    THIN_PLATE_SPLINE,  /*!< \brief Thin plate spline. */
+    MULTI_QUADRIC,      /*!< \brief Multi quartic biharmonic spline. */
 };
 static const MapType<std::string, RADIAL_BASIS> RadialBasisFunction_Map = {
-  MakePair("WENDLAND_C2", RADIAL_BASIS::WENDLAND_C2)
-  MakePair("INV_MULTI_QUADRIC", RADIAL_BASIS::INV_MULTI_QUADRIC)
-  MakePair("GAUSSIAN", RADIAL_BASIS::GAUSSIAN)
-  MakePair("THIN_PLATE_SPLINE", RADIAL_BASIS::THIN_PLATE_SPLINE)
-  MakePair("MULTI_QUADRIC", RADIAL_BASIS::MULTI_QUADRIC)
+    MakePair("WENDLAND_C2", RADIAL_BASIS::WENDLAND_C2)
+    MakePair("INV_MULTI_QUADRIC", RADIAL_BASIS::INV_MULTI_QUADRIC)
+    MakePair("GAUSSIAN", RADIAL_BASIS::GAUSSIAN)
+    MakePair("THIN_PLATE_SPLINE", RADIAL_BASIS::THIN_PLATE_SPLINE)
+    MakePair("MULTI_QUADRIC", RADIAL_BASIS::MULTI_QUADRIC)
 };
 
 /*!
  * \brief type of radial spanwise interpolation function for the inlet face
  */
 enum class INLET_SPANWISE_INTERP {
-  NONE,
-  LINEAR_1D,
-  AKIMA_1D,
-  CUBIC_1D,
+    NONE,
+    LINEAR_1D,
+    AKIMA_1D,
+    CUBIC_1D,
 };
 static const MapType<std::string, INLET_SPANWISE_INTERP> Inlet_SpanwiseInterpolation_Map = {
-  MakePair("NONE", INLET_SPANWISE_INTERP::NONE)
-  MakePair("LINEAR_1D", INLET_SPANWISE_INTERP::LINEAR_1D)
-  MakePair("AKIMA_1D", INLET_SPANWISE_INTERP::AKIMA_1D)
-  MakePair("CUBIC_1D", INLET_SPANWISE_INTERP::CUBIC_1D)
+    MakePair("NONE", INLET_SPANWISE_INTERP::NONE)
+    MakePair("LINEAR_1D", INLET_SPANWISE_INTERP::LINEAR_1D)
+    MakePair("AKIMA_1D", INLET_SPANWISE_INTERP::AKIMA_1D)
+    MakePair("CUBIC_1D", INLET_SPANWISE_INTERP::CUBIC_1D)
 };
 
 /*!
  * \brief type of radial spanwise interpolation data type for the inlet face
  */
 enum class INLET_INTERP_TYPE {
-  VR_VTHETA,
-  ALPHA_PHI,
+    VR_VTHETA,
+    ALPHA_PHI,
 };
 static const MapType<std::string, INLET_INTERP_TYPE> Inlet_SpanwiseInterpolationType_Map = {
-  MakePair("VR_VTHETA", INLET_INTERP_TYPE::VR_VTHETA)
-  MakePair("ALPHA_PHI", INLET_INTERP_TYPE::ALPHA_PHI)
+    MakePair("VR_VTHETA", INLET_INTERP_TYPE::VR_VTHETA)
+    MakePair("ALPHA_PHI", INLET_INTERP_TYPE::ALPHA_PHI)
 };
 
 /*!
  * \brief types of (coupling) transfers between distinct physical zones
  */
 enum ENUM_TRANSFER {
-  ZONES_ARE_EQUAL                   = 0,    /*!< \brief Zones are equal - no transfer. */
-  NO_COMMON_INTERFACE               = 1,    /*!< \brief No common interface between the zones (geometrical). */
-  NO_TRANSFER                       = 2,    /*!< \brief Zones may share a boundary, but still no coupling desired. */
-  FLOW_TRACTION                     = 10,   /*!< \brief Flow traction coupling (between fluids and solids). */
-  BOUNDARY_DISPLACEMENTS            = 21,   /*!< \brief Boundary displacements (between fluids and solids) */
-  SLIDING_INTERFACE                 = 13,   /*!< \brief Sliding interface (between fluids). */
-  CONSERVATIVE_VARIABLES            = 14,   /*!< \brief General coupling that simply transfers the conservative variables (between same solvers). */
-  MIXING_PLANE                      = 15,   /*!< \brief Mixing plane between fluids. */
-  CONJUGATE_HEAT_FS                 = 16,   /*!< \brief Conjugate heat transfer (between compressible fluids and solids). */
-  CONJUGATE_HEAT_WEAKLY_FS          = 17,   /*!< \brief Conjugate heat transfer (between incompressible fluids and solids). */
-  CONJUGATE_HEAT_SF                 = 18,   /*!< \brief Conjugate heat transfer (between solids and compressible fluids). */
-  CONJUGATE_HEAT_WEAKLY_SF          = 19,   /*!< \brief Conjugate heat transfer (between solids and incompressible fluids). */
+    ZONES_ARE_EQUAL                   = 0,    /*!< \brief Zones are equal - no transfer. */
+    NO_COMMON_INTERFACE               = 1,    /*!< \brief No common interface between the zones (geometrical). */
+    NO_TRANSFER                       = 2,    /*!< \brief Zones may share a boundary, but still no coupling desired. */
+    FLOW_TRACTION                     = 10,   /*!< \brief Flow traction coupling (between fluids and solids). */
+    BOUNDARY_DISPLACEMENTS            = 21,   /*!< \brief Boundary displacements (between fluids and solids) */
+    SLIDING_INTERFACE                 = 13,   /*!< \brief Sliding interface (between fluids). */
+    CONSERVATIVE_VARIABLES            = 14,   /*!< \brief General coupling that simply transfers the conservative variables (between same solvers). */
+    MIXING_PLANE                      = 15,   /*!< \brief Mixing plane between fluids. */
+    CONJUGATE_HEAT_FS                 = 16,   /*!< \brief Conjugate heat transfer (between compressible fluids and solids). */
+    CONJUGATE_HEAT_WEAKLY_FS          = 17,   /*!< \brief Conjugate heat transfer (between incompressible fluids and solids). */
+    CONJUGATE_HEAT_SF                 = 18,   /*!< \brief Conjugate heat transfer (between solids and compressible fluids). */
+    CONJUGATE_HEAT_WEAKLY_SF          = 19,   /*!< \brief Conjugate heat transfer (between solids and incompressible fluids). */
 };
 
 /*!
  * \brief different regime modes
  */
 enum class ENUM_REGIME {
-  COMPRESSIBLE = 0,   /*!< \brief Definition of compressible solver. */
-  INCOMPRESSIBLE = 1, /*!< \brief Definition of incompressible solver. */
-  NO_FLOW = 2
+    COMPRESSIBLE = 0,   /*!< \brief Definition of compressible solver. */
+    INCOMPRESSIBLE = 1, /*!< \brief Definition of incompressible solver. */
+    NO_FLOW = 2
 };
 
 /*!
  * \brief different non-dimensional modes
  */
 enum ENUM_KIND_NONDIM {
-  DIMENSIONAL = 0,              /*!< \brief Dimensional simulation (compressible or incompressible). */
-  FREESTREAM_PRESS_EQ_ONE = 1,  /*!< \brief Non-dimensional compressible simulation with freestream pressure equal to 1.0. */
-  FREESTREAM_VEL_EQ_MACH = 2,   /*!< \brief Non-dimensional compressible simulation with freestream velocity equal to Mach number. */
-  FREESTREAM_VEL_EQ_ONE = 3,    /*!< \brief Non-dimensional compressible simulation with freestream pressure equal to 1.0. */
-  INITIAL_VALUES   = 4,         /*!< \brief Non-dimensional incompressible simulation based on intial values for external flow. */
-  REFERENCE_VALUES = 5          /*!< \brief Non-dimensional incompressible simulation based on custom reference values. */
+    DIMENSIONAL = 0,              /*!< \brief Dimensional simulation (compressible or incompressible). */
+    FREESTREAM_PRESS_EQ_ONE = 1,  /*!< \brief Non-dimensional compressible simulation with freestream pressure equal to 1.0. */
+    FREESTREAM_VEL_EQ_MACH = 2,   /*!< \brief Non-dimensional compressible simulation with freestream velocity equal to Mach number. */
+    FREESTREAM_VEL_EQ_ONE = 3,    /*!< \brief Non-dimensional compressible simulation with freestream pressure equal to 1.0. */
+    INITIAL_VALUES   = 4,         /*!< \brief Non-dimensional incompressible simulation based on intial values for external flow. */
+    REFERENCE_VALUES = 5          /*!< \brief Non-dimensional incompressible simulation based on custom reference values. */
 };
 static const MapType<std::string, ENUM_KIND_NONDIM> NonDim_Map = {
-  MakePair("DIMENSIONAL", DIMENSIONAL)
-  MakePair("FREESTREAM_PRESS_EQ_ONE", FREESTREAM_PRESS_EQ_ONE)
-  MakePair("FREESTREAM_VEL_EQ_MACH",  FREESTREAM_VEL_EQ_MACH)
-  MakePair("FREESTREAM_VEL_EQ_ONE",   FREESTREAM_VEL_EQ_ONE)
-  MakePair("INITIAL_VALUES",   INITIAL_VALUES)
-  MakePair("REFERENCE_VALUES", REFERENCE_VALUES)
+    MakePair("DIMENSIONAL", DIMENSIONAL)
+    MakePair("FREESTREAM_PRESS_EQ_ONE", FREESTREAM_PRESS_EQ_ONE)
+    MakePair("FREESTREAM_VEL_EQ_MACH",  FREESTREAM_VEL_EQ_MACH)
+    MakePair("FREESTREAM_VEL_EQ_ONE",   FREESTREAM_VEL_EQ_ONE)
+    MakePair("INITIAL_VALUES",   INITIAL_VALUES)
+    MakePair("REFERENCE_VALUES", REFERENCE_VALUES)
 };
 
 /*!
  * \brief different system of measurements
  */
 enum ENUM_MEASUREMENTS {
-  SI = 0,     /*!< \brief Definition of compressible solver. */
-  US = 1      /*!< \brief Definition of incompressible solver. */
+    SI = 0,     /*!< \brief Definition of compressible solver. */
+    US = 1      /*!< \brief Definition of incompressible solver. */
 };
 static const MapType<std::string, ENUM_MEASUREMENTS> Measurements_Map = {
-  MakePair("SI", SI)
-  MakePair("US", US)
+    MakePair("SI", SI)
+    MakePair("US", US)
 };
 
 /*!
  * \brief different types of systems
  */
 enum RUNTIME_TYPE {
-  RUNTIME_FLOW_SYS = 2,       /*!< \brief One-physics case, the code is solving the flow equations(Euler and Navier-Stokes). */
-  RUNTIME_TURB_SYS = 3,       /*!< \brief One-physics case, the code is solving the turbulence model. */
-  RUNTIME_ADJFLOW_SYS = 6,    /*!< \brief One-physics case, the code is solving the adjoint equations is being solved (Euler and Navier-Stokes). */
-  RUNTIME_ADJTURB_SYS = 7,    /*!< \brief One-physics case, the code is solving the adjoint turbulence model. */
-  RUNTIME_MULTIGRID_SYS = 14, /*!< \brief Full Approximation Storage Multigrid system of equations. */
-  RUNTIME_FEA_SYS = 20,       /*!< \brief One-physics case, the code is solving the FEA equation. */
-  RUNTIME_ADJFEA_SYS = 30,    /*!< \brief One-physics case, the code is solving the adjoint FEA equation. */
-  RUNTIME_HEAT_SYS = 21,      /*!< \brief One-physics case, the code is solving the heat equation. */
-  RUNTIME_ADJHEAT_SYS = 31,   /*!< \brief One-physics case, the code is solving the adjoint heat equation. */
-  RUNTIME_TRANS_SYS = 22,     /*!< \brief One-physics case, the code is solving the turbulence model. */
-  RUNTIME_RADIATION_SYS = 23, /*!< \brief One-physics case, the code is solving the radiation model. */
-  RUNTIME_ADJRAD_SYS = 24,    /*!< \brief One-physics case, the code is solving the adjoint radiation model. */
-  RUNTIME_SPECIES_SYS = 25,   /*!< \brief One-physics case, the code is solving the species model. */
-  RUNTIME_ADJSPECIES_SYS = 26,/*!< \brief One-physics case, the code is solving the adjoint species model. */
+    RUNTIME_FLOW_SYS = 2,       /*!< \brief One-physics case, the code is solving the flow equations(Euler and Navier-Stokes). */
+    RUNTIME_TURB_SYS = 3,       /*!< \brief One-physics case, the code is solving the turbulence model. */
+    RUNTIME_ADJFLOW_SYS = 6,    /*!< \brief One-physics case, the code is solving the adjoint equations is being solved (Euler and Navier-Stokes). */
+    RUNTIME_ADJTURB_SYS = 7,    /*!< \brief One-physics case, the code is solving the adjoint turbulence model. */
+    RUNTIME_MULTIGRID_SYS = 14, /*!< \brief Full Approximation Storage Multigrid system of equations. */
+    RUNTIME_FEA_SYS = 20,       /*!< \brief One-physics case, the code is solving the FEA equation. */
+    RUNTIME_ADJFEA_SYS = 30,    /*!< \brief One-physics case, the code is solving the adjoint FEA equation. */
+    RUNTIME_HEAT_SYS = 21,      /*!< \brief One-physics case, the code is solving the heat equation. */
+    RUNTIME_ADJHEAT_SYS = 31,   /*!< \brief One-physics case, the code is solving the adjoint heat equation. */
+    RUNTIME_TRANS_SYS = 22,     /*!< \brief One-physics case, the code is solving the turbulence model. */
+    RUNTIME_RADIATION_SYS = 23, /*!< \brief One-physics case, the code is solving the radiation model. */
+    RUNTIME_ADJRAD_SYS = 24,    /*!< \brief One-physics case, the code is solving the adjoint radiation model. */
+    RUNTIME_SPECIES_SYS = 25,   /*!< \brief One-physics case, the code is solving the species model. */
+    RUNTIME_ADJSPECIES_SYS = 26,/*!< \brief One-physics case, the code is solving the adjoint species model. */
 };
 
 const int FLOW_SOL = 0;     /*!< \brief Position of the mean flow solution in the solver container array. */
@@ -545,242 +545,242 @@
  * \brief Types of spatial discretizations
  */
 enum ENUM_SPACE {
-  NO_CONVECTIVE = 0,   /*!< \brief No convective scheme is used. */
-  SPACE_CENTERED = 1,  /*!< \brief Space centered convective numerical method. */
-  SPACE_UPWIND = 2,    /*!< \brief Upwind convective numerical method. */
-  FINITE_ELEMENT = 3   /*!< \brief Finite element convective numerical method. */
+    NO_CONVECTIVE = 0,   /*!< \brief No convective scheme is used. */
+    SPACE_CENTERED = 1,  /*!< \brief Space centered convective numerical method. */
+    SPACE_UPWIND = 2,    /*!< \brief Upwind convective numerical method. */
+    FINITE_ELEMENT = 3   /*!< \brief Finite element convective numerical method. */
 };
 static const MapType<std::string, ENUM_SPACE> Space_Map = {
-  MakePair("NONE", NO_CONVECTIVE)
-  MakePair("SPACE_CENTERED", SPACE_CENTERED)
-  MakePair("SPACE_UPWIND", SPACE_UPWIND)
-  MakePair("FINITE_ELEMENT", FINITE_ELEMENT)
+    MakePair("NONE", NO_CONVECTIVE)
+    MakePair("SPACE_CENTERED", SPACE_CENTERED)
+    MakePair("SPACE_UPWIND", SPACE_UPWIND)
+    MakePair("FINITE_ELEMENT", FINITE_ELEMENT)
 };
 
 /*!
  * \brief Types of fluid model
  */
 enum ENUM_FLUIDMODEL {
-  STANDARD_AIR = 0,       /*!< \brief Standard air gas model. */
-  IDEAL_GAS = 1,          /*!< \brief Ideal gas model. */
-  VW_GAS = 2,             /*!< \brief Van Der Waals gas model. */
-  PR_GAS = 3,             /*!< \brief Perfect Real gas model. */
-  CONSTANT_DENSITY = 4,   /*!< \brief Constant density gas model. */
-  INC_IDEAL_GAS = 5,      /*!< \brief Incompressible ideal gas model. */
-  INC_IDEAL_GAS_POLY = 6, /*!< \brief Inc. ideal gas, polynomial gas model. */
-  MUTATIONPP = 7,         /*!< \brief Mutation++ gas model for nonequilibrium flow. */
-  SU2_NONEQ = 8           /*!< \brief User defined gas model for nonequilibrium flow. */
+    STANDARD_AIR = 0,       /*!< \brief Standard air gas model. */
+    IDEAL_GAS = 1,          /*!< \brief Ideal gas model. */
+    VW_GAS = 2,             /*!< \brief Van Der Waals gas model. */
+    PR_GAS = 3,             /*!< \brief Perfect Real gas model. */
+    CONSTANT_DENSITY = 4,   /*!< \brief Constant density gas model. */
+    INC_IDEAL_GAS = 5,      /*!< \brief Incompressible ideal gas model. */
+    INC_IDEAL_GAS_POLY = 6, /*!< \brief Inc. ideal gas, polynomial gas model. */
+    MUTATIONPP = 7,         /*!< \brief Mutation++ gas model for nonequilibrium flow. */
+    SU2_NONEQ = 8           /*!< \brief User defined gas model for nonequilibrium flow. */
 };
 static const MapType<std::string, ENUM_FLUIDMODEL> FluidModel_Map = {
-  MakePair("STANDARD_AIR", STANDARD_AIR)
-  MakePair("IDEAL_GAS", IDEAL_GAS)
-  MakePair("VW_GAS", VW_GAS)
-  MakePair("PR_GAS", PR_GAS)
-  MakePair("CONSTANT_DENSITY", CONSTANT_DENSITY)
-  MakePair("INC_IDEAL_GAS", INC_IDEAL_GAS)
-  MakePair("INC_IDEAL_GAS_POLY", INC_IDEAL_GAS_POLY)
-  MakePair("MUTATIONPP", MUTATIONPP)
-  MakePair("SU2_NONEQ", SU2_NONEQ)
+    MakePair("STANDARD_AIR", STANDARD_AIR)
+    MakePair("IDEAL_GAS", IDEAL_GAS)
+    MakePair("VW_GAS", VW_GAS)
+    MakePair("PR_GAS", PR_GAS)
+    MakePair("CONSTANT_DENSITY", CONSTANT_DENSITY)
+    MakePair("INC_IDEAL_GAS", INC_IDEAL_GAS)
+    MakePair("INC_IDEAL_GAS_POLY", INC_IDEAL_GAS_POLY)
+    MakePair("MUTATIONPP", MUTATIONPP)
+    MakePair("SU2_NONEQ", SU2_NONEQ)
 };
 
 /*!
  * \brief types of gas models
  */
 enum ENUM_GASMODEL {
-   NO_MODEL   = 0,
-   ARGON      = 1,
-   AIR7       = 2,
-   AIR21      = 3,
-   O2         = 4,
-   N2         = 5,
-   AIR5       = 6,
-   ARGON_SID  = 7,
-   ONESPECIES = 8
+    NO_MODEL   = 0,
+    ARGON      = 1,
+    AIR7       = 2,
+    AIR21      = 3,
+    O2         = 4,
+    N2         = 5,
+    AIR5       = 6,
+    ARGON_SID  = 7,
+    ONESPECIES = 8
 };
 static const MapType<std::string, ENUM_GASMODEL> GasModel_Map = {
-MakePair("NONE", NO_MODEL)
-MakePair("ARGON", ARGON)
-MakePair("AIR-7", AIR7)
-MakePair("AIR-21", AIR21)
-MakePair("O2", O2)
-MakePair("N2", N2)
-MakePair("AIR-5", AIR5)
-MakePair("ARGON-SID",ARGON_SID)
-MakePair("ONESPECIES", ONESPECIES)
+    MakePair("NONE", NO_MODEL)
+    MakePair("ARGON", ARGON)
+    MakePair("AIR-7", AIR7)
+    MakePair("AIR-21", AIR21)
+    MakePair("O2", O2)
+    MakePair("N2", N2)
+    MakePair("AIR-5", AIR5)
+    MakePair("ARGON-SID",ARGON_SID)
+    MakePair("ONESPECIES", ONESPECIES)
 };
 
 /*!
  * \brief types of coefficient transport model
  */
 enum class TRANSCOEFFMODEL {
-  WILKE,
-  GUPTAYOS,
-  CHAPMANN_ENSKOG
+    WILKE,
+    GUPTAYOS,
+    CHAPMANN_ENSKOG
 };
 static const MapType<std::string, TRANSCOEFFMODEL> TransCoeffModel_Map = {
-MakePair("WILKE", TRANSCOEFFMODEL::WILKE)
-MakePair("GUPTA-YOS", TRANSCOEFFMODEL::GUPTAYOS)
-MakePair("CHAPMANN-ENSKOG", TRANSCOEFFMODEL::CHAPMANN_ENSKOG)
+    MakePair("WILKE", TRANSCOEFFMODEL::WILKE)
+    MakePair("GUPTA-YOS", TRANSCOEFFMODEL::GUPTAYOS)
+    MakePair("CHAPMANN-ENSKOG", TRANSCOEFFMODEL::CHAPMANN_ENSKOG)
 };
 
 /*!
  * \brief Types of density models
  */
 enum class INC_DENSITYMODEL {
-  CONSTANT,   /*!< \brief Constant density. */
-  BOUSSINESQ, /*!< \brief Boussinesq density model. */
-  VARIABLE,   /*!< \brief Variable density model. */
+    CONSTANT,   /*!< \brief Constant density. */
+    BOUSSINESQ, /*!< \brief Boussinesq density model. */
+    VARIABLE,   /*!< \brief Variable density model. */
 };
 static const MapType<std::string, INC_DENSITYMODEL> DensityModel_Map = {
-  MakePair("CONSTANT", INC_DENSITYMODEL::CONSTANT)
-  MakePair("BOUSSINESQ", INC_DENSITYMODEL::BOUSSINESQ)
-  MakePair("VARIABLE", INC_DENSITYMODEL::VARIABLE)
+    MakePair("CONSTANT", INC_DENSITYMODEL::CONSTANT)
+    MakePair("BOUSSINESQ", INC_DENSITYMODEL::BOUSSINESQ)
+    MakePair("VARIABLE", INC_DENSITYMODEL::VARIABLE)
 };
 
 /*!
  * \brief Types of initialization option
  */
 enum ENUM_INIT_OPTION {
-  REYNOLDS = 0,      /*!< \brief Reynold's number initalization. */
-  TD_CONDITIONS = 1  /*!< \brief Total conditions initalization. */
+    REYNOLDS = 0,      /*!< \brief Reynold's number initalization. */
+    TD_CONDITIONS = 1  /*!< \brief Total conditions initalization. */
 };
 static const MapType<std::string, ENUM_INIT_OPTION> InitOption_Map = {
-  MakePair("REYNOLDS", REYNOLDS)
-  MakePair("TD_CONDITIONS", TD_CONDITIONS)
+    MakePair("REYNOLDS", REYNOLDS)
+    MakePair("TD_CONDITIONS", TD_CONDITIONS)
 };
 
 /*!
  * \brief Types of initialization option
  */
 enum class FREESTREAM_OPTION {
-  TEMPERATURE_FS, /*!< \brief Temperature initialization. */
-  DENSITY_FS, /*!< \brief Density initalization. */
+    TEMPERATURE_FS, /*!< \brief Temperature initialization. */
+    DENSITY_FS, /*!< \brief Density initalization. */
 };
 static const MapType<std::string, FREESTREAM_OPTION> FreeStreamOption_Map = {
-  MakePair("TEMPERATURE_FS", FREESTREAM_OPTION::TEMPERATURE_FS)
-  MakePair("DENSITY_FS", FREESTREAM_OPTION::DENSITY_FS)
+    MakePair("TEMPERATURE_FS", FREESTREAM_OPTION::TEMPERATURE_FS)
+    MakePair("DENSITY_FS", FREESTREAM_OPTION::DENSITY_FS)
 };
 
 /*!
  * \brief Types of viscosity model
  */
 enum class VISCOSITYMODEL {
-  CONSTANT, /*!< \brief Constant viscosity. */
-  SUTHERLAND, /*!< \brief Sutherlands Law viscosity. */
-  POLYNOMIAL, /*!< \brief Polynomial viscosity. */
+    CONSTANT, /*!< \brief Constant viscosity. */
+    SUTHERLAND, /*!< \brief Sutherlands Law viscosity. */
+    POLYNOMIAL, /*!< \brief Polynomial viscosity. */
 };
 static const MapType<std::string, VISCOSITYMODEL> ViscosityModel_Map = {
-  MakePair("CONSTANT_VISCOSITY", VISCOSITYMODEL::CONSTANT)
-  MakePair("SUTHERLAND", VISCOSITYMODEL::SUTHERLAND)
-  MakePair("POLYNOMIAL_VISCOSITY", VISCOSITYMODEL::POLYNOMIAL)
+    MakePair("CONSTANT_VISCOSITY", VISCOSITYMODEL::CONSTANT)
+    MakePair("SUTHERLAND", VISCOSITYMODEL::SUTHERLAND)
+    MakePair("POLYNOMIAL_VISCOSITY", VISCOSITYMODEL::POLYNOMIAL)
 };
 
 /*!
  * \brief Types of thermal conductivity model
  */
 enum class CONDUCTIVITYMODEL {
-  CONSTANT, /*!< \brief Constant thermal conductivity. */
-  CONSTANT_PRANDTL, /*!< \brief Constant Prandtl number. */
-  POLYNOMIAL, /*!< \brief Polynomial thermal conductivity. */
+    CONSTANT, /*!< \brief Constant thermal conductivity. */
+    CONSTANT_PRANDTL, /*!< \brief Constant Prandtl number. */
+    POLYNOMIAL, /*!< \brief Polynomial thermal conductivity. */
 };
 static const MapType<std::string, CONDUCTIVITYMODEL> ConductivityModel_Map = {
-  MakePair("CONSTANT_CONDUCTIVITY", CONDUCTIVITYMODEL::CONSTANT)
-  MakePair("CONSTANT_PRANDTL", CONDUCTIVITYMODEL::CONSTANT_PRANDTL)
-  MakePair("POLYNOMIAL_CONDUCTIVITY", CONDUCTIVITYMODEL::POLYNOMIAL)
+    MakePair("CONSTANT_CONDUCTIVITY", CONDUCTIVITYMODEL::CONSTANT)
+    MakePair("CONSTANT_PRANDTL", CONDUCTIVITYMODEL::CONSTANT_PRANDTL)
+    MakePair("POLYNOMIAL_CONDUCTIVITY", CONDUCTIVITYMODEL::POLYNOMIAL)
 };
 
 /*!
  * \brief Types of turbulent thermal conductivity model
  */
 enum class CONDUCTIVITYMODEL_TURB {
-  NONE, /*!< \brief No turbulent contribution to the effective thermal conductivity for RANS. */
-  CONSTANT_PRANDTL, /*!< \brief Include contribution to effective conductivity using constant turbulent Prandtl number for RANS. */
+    NONE, /*!< \brief No turbulent contribution to the effective thermal conductivity for RANS. */
+    CONSTANT_PRANDTL, /*!< \brief Include contribution to effective conductivity using constant turbulent Prandtl number for RANS. */
 };
 static const MapType<std::string, CONDUCTIVITYMODEL_TURB> TurbConductivityModel_Map = {
-  MakePair("NONE", CONDUCTIVITYMODEL_TURB::NONE)
-  MakePair("CONSTANT_PRANDTL_TURB", CONDUCTIVITYMODEL_TURB::CONSTANT_PRANDTL)
+    MakePair("NONE", CONDUCTIVITYMODEL_TURB::NONE)
+    MakePair("CONSTANT_PRANDTL_TURB", CONDUCTIVITYMODEL_TURB::CONSTANT_PRANDTL)
 };
 
 /*!
  * \brief types of mass diffusivity models
  */
 enum class DIFFUSIVITYMODEL {
-  CONSTANT_DIFFUSIVITY, /*!< \brief Constant mass diffusivity for scalar transport. */
-  CONSTANT_SCHMIDT,     /*!< \brief Constant Schmidt number for mass diffusion in scalar transport. */
-  UNITY_LEWIS,          /*!< \brief Unity Lewis model */
+    CONSTANT_DIFFUSIVITY, /*!< \brief Constant mass diffusivity for scalar transport. */
+    CONSTANT_SCHMIDT,     /*!< \brief Constant Schmidt number for mass diffusion in scalar transport. */
+    UNITY_LEWIS,          /*!< \brief Unity Lewis model */
 };
 
 static const MapType<std::string, DIFFUSIVITYMODEL> Diffusivity_Model_Map = {
-  MakePair("CONSTANT_DIFFUSIVITY", DIFFUSIVITYMODEL::CONSTANT_DIFFUSIVITY)
-  MakePair("CONSTANT_SCHMIDT", DIFFUSIVITYMODEL::CONSTANT_SCHMIDT)
-  MakePair("UNITY_LEWIS", DIFFUSIVITYMODEL::UNITY_LEWIS)
+    MakePair("CONSTANT_DIFFUSIVITY", DIFFUSIVITYMODEL::CONSTANT_DIFFUSIVITY)
+    MakePair("CONSTANT_SCHMIDT", DIFFUSIVITYMODEL::CONSTANT_SCHMIDT)
+    MakePair("UNITY_LEWIS", DIFFUSIVITYMODEL::UNITY_LEWIS)
 };
 
 /*!
  * \brief Types of unsteady mesh motion
  */
 enum ENUM_GRIDMOVEMENT {
-  NO_MOVEMENT = 0,          /*!< \brief Simulation on a static mesh. */
-  RIGID_MOTION = 2,         /*!< \brief Simulation with rigid mesh motion (plunging/pitching/rotation). */
-  ROTATING_FRAME = 8,       /*!< \brief Simulation in a rotating frame. */
-  STEADY_TRANSLATION = 11,  /*!< \brief Simulation in a steadily translating frame. */
-  GUST = 12,                /*!< \brief Simulation on a static mesh with a gust. */
+    NO_MOVEMENT = 0,          /*!< \brief Simulation on a static mesh. */
+    RIGID_MOTION = 2,         /*!< \brief Simulation with rigid mesh motion (plunging/pitching/rotation). */
+    ROTATING_FRAME = 8,       /*!< \brief Simulation in a rotating frame. */
+    STEADY_TRANSLATION = 11,  /*!< \brief Simulation in a steadily translating frame. */
+    GUST = 12,                /*!< \brief Simulation on a static mesh with a gust. */
 };
 static const MapType<std::string, ENUM_GRIDMOVEMENT> GridMovement_Map = {
-  MakePair("NONE", NO_MOVEMENT)
-  MakePair("RIGID_MOTION", RIGID_MOTION)
-  MakePair("ROTATING_FRAME", ROTATING_FRAME)
-  MakePair("STEADY_TRANSLATION", STEADY_TRANSLATION)
-  MakePair("GUST", GUST)
+    MakePair("NONE", NO_MOVEMENT)
+    MakePair("RIGID_MOTION", RIGID_MOTION)
+    MakePair("ROTATING_FRAME", ROTATING_FRAME)
+    MakePair("STEADY_TRANSLATION", STEADY_TRANSLATION)
+    MakePair("GUST", GUST)
 };
 
 enum ENUM_SURFACEMOVEMENT {
-  DEFORMING = 1,                 /*!< \brief Simulation with deformation. */
-  MOVING_WALL = 2,               /*!< \brief Simulation with moving wall. */
-  AEROELASTIC = 3,               /*!< \brief Simulation with aeroelastic motion. */
-  AEROELASTIC_RIGID_MOTION = 4,  /*!< \brief Simulation with rotation and aeroelastic motion. */
-  EXTERNAL = 6,                  /*!< \brief Simulation with external motion. */
-  EXTERNAL_ROTATION = 7,         /*!< \brief Simulation with external rotation motion. */
+    DEFORMING = 1,                 /*!< \brief Simulation with deformation. */
+    MOVING_WALL = 2,               /*!< \brief Simulation with moving wall. */
+    AEROELASTIC = 3,               /*!< \brief Simulation with aeroelastic motion. */
+    AEROELASTIC_RIGID_MOTION = 4,  /*!< \brief Simulation with rotation and aeroelastic motion. */
+    EXTERNAL = 6,                  /*!< \brief Simulation with external motion. */
+    EXTERNAL_ROTATION = 7,         /*!< \brief Simulation with external rotation motion. */
 };
 static const MapType<std::string, ENUM_SURFACEMOVEMENT> SurfaceMovement_Map = {
-  MakePair("DEFORMING", DEFORMING)
-  MakePair("MOVING_WALL", MOVING_WALL)
-  MakePair("AEROELASTIC_RIGID_MOTION", AEROELASTIC_RIGID_MOTION)
-  MakePair("AEROELASTIC", AEROELASTIC)
-  MakePair("EXTERNAL", EXTERNAL)
-  MakePair("EXTERNAL_ROTATION", EXTERNAL_ROTATION)
+    MakePair("DEFORMING", DEFORMING)
+    MakePair("MOVING_WALL", MOVING_WALL)
+    MakePair("AEROELASTIC_RIGID_MOTION", AEROELASTIC_RIGID_MOTION)
+    MakePair("AEROELASTIC", AEROELASTIC)
+    MakePair("EXTERNAL", EXTERNAL)
+    MakePair("EXTERNAL_ROTATION", EXTERNAL_ROTATION)
 };
 
 /*!
  * \brief Type of wind gusts
  */
 enum ENUM_GUST_TYPE {
-  NO_GUST = 0,      /*!< \brief No gust. */
-  TOP_HAT = 1,      /*!< \brief Top-hat function shaped gust  */
-  SINE = 2,         /*!< \brief Sine shaped gust */
-  ONE_M_COSINE = 3, /*!< \brief 1-cosine shaped gust */
-  VORTEX = 4,       /*!< \brief A gust made from vortices */
-  EOG = 5           /*!< \brief An extreme operating gust */
+    NO_GUST = 0,      /*!< \brief No gust. */
+    TOP_HAT = 1,      /*!< \brief Top-hat function shaped gust  */
+    SINE = 2,         /*!< \brief Sine shaped gust */
+    ONE_M_COSINE = 3, /*!< \brief 1-cosine shaped gust */
+    VORTEX = 4,       /*!< \brief A gust made from vortices */
+    EOG = 5           /*!< \brief An extreme operating gust */
 };
 static const MapType<std::string, ENUM_GUST_TYPE> Gust_Type_Map = {
-  MakePair("NONE", NO_GUST)
-  MakePair("TOP_HAT", TOP_HAT)
-  MakePair("SINE", SINE)
-  MakePair("ONE_M_COSINE", ONE_M_COSINE)
-  MakePair("VORTEX", VORTEX)
-  MakePair("EOG", EOG)
+    MakePair("NONE", NO_GUST)
+    MakePair("TOP_HAT", TOP_HAT)
+    MakePair("SINE", SINE)
+    MakePair("ONE_M_COSINE", ONE_M_COSINE)
+    MakePair("VORTEX", VORTEX)
+    MakePair("EOG", EOG)
 };
 
 /*!
  * \brief Type of wind direction
  */
 enum ENUM_GUST_DIR {
-  X_DIR = 0,  /*!< \brief Gust direction-X. */
-  Y_DIR = 1   /*!< \brief Gust direction-Y. */
+    X_DIR = 0,  /*!< \brief Gust direction-X. */
+    Y_DIR = 1   /*!< \brief Gust direction-Y. */
 };
 static const MapType<std::string, ENUM_GUST_DIR> Gust_Dir_Map = {
-  MakePair("X_DIR", X_DIR)
-  MakePair("Y_DIR", Y_DIR)
+    MakePair("X_DIR", X_DIR)
+    MakePair("Y_DIR", Y_DIR)
 };
 
 // If you add to ENUM_CENTERED, you must also add the option to ENUM_CONVECTIVE
@@ -788,18 +788,18 @@
  * \brief Types of centered spatial discretizations
  */
 enum ENUM_CENTERED {
-  NO_CENTERED = 0,    /*!< \brief No centered scheme is used. */
-  JST = 1,            /*!< \brief Jameson-Smith-Turkel centered numerical method. */
-  LAX = 2,            /*!< \brief Lax-Friedrich centered numerical method. */
-  JST_MAT = 3,        /*!< \brief JST with matrix dissipation. */
-  JST_KE = 4          /*!< \brief Kinetic Energy preserving Jameson-Smith-Turkel centered numerical method. */
+    NO_CENTERED = 0,    /*!< \brief No centered scheme is used. */
+    JST = 1,            /*!< \brief Jameson-Smith-Turkel centered numerical method. */
+    LAX = 2,            /*!< \brief Lax-Friedrich centered numerical method. */
+    JST_MAT = 3,        /*!< \brief JST with matrix dissipation. */
+    JST_KE = 4          /*!< \brief Kinetic Energy preserving Jameson-Smith-Turkel centered numerical method. */
 };
 static const MapType<std::string, ENUM_CENTERED> Centered_Map = {
-  MakePair("NONE", NO_CENTERED)
-  MakePair("JST", JST)
-  MakePair("JST_KE", JST_KE)
-  MakePair("JST_MAT", JST_MAT)
-  MakePair("LAX-FRIEDRICH", LAX)
+    MakePair("NONE", NO_CENTERED)
+    MakePair("JST", JST)
+    MakePair("JST_KE", JST_KE)
+    MakePair("JST_MAT", JST_MAT)
+    MakePair("LAX-FRIEDRICH", LAX)
 };
 
 
@@ -808,200 +808,200 @@
  * \brief Types of upwind spatial discretizations
  */
 enum ENUM_UPWIND {
-  NO_UPWIND = 0,              /*!< \brief No upwind scheme is used. */
-  ROE = 1,                    /*!< \brief Roe's upwind numerical method. */
-  SCALAR_UPWIND = 2,          /*!< \brief Scalar upwind numerical method. */
-  AUSM = 3,                   /*!< \brief AUSM numerical method. */
-  HLLC = 4,                   /*!< \brief HLLC numerical method. */
-  SW = 5,                     /*!< \brief Steger-Warming method. */
-  MSW = 6,                    /*!< \brief Modified Steger-Warming method. */
-  TURKEL = 7,                 /*!< \brief Roe-Turkel's upwind numerical method. */
-  SLAU = 8,                   /*!< \brief Simple Low-Dissipation AUSM numerical method. */
-  CUSP = 9,                   /*!< \brief Convective upwind and split pressure numerical method. */
-  CONVECTIVE_TEMPLATE = 10,   /*!< \brief Template for new numerical method . */
-  L2ROE = 11,                 /*!< \brief L2ROE numerical method . */
-  LMROE = 12,                 /*!< \brief Rieper's Low Mach ROE numerical method . */
-  SLAU2 = 13,                 /*!< \brief Simple Low-Dissipation AUSM 2 numerical method. */
-  FDS = 14,                   /*!< \brief Flux difference splitting upwind method (incompressible flows). */
-  LAX_FRIEDRICH = 15,         /*!< \brief Lax-Friedrich numerical method. */
-  AUSMPLUSUP = 16,            /*!< \brief AUSM+ -up numerical method (All Speed) */
-  AUSMPLUSUP2 = 17,            /*!< \brief AUSM+ -up2 numerical method (All Speed) */
-  AUSMPWPLUS = 18            /*!< \brief AUSMplus numerical method. (MAYBE for TNE2 ONLY)*/
+    NO_UPWIND = 0,              /*!< \brief No upwind scheme is used. */
+    ROE = 1,                    /*!< \brief Roe's upwind numerical method. */
+    SCALAR_UPWIND = 2,          /*!< \brief Scalar upwind numerical method. */
+    AUSM = 3,                   /*!< \brief AUSM numerical method. */
+    HLLC = 4,                   /*!< \brief HLLC numerical method. */
+    SW = 5,                     /*!< \brief Steger-Warming method. */
+    MSW = 6,                    /*!< \brief Modified Steger-Warming method. */
+    TURKEL = 7,                 /*!< \brief Roe-Turkel's upwind numerical method. */
+    SLAU = 8,                   /*!< \brief Simple Low-Dissipation AUSM numerical method. */
+    CUSP = 9,                   /*!< \brief Convective upwind and split pressure numerical method. */
+    CONVECTIVE_TEMPLATE = 10,   /*!< \brief Template for new numerical method . */
+    L2ROE = 11,                 /*!< \brief L2ROE numerical method . */
+    LMROE = 12,                 /*!< \brief Rieper's Low Mach ROE numerical method . */
+    SLAU2 = 13,                 /*!< \brief Simple Low-Dissipation AUSM 2 numerical method. */
+    FDS = 14,                   /*!< \brief Flux difference splitting upwind method (incompressible flows). */
+    LAX_FRIEDRICH = 15,         /*!< \brief Lax-Friedrich numerical method. */
+    AUSMPLUSUP = 16,            /*!< \brief AUSM+ -up numerical method (All Speed) */
+    AUSMPLUSUP2 = 17,            /*!< \brief AUSM+ -up2 numerical method (All Speed) */
+    AUSMPWPLUS = 18            /*!< \brief AUSMplus numerical method. (MAYBE for TNE2 ONLY)*/
 };
 static const MapType<std::string, ENUM_UPWIND> Upwind_Map = {
-  MakePair("NONE", NO_UPWIND)
-  MakePair("ROE", ROE)
-  MakePair("TURKEL_PREC", TURKEL)
-  MakePair("AUSM", AUSM)
-  MakePair("AUSMPLUSUP", AUSMPLUSUP)
-  MakePair("AUSMPLUSUP2", AUSMPLUSUP2)
-  MakePair("AUSMPWPLUS", AUSMPWPLUS)
-  MakePair("SLAU", SLAU)
-  MakePair("HLLC", HLLC)
-  MakePair("SW", SW)
-  MakePair("MSW", MSW)
-  MakePair("CUSP", CUSP)
-  MakePair("SCALAR_UPWIND", SCALAR_UPWIND)
-  MakePair("CONVECTIVE_TEMPLATE", CONVECTIVE_TEMPLATE)
-  MakePair("L2ROE", L2ROE)
-  MakePair("LMROE", LMROE)
-  MakePair("SLAU2", SLAU2)
-  MakePair("FDS", FDS)
-  MakePair("LAX-FRIEDRICH", LAX_FRIEDRICH)
+    MakePair("NONE", NO_UPWIND)
+    MakePair("ROE", ROE)
+    MakePair("TURKEL_PREC", TURKEL)
+    MakePair("AUSM", AUSM)
+    MakePair("AUSMPLUSUP", AUSMPLUSUP)
+    MakePair("AUSMPLUSUP2", AUSMPLUSUP2)
+    MakePair("AUSMPWPLUS", AUSMPWPLUS)
+    MakePair("SLAU", SLAU)
+    MakePair("HLLC", HLLC)
+    MakePair("SW", SW)
+    MakePair("MSW", MSW)
+    MakePair("CUSP", CUSP)
+    MakePair("SCALAR_UPWIND", SCALAR_UPWIND)
+    MakePair("CONVECTIVE_TEMPLATE", CONVECTIVE_TEMPLATE)
+    MakePair("L2ROE", L2ROE)
+    MakePair("LMROE", LMROE)
+    MakePair("SLAU2", SLAU2)
+    MakePair("FDS", FDS)
+    MakePair("LAX-FRIEDRICH", LAX_FRIEDRICH)
 };
 
 /*!
  * \brief Types of FEM spatial discretizations
  */
 enum ENUM_FEM {
-  NO_FEM = 0,  /*!< \brief No finite element scheme is used. */
-  DG = 1       /*!< \brief Discontinuous Galerkin numerical method. */
+    NO_FEM = 0,  /*!< \brief No finite element scheme is used. */
+    DG = 1       /*!< \brief Discontinuous Galerkin numerical method. */
 };
 static const MapType<std::string, ENUM_FEM> FEM_Map = {
-  MakePair("NONE", NO_FEM)
-  MakePair("DG", DG)
+    MakePair("NONE", NO_FEM)
+    MakePair("DG", DG)
 };
 
 /*!
  * \brief Types of shock capturing method in Discontinuous Galerkin numerical method.
  */
 enum class FEM_SHOCK_CAPTURING_DG {
-  NONE,     /*!< \brief Shock capturing is not used. */
-  PERSSON   /*!< \brief Per-Olof Persson's sub-cell shock capturing method. */
+    NONE,     /*!< \brief Shock capturing is not used. */
+    PERSSON   /*!< \brief Per-Olof Persson's sub-cell shock capturing method. */
 };
 static const MapType<std::string, FEM_SHOCK_CAPTURING_DG> ShockCapturingDG_Map = {
-  MakePair("NONE", FEM_SHOCK_CAPTURING_DG::NONE)
-  MakePair("PERSSON", FEM_SHOCK_CAPTURING_DG::PERSSON)
+    MakePair("NONE", FEM_SHOCK_CAPTURING_DG::NONE)
+    MakePair("PERSSON", FEM_SHOCK_CAPTURING_DG::PERSSON)
 };
 
 /*!
  * \brief Types of matrix coloring to compute a sparse Jacobian matrix.
  */
 enum ENUM_MATRIX_COLORING {
-  GREEDY_COLORING = 0,            /*!< \brief Greedy type of algorithm for the coloring. */
-  NATURAL_COLORING = 1            /*!< \brief One color for every DOF, very slow. Only to be used for debugging. */
+    GREEDY_COLORING = 0,            /*!< \brief Greedy type of algorithm for the coloring. */
+    NATURAL_COLORING = 1            /*!< \brief One color for every DOF, very slow. Only to be used for debugging. */
 };
 static const MapType<std::string, ENUM_MATRIX_COLORING> MatrixColoring_Map = {
-  MakePair("GREEDY_COLORING", GREEDY_COLORING)
-  MakePair("NATURAL_COLORING", NATURAL_COLORING)
+    MakePair("GREEDY_COLORING", GREEDY_COLORING)
+    MakePair("NATURAL_COLORING", NATURAL_COLORING)
 };
 
 /*!
  * \brief Types of slope limiters
  */
 enum ENUM_LIMITER {
-  NO_LIMITER           = 0, /*!< \brief No limiter. */
-  VENKATAKRISHNAN      = 1, /*!< \brief Slope limiter using Venkatakrisnan method (stencil formulation). */
-  VENKATAKRISHNAN_WANG = 2, /*!< \brief Slope limiter using Venkatakrisnan method, eps based on solution (stencil formulation). */
-  BARTH_JESPERSEN      = 3, /*!< \brief Slope limiter using Barth-Jespersen method (stencil formulation). */
-  VAN_ALBADA_EDGE      = 4, /*!< \brief Slope limiter using Van Albada method (edge formulation). */
-  SHARP_EDGES          = 5, /*!< \brief Slope limiter using sharp edges. */
-  WALL_DISTANCE        = 6  /*!< \brief Slope limiter using wall distance. */
+    NO_LIMITER           = 0, /*!< \brief No limiter. */
+    VENKATAKRISHNAN      = 1, /*!< \brief Slope limiter using Venkatakrisnan method (stencil formulation). */
+    VENKATAKRISHNAN_WANG = 2, /*!< \brief Slope limiter using Venkatakrisnan method, eps based on solution (stencil formulation). */
+    BARTH_JESPERSEN      = 3, /*!< \brief Slope limiter using Barth-Jespersen method (stencil formulation). */
+    VAN_ALBADA_EDGE      = 4, /*!< \brief Slope limiter using Van Albada method (edge formulation). */
+    SHARP_EDGES          = 5, /*!< \brief Slope limiter using sharp edges. */
+    WALL_DISTANCE        = 6  /*!< \brief Slope limiter using wall distance. */
 };
 static const MapType<std::string, ENUM_LIMITER> Limiter_Map = {
-  MakePair("NONE", NO_LIMITER)
-  MakePair("VENKATAKRISHNAN", VENKATAKRISHNAN)
-  MakePair("VENKATAKRISHNAN_WANG", VENKATAKRISHNAN_WANG)
-  MakePair("BARTH_JESPERSEN", BARTH_JESPERSEN)
-  MakePair("VAN_ALBADA_EDGE", VAN_ALBADA_EDGE)
-  MakePair("SHARP_EDGES", SHARP_EDGES)
-  MakePair("WALL_DISTANCE", WALL_DISTANCE)
+    MakePair("NONE", NO_LIMITER)
+    MakePair("VENKATAKRISHNAN", VENKATAKRISHNAN)
+    MakePair("VENKATAKRISHNAN_WANG", VENKATAKRISHNAN_WANG)
+    MakePair("BARTH_JESPERSEN", BARTH_JESPERSEN)
+    MakePair("VAN_ALBADA_EDGE", VAN_ALBADA_EDGE)
+    MakePair("SHARP_EDGES", SHARP_EDGES)
+    MakePair("WALL_DISTANCE", WALL_DISTANCE)
 };
 
 /*!
  * \brief Types of turbulent models
  */
 enum class TURB_MODEL {
-  NONE,      /*!< \brief No turbulence model. */
-  SA,        /*!< \brief Kind of Turbulent model (Spalart-Allmaras). */
-  SA_NEG,    /*!< \brief Kind of Turbulent model (Spalart-Allmaras). */
-  SA_E,      /*!< \brief Kind of Turbulent model (Spalart-Allmaras Edwards). */
-  SA_COMP,   /*!< \brief Kind of Turbulent model (Spalart-Allmaras Compressibility Correction). */
-  SA_E_COMP, /*!< \brief Kind of Turbulent model (Spalart-Allmaras Edwards with Compressibility Correction). */
-  SST,       /*!< \brief Kind of Turbulence model (Menter SST). */
-  SST_SUST   /*!< \brief Kind of Turbulence model (Menter SST with sustaining terms for free-stream preservation). */
+    NONE,      /*!< \brief No turbulence model. */
+    SA,        /*!< \brief Kind of Turbulent model (Spalart-Allmaras). */
+    SA_NEG,    /*!< \brief Kind of Turbulent model (Spalart-Allmaras). */
+    SA_E,      /*!< \brief Kind of Turbulent model (Spalart-Allmaras Edwards). */
+    SA_COMP,   /*!< \brief Kind of Turbulent model (Spalart-Allmaras Compressibility Correction). */
+    SA_E_COMP, /*!< \brief Kind of Turbulent model (Spalart-Allmaras Edwards with Compressibility Correction). */
+    SST,       /*!< \brief Kind of Turbulence model (Menter SST). */
+    SST_SUST   /*!< \brief Kind of Turbulence model (Menter SST with sustaining terms for free-stream preservation). */
 };
 static const MapType<std::string, TURB_MODEL> Turb_Model_Map = {
-  MakePair("NONE", TURB_MODEL::NONE)
-  MakePair("SA", TURB_MODEL::SA)
-  MakePair("SA_NEG", TURB_MODEL::SA_NEG)
-  MakePair("SA_E", TURB_MODEL::SA_E)
-  MakePair("SA_COMP", TURB_MODEL::SA_COMP)
-  MakePair("SA_E_COMP", TURB_MODEL::SA_E_COMP)
-  MakePair("SST", TURB_MODEL::SST)
-  MakePair("SST_SUST", TURB_MODEL::SST_SUST)
+    MakePair("NONE", TURB_MODEL::NONE)
+    MakePair("SA", TURB_MODEL::SA)
+    MakePair("SA_NEG", TURB_MODEL::SA_NEG)
+    MakePair("SA_E", TURB_MODEL::SA_E)
+    MakePair("SA_COMP", TURB_MODEL::SA_COMP)
+    MakePair("SA_E_COMP", TURB_MODEL::SA_E_COMP)
+    MakePair("SST", TURB_MODEL::SST)
+    MakePair("SST_SUST", TURB_MODEL::SST_SUST)
 };
 
 /*!
  * \brief Families of turbulence models
  */
 enum class TURB_FAMILY {
-  NONE,   /*!< \brief No turbulence model. */
-  SA,     /*!< \brief Spalart-Allmaras variants. */
-  KW,     /*!< \brief k-w models. */
+    NONE,   /*!< \brief No turbulence model. */
+    SA,     /*!< \brief Spalart-Allmaras variants. */
+    KW,     /*!< \brief k-w models. */
 };
 /*!
  * \brief Associate turb models with their family
  */
 inline TURB_FAMILY TurbModelFamily(TURB_MODEL model) {
-  switch (model) {
-    case TURB_MODEL::NONE:
-      return TURB_FAMILY::NONE;
-    case TURB_MODEL::SA:
-    case TURB_MODEL::SA_NEG:
-    case TURB_MODEL::SA_E:
-    case TURB_MODEL::SA_COMP:
-    case TURB_MODEL::SA_E_COMP:
-      return TURB_FAMILY::SA;
-    case TURB_MODEL::SST:
-    case TURB_MODEL::SST_SUST:
-      return TURB_FAMILY::KW;
-  }
-  return TURB_FAMILY::NONE;
+    switch (model) {
+        case TURB_MODEL::NONE:
+            return TURB_FAMILY::NONE;
+        case TURB_MODEL::SA:
+        case TURB_MODEL::SA_NEG:
+        case TURB_MODEL::SA_E:
+        case TURB_MODEL::SA_COMP:
+        case TURB_MODEL::SA_E_COMP:
+            return TURB_FAMILY::SA;
+        case TURB_MODEL::SST:
+        case TURB_MODEL::SST_SUST:
+            return TURB_FAMILY::KW;
+    }
+    return TURB_FAMILY::NONE;
 }
 
 /*!
  * \brief Types of transition models
  */
 enum class TURB_TRANS_MODEL {
-  NONE,  /*!< \brief No transition model. */
-  LM,    /*!< \brief Kind of transition model (Langtry-Menter (LM) for SST and Spalart-Allmaras). */
-  BC    /*!< \brief Kind of transition model (BAS-CAKMAKCIOGLU (BC) for Spalart-Allmaras). */
+    NONE,  /*!< \brief No transition model. */
+    LM,    /*!< \brief Kind of transition model (Langtry-Menter (LM) for SST and Spalart-Allmaras). */
+    BC    /*!< \brief Kind of transition model (BAS-CAKMAKCIOGLU (BC) for Spalart-Allmaras). */
 };
 static const MapType<std::string, TURB_TRANS_MODEL> Trans_Model_Map = {
-  MakePair("NONE", TURB_TRANS_MODEL::NONE)
-  MakePair("LM", TURB_TRANS_MODEL::LM)
-  MakePair("BC", TURB_TRANS_MODEL::BC)
+    MakePair("NONE", TURB_TRANS_MODEL::NONE)
+    MakePair("LM", TURB_TRANS_MODEL::LM)
+    MakePair("BC", TURB_TRANS_MODEL::BC)
 };
 
 /*!
  * \brief types of species transport models
  */
 enum class SPECIES_MODEL {
-  NONE,              /*!< \brief No scalar transport model. */
-  PASSIVE_SCALAR,    /*!< \brief Passive scalar transport model. */
+    NONE,              /*!< \brief No scalar transport model. */
+    PASSIVE_SCALAR,    /*!< \brief Passive scalar transport model. */
 };
 static const MapType<std::string, SPECIES_MODEL> Species_Model_Map = {
-  MakePair("NONE", SPECIES_MODEL::NONE)
-  MakePair("PASSIVE_SCALAR", SPECIES_MODEL::PASSIVE_SCALAR)
+    MakePair("NONE", SPECIES_MODEL::NONE)
+    MakePair("PASSIVE_SCALAR", SPECIES_MODEL::PASSIVE_SCALAR)
 };
 
 /*!
  * \brief Types of subgrid scale models
  */
 enum class TURB_SGS_MODEL {
-  NONE        , /*!< \brief No subgrid scale model. */
-  IMPLICIT_LES, /*!< \brief Implicit LES, i.e. no explicit SGS model. */
-  SMAGORINSKY , /*!< \brief Smagorinsky SGS model. */
-  WALE        , /*!< \brief Wall-Adapting Local Eddy-viscosity SGS model. */
-  VREMAN        /*!< \brief Vreman SGS model. */
+    NONE        , /*!< \brief No subgrid scale model. */
+    IMPLICIT_LES, /*!< \brief Implicit LES, i.e. no explicit SGS model. */
+    SMAGORINSKY , /*!< \brief Smagorinsky SGS model. */
+    WALE        , /*!< \brief Wall-Adapting Local Eddy-viscosity SGS model. */
+    VREMAN        /*!< \brief Vreman SGS model. */
 };
 static const MapType<std::string, TURB_SGS_MODEL> SGS_Model_Map = {
-  MakePair("NONE",         TURB_SGS_MODEL::NONE)
-  MakePair("IMPLICIT_LES", TURB_SGS_MODEL::IMPLICIT_LES)
-  MakePair("SMAGORINSKY",  TURB_SGS_MODEL::SMAGORINSKY)
-  MakePair("WALE",         TURB_SGS_MODEL::WALE)
-  MakePair("VREMAN",       TURB_SGS_MODEL::VREMAN)
+    MakePair("NONE",         TURB_SGS_MODEL::NONE)
+    MakePair("IMPLICIT_LES", TURB_SGS_MODEL::IMPLICIT_LES)
+    MakePair("SMAGORINSKY",  TURB_SGS_MODEL::SMAGORINSKY)
+    MakePair("WALE",         TURB_SGS_MODEL::WALE)
+    MakePair("VREMAN",       TURB_SGS_MODEL::VREMAN)
 };
 
 
@@ -1009,310 +1009,310 @@
  * \brief Types of window (weight) functions for cost functional
  */
 enum class WINDOW_FUNCTION {
-  SQUARE,        /*!< \brief No weight function  (order 1)*/
-  HANN,          /*!< \brief Hann-type weight function (order 3) */
-  HANN_SQUARE,   /*!< \brief Hann-squared type weight function (order 5)*/
-  BUMP,          /*!< \brief bump type weight function (exponential order of convergence) */
+    SQUARE,        /*!< \brief No weight function  (order 1)*/
+    HANN,          /*!< \brief Hann-type weight function (order 3) */
+    HANN_SQUARE,   /*!< \brief Hann-squared type weight function (order 5)*/
+    BUMP,          /*!< \brief bump type weight function (exponential order of convergence) */
 };
 static const MapType<std::string, WINDOW_FUNCTION> Window_Map = {
-  MakePair("SQUARE", WINDOW_FUNCTION::SQUARE)
-  MakePair("HANN", WINDOW_FUNCTION::HANN)
-  MakePair("HANN_SQUARE", WINDOW_FUNCTION::HANN_SQUARE)
-  MakePair("BUMP", WINDOW_FUNCTION::BUMP)
+    MakePair("SQUARE", WINDOW_FUNCTION::SQUARE)
+    MakePair("HANN", WINDOW_FUNCTION::HANN)
+    MakePair("HANN_SQUARE", WINDOW_FUNCTION::HANN_SQUARE)
+    MakePair("BUMP", WINDOW_FUNCTION::BUMP)
 };
 
 /*!
  * \brief Types of hybrid RANS/LES models
  */
 enum ENUM_HYBRIDRANSLES {
-  NO_HYBRIDRANSLES = 0,  /*!< \brief No turbulence model. */
-  SA_DES   = 1,          /*!< \brief Kind of Hybrid RANS/LES (SA - Detached Eddy Simulation (DES)). */
-  SA_DDES  = 2,          /*!< \brief Kind of Hybrid RANS/LES (SA - Delayed DES (DDES) with Delta_max SGS ). */
-  SA_ZDES  = 3,          /*!< \brief Kind of Hybrid RANS/LES (SA - Delayed DES (DDES) with Vorticity based SGS like Zonal DES). */
-  SA_EDDES = 4           /*!< \brief Kind of Hybrid RANS/LES (SA - Delayed DES (DDES) with Shear Layer Adapted SGS: Enhanced DDES). */
+    NO_HYBRIDRANSLES = 0,  /*!< \brief No turbulence model. */
+    SA_DES   = 1,          /*!< \brief Kind of Hybrid RANS/LES (SA - Detached Eddy Simulation (DES)). */
+    SA_DDES  = 2,          /*!< \brief Kind of Hybrid RANS/LES (SA - Delayed DES (DDES) with Delta_max SGS ). */
+    SA_ZDES  = 3,          /*!< \brief Kind of Hybrid RANS/LES (SA - Delayed DES (DDES) with Vorticity based SGS like Zonal DES). */
+    SA_EDDES = 4           /*!< \brief Kind of Hybrid RANS/LES (SA - Delayed DES (DDES) with Shear Layer Adapted SGS: Enhanced DDES). */
 };
 static const MapType<std::string, ENUM_HYBRIDRANSLES> HybridRANSLES_Map = {
-  MakePair("NONE", NO_HYBRIDRANSLES)
-  MakePair("SA_DES", SA_DES)
-  MakePair("SA_DDES", SA_DDES)
-  MakePair("SA_ZDES", SA_ZDES)
-  MakePair("SA_EDDES", SA_EDDES)
+    MakePair("NONE", NO_HYBRIDRANSLES)
+    MakePair("SA_DES", SA_DES)
+    MakePair("SA_DDES", SA_DDES)
+    MakePair("SA_ZDES", SA_ZDES)
+    MakePair("SA_EDDES", SA_EDDES)
 };
 
 /*!
  * \brief Types of Roe Low Dissipation Schemes
  */
 enum ENUM_ROELOWDISS {
-  NO_ROELOWDISS = 0, /*!< \brief No Roe Low Dissipation model. */
-  FD            = 1, /*!< \brief Numerical Blending based on DDES's F_d function */
-  NTS           = 2, /*!< \brief Numerical Blending of Travin and Shur. */
-  NTS_DUCROS    = 3, /*!< \brief Numerical Blending of Travin and Shur + Ducros' Shock Sensor. */
-  FD_DUCROS     = 4  /*!< \brief Numerical Blending based on DDES's F_d function + Ducros' Shock Sensor */
+    NO_ROELOWDISS = 0, /*!< \brief No Roe Low Dissipation model. */
+    FD            = 1, /*!< \brief Numerical Blending based on DDES's F_d function */
+    NTS           = 2, /*!< \brief Numerical Blending of Travin and Shur. */
+    NTS_DUCROS    = 3, /*!< \brief Numerical Blending of Travin and Shur + Ducros' Shock Sensor. */
+    FD_DUCROS     = 4  /*!< \brief Numerical Blending based on DDES's F_d function + Ducros' Shock Sensor */
 };
 static const MapType<std::string, ENUM_ROELOWDISS> RoeLowDiss_Map = {
-  MakePair("NONE", NO_ROELOWDISS)
-  MakePair("FD", FD)
-  MakePair("NTS", NTS)
-  MakePair("NTS_DUCROS", NTS_DUCROS)
-  MakePair("FD_DUCROS", FD_DUCROS)
+    MakePair("NONE", NO_ROELOWDISS)
+    MakePair("FD", FD)
+    MakePair("NTS", NTS)
+    MakePair("NTS_DUCROS", NTS_DUCROS)
+    MakePair("FD_DUCROS", FD_DUCROS)
 };
 
 /*!
  * \brief Types of wall functions.
  */
 enum class WALL_FUNCTIONS {
-  NONE                 ,   /*!< \brief No wall function treatment, integration to the wall. Default behavior. */
-  STANDARD_FUNCTION    ,   /*!< \brief Standard wall function. */
-  ADAPTIVE_FUNCTION    ,   /*!< \brief Adaptive wall function. Formulation depends on y+. */
-  SCALABLE_FUNCTION    ,   /*!< \brief Scalable wall function. */
-  EQUILIBRIUM_MODEL    ,   /*!< \brief Equilibrium wall model for LES. */
-  NONEQUILIBRIUM_MODEL ,   /*!< \brief Non-equilibrium wall model for LES. */
-  LOGARITHMIC_MODEL        /*!< \brief Logarithmic law-of-the-wall model for LES. */
+    NONE                 ,   /*!< \brief No wall function treatment, integration to the wall. Default behavior. */
+    STANDARD_FUNCTION    ,   /*!< \brief Standard wall function. */
+    ADAPTIVE_FUNCTION    ,   /*!< \brief Adaptive wall function. Formulation depends on y+. */
+    SCALABLE_FUNCTION    ,   /*!< \brief Scalable wall function. */
+    EQUILIBRIUM_MODEL    ,   /*!< \brief Equilibrium wall model for LES. */
+    NONEQUILIBRIUM_MODEL ,   /*!< \brief Non-equilibrium wall model for LES. */
+    LOGARITHMIC_MODEL        /*!< \brief Logarithmic law-of-the-wall model for LES. */
 };
 static const MapType<std::string, WALL_FUNCTIONS> Wall_Functions_Map = {
-  MakePair("NO_WALL_FUNCTION",          WALL_FUNCTIONS::NONE)
-  MakePair("STANDARD_WALL_FUNCTION",    WALL_FUNCTIONS::STANDARD_FUNCTION)
-  MakePair("ADAPTIVE_WALL_FUNCTION",    WALL_FUNCTIONS::ADAPTIVE_FUNCTION)
-  MakePair("SCALABLE_WALL_FUNCTION",    WALL_FUNCTIONS::SCALABLE_FUNCTION)
-  MakePair("EQUILIBRIUM_WALL_MODEL",    WALL_FUNCTIONS::EQUILIBRIUM_MODEL)
-  MakePair("NONEQUILIBRIUM_WALL_MODEL", WALL_FUNCTIONS::NONEQUILIBRIUM_MODEL)
-  MakePair("LOGARITHMIC_WALL_MODEL",    WALL_FUNCTIONS::LOGARITHMIC_MODEL)
+    MakePair("NO_WALL_FUNCTION",          WALL_FUNCTIONS::NONE)
+    MakePair("STANDARD_WALL_FUNCTION",    WALL_FUNCTIONS::STANDARD_FUNCTION)
+    MakePair("ADAPTIVE_WALL_FUNCTION",    WALL_FUNCTIONS::ADAPTIVE_FUNCTION)
+    MakePair("SCALABLE_WALL_FUNCTION",    WALL_FUNCTIONS::SCALABLE_FUNCTION)
+    MakePair("EQUILIBRIUM_WALL_MODEL",    WALL_FUNCTIONS::EQUILIBRIUM_MODEL)
+    MakePair("NONEQUILIBRIUM_WALL_MODEL", WALL_FUNCTIONS::NONEQUILIBRIUM_MODEL)
+    MakePair("LOGARITHMIC_WALL_MODEL",    WALL_FUNCTIONS::LOGARITHMIC_MODEL)
 };
 
 /*!
  * \brief Type of time integration schemes
  */
 enum ENUM_TIME_INT {
-  RUNGE_KUTTA_EXPLICIT = 1,   /*!< \brief Explicit Runge-Kutta time integration definition. */
-  EULER_EXPLICIT = 2,         /*!< \brief Explicit Euler time integration definition. */
-  EULER_IMPLICIT = 3,         /*!< \brief Implicit Euler time integration definition. */
-  CLASSICAL_RK4_EXPLICIT = 4, /*!< \brief Classical RK4 time integration definition. */
-  ADER_DG = 5                 /*!< \brief ADER-DG time integration definition. */
+    RUNGE_KUTTA_EXPLICIT = 1,   /*!< \brief Explicit Runge-Kutta time integration definition. */
+    EULER_EXPLICIT = 2,         /*!< \brief Explicit Euler time integration definition. */
+    EULER_IMPLICIT = 3,         /*!< \brief Implicit Euler time integration definition. */
+    CLASSICAL_RK4_EXPLICIT = 4, /*!< \brief Classical RK4 time integration definition. */
+    ADER_DG = 5                 /*!< \brief ADER-DG time integration definition. */
 };
 static const MapType<std::string, ENUM_TIME_INT> Time_Int_Map = {
-  MakePair("RUNGE-KUTTA_EXPLICIT", RUNGE_KUTTA_EXPLICIT)
-  MakePair("EULER_EXPLICIT", EULER_EXPLICIT)
-  MakePair("EULER_IMPLICIT", EULER_IMPLICIT)
-  MakePair("CLASSICAL_RK4_EXPLICIT", CLASSICAL_RK4_EXPLICIT)
-  MakePair("ADER_DG", ADER_DG)
+    MakePair("RUNGE-KUTTA_EXPLICIT", RUNGE_KUTTA_EXPLICIT)
+    MakePair("EULER_EXPLICIT", EULER_EXPLICIT)
+    MakePair("EULER_IMPLICIT", EULER_IMPLICIT)
+    MakePair("CLASSICAL_RK4_EXPLICIT", CLASSICAL_RK4_EXPLICIT)
+    MakePair("ADER_DG", ADER_DG)
 };
 
 /*!
  * \brief Type of predictor for the ADER-DG time integration scheme.
  */
 enum ENUM_ADER_PREDICTOR {
-  ADER_ALIASED_PREDICTOR     = 1, /*!< \brief Aliased predictor, easiest to do. */
-  ADER_NON_ALIASED_PREDICTOR = 2  /*!< \brief Non-aliased predictor. Consistent, but more difficult. */
+    ADER_ALIASED_PREDICTOR     = 1, /*!< \brief Aliased predictor, easiest to do. */
+    ADER_NON_ALIASED_PREDICTOR = 2  /*!< \brief Non-aliased predictor. Consistent, but more difficult. */
 };
 static const MapType<std::string, ENUM_ADER_PREDICTOR> Ader_Predictor_Map = {
-  MakePair("ADER_ALIASED_PREDICTOR", ADER_ALIASED_PREDICTOR)
-  MakePair("ADER_NON_ALIASED_PREDICTOR", ADER_NON_ALIASED_PREDICTOR)
+    MakePair("ADER_ALIASED_PREDICTOR", ADER_ALIASED_PREDICTOR)
+    MakePair("ADER_NON_ALIASED_PREDICTOR", ADER_NON_ALIASED_PREDICTOR)
 };
 
 /*!
  * \brief Type of heat timestep calculation
  */
 enum ENUM_HEAT_TIMESTEP {
-  MINIMUM = 1,     /*!< \brief Local time stepping based on minimum lambda.*/
-  CONVECTIVE = 2,  /*!< \brief Local time stepping based on convective spectral radius.*/
-  VISCOUS = 3,     /*!< \brief Local time stepping based on viscous spectral radius.*/
-  BYFLOW = 4,      /*!< \brief Unsing the mean solvers time step. */
+    MINIMUM = 1,     /*!< \brief Local time stepping based on minimum lambda.*/
+    CONVECTIVE = 2,  /*!< \brief Local time stepping based on convective spectral radius.*/
+    VISCOUS = 3,     /*!< \brief Local time stepping based on viscous spectral radius.*/
+    BYFLOW = 4,      /*!< \brief Unsing the mean solvers time step. */
 };
 static const MapType<std::string, ENUM_HEAT_TIMESTEP> Heat_TimeStep_Map = {
-  MakePair("LOCAL", MINIMUM)
-  MakePair("CONVECTIVE", CONVECTIVE)
-  MakePair("VISCOUS", VISCOUS)
-  MakePair("BYFLOW", BYFLOW)
+    MakePair("LOCAL", MINIMUM)
+    MakePair("CONVECTIVE", CONVECTIVE)
+    MakePair("VISCOUS", VISCOUS)
+    MakePair("BYFLOW", BYFLOW)
 };
 
 /*!
  * \brief Type of time integration schemes
  */
 enum class STRUCT_TIME_INT {
-  CD_EXPLICIT,       /*!< \brief Support for implementing an explicit method. */
-  NEWMARK_IMPLICIT,  /*!< \brief Implicit Newmark integration definition. */
-  GENERALIZED_ALPHA, /*!< \brief Support for implementing another implicit method. */
+    CD_EXPLICIT,       /*!< \brief Support for implementing an explicit method. */
+    NEWMARK_IMPLICIT,  /*!< \brief Implicit Newmark integration definition. */
+    GENERALIZED_ALPHA, /*!< \brief Support for implementing another implicit method. */
 };
 static const MapType<std::string, STRUCT_TIME_INT> Time_Int_Map_FEA = {
-  MakePair("CD_EXPLICIT", STRUCT_TIME_INT::CD_EXPLICIT)
-  MakePair("NEWMARK_IMPLICIT", STRUCT_TIME_INT::NEWMARK_IMPLICIT)
-  MakePair("GENERALIZED_ALPHA", STRUCT_TIME_INT::GENERALIZED_ALPHA)
+    MakePair("CD_EXPLICIT", STRUCT_TIME_INT::CD_EXPLICIT)
+    MakePair("NEWMARK_IMPLICIT", STRUCT_TIME_INT::NEWMARK_IMPLICIT)
+    MakePair("GENERALIZED_ALPHA", STRUCT_TIME_INT::GENERALIZED_ALPHA)
 };
 
 /*!
  * \brief Type of time integration schemes
  */
 enum class STRUCT_SPACE_ITE {
-  NEWTON,       /*!< \brief Full Newton-Rapshon method. */
-  MOD_NEWTON,   /*!< \brief Modified Newton-Raphson method. */
+    NEWTON,       /*!< \brief Full Newton-Rapshon method. */
+    MOD_NEWTON,   /*!< \brief Modified Newton-Raphson method. */
 };
 static const MapType<std::string, STRUCT_SPACE_ITE> Space_Ite_Map_FEA = {
-  MakePair("NEWTON_RAPHSON", STRUCT_SPACE_ITE::NEWTON)
-  MakePair("MODIFIED_NEWTON_RAPHSON", STRUCT_SPACE_ITE::MOD_NEWTON)
+    MakePair("NEWTON_RAPHSON", STRUCT_SPACE_ITE::NEWTON)
+    MakePair("MODIFIED_NEWTON_RAPHSON", STRUCT_SPACE_ITE::MOD_NEWTON)
 };
 
 /*!
  * \brief Types of schemes to compute the flow gradient
  */
 enum ENUM_FLOW_GRADIENT {
-  NO_GRADIENT            = 0,   /*!< \brief No gradient method. Only possible for reconstruction gradient, in which case, the option chosen for NUM_METHOD_GRAD is used. */
-  GREEN_GAUSS            = 1,   /*!< \brief Gradient computation using Green-Gauss theorem. */
-  LEAST_SQUARES          = 2,   /*!< \brief Gradient computation using unweighted least squares. */
-  WEIGHTED_LEAST_SQUARES = 3    /*!< \brief Gradients computation using inverse-distance weighted least squares. */
+    NO_GRADIENT            = 0,   /*!< \brief No gradient method. Only possible for reconstruction gradient, in which case, the option chosen for NUM_METHOD_GRAD is used. */
+    GREEN_GAUSS            = 1,   /*!< \brief Gradient computation using Green-Gauss theorem. */
+    LEAST_SQUARES          = 2,   /*!< \brief Gradient computation using unweighted least squares. */
+    WEIGHTED_LEAST_SQUARES = 3    /*!< \brief Gradients computation using inverse-distance weighted least squares. */
 };
 static const MapType<std::string, ENUM_FLOW_GRADIENT> Gradient_Map = {
-  MakePair("NONE", NO_GRADIENT)
-  MakePair("GREEN_GAUSS", GREEN_GAUSS)
-  MakePair("LEAST_SQUARES", LEAST_SQUARES)
-  MakePair("WEIGHTED_LEAST_SQUARES", WEIGHTED_LEAST_SQUARES)
+    MakePair("NONE", NO_GRADIENT)
+    MakePair("GREEN_GAUSS", GREEN_GAUSS)
+    MakePair("LEAST_SQUARES", LEAST_SQUARES)
+    MakePair("WEIGHTED_LEAST_SQUARES", WEIGHTED_LEAST_SQUARES)
 };
 
 /*!
  * \brief Types of action to take on a geometry structure
  */
 enum GEOMETRY_ACTION {
-  ALLOCATE = 0,     /*!< \brief Allocate geometry structure. */
-  UPDATE = 1        /*!< \brief Update geometry structure (grid moving, adaptation, etc.). */
+    ALLOCATE = 0,     /*!< \brief Allocate geometry structure. */
+    UPDATE = 1        /*!< \brief Update geometry structure (grid moving, adaptation, etc.). */
 };
 
 /*!
  * \brief Types of action to perform when doing the geometry evaluation
  */
 enum GEOMETRY_MODE {
-  FUNCTION = 0,     /*!< \brief Geometrical analysis. */
-  GRADIENT = 1      /*!< \brief Geometrical analysis and gradient using finite differences. */
+    FUNCTION = 0,     /*!< \brief Geometrical analysis. */
+    GRADIENT = 1      /*!< \brief Geometrical analysis and gradient using finite differences. */
 };
 static const MapType<std::string, GEOMETRY_MODE> GeometryMode_Map = {
-  MakePair("FUNCTION", FUNCTION)
-  MakePair("GRADIENT", GRADIENT)
+    MakePair("FUNCTION", FUNCTION)
+    MakePair("GRADIENT", GRADIENT)
 };
 
 /*!
  * \brief Types of boundary conditions
  */
 enum BC_TYPE {
-  EULER_WALL = 1,             /*!< \brief Boundary Euler wall definition. */
-  FAR_FIELD = 2,              /*!< \brief Boundary far-field definition. */
-  SYMMETRY_PLANE = 3,         /*!< \brief Boundary symmetry plane definition. */
-  INLET_FLOW = 4,             /*!< \brief Boundary inlet flow definition. */
-  OUTLET_FLOW = 5,            /*!< \brief Boundary outlet flow definition. */
-  PERIODIC_BOUNDARY = 6,      /*!< \brief Periodic boundary definition. */
-  NEARFIELD_BOUNDARY = 7,     /*!< \brief Near-Field boundary definition. */
-  CUSTOM_BOUNDARY = 10,       /*!< \brief custom boundary definition. */
-  DISPLACEMENT_BOUNDARY = 14, /*!< \brief Boundary displacement definition. */
-  LOAD_BOUNDARY = 15,         /*!< \brief Boundary Load definition. */
-  FLOWLOAD_BOUNDARY = 16,     /*!< \brief Boundary Load definition. */
-  SUPERSONIC_INLET = 19,      /*!< \brief Boundary supersonic inlet definition. */
-  SUPERSONIC_OUTLET = 20,     /*!< \brief Boundary supersonic inlet definition. */
-  ENGINE_INFLOW = 21,         /*!< \brief Boundary nacelle inflow. */
-  ENGINE_EXHAUST = 22,        /*!< \brief Boundary nacelle exhaust. */
-  RIEMANN_BOUNDARY= 24,       /*!< \brief Riemann Boundary definition. */
-  ISOTHERMAL = 25,            /*!< \brief No slip isothermal wall boundary condition. */
-  HEAT_FLUX = 26,             /*!< \brief No slip constant heat flux wall boundary condition. */
-  HEAT_TRANSFER = 27,         /*!< \brief No slip heat transfer boundary condition. */
-  ACTDISK_INLET = 32,         /*!< \brief Actuator disk inlet boundary definition. */
-  ACTDISK_OUTLET = 33,        /*!< \brief Actuator disk outlet boundary definition. */
-  CLAMPED_BOUNDARY = 34,      /*!< \brief Clamped Boundary definition. */
-  LOAD_DIR_BOUNDARY = 35,     /*!< \brief Boundary Load definition. */
-  LOAD_SINE_BOUNDARY = 36,    /*!< \brief Sine-waveBoundary Load definition. */
-  GILES_BOUNDARY= 37,         /*!< \brief Giles Boundary definition. */
-  INTERNAL_BOUNDARY= 38,      /*!< \brief Internal Boundary definition. */
-  FLUID_INTERFACE = 39,       /*!< \brief Domain interface definition. */
-  DISP_DIR_BOUNDARY = 40,     /*!< \brief Boundary displacement definition. */
-  DAMPER_BOUNDARY = 41,       /*!< \brief Damper. */
-  CHT_WALL_INTERFACE = 50,    /*!< \brief Domain interface definition. */
-  SMOLUCHOWSKI_MAXWELL = 55,  /*!< \brief Smoluchoski/Maxwell wall boundary condition. */
-  SEND_RECEIVE = 99,          /*!< \brief Boundary send-receive definition. */
+    EULER_WALL = 1,             /*!< \brief Boundary Euler wall definition. */
+    FAR_FIELD = 2,              /*!< \brief Boundary far-field definition. */
+    SYMMETRY_PLANE = 3,         /*!< \brief Boundary symmetry plane definition. */
+    INLET_FLOW = 4,             /*!< \brief Boundary inlet flow definition. */
+    OUTLET_FLOW = 5,            /*!< \brief Boundary outlet flow definition. */
+    PERIODIC_BOUNDARY = 6,      /*!< \brief Periodic boundary definition. */
+    NEARFIELD_BOUNDARY = 7,     /*!< \brief Near-Field boundary definition. */
+    CUSTOM_BOUNDARY = 10,       /*!< \brief custom boundary definition. */
+    DISPLACEMENT_BOUNDARY = 14, /*!< \brief Boundary displacement definition. */
+    LOAD_BOUNDARY = 15,         /*!< \brief Boundary Load definition. */
+    FLOWLOAD_BOUNDARY = 16,     /*!< \brief Boundary Load definition. */
+    SUPERSONIC_INLET = 19,      /*!< \brief Boundary supersonic inlet definition. */
+    SUPERSONIC_OUTLET = 20,     /*!< \brief Boundary supersonic inlet definition. */
+    ENGINE_INFLOW = 21,         /*!< \brief Boundary nacelle inflow. */
+    ENGINE_EXHAUST = 22,        /*!< \brief Boundary nacelle exhaust. */
+    RIEMANN_BOUNDARY= 24,       /*!< \brief Riemann Boundary definition. */
+    ISOTHERMAL = 25,            /*!< \brief No slip isothermal wall boundary condition. */
+    HEAT_FLUX = 26,             /*!< \brief No slip constant heat flux wall boundary condition. */
+    HEAT_TRANSFER = 27,         /*!< \brief No slip heat transfer boundary condition. */
+    ACTDISK_INLET = 32,         /*!< \brief Actuator disk inlet boundary definition. */
+    ACTDISK_OUTLET = 33,        /*!< \brief Actuator disk outlet boundary definition. */
+    CLAMPED_BOUNDARY = 34,      /*!< \brief Clamped Boundary definition. */
+    LOAD_DIR_BOUNDARY = 35,     /*!< \brief Boundary Load definition. */
+    LOAD_SINE_BOUNDARY = 36,    /*!< \brief Sine-waveBoundary Load definition. */
+    GILES_BOUNDARY= 37,         /*!< \brief Giles Boundary definition. */
+    INTERNAL_BOUNDARY= 38,      /*!< \brief Internal Boundary definition. */
+    FLUID_INTERFACE = 39,       /*!< \brief Domain interface definition. */
+    DISP_DIR_BOUNDARY = 40,     /*!< \brief Boundary displacement definition. */
+    DAMPER_BOUNDARY = 41,       /*!< \brief Damper. */
+    CHT_WALL_INTERFACE = 50,    /*!< \brief Domain interface definition. */
+    SMOLUCHOWSKI_MAXWELL = 55,  /*!< \brief Smoluchoski/Maxwell wall boundary condition. */
+    SEND_RECEIVE = 99,          /*!< \brief Boundary send-receive definition. */
 };
 
 /*!
  * \brief 2D Formulation for structural problems
  */
 enum class STRUCT_2DFORM {
-  PLANE_STRESS,     /*!< \brief Definition of plane stress solver. */
-  PLANE_STRAIN      /*!< \brief Definition of plane strain solver. */
+    PLANE_STRESS,     /*!< \brief Definition of plane stress solver. */
+    PLANE_STRAIN      /*!< \brief Definition of plane strain solver. */
 };
 static const MapType<std::string, STRUCT_2DFORM> ElasForm_2D = {
-  MakePair("PLANE_STRESS", STRUCT_2DFORM::PLANE_STRESS)
-  MakePair("PLANE_STRAIN", STRUCT_2DFORM::PLANE_STRAIN)
+    MakePair("PLANE_STRESS", STRUCT_2DFORM::PLANE_STRESS)
+    MakePair("PLANE_STRAIN", STRUCT_2DFORM::PLANE_STRAIN)
 };
 
 /*!
  * \brief Kinds of relaxation for multizone problems
  */
 enum class BGS_RELAXATION {
-  NONE,       /*!< \brief No relaxation in the strongly coupled approach. */
-  FIXED,      /*!< \brief Relaxation with a fixed parameter. */
-  AITKEN,     /*!< \brief Relaxation using Aitken's dynamic parameter. */
+    NONE,       /*!< \brief No relaxation in the strongly coupled approach. */
+    FIXED,      /*!< \brief Relaxation with a fixed parameter. */
+    AITKEN,     /*!< \brief Relaxation using Aitken's dynamic parameter. */
 };
 static const MapType<std::string, BGS_RELAXATION> AitkenForm_Map = {
-  MakePair("NONE", BGS_RELAXATION::NONE)
-  MakePair("FIXED_PARAMETER", BGS_RELAXATION::FIXED)
-  MakePair("AITKEN_DYNAMIC", BGS_RELAXATION::AITKEN)
+    MakePair("NONE", BGS_RELAXATION::NONE)
+    MakePair("FIXED_PARAMETER", BGS_RELAXATION::FIXED)
+    MakePair("AITKEN_DYNAMIC", BGS_RELAXATION::AITKEN)
 };
 
 /*!
  * \brief Types of dynamic transfer methods
  */
 enum ENUM_DYN_TRANSFER_METHOD {
-  INSTANTANEOUS = 1,   /*!< \brief No ramp, load is transfer instantaneously. */
-  POL_ORDER_1 = 2,     /*!< \brief The load is transferred using a ramp. */
-  POL_ORDER_3 = 3,     /*!< \brief The load is transferred using an order 3 polynomial function */
-  POL_ORDER_5 = 4,     /*!< \brief The load is transferred using an order 5 polynomial function */
-  SIGMOID_10 = 5,      /*!< \brief The load is transferred using a sigmoid with parameter 10 */
-  SIGMOID_20 = 6       /*!< \brief The load is transferred using a sigmoid with parameter 20 */
+    INSTANTANEOUS = 1,   /*!< \brief No ramp, load is transfer instantaneously. */
+    POL_ORDER_1 = 2,     /*!< \brief The load is transferred using a ramp. */
+    POL_ORDER_3 = 3,     /*!< \brief The load is transferred using an order 3 polynomial function */
+    POL_ORDER_5 = 4,     /*!< \brief The load is transferred using an order 5 polynomial function */
+    SIGMOID_10 = 5,      /*!< \brief The load is transferred using a sigmoid with parameter 10 */
+    SIGMOID_20 = 6       /*!< \brief The load is transferred using a sigmoid with parameter 20 */
 };
 static const MapType<std::string, ENUM_DYN_TRANSFER_METHOD> Dyn_Transfer_Method_Map = {
-  MakePair("INSTANTANEOUS", INSTANTANEOUS)
-  MakePair("RAMP", POL_ORDER_1)
-  MakePair("CUBIC", POL_ORDER_3)
-  MakePair("QUINTIC", POL_ORDER_5)
-  MakePair("SIGMOID_10", SIGMOID_10)
-  MakePair("SIGMOID_20", SIGMOID_20)
+    MakePair("INSTANTANEOUS", INSTANTANEOUS)
+    MakePair("RAMP", POL_ORDER_1)
+    MakePair("CUBIC", POL_ORDER_3)
+    MakePair("QUINTIC", POL_ORDER_5)
+    MakePair("SIGMOID_10", SIGMOID_10)
+    MakePair("SIGMOID_20", SIGMOID_20)
 };
 
 /*!
  * \brief Kinds of Design Variables for FEA problems
  */
 enum ENUM_DVFEA {
-  NODV_FEA = 0,         /*!< \brief No design variable for FEA problems. */
-  YOUNG_MODULUS = 1,    /*!< \brief Young modulus (E) as design variable. */
-  POISSON_RATIO = 2,    /*!< \brief Poisson ratio (Nu) as design variable. */
-  DENSITY_VAL = 3,      /*!< \brief Density (Rho) as design variable. */
-  DEAD_WEIGHT = 4,      /*!< \brief Dead Weight (Rho_DL) as design variable. */
-  ELECTRIC_FIELD = 5    /*!< \brief Electric field (E) as design variable. */
+    NODV_FEA = 0,         /*!< \brief No design variable for FEA problems. */
+    YOUNG_MODULUS = 1,    /*!< \brief Young modulus (E) as design variable. */
+    POISSON_RATIO = 2,    /*!< \brief Poisson ratio (Nu) as design variable. */
+    DENSITY_VAL = 3,      /*!< \brief Density (Rho) as design variable. */
+    DEAD_WEIGHT = 4,      /*!< \brief Dead Weight (Rho_DL) as design variable. */
+    ELECTRIC_FIELD = 5    /*!< \brief Electric field (E) as design variable. */
 };
 static const MapType<std::string, ENUM_DVFEA> DVFEA_Map = {
-  MakePair("NONE", NODV_FEA)
-  MakePair("YOUNG_MODULUS", YOUNG_MODULUS)
-  MakePair("POISSON_RATIO", POISSON_RATIO)
-  MakePair("DENSITY", DENSITY_VAL)
-  MakePair("DEAD_WEIGHT", DEAD_WEIGHT)
-  MakePair("ELECTRIC_FIELD", ELECTRIC_FIELD)
+    MakePair("NONE", NODV_FEA)
+    MakePair("YOUNG_MODULUS", YOUNG_MODULUS)
+    MakePair("POISSON_RATIO", POISSON_RATIO)
+    MakePair("DENSITY", DENSITY_VAL)
+    MakePair("DEAD_WEIGHT", DEAD_WEIGHT)
+    MakePair("ELECTRIC_FIELD", ELECTRIC_FIELD)
 };
 
 /*!
  * \brief Kinds of radiation models
  */
 enum class RADIATION_MODEL {
-  NONE,   /*!< \brief No radiation model */
-  P1,     /*!< \brief P1 Radiation model. */
+    NONE,   /*!< \brief No radiation model */
+    P1,     /*!< \brief P1 Radiation model. */
 };
 static const MapType<std::string, RADIATION_MODEL> Radiation_Map = {
-  MakePair("NONE", RADIATION_MODEL::NONE)
-  MakePair("P1", RADIATION_MODEL::P1)
+    MakePair("NONE", RADIATION_MODEL::NONE)
+    MakePair("P1", RADIATION_MODEL::P1)
 };
 
 /*!
  * \brief Kinds of P1 initialization
  */
 enum class P1_INIT {
-  ZERO,         /*!< \brief Initialize the P1 model from zero values */
-  TEMPERATURE,  /*!< \brief Initialize the P1 model from blackbody energy computed from the initial temperature. */
+    ZERO,         /*!< \brief Initialize the P1 model from zero values */
+    TEMPERATURE,  /*!< \brief Initialize the P1 model from blackbody energy computed from the initial temperature. */
 };
 static const MapType<std::string, P1_INIT> P1_Init_Map = {
-  MakePair("ZERO", P1_INIT::ZERO)
-  MakePair("TEMPERATURE_INIT", P1_INIT::TEMPERATURE)
+    MakePair("ZERO", P1_INIT::ZERO)
+    MakePair("TEMPERATURE_INIT", P1_INIT::TEMPERATURE)
 };
 
 /*!
@@ -1321,346 +1321,340 @@
  * the BC method on the solid side of the CHT interface.
  */
 enum CHT_COUPLING {
-  DIRECT_TEMPERATURE_NEUMANN_HEATFLUX,
-  AVERAGED_TEMPERATURE_NEUMANN_HEATFLUX,
-  DIRECT_TEMPERATURE_ROBIN_HEATFLUX,
-  AVERAGED_TEMPERATURE_ROBIN_HEATFLUX,
+    DIRECT_TEMPERATURE_NEUMANN_HEATFLUX,
+    AVERAGED_TEMPERATURE_NEUMANN_HEATFLUX,
+    DIRECT_TEMPERATURE_ROBIN_HEATFLUX,
+    AVERAGED_TEMPERATURE_ROBIN_HEATFLUX,
 };
 static const MapType<std::string, CHT_COUPLING> CHT_Coupling_Map = {
-  MakePair("DIRECT_TEMPERATURE_NEUMANN_HEATFLUX", CHT_COUPLING::DIRECT_TEMPERATURE_NEUMANN_HEATFLUX)
-  MakePair("AVERAGED_TEMPERATURE_NEUMANN_HEATFLUX", CHT_COUPLING::AVERAGED_TEMPERATURE_NEUMANN_HEATFLUX)
-  MakePair("DIRECT_TEMPERATURE_ROBIN_HEATFLUX", CHT_COUPLING::DIRECT_TEMPERATURE_ROBIN_HEATFLUX)
-  MakePair("AVERAGED_TEMPERATURE_ROBIN_HEATFLUX", CHT_COUPLING::AVERAGED_TEMPERATURE_ROBIN_HEATFLUX)
+    MakePair("DIRECT_TEMPERATURE_NEUMANN_HEATFLUX", CHT_COUPLING::DIRECT_TEMPERATURE_NEUMANN_HEATFLUX)
+    MakePair("AVERAGED_TEMPERATURE_NEUMANN_HEATFLUX", CHT_COUPLING::AVERAGED_TEMPERATURE_NEUMANN_HEATFLUX)
+    MakePair("DIRECT_TEMPERATURE_ROBIN_HEATFLUX", CHT_COUPLING::DIRECT_TEMPERATURE_ROBIN_HEATFLUX)
+    MakePair("AVERAGED_TEMPERATURE_ROBIN_HEATFLUX", CHT_COUPLING::AVERAGED_TEMPERATURE_ROBIN_HEATFLUX)
 };
 
 /*!
  * \brief Types Riemann boundary treatments
  */
 enum RIEMANN_TYPE {
-  TOTAL_CONDITIONS_PT = 1,          /*!< \brief User specifies total pressure, total temperature, and flow direction. */
-  DENSITY_VELOCITY = 2,             /*!< \brief User specifies density and velocity, and flow direction. */
-  STATIC_PRESSURE = 3,              /*!< \brief User specifies static pressure. */
-  TOTAL_SUPERSONIC_INFLOW = 4,      /*!< \brief User specifies total pressure, total temperature and Velocity components. */
-  STATIC_SUPERSONIC_INFLOW_PT = 5,  /*!< \brief User specifies static pressure, static temperature, and Mach components. */
-  STATIC_SUPERSONIC_INFLOW_PD = 6,  /*!< \brief User specifies static pressure, static temperature, and Mach components. */
-  MIXING_IN = 7,                    /*!< \brief User does not specify anything; information is retrieved from the other domain */
-  MIXING_OUT = 8,                   /*!< \brief User does not specify anything; information is retrieved from the other domain */
-  SUPERSONIC_OUTFLOW = 9,
-  RADIAL_EQUILIBRIUM = 10,
-  TOTAL_CONDITIONS_PT_1D = 11,
-  STATIC_PRESSURE_1D = 12,
-  MIXING_IN_1D = 13,
-  MIXING_OUT_1D =14
+    TOTAL_CONDITIONS_PT = 1,          /*!< \brief User specifies total pressure, total temperature, and flow direction. */
+    DENSITY_VELOCITY = 2,             /*!< \brief User specifies density and velocity, and flow direction. */
+    STATIC_PRESSURE = 3,              /*!< \brief User specifies static pressure. */
+    TOTAL_SUPERSONIC_INFLOW = 4,      /*!< \brief User specifies total pressure, total temperature and Velocity components. */
+    STATIC_SUPERSONIC_INFLOW_PT = 5,  /*!< \brief User specifies static pressure, static temperature, and Mach components. */
+    STATIC_SUPERSONIC_INFLOW_PD = 6,  /*!< \brief User specifies static pressure, static temperature, and Mach components. */
+    MIXING_IN = 7,                    /*!< \brief User does not specify anything; information is retrieved from the other domain */
+    MIXING_OUT = 8,                   /*!< \brief User does not specify anything; information is retrieved from the other domain */
+    SUPERSONIC_OUTFLOW = 9,
+    RADIAL_EQUILIBRIUM = 10,
+    TOTAL_CONDITIONS_PT_1D = 11,
+    STATIC_PRESSURE_1D = 12,
+    MIXING_IN_1D = 13,
+    MIXING_OUT_1D =14
 };
 static const MapType<std::string, RIEMANN_TYPE> Riemann_Map = {
-  MakePair("TOTAL_CONDITIONS_PT", TOTAL_CONDITIONS_PT)
-  MakePair("DENSITY_VELOCITY", DENSITY_VELOCITY)
-  MakePair("STATIC_PRESSURE", STATIC_PRESSURE)
-  MakePair("TOTAL_SUPERSONIC_INFLOW", TOTAL_SUPERSONIC_INFLOW)
-  MakePair("STATIC_SUPERSONIC_INFLOW_PT", STATIC_SUPERSONIC_INFLOW_PT)
-  MakePair("STATIC_SUPERSONIC_INFLOW_PD", STATIC_SUPERSONIC_INFLOW_PD)
-  MakePair("MIXING_IN", MIXING_IN)
-  MakePair("MIXING_OUT", MIXING_OUT)
-  MakePair("MIXING_IN_1D", MIXING_IN_1D)
-  MakePair("MIXING_OUT_1D", MIXING_OUT_1D)
-  MakePair("SUPERSONIC_OUTFLOW", SUPERSONIC_OUTFLOW)
-  MakePair("RADIAL_EQUILIBRIUM", RADIAL_EQUILIBRIUM)
-  MakePair("TOTAL_CONDITIONS_PT_1D", TOTAL_CONDITIONS_PT_1D)
-  MakePair("STATIC_PRESSURE_1D", STATIC_PRESSURE_1D)
+    MakePair("TOTAL_CONDITIONS_PT", TOTAL_CONDITIONS_PT)
+    MakePair("DENSITY_VELOCITY", DENSITY_VELOCITY)
+    MakePair("STATIC_PRESSURE", STATIC_PRESSURE)
+    MakePair("TOTAL_SUPERSONIC_INFLOW", TOTAL_SUPERSONIC_INFLOW)
+    MakePair("STATIC_SUPERSONIC_INFLOW_PT", STATIC_SUPERSONIC_INFLOW_PT)
+    MakePair("STATIC_SUPERSONIC_INFLOW_PD", STATIC_SUPERSONIC_INFLOW_PD)
+    MakePair("MIXING_IN", MIXING_IN)
+    MakePair("MIXING_OUT", MIXING_OUT)
+    MakePair("MIXING_IN_1D", MIXING_IN_1D)
+    MakePair("MIXING_OUT_1D", MIXING_OUT_1D)
+    MakePair("SUPERSONIC_OUTFLOW", SUPERSONIC_OUTFLOW)
+    MakePair("RADIAL_EQUILIBRIUM", RADIAL_EQUILIBRIUM)
+    MakePair("TOTAL_CONDITIONS_PT_1D", TOTAL_CONDITIONS_PT_1D)
+    MakePair("STATIC_PRESSURE_1D", STATIC_PRESSURE_1D)
 };
 
 static const MapType<std::string, RIEMANN_TYPE> Giles_Map = {
-  MakePair("TOTAL_CONDITIONS_PT", TOTAL_CONDITIONS_PT)
-  MakePair("DENSITY_VELOCITY", DENSITY_VELOCITY)
-  MakePair("STATIC_PRESSURE", STATIC_PRESSURE)
-  MakePair("TOTAL_SUPERSONIC_INFLOW", TOTAL_SUPERSONIC_INFLOW)
-  MakePair("STATIC_SUPERSONIC_INFLOW_PT", STATIC_SUPERSONIC_INFLOW_PT)
-  MakePair("STATIC_SUPERSONIC_INFLOW_PD", STATIC_SUPERSONIC_INFLOW_PD)
-  MakePair("MIXING_IN", MIXING_IN)
-  MakePair("MIXING_OUT", MIXING_OUT)
-  MakePair("MIXING_IN_1D", MIXING_IN_1D)
-  MakePair("MIXING_OUT_1D", MIXING_OUT_1D)
-  MakePair("SUPERSONIC_OUTFLOW", SUPERSONIC_OUTFLOW)
-  MakePair("RADIAL_EQUILIBRIUM", RADIAL_EQUILIBRIUM)
-  MakePair("TOTAL_CONDITIONS_PT_1D", TOTAL_CONDITIONS_PT_1D)
-  MakePair("STATIC_PRESSURE_1D", STATIC_PRESSURE_1D)
+    MakePair("TOTAL_CONDITIONS_PT", TOTAL_CONDITIONS_PT)
+    MakePair("DENSITY_VELOCITY", DENSITY_VELOCITY)
+    MakePair("STATIC_PRESSURE", STATIC_PRESSURE)
+    MakePair("TOTAL_SUPERSONIC_INFLOW", TOTAL_SUPERSONIC_INFLOW)
+    MakePair("STATIC_SUPERSONIC_INFLOW_PT", STATIC_SUPERSONIC_INFLOW_PT)
+    MakePair("STATIC_SUPERSONIC_INFLOW_PD", STATIC_SUPERSONIC_INFLOW_PD)
+    MakePair("MIXING_IN", MIXING_IN)
+    MakePair("MIXING_OUT", MIXING_OUT)
+    MakePair("MIXING_IN_1D", MIXING_IN_1D)
+    MakePair("MIXING_OUT_1D", MIXING_OUT_1D)
+    MakePair("SUPERSONIC_OUTFLOW", SUPERSONIC_OUTFLOW)
+    MakePair("RADIAL_EQUILIBRIUM", RADIAL_EQUILIBRIUM)
+    MakePair("TOTAL_CONDITIONS_PT_1D", TOTAL_CONDITIONS_PT_1D)
+    MakePair("STATIC_PRESSURE_1D", STATIC_PRESSURE_1D)
 };
 
 /*!
  * \brief Types of mixing process for averaging quantities at the boundaries.
  */
 enum AVERAGEPROCESS_TYPE {
-  ALGEBRAIC = 1,  /*!< \brief an algebraic average is computed at the boundary of interest. */
-  AREA = 2,       /*!< \brief an area average is computed at the boundary of interest. */
-  MIXEDOUT = 3,   /*!< \brief an mixed-out average is computed at the boundary of interest. */
-  MASSFLUX = 4    /*!< \brief a mass flow average is computed at the boundary of interest. */
+    ALGEBRAIC = 1,  /*!< \brief an algebraic average is computed at the boundary of interest. */
+    AREA = 2,       /*!< \brief an area average is computed at the boundary of interest. */
+    MIXEDOUT = 3,   /*!< \brief an mixed-out average is computed at the boundary of interest. */
+    MASSFLUX = 4    /*!< \brief a mass flow average is computed at the boundary of interest. */
 };
 static const MapType<std::string, AVERAGEPROCESS_TYPE> AverageProcess_Map = {
-  MakePair("ALGEBRAIC", ALGEBRAIC)
-  MakePair("AREA", AREA)
-  MakePair("MIXEDOUT", MIXEDOUT)
-  MakePair("MASSFLUX", MASSFLUX)
+    MakePair("ALGEBRAIC", ALGEBRAIC)
+    MakePair("AREA", AREA)
+    MakePair("MIXEDOUT", MIXEDOUT)
+    MakePair("MASSFLUX", MASSFLUX)
 };
 
 /*!
  * \brief Types of mixing process for averaging quantities at the boundaries.
  */
 enum MIXINGPLANE_INTERFACE_TYPE {
-  MATCHING = 1,             /*!< \brief an algebraic average is computed at the boundary of interest. */
-  NEAREST_SPAN = 2,         /*!< \brief an area average is computed at the boundary of interest. */
-  LINEAR_INTERPOLATION = 3  /*!< \brief an mixed-out average is computed at the boundary of interest. */
+    MATCHING = 1,             /*!< \brief an algebraic average is computed at the boundary of interest. */
+    NEAREST_SPAN = 2,         /*!< \brief an area average is computed at the boundary of interest. */
+    LINEAR_INTERPOLATION = 3  /*!< \brief an mixed-out average is computed at the boundary of interest. */
 };
 static const MapType<std::string, MIXINGPLANE_INTERFACE_TYPE> MixingPlaneInterface_Map = {
-  MakePair("MATCHING", MATCHING)
-  MakePair("NEAREST_SPAN",  NEAREST_SPAN)
-  MakePair("LINEAR_INTERPOLATION", LINEAR_INTERPOLATION)
+    MakePair("MATCHING", MATCHING)
+    MakePair("NEAREST_SPAN",  NEAREST_SPAN)
+    MakePair("LINEAR_INTERPOLATION", LINEAR_INTERPOLATION)
 };
 
 /*!
  * \brief this option allow to compute the span-wise section in different ways.
  */
 enum SPANWISE_TYPE {
-  AUTOMATIC = 1,      /*!< \brief number of span-wise section are computed automatically */
-  EQUISPACED = 2      /*!< \brief number of span-wise section are specified from the user */
+    AUTOMATIC = 1,      /*!< \brief number of span-wise section are computed automatically */
+    EQUISPACED = 2      /*!< \brief number of span-wise section are specified from the user */
 };
 static const MapType<std::string, SPANWISE_TYPE> SpanWise_Map = {
-  MakePair("AUTOMATIC", AUTOMATIC)
-  MakePair("EQUISPACED", EQUISPACED)
+    MakePair("AUTOMATIC", AUTOMATIC)
+    MakePair("EQUISPACED", EQUISPACED)
 };
 
 /*!
  * \brief Types of mixing process for averaging quantities at the boundaries.
  */
 enum TURBOMACHINERY_TYPE {
-  AXIAL = 1,              /*!< \brief axial turbomachinery. */
-  CENTRIFUGAL = 2,        /*!< \brief centrifugal turbomachinery. */
-  CENTRIPETAL = 3,        /*!< \brief centripetal turbomachinery. */
-  CENTRIPETAL_AXIAL = 4,  /*!< \brief mixed flow turbine. */
-  AXIAL_CENTRIFUGAL = 5   /*!< \brief mixed flow turbine. */
+    AXIAL = 1,              /*!< \brief axial turbomachinery. */
+    CENTRIFUGAL = 2,        /*!< \brief centrifugal turbomachinery. */
+    CENTRIPETAL = 3,        /*!< \brief centripetal turbomachinery. */
+    CENTRIPETAL_AXIAL = 4,  /*!< \brief mixed flow turbine. */
+    AXIAL_CENTRIFUGAL = 5   /*!< \brief mixed flow turbine. */
 };
 static const MapType<std::string, TURBOMACHINERY_TYPE> TurboMachinery_Map = {
-  MakePair("AXIAL", AXIAL)
-  MakePair("CENTRIFUGAL", CENTRIFUGAL)
-  MakePair("CENTRIPETAL",  CENTRIPETAL)
-  MakePair("CENTRIPETAL_AXIAL",  CENTRIPETAL_AXIAL)
-  MakePair("AXIAL_CENTRIFUGAL",  AXIAL_CENTRIFUGAL)
+    MakePair("AXIAL", AXIAL)
+    MakePair("CENTRIFUGAL", CENTRIFUGAL)
+    MakePair("CENTRIPETAL",  CENTRIPETAL)
+    MakePair("CENTRIPETAL_AXIAL",  CENTRIPETAL_AXIAL)
+    MakePair("AXIAL_CENTRIFUGAL",  AXIAL_CENTRIFUGAL)
 };
 
 /*!
  * \brief Types of Turbomachinery performance flag.
  */
 enum TURBO_MARKER_TYPE{
-  INFLOW  = 1,    /*!< \brief flag for inflow marker for compute turboperformance. */
-  OUTFLOW = 2     /*!< \brief flag for outflow marker for compute turboperformance. */
+    INFLOW  = 1,    /*!< \brief flag for inflow marker for compute turboperformance. */
+    OUTFLOW = 2     /*!< \brief flag for outflow marker for compute turboperformance. */
 };
 
 /*!
  * \brief Types inlet boundary treatments
  */
 enum class INLET_TYPE {
-  TOTAL_CONDITIONS, /*!< \brief User specifies total pressure, total temperature, and flow direction. */
-  MASS_FLOW,        /*!< \brief User specifies density and velocity (mass flow). */
-  INPUT_FILE,       /*!< \brief User specifies an input file. */
-  VELOCITY_INLET,   /*!< \brief Velocity inlet for an incompressible flow. */
-  PRESSURE_INLET,   /*!< \brief Total pressure inlet for an incompressible flow. */
+    TOTAL_CONDITIONS, /*!< \brief User specifies total pressure, total temperature, and flow direction. */
+    MASS_FLOW,        /*!< \brief User specifies density and velocity (mass flow). */
+    INPUT_FILE,       /*!< \brief User specifies an input file. */
+    VELOCITY_INLET,   /*!< \brief Velocity inlet for an incompressible flow. */
+    PRESSURE_INLET,   /*!< \brief Total pressure inlet for an incompressible flow. */
 };
 static const MapType<std::string, INLET_TYPE> Inlet_Map = {
-  MakePair("TOTAL_CONDITIONS", INLET_TYPE::TOTAL_CONDITIONS)
-  MakePair("MASS_FLOW", INLET_TYPE::MASS_FLOW)
-  MakePair("INPUT_FILE", INLET_TYPE::INPUT_FILE)
-  MakePair("VELOCITY_INLET", INLET_TYPE::VELOCITY_INLET)
-  MakePair("PRESSURE_INLET", INLET_TYPE::PRESSURE_INLET)
+    MakePair("TOTAL_CONDITIONS", INLET_TYPE::TOTAL_CONDITIONS)
+    MakePair("MASS_FLOW", INLET_TYPE::MASS_FLOW)
+    MakePair("INPUT_FILE", INLET_TYPE::INPUT_FILE)
+    MakePair("VELOCITY_INLET", INLET_TYPE::VELOCITY_INLET)
+    MakePair("PRESSURE_INLET", INLET_TYPE::PRESSURE_INLET)
 };
 
 /*!
  * \brief Types outlet boundary treatments
  */
 enum class INC_OUTLET_TYPE {
-  PRESSURE_OUTLET,    /*!< \brief Gauge pressure outlet for incompressible flow */
-  MASS_FLOW_OUTLET,   /*!< \brief Mass flow outlet for incompressible flow. */
+    PRESSURE_OUTLET,    /*!< \brief Gauge pressure outlet for incompressible flow */
+    MASS_FLOW_OUTLET,   /*!< \brief Mass flow outlet for incompressible flow. */
 };
 static const MapType<std::string, INC_OUTLET_TYPE> Inc_Outlet_Map = {
-  MakePair("PRESSURE_OUTLET",  INC_OUTLET_TYPE::PRESSURE_OUTLET)
-  MakePair("MASS_FLOW_OUTLET", INC_OUTLET_TYPE::MASS_FLOW_OUTLET)
+    MakePair("PRESSURE_OUTLET",  INC_OUTLET_TYPE::PRESSURE_OUTLET)
+    MakePair("MASS_FLOW_OUTLET", INC_OUTLET_TYPE::MASS_FLOW_OUTLET)
 };
 
 /*!
  * \brief Types engine inflow boundary treatments
  */
 enum ENGINE_INFLOW_TYPE {
-  FAN_FACE_MACH = 1,          /*!< \brief User specifies fan face mach number. */
-  FAN_FACE_MDOT = 2,          /*!< \brief User specifies Static pressure. */
-  FAN_FACE_PRESSURE = 3       /*!< \brief User specifies Static pressure. */
+    FAN_FACE_MACH = 1,          /*!< \brief User specifies fan face mach number. */
+    FAN_FACE_MDOT = 2,          /*!< \brief User specifies Static pressure. */
+    FAN_FACE_PRESSURE = 3       /*!< \brief User specifies Static pressure. */
 };
 static const MapType<std::string, ENGINE_INFLOW_TYPE> Engine_Inflow_Map = {
-  MakePair("FAN_FACE_MACH", FAN_FACE_MACH)
-  MakePair("FAN_FACE_MDOT", FAN_FACE_MDOT)
-  MakePair("FAN_FACE_PRESSURE", FAN_FACE_PRESSURE)
+    MakePair("FAN_FACE_MACH", FAN_FACE_MACH)
+    MakePair("FAN_FACE_MDOT", FAN_FACE_MDOT)
+    MakePair("FAN_FACE_PRESSURE", FAN_FACE_PRESSURE)
 };
 
 /*!
  * \brief Types actuator disk boundary treatments
  */
 enum ACTDISK_TYPE {
-  VARIABLES_JUMP = 1,     /*!< \brief User specifies the variables jump. */
-  BC_THRUST = 2,          /*!< \brief User specifies the BC thrust. */
-  NET_THRUST = 3,         /*!< \brief User specifies the Net thrust. */
-  DRAG_MINUS_THRUST = 4,  /*!< \brief User specifies the D-T. */
-  MASSFLOW = 5,           /*!< \brief User specifies the massflow. */
-  POWER = 6,              /*!< \brief User specifies the power. */
-  VARIABLE_LOAD = 7       /*!< \brief User specifies the load distribution. */
+    VARIABLES_JUMP = 1,     /*!< \brief User specifies the variables jump. */
+    BC_THRUST = 2,          /*!< \brief User specifies the BC thrust. */
+    NET_THRUST = 3,         /*!< \brief User specifies the Net thrust. */
+    DRAG_MINUS_THRUST = 4,  /*!< \brief User specifies the D-T. */
+    MASSFLOW = 5,           /*!< \brief User specifies the massflow. */
+    POWER = 6,              /*!< \brief User specifies the power. */
+    VARIABLE_LOAD = 7       /*!< \brief User specifies the load distribution. */
 };
 static const MapType<std::string, ACTDISK_TYPE> ActDisk_Map = {
-  MakePair("VARIABLES_JUMP", VARIABLES_JUMP)
-  MakePair("BC_THRUST", BC_THRUST)
-  MakePair("NET_THRUST", NET_THRUST)
-  MakePair("DRAG_MINUS_THRUST", DRAG_MINUS_THRUST)
-  MakePair("MASSFLOW", MASSFLOW)
-  MakePair("POWER", POWER)
-  MakePair("VARIABLE_LOAD", VARIABLE_LOAD)
+    MakePair("VARIABLES_JUMP", VARIABLES_JUMP)
+    MakePair("BC_THRUST", BC_THRUST)
+    MakePair("NET_THRUST", NET_THRUST)
+    MakePair("DRAG_MINUS_THRUST", DRAG_MINUS_THRUST)
+    MakePair("MASSFLOW", MASSFLOW)
+    MakePair("POWER", POWER)
+    MakePair("VARIABLE_LOAD", VARIABLE_LOAD)
 };
 
 /*!
  * \brief types of wall boundary condition - smooth or rough
  */
 enum class WALL_TYPE {
-  SMOOTH,  /*!< \brief Smooth wall */
-  ROUGH,   /*!< \brief Rough wall */
+    SMOOTH,  /*!< \brief Smooth wall */
+    ROUGH,   /*!< \brief Rough wall */
 };
 static const MapType<std::string, WALL_TYPE> WallType_Map = {
-  MakePair("SMOOTH", WALL_TYPE::SMOOTH)
-  MakePair("ROUGH", WALL_TYPE::ROUGH)
+    MakePair("SMOOTH", WALL_TYPE::SMOOTH)
+    MakePair("ROUGH", WALL_TYPE::ROUGH)
 };
 
 /*!
  * \brief Types of objective functions
  */
 enum ENUM_OBJECTIVE {
-  DRAG_COEFFICIENT = 1,         /*!< \brief Drag objective function definition. */
-  LIFT_COEFFICIENT = 2,         /*!< \brief Lift objective function definition. */
-  SIDEFORCE_COEFFICIENT = 3,    /*!< \brief Side force objective function definition. */
-  EFFICIENCY = 4,               /*!< \brief Efficiency objective function definition. */
-  INVERSE_DESIGN_PRESSURE = 5,  /*!< \brief Pressure objective function definition (inverse design). */
-  INVERSE_DESIGN_HEATFLUX = 6,  /*!< \brief Heat flux objective function definition (inverse design). */
-  TOTAL_HEATFLUX = 7,           /*!< \brief Total heat flux. */
-  MAXIMUM_HEATFLUX = 8,         /*!< \brief Maximum heat flux. */
-  AVG_TEMPERATURE = 70,         /*!< \brief Total averaged temperature. */
-  MOMENT_X_COEFFICIENT = 9,     /*!< \brief Pitching moment objective function definition. */
-  MOMENT_Y_COEFFICIENT = 10,    /*!< \brief Rolling moment objective function definition. */
-  MOMENT_Z_COEFFICIENT = 11,    /*!< \brief Yawing objective function definition. */
-  EQUIVALENT_AREA = 12,         /*!< \brief Equivalent area objective function definition. */
-  NEARFIELD_PRESSURE = 13,      /*!< \brief NearField Pressure objective function definition. */
-  FORCE_X_COEFFICIENT = 14,     /*!< \brief X-direction force objective function definition. */
-  FORCE_Y_COEFFICIENT = 15,     /*!< \brief Y-direction force objective function definition. */
-  FORCE_Z_COEFFICIENT = 16,     /*!< \brief Z-direction force objective function definition. */
-  THRUST_COEFFICIENT = 17,      /*!< \brief Thrust objective function definition. */
-  TORQUE_COEFFICIENT = 18,      /*!< \brief Torque objective function definition. */
-  FIGURE_OF_MERIT = 19,         /*!< \brief Rotor Figure of Merit objective function definition. */
-  BUFFET_SENSOR = 20,           /*!< \brief Sensor for detecting separation. */
-  SURFACE_TOTAL_PRESSURE = 28,  /*!< \brief Total Pressure objective function definition. */
-  SURFACE_STATIC_PRESSURE = 29, /*!< \brief Static Pressure objective function definition. */
-  SURFACE_STATIC_TEMPERATURE = 57, /*!< \brief Static Temperature objective function definition. */
-  SURFACE_MASSFLOW = 30,        /*!< \brief Mass Flow Rate objective function definition. */
-  SURFACE_MACH = 51,            /*!< \brief Mach number objective function definition. */
-  SURFACE_UNIFORMITY = 52,      /*!< \brief Flow uniformity objective function definition. */
-  SURFACE_SECONDARY = 53,       /*!< \brief Secondary flow strength objective function definition. */
-  SURFACE_MOM_DISTORTION = 54,  /*!< \brief Momentum distortion objective function definition. */
-  SURFACE_SECOND_OVER_UNIFORM = 55, /*!< \brief Secondary over uniformity (relative secondary strength) objective function definition. */
-  SURFACE_PRESSURE_DROP = 56,   /*!< \brief Pressure drop objective function definition. */
-  SURFACE_SPECIES_0 = 58,       /*!< \brief Surface Avg. Species_0 objective function definition. */
-  SURFACE_SPECIES_VARIANCE = 59,/*!< \brief Species Variance objective function definition. */
-  CUSTOM_OBJFUNC = 31,          /*!< \brief Custom objective function definition. */
-<<<<<<< HEAD
-  AVG_NORMAL_VEL = 32,          /*!< \brief Mass-averaged normal velocity. */
-  TOTAL_PRESSURE_LOSS = 39,
-  KINETIC_ENERGY_LOSS = 40,
-  TOTAL_EFFICIENCY = 41,
-  TOTAL_STATIC_EFFICIENCY = 42,
-  EULERIAN_WORK = 43,
-  TOTAL_ENTHALPY_IN = 44,
-  FLOW_ANGLE_IN = 45,
-=======
->>>>>>> 5b12ac77
-  FLOW_ANGLE_OUT = 46,
-  MASS_FLOW_IN = 47,
-  ENTROPY_GENERATION = 50,
-  REFERENCE_GEOMETRY = 60,      /*!< \brief Norm of displacements with respect to target geometry. */
-  REFERENCE_NODE = 61,          /*!< \brief Objective function defined as the difference of a particular node respect to a reference position. */
-  VOLUME_FRACTION = 62,         /*!< \brief Volume average physical density, for material-based topology optimization applications. */
-  TOPOL_DISCRETENESS = 63,      /*!< \brief Measure of the discreteness of the current topology. */
-  TOPOL_COMPLIANCE = 64,        /*!< \brief Measure of the discreteness of the current topology. */
-  STRESS_PENALTY = 65,          /*!< \brief Penalty function of VM stresses above a maximum value. */
+    DRAG_COEFFICIENT = 1,         /*!< \brief Drag objective function definition. */
+    LIFT_COEFFICIENT = 2,         /*!< \brief Lift objective function definition. */
+    SIDEFORCE_COEFFICIENT = 3,    /*!< \brief Side force objective function definition. */
+    EFFICIENCY = 4,               /*!< \brief Efficiency objective function definition. */
+    INVERSE_DESIGN_PRESSURE = 5,  /*!< \brief Pressure objective function definition (inverse design). */
+    INVERSE_DESIGN_HEATFLUX = 6,  /*!< \brief Heat flux objective function definition (inverse design). */
+    TOTAL_HEATFLUX = 7,           /*!< \brief Total heat flux. */
+    MAXIMUM_HEATFLUX = 8,         /*!< \brief Maximum heat flux. */
+    AVG_TEMPERATURE = 70,         /*!< \brief Total averaged temperature. */
+    MOMENT_X_COEFFICIENT = 9,     /*!< \brief Pitching moment objective function definition. */
+    MOMENT_Y_COEFFICIENT = 10,    /*!< \brief Rolling moment objective function definition. */
+    MOMENT_Z_COEFFICIENT = 11,    /*!< \brief Yawing objective function definition. */
+    EQUIVALENT_AREA = 12,         /*!< \brief Equivalent area objective function definition. */
+    NEARFIELD_PRESSURE = 13,      /*!< \brief NearField Pressure objective function definition. */
+    FORCE_X_COEFFICIENT = 14,     /*!< \brief X-direction force objective function definition. */
+    FORCE_Y_COEFFICIENT = 15,     /*!< \brief Y-direction force objective function definition. */
+    FORCE_Z_COEFFICIENT = 16,     /*!< \brief Z-direction force objective function definition. */
+    THRUST_COEFFICIENT = 17,      /*!< \brief Thrust objective function definition. */
+    TORQUE_COEFFICIENT = 18,      /*!< \brief Torque objective function definition. */
+    FIGURE_OF_MERIT = 19,         /*!< \brief Rotor Figure of Merit objective function definition. */
+    BUFFET_SENSOR = 20,           /*!< \brief Sensor for detecting separation. */
+    SURFACE_TOTAL_PRESSURE = 28,  /*!< \brief Total Pressure objective function definition. */
+    SURFACE_STATIC_PRESSURE = 29, /*!< \brief Static Pressure objective function definition. */
+    SURFACE_STATIC_TEMPERATURE = 57, /*!< \brief Static Temperature objective function definition. */
+    SURFACE_MASSFLOW = 30,        /*!< \brief Mass Flow Rate objective function definition. */
+    SURFACE_MACH = 51,            /*!< \brief Mach number objective function definition. */
+    SURFACE_UNIFORMITY = 52,      /*!< \brief Flow uniformity objective function definition. */
+    SURFACE_SECONDARY = 53,       /*!< \brief Secondary flow strength objective function definition. */
+    SURFACE_MOM_DISTORTION = 54,  /*!< \brief Momentum distortion objective function definition. */
+    SURFACE_SECOND_OVER_UNIFORM = 55, /*!< \brief Secondary over uniformity (relative secondary strength) objective function definition. */
+    SURFACE_PRESSURE_DROP = 56,   /*!< \brief Pressure drop objective function definition. */
+    SURFACE_SPECIES_0 = 58,       /*!< \brief Surface Avg. Species_0 objective function definition. */
+    SURFACE_SPECIES_VARIANCE = 59,/*!< \brief Species Variance objective function definition. */
+    CUSTOM_OBJFUNC = 31,          /*!< \brief Custom objective function definition. */
+    AVG_NORMAL_VEL = 32,          /*!< \brief Mass-averaged normal velocity. */
+    TOTAL_PRESSURE_LOSS = 39,
+    KINETIC_ENERGY_LOSS = 40,
+    TOTAL_EFFICIENCY = 41,
+    TOTAL_STATIC_EFFICIENCY = 42,
+    EULERIAN_WORK = 43,
+    TOTAL_ENTHALPY_IN = 44,
+    FLOW_ANGLE_IN = 45,
+    FLOW_ANGLE_OUT = 46,
+    MASS_FLOW_IN = 47,
+    ENTROPY_GENERATION = 50,
+    REFERENCE_GEOMETRY = 60,      /*!< \brief Norm of displacements with respect to target geometry. */
+    REFERENCE_NODE = 61,          /*!< \brief Objective function defined as the difference of a particular node respect to a reference position. */
+    VOLUME_FRACTION = 62,         /*!< \brief Volume average physical density, for material-based topology optimization applications. */
+    TOPOL_DISCRETENESS = 63,      /*!< \brief Measure of the discreteness of the current topology. */
+    TOPOL_COMPLIANCE = 64,        /*!< \brief Measure of the discreteness of the current topology. */
+    STRESS_PENALTY = 65,          /*!< \brief Penalty function of VM stresses above a maximum value. */
 };
 static const MapType<std::string, ENUM_OBJECTIVE> Objective_Map = {
-  MakePair("DRAG", DRAG_COEFFICIENT)
-  MakePair("LIFT", LIFT_COEFFICIENT)
-  MakePair("SIDEFORCE", SIDEFORCE_COEFFICIENT)
-  MakePair("EFFICIENCY", EFFICIENCY)
-  MakePair("INVERSE_DESIGN_PRESSURE", INVERSE_DESIGN_PRESSURE)
-  MakePair("INVERSE_DESIGN_HEATFLUX", INVERSE_DESIGN_HEATFLUX)
-  MakePair("MOMENT_X", MOMENT_X_COEFFICIENT)
-  MakePair("MOMENT_Y", MOMENT_Y_COEFFICIENT)
-  MakePair("MOMENT_Z", MOMENT_Z_COEFFICIENT)
-  MakePair("EQUIVALENT_AREA", EQUIVALENT_AREA)
-  MakePair("NEARFIELD_PRESSURE", NEARFIELD_PRESSURE)
-  MakePair("FORCE_X", FORCE_X_COEFFICIENT)
-  MakePair("FORCE_Y", FORCE_Y_COEFFICIENT)
-  MakePair("FORCE_Z", FORCE_Z_COEFFICIENT)
-  MakePair("THRUST", THRUST_COEFFICIENT)
-  MakePair("TORQUE", TORQUE_COEFFICIENT)
-  MakePair("TOTAL_HEATFLUX", TOTAL_HEATFLUX)
-  MakePair("MAXIMUM_HEATFLUX", MAXIMUM_HEATFLUX)
-  MakePair("AVG_TEMPERATURE", AVG_TEMPERATURE)
-  MakePair("FIGURE_OF_MERIT", FIGURE_OF_MERIT)
-  MakePair("BUFFET", BUFFET_SENSOR)
-  MakePair("SURFACE_TOTAL_PRESSURE", SURFACE_TOTAL_PRESSURE)
-  MakePair("SURFACE_STATIC_PRESSURE", SURFACE_STATIC_PRESSURE)
-  MakePair("SURFACE_STATIC_TEMPERATURE", SURFACE_STATIC_TEMPERATURE)
-  MakePair("SURFACE_MASSFLOW", SURFACE_MASSFLOW)
-  MakePair("SURFACE_MACH", SURFACE_MACH)
-  MakePair("SURFACE_UNIFORMITY", SURFACE_UNIFORMITY)
-  MakePair("SURFACE_SECONDARY", SURFACE_SECONDARY)
-  MakePair("SURFACE_MOM_DISTORTION", SURFACE_MOM_DISTORTION)
-  MakePair("SURFACE_SECOND_OVER_UNIFORM", SURFACE_SECOND_OVER_UNIFORM)
-  MakePair("SURFACE_PRESSURE_DROP", SURFACE_PRESSURE_DROP)
-  MakePair("SURFACE_SPECIES_0", SURFACE_SPECIES_0)
-  MakePair("SURFACE_SPECIES_VARIANCE", SURFACE_SPECIES_VARIANCE)
-  MakePair("CUSTOM_OBJFUNC", CUSTOM_OBJFUNC)
-<<<<<<< HEAD
-  MakePair("AVG_NORMAL_VEL", AVG_NORMAL_VEL)
-  MakePair("TOTAL_EFFICIENCY", TOTAL_EFFICIENCY)
-  MakePair("TOTAL_STATIC_EFFICIENCY", TOTAL_STATIC_EFFICIENCY)
-  MakePair("TOTAL_PRESSURE_LOSS", TOTAL_PRESSURE_LOSS)
-  MakePair("EULERIAN_WORK", EULERIAN_WORK)
-  MakePair("TOTAL_ENTHALPY_IN", TOTAL_ENTHALPY_IN)
-  MakePair("FLOW_ANGLE_IN", FLOW_ANGLE_IN)
-=======
->>>>>>> 5b12ac77
-  MakePair("FLOW_ANGLE_OUT", FLOW_ANGLE_OUT)
-  MakePair("MASS_FLOW_IN", MASS_FLOW_IN)
-  MakePair("ENTROPY_GENERATION",  ENTROPY_GENERATION)
-  MakePair("REFERENCE_GEOMETRY", REFERENCE_GEOMETRY)
-  MakePair("REFERENCE_NODE", REFERENCE_NODE)
-  MakePair("VOLUME_FRACTION", VOLUME_FRACTION)
-  MakePair("TOPOL_DISCRETENESS", TOPOL_DISCRETENESS)
-  MakePair("TOPOL_COMPLIANCE", TOPOL_COMPLIANCE)
-  MakePair("STRESS_PENALTY", STRESS_PENALTY)
+    MakePair("DRAG", DRAG_COEFFICIENT)
+    MakePair("LIFT", LIFT_COEFFICIENT)
+    MakePair("SIDEFORCE", SIDEFORCE_COEFFICIENT)
+    MakePair("EFFICIENCY", EFFICIENCY)
+    MakePair("INVERSE_DESIGN_PRESSURE", INVERSE_DESIGN_PRESSURE)
+    MakePair("INVERSE_DESIGN_HEATFLUX", INVERSE_DESIGN_HEATFLUX)
+    MakePair("MOMENT_X", MOMENT_X_COEFFICIENT)
+    MakePair("MOMENT_Y", MOMENT_Y_COEFFICIENT)
+    MakePair("MOMENT_Z", MOMENT_Z_COEFFICIENT)
+    MakePair("EQUIVALENT_AREA", EQUIVALENT_AREA)
+    MakePair("NEARFIELD_PRESSURE", NEARFIELD_PRESSURE)
+    MakePair("FORCE_X", FORCE_X_COEFFICIENT)
+    MakePair("FORCE_Y", FORCE_Y_COEFFICIENT)
+    MakePair("FORCE_Z", FORCE_Z_COEFFICIENT)
+    MakePair("THRUST", THRUST_COEFFICIENT)
+    MakePair("TORQUE", TORQUE_COEFFICIENT)
+    MakePair("TOTAL_HEATFLUX", TOTAL_HEATFLUX)
+    MakePair("MAXIMUM_HEATFLUX", MAXIMUM_HEATFLUX)
+    MakePair("AVG_TEMPERATURE", AVG_TEMPERATURE)
+    MakePair("FIGURE_OF_MERIT", FIGURE_OF_MERIT)
+    MakePair("BUFFET", BUFFET_SENSOR)
+    MakePair("SURFACE_TOTAL_PRESSURE", SURFACE_TOTAL_PRESSURE)
+    MakePair("SURFACE_STATIC_PRESSURE", SURFACE_STATIC_PRESSURE)
+    MakePair("SURFACE_STATIC_TEMPERATURE", SURFACE_STATIC_TEMPERATURE)
+    MakePair("SURFACE_MASSFLOW", SURFACE_MASSFLOW)
+    MakePair("SURFACE_MACH", SURFACE_MACH)
+    MakePair("SURFACE_UNIFORMITY", SURFACE_UNIFORMITY)
+    MakePair("SURFACE_SECONDARY", SURFACE_SECONDARY)
+    MakePair("SURFACE_MOM_DISTORTION", SURFACE_MOM_DISTORTION)
+    MakePair("SURFACE_SECOND_OVER_UNIFORM", SURFACE_SECOND_OVER_UNIFORM)
+    MakePair("SURFACE_PRESSURE_DROP", SURFACE_PRESSURE_DROP)
+    MakePair("SURFACE_SPECIES_0", SURFACE_SPECIES_0)
+    MakePair("SURFACE_SPECIES_VARIANCE", SURFACE_SPECIES_VARIANCE)
+    MakePair("CUSTOM_OBJFUNC", CUSTOM_OBJFUNC)
+    MakePair("AVG_NORMAL_VEL", AVG_NORMAL_VEL)
+    MakePair("TOTAL_EFFICIENCY", TOTAL_EFFICIENCY)
+    MakePair("TOTAL_STATIC_EFFICIENCY", TOTAL_STATIC_EFFICIENCY)
+    MakePair("TOTAL_PRESSURE_LOSS", TOTAL_PRESSURE_LOSS)
+    MakePair("EULERIAN_WORK", EULERIAN_WORK)
+    MakePair("TOTAL_ENTHALPY_IN", TOTAL_ENTHALPY_IN)
+    MakePair("FLOW_ANGLE_IN", FLOW_ANGLE_IN)
+    MakePair("FLOW_ANGLE_OUT", FLOW_ANGLE_OUT)
+    MakePair("MASS_FLOW_IN", MASS_FLOW_IN)
+    MakePair("ENTROPY_GENERATION",  ENTROPY_GENERATION)
+    MakePair("REFERENCE_GEOMETRY", REFERENCE_GEOMETRY)
+    MakePair("REFERENCE_NODE", REFERENCE_NODE)
+    MakePair("VOLUME_FRACTION", VOLUME_FRACTION)
+    MakePair("TOPOL_DISCRETENESS", TOPOL_DISCRETENESS)
+    MakePair("TOPOL_COMPLIANCE", TOPOL_COMPLIANCE)
+    MakePair("STRESS_PENALTY", STRESS_PENALTY)
 };
 
 /*!
  * \brief Types of input file formats
  */
 enum ENUM_INPUT {
-  SU2       = 1,  /*!< \brief SU2 input format. */
-  CGNS_GRID = 2,  /*!< \brief CGNS input format for the computational grid. */
-  RECTANGLE = 3,  /*!< \brief 2D rectangular mesh with N x M points of size Lx x Ly. */
-  BOX       = 4   /*!< \brief 3D box mesh with N x M x L points of size Lx x Ly x Lz. */
+    SU2       = 1,  /*!< \brief SU2 input format. */
+    CGNS_GRID = 2,  /*!< \brief CGNS input format for the computational grid. */
+    RECTANGLE = 3,  /*!< \brief 2D rectangular mesh with N x M points of size Lx x Ly. */
+    BOX       = 4   /*!< \brief 3D box mesh with N x M x L points of size Lx x Ly x Lz. */
 };
 static const MapType<std::string, ENUM_INPUT> Input_Map = {
-  MakePair("SU2", SU2)
-  MakePair("CGNS", CGNS_GRID)
-  MakePair("RECTANGLE", RECTANGLE)
-  MakePair("BOX", BOX)
+    MakePair("SU2", SU2)
+    MakePair("CGNS", CGNS_GRID)
+    MakePair("RECTANGLE", RECTANGLE)
+    MakePair("BOX", BOX)
 };
 
 
@@ -1668,605 +1662,605 @@
  * \brief Type of solution output file formats
  */
 enum class OUTPUT_TYPE {
-  TECPLOT_ASCII,           /*!< \brief Tecplot format for the solution output. */
-  TECPLOT_BINARY,          /*!< \brief Tecplot binary format for the solution output. */
-  SURFACE_TECPLOT_ASCII,   /*!< \brief Tecplot format for the solution output. */
-  SURFACE_TECPLOT_BINARY,  /*!< \brief Tecplot binary format for the solution output. */
-  CSV,                     /*!< \brief Comma-separated values format for the solution output. */
-  SURFACE_CSV,             /*!< \brief Comma-separated values format for the solution output. */
-  PARAVIEW_ASCII,          /*!< \brief Paraview ASCII format for the solution output. */
-  PARAVIEW_LEGACY_BINARY,  /*!< \brief Paraview binary format for the solution output. */
-  SURFACE_PARAVIEW_ASCII,  /*!< \brief Paraview ASCII format for the solution output. */
-  SURFACE_PARAVIEW_LEGACY_BINARY, /*!< \brief Paraview binary format for the solution output. */
-  MESH,                    /*!< \brief SU2 mesh format. */
-  RESTART_BINARY,          /*!< \brief SU2 binary restart format. */
-  RESTART_ASCII,           /*!< \brief SU2 ASCII restart format. */
-  PARAVIEW_XML,            /*!< \brief Paraview XML with binary data format */
-  SURFACE_PARAVIEW_XML,    /*!< \brief Surface Paraview XML with binary data format */
-  PARAVIEW_MULTIBLOCK,     /*!< \brief Paraview XML Multiblock */
-  CGNS,                    /*!< \brief CGNS format. */
-  SURFACE_CGNS,            /*!< \brief CGNS format. */
-  STL_ASCII,               /*!< \brief STL ASCII format for surface solution output. */
-  STL_BINARY,              /*!< \brief STL binary format for surface solution output. Not implemented yet. */
+    TECPLOT_ASCII,           /*!< \brief Tecplot format for the solution output. */
+    TECPLOT_BINARY,          /*!< \brief Tecplot binary format for the solution output. */
+    SURFACE_TECPLOT_ASCII,   /*!< \brief Tecplot format for the solution output. */
+    SURFACE_TECPLOT_BINARY,  /*!< \brief Tecplot binary format for the solution output. */
+    CSV,                     /*!< \brief Comma-separated values format for the solution output. */
+    SURFACE_CSV,             /*!< \brief Comma-separated values format for the solution output. */
+    PARAVIEW_ASCII,          /*!< \brief Paraview ASCII format for the solution output. */
+    PARAVIEW_LEGACY_BINARY,  /*!< \brief Paraview binary format for the solution output. */
+    SURFACE_PARAVIEW_ASCII,  /*!< \brief Paraview ASCII format for the solution output. */
+    SURFACE_PARAVIEW_LEGACY_BINARY, /*!< \brief Paraview binary format for the solution output. */
+    MESH,                    /*!< \brief SU2 mesh format. */
+    RESTART_BINARY,          /*!< \brief SU2 binary restart format. */
+    RESTART_ASCII,           /*!< \brief SU2 ASCII restart format. */
+    PARAVIEW_XML,            /*!< \brief Paraview XML with binary data format */
+    SURFACE_PARAVIEW_XML,    /*!< \brief Surface Paraview XML with binary data format */
+    PARAVIEW_MULTIBLOCK,     /*!< \brief Paraview XML Multiblock */
+    CGNS,                    /*!< \brief CGNS format. */
+    SURFACE_CGNS,            /*!< \brief CGNS format. */
+    STL_ASCII,               /*!< \brief STL ASCII format for surface solution output. */
+    STL_BINARY,              /*!< \brief STL binary format for surface solution output. Not implemented yet. */
 };
 static const MapType<std::string, OUTPUT_TYPE> Output_Map = {
-  MakePair("TECPLOT_ASCII", OUTPUT_TYPE::TECPLOT_ASCII)
-  MakePair("TECPLOT", OUTPUT_TYPE::TECPLOT_BINARY)
-  MakePair("SURFACE_TECPLOT_ASCII", OUTPUT_TYPE::SURFACE_TECPLOT_ASCII)
-  MakePair("SURFACE_TECPLOT", OUTPUT_TYPE::SURFACE_TECPLOT_BINARY)
-  MakePair("CSV", OUTPUT_TYPE::CSV)
-  MakePair("SURFACE_CSV", OUTPUT_TYPE::SURFACE_CSV)
-  MakePair("PARAVIEW_ASCII", OUTPUT_TYPE::PARAVIEW_ASCII)
-  MakePair("PARAVIEW_LEGACY", OUTPUT_TYPE::PARAVIEW_LEGACY_BINARY)
-  MakePair("SURFACE_PARAVIEW_ASCII", OUTPUT_TYPE::SURFACE_PARAVIEW_ASCII)
-  MakePair("SURFACE_PARAVIEW_LEGACY", OUTPUT_TYPE::SURFACE_PARAVIEW_LEGACY_BINARY)
-  MakePair("PARAVIEW", OUTPUT_TYPE::PARAVIEW_XML)
-  MakePair("SURFACE_PARAVIEW", OUTPUT_TYPE::SURFACE_PARAVIEW_XML)
-  MakePair("PARAVIEW_MULTIBLOCK", OUTPUT_TYPE::PARAVIEW_MULTIBLOCK)
-  MakePair("MESH", OUTPUT_TYPE::MESH)
-  MakePair("RESTART_ASCII", OUTPUT_TYPE::RESTART_ASCII)
-  MakePair("RESTART", OUTPUT_TYPE::RESTART_BINARY)
-  MakePair("CGNS", OUTPUT_TYPE::CGNS)
-  MakePair("SURFACE_CGNS", OUTPUT_TYPE::SURFACE_CGNS)
-  MakePair("STL_ASCII", OUTPUT_TYPE::STL_ASCII)
-  MakePair("STL_BINARY", OUTPUT_TYPE::STL_BINARY)
+    MakePair("TECPLOT_ASCII", OUTPUT_TYPE::TECPLOT_ASCII)
+    MakePair("TECPLOT", OUTPUT_TYPE::TECPLOT_BINARY)
+    MakePair("SURFACE_TECPLOT_ASCII", OUTPUT_TYPE::SURFACE_TECPLOT_ASCII)
+    MakePair("SURFACE_TECPLOT", OUTPUT_TYPE::SURFACE_TECPLOT_BINARY)
+    MakePair("CSV", OUTPUT_TYPE::CSV)
+    MakePair("SURFACE_CSV", OUTPUT_TYPE::SURFACE_CSV)
+    MakePair("PARAVIEW_ASCII", OUTPUT_TYPE::PARAVIEW_ASCII)
+    MakePair("PARAVIEW_LEGACY", OUTPUT_TYPE::PARAVIEW_LEGACY_BINARY)
+    MakePair("SURFACE_PARAVIEW_ASCII", OUTPUT_TYPE::SURFACE_PARAVIEW_ASCII)
+    MakePair("SURFACE_PARAVIEW_LEGACY", OUTPUT_TYPE::SURFACE_PARAVIEW_LEGACY_BINARY)
+    MakePair("PARAVIEW", OUTPUT_TYPE::PARAVIEW_XML)
+    MakePair("SURFACE_PARAVIEW", OUTPUT_TYPE::SURFACE_PARAVIEW_XML)
+    MakePair("PARAVIEW_MULTIBLOCK", OUTPUT_TYPE::PARAVIEW_MULTIBLOCK)
+    MakePair("MESH", OUTPUT_TYPE::MESH)
+    MakePair("RESTART_ASCII", OUTPUT_TYPE::RESTART_ASCII)
+    MakePair("RESTART", OUTPUT_TYPE::RESTART_BINARY)
+    MakePair("CGNS", OUTPUT_TYPE::CGNS)
+    MakePair("SURFACE_CGNS", OUTPUT_TYPE::SURFACE_CGNS)
+    MakePair("STL_ASCII", OUTPUT_TYPE::STL_ASCII)
+    MakePair("STL_BINARY", OUTPUT_TYPE::STL_BINARY)
 };
 
 /*!
  * \brief Return true if format is one of the Paraview options.
  */
 inline bool isParaview(OUTPUT_TYPE format) {
-  switch(format) {
-    case OUTPUT_TYPE::PARAVIEW_ASCII:
-    case OUTPUT_TYPE::PARAVIEW_LEGACY_BINARY:
-    case OUTPUT_TYPE::SURFACE_PARAVIEW_ASCII:
-    case OUTPUT_TYPE::SURFACE_PARAVIEW_LEGACY_BINARY:
-    case OUTPUT_TYPE::PARAVIEW_XML:
-    case OUTPUT_TYPE::SURFACE_PARAVIEW_XML:
-    case OUTPUT_TYPE::PARAVIEW_MULTIBLOCK:
-      return true;
-    default:
-      return false;
-  }
+    switch(format) {
+        case OUTPUT_TYPE::PARAVIEW_ASCII:
+        case OUTPUT_TYPE::PARAVIEW_LEGACY_BINARY:
+        case OUTPUT_TYPE::SURFACE_PARAVIEW_ASCII:
+        case OUTPUT_TYPE::SURFACE_PARAVIEW_LEGACY_BINARY:
+        case OUTPUT_TYPE::PARAVIEW_XML:
+        case OUTPUT_TYPE::SURFACE_PARAVIEW_XML:
+        case OUTPUT_TYPE::PARAVIEW_MULTIBLOCK:
+            return true;
+        default:
+            return false;
+    }
 }
 
 /*!
  * \brief Return true if format is one of the Tecplot options.
  */
 inline bool isTecplot(OUTPUT_TYPE format) {
-  switch(format) {
-    case OUTPUT_TYPE::TECPLOT_ASCII:
-    case OUTPUT_TYPE::TECPLOT_BINARY:
-    case OUTPUT_TYPE::SURFACE_TECPLOT_ASCII:
-    case OUTPUT_TYPE::SURFACE_TECPLOT_BINARY:
-      return true;
-    default:
-      return false;
-  }
+    switch(format) {
+        case OUTPUT_TYPE::TECPLOT_ASCII:
+        case OUTPUT_TYPE::TECPLOT_BINARY:
+        case OUTPUT_TYPE::SURFACE_TECPLOT_ASCII:
+        case OUTPUT_TYPE::SURFACE_TECPLOT_BINARY:
+            return true;
+        default:
+            return false;
+    }
 }
 
 /*!
  * \brief Type of solution output file formats
  */
 enum class TAB_OUTPUT {
-  TAB_CSV,            /*!< \brief Comma-separated values format for the solution output. */
-  TAB_TECPLOT         /*!< \brief Tecplot format for the solution output. */
+    TAB_CSV,            /*!< \brief Comma-separated values format for the solution output. */
+    TAB_TECPLOT         /*!< \brief Tecplot format for the solution output. */
 };
 static const MapType<std::string, TAB_OUTPUT> TabOutput_Map = {
-  MakePair("CSV", TAB_OUTPUT::TAB_CSV)
-  MakePair("TECPLOT", TAB_OUTPUT::TAB_TECPLOT)
+    MakePair("CSV", TAB_OUTPUT::TAB_CSV)
+    MakePair("TECPLOT", TAB_OUTPUT::TAB_TECPLOT)
 };
 
 /*!
  * \brief Type of volume sensitivity file formats (inout to SU2_DOT)
  */
 enum ENUM_SENSITIVITY {
-  SU2_NATIVE = 1,       /*!< \brief SU2 native binary format for the volume sensitivity input. */
-  UNORDERED_ASCII = 2   /*!< \brief Unordered ASCII list (x,y,z,dJ/dx,dJ/dy/dJ/dz) format for the volume sensitivity input. */
+    SU2_NATIVE = 1,       /*!< \brief SU2 native binary format for the volume sensitivity input. */
+    UNORDERED_ASCII = 2   /*!< \brief Unordered ASCII list (x,y,z,dJ/dx,dJ/dy/dJ/dz) format for the volume sensitivity input. */
 };
 static const MapType<std::string, ENUM_SENSITIVITY> Sensitivity_Map = {
-  MakePair("SU2_NATIVE", SU2_NATIVE)
-  MakePair("UNORDERED_ASCII", UNORDERED_ASCII)
+    MakePair("SU2_NATIVE", SU2_NATIVE)
+    MakePair("UNORDERED_ASCII", UNORDERED_ASCII)
 };
 
 /*!
  * \brief Type of jump definition
  */
 enum JUMP_DEFINITION {
-  DIFFERENCE = 1,     /*!< \brief Jump given by a difference in values. */
-  RATIO = 2           /*!< \brief Jump given by a ratio. */
+    DIFFERENCE = 1,     /*!< \brief Jump given by a difference in values. */
+    RATIO = 2           /*!< \brief Jump given by a ratio. */
 };
 static const MapType<std::string, JUMP_DEFINITION> Jump_Map = {
-  MakePair("DIFFERENCE", DIFFERENCE)
-  MakePair("RATIO", RATIO)
+    MakePair("DIFFERENCE", DIFFERENCE)
+    MakePair("RATIO", RATIO)
 };
 
 /*!
  * \brief Type of multigrid cycle
  */
 enum MG_CYCLE {
-  V_CYCLE = 0,        /*!< \brief V cycle. */
-  W_CYCLE = 1,        /*!< \brief W cycle. */
-  FULLMG_CYCLE = 2    /*!< \brief FullMG cycle. */
+    V_CYCLE = 0,        /*!< \brief V cycle. */
+    W_CYCLE = 1,        /*!< \brief W cycle. */
+    FULLMG_CYCLE = 2    /*!< \brief FullMG cycle. */
 };
 static const MapType<std::string, MG_CYCLE> MG_Cycle_Map = {
-  MakePair("V_CYCLE", V_CYCLE)
-  MakePair("W_CYCLE", W_CYCLE)
-  MakePair("FULLMG_CYCLE", FULLMG_CYCLE)
+    MakePair("V_CYCLE", V_CYCLE)
+    MakePair("W_CYCLE", W_CYCLE)
+    MakePair("FULLMG_CYCLE", FULLMG_CYCLE)
 };
 
 /*!
  * \brief Types of design parameterizations
  */
 enum ENUM_PARAM {
-  NO_DEFORMATION = 0,         /*!< \brief No deformation. */
-  TRANSLATION = 1,            /*!< \brief Surface movement as design variable. */
-  ROTATION = 2,               /*!< \brief Surface rotation as design variable. */
-  SCALE = 3,                  /*!< \brief Surface rotation as design variable. */
-  FFD_SETTING = 10,           /*!< \brief No surface deformation. */
-  FFD_CONTROL_POINT = 11,     /*!< \brief Free form deformation for 3D design (change a control point). */
-  FFD_NACELLE = 12,           /*!< \brief Free form deformation for 3D design (change a control point). */
-  FFD_GULL = 13,              /*!< \brief Free form deformation for 3D design (change a control point). */
-  FFD_CAMBER = 14,            /*!< \brief Free form deformation for 3D design (camber change). */
-  FFD_TWIST = 15,             /*!< \brief Free form deformation for 3D design (change the twist angle of a section). */
-  FFD_THICKNESS = 16,         /*!< \brief Free form deformation for 3D design (thickness change). */
-  FFD_ROTATION = 18,          /*!< \brief Free form deformation for 3D design (rotation around a line). */
-  FFD_CONTROL_POINT_2D = 19,  /*!< \brief Free form deformation for 2D design (change a control point). */
-  FFD_CAMBER_2D = 20,         /*!< \brief Free form deformation for 3D design (camber change). */
-  FFD_THICKNESS_2D = 21,      /*!< \brief Free form deformation for 3D design (thickness change). */
-  FFD_TWIST_2D = 22,          /*!< \brief Free form deformation for 3D design (camber change). */
-  FFD_CONTROL_SURFACE = 23,   /*!< \brief Free form deformation for 3D design (control surface). */
-  FFD_ANGLE_OF_ATTACK = 24,   /*!< \brief Angle of attack for FFD problem. */
-  HICKS_HENNE = 30,           /*!< \brief Hicks-Henne bump function for airfoil deformation. */
-  PARABOLIC = 31,             /*!< \brief Parabolic airfoil definition as design variables. */
-  NACA_4DIGITS = 32,          /*!< \brief The four digits NACA airfoil family as design variables. */
-  AIRFOIL = 33,               /*!< \brief Airfoil definition as design variables. */
-  CST = 34,                   /*!< \brief CST method with Kulfan parameters for airfoil deformation. */
-  SURFACE_BUMP = 35,          /*!< \brief Surfacebump function for flat surfaces deformation. */
-  SURFACE_FILE = 36,          /*!< \brief Nodal coordinates for surface set using a file (external parameterization). */
-  DV_EFIELD = 40,             /*!< \brief Electric field in deformable membranes. */
-  DV_YOUNG = 41,
-  DV_POISSON = 42,
-  DV_RHO = 43,
-  DV_RHO_DL = 44,
-  TRANSLATE_GRID = 50,        /*!< \brief Translate the volume grid. */
-  ROTATE_GRID = 51,           /*!< \brief Rotate the volume grid */
-  SCALE_GRID = 52,            /*!< \brief Scale the volume grid. */
-  ANGLE_OF_ATTACK = 101       /*!< \brief Angle of attack for airfoils. */
+    NO_DEFORMATION = 0,         /*!< \brief No deformation. */
+    TRANSLATION = 1,            /*!< \brief Surface movement as design variable. */
+    ROTATION = 2,               /*!< \brief Surface rotation as design variable. */
+    SCALE = 3,                  /*!< \brief Surface rotation as design variable. */
+    FFD_SETTING = 10,           /*!< \brief No surface deformation. */
+    FFD_CONTROL_POINT = 11,     /*!< \brief Free form deformation for 3D design (change a control point). */
+    FFD_NACELLE = 12,           /*!< \brief Free form deformation for 3D design (change a control point). */
+    FFD_GULL = 13,              /*!< \brief Free form deformation for 3D design (change a control point). */
+    FFD_CAMBER = 14,            /*!< \brief Free form deformation for 3D design (camber change). */
+    FFD_TWIST = 15,             /*!< \brief Free form deformation for 3D design (change the twist angle of a section). */
+    FFD_THICKNESS = 16,         /*!< \brief Free form deformation for 3D design (thickness change). */
+    FFD_ROTATION = 18,          /*!< \brief Free form deformation for 3D design (rotation around a line). */
+    FFD_CONTROL_POINT_2D = 19,  /*!< \brief Free form deformation for 2D design (change a control point). */
+    FFD_CAMBER_2D = 20,         /*!< \brief Free form deformation for 3D design (camber change). */
+    FFD_THICKNESS_2D = 21,      /*!< \brief Free form deformation for 3D design (thickness change). */
+    FFD_TWIST_2D = 22,          /*!< \brief Free form deformation for 3D design (camber change). */
+    FFD_CONTROL_SURFACE = 23,   /*!< \brief Free form deformation for 3D design (control surface). */
+    FFD_ANGLE_OF_ATTACK = 24,   /*!< \brief Angle of attack for FFD problem. */
+    HICKS_HENNE = 30,           /*!< \brief Hicks-Henne bump function for airfoil deformation. */
+    PARABOLIC = 31,             /*!< \brief Parabolic airfoil definition as design variables. */
+    NACA_4DIGITS = 32,          /*!< \brief The four digits NACA airfoil family as design variables. */
+    AIRFOIL = 33,               /*!< \brief Airfoil definition as design variables. */
+    CST = 34,                   /*!< \brief CST method with Kulfan parameters for airfoil deformation. */
+    SURFACE_BUMP = 35,          /*!< \brief Surfacebump function for flat surfaces deformation. */
+    SURFACE_FILE = 36,          /*!< \brief Nodal coordinates for surface set using a file (external parameterization). */
+    DV_EFIELD = 40,             /*!< \brief Electric field in deformable membranes. */
+    DV_YOUNG = 41,
+    DV_POISSON = 42,
+    DV_RHO = 43,
+    DV_RHO_DL = 44,
+    TRANSLATE_GRID = 50,        /*!< \brief Translate the volume grid. */
+    ROTATE_GRID = 51,           /*!< \brief Rotate the volume grid */
+    SCALE_GRID = 52,            /*!< \brief Scale the volume grid. */
+    ANGLE_OF_ATTACK = 101       /*!< \brief Angle of attack for airfoils. */
 };
 static const MapType<std::string, ENUM_PARAM> Param_Map = {
-  MakePair("FFD_SETTING", FFD_SETTING)
-  MakePair("FFD_CONTROL_POINT_2D", FFD_CONTROL_POINT_2D)
-  MakePair("FFD_TWIST_2D", FFD_TWIST_2D)
-  MakePair("FFD_ANGLE_OF_ATTACK", FFD_ANGLE_OF_ATTACK)
-  MakePair("FFD_CAMBER_2D", FFD_CAMBER_2D)
-  MakePair("FFD_THICKNESS_2D", FFD_THICKNESS_2D)
-  MakePair("HICKS_HENNE", HICKS_HENNE)
-  MakePair("SURFACE_BUMP", SURFACE_BUMP)
-  MakePair("ANGLE_OF_ATTACK", ANGLE_OF_ATTACK)
-  MakePair("NACA_4DIGITS", NACA_4DIGITS)
-  MakePair("TRANSLATION", TRANSLATION)
-  MakePair("ROTATION", ROTATION)
-  MakePair("SCALE", SCALE)
-  MakePair("FFD_CONTROL_POINT", FFD_CONTROL_POINT)
-  MakePair("FFD_ROTATION", FFD_ROTATION)
-  MakePair("FFD_CONTROL_SURFACE", FFD_CONTROL_SURFACE)
-  MakePair("FFD_NACELLE", FFD_NACELLE)
-  MakePair("FFD_GULL", FFD_GULL)
-  MakePair("FFD_TWIST", FFD_TWIST)
-  MakePair("FFD_CAMBER", FFD_CAMBER)
-  MakePair("FFD_THICKNESS", FFD_THICKNESS)
-  MakePair("PARABOLIC", PARABOLIC)
-  MakePair("AIRFOIL", AIRFOIL)
-  MakePair("SURFACE_FILE", SURFACE_FILE)
-  MakePair("NO_DEFORMATION", NO_DEFORMATION)
-  MakePair("CST", CST)
-  MakePair("ELECTRIC_FIELD", DV_EFIELD)
-  MakePair("YOUNG_MODULUS", DV_YOUNG)
-  MakePair("POISSON_RATIO", DV_POISSON)
-  MakePair("STRUCTURAL_DENSITY", DV_RHO)
-  MakePair("DEAD_WEIGHT", DV_RHO_DL)
-  MakePair("TRANSLATE_GRID", TRANSLATE_GRID)
-  MakePair("ROTATE_GRID", ROTATE_GRID)
-  MakePair("SCALE_GRID", SCALE_GRID)
+    MakePair("FFD_SETTING", FFD_SETTING)
+    MakePair("FFD_CONTROL_POINT_2D", FFD_CONTROL_POINT_2D)
+    MakePair("FFD_TWIST_2D", FFD_TWIST_2D)
+    MakePair("FFD_ANGLE_OF_ATTACK", FFD_ANGLE_OF_ATTACK)
+    MakePair("FFD_CAMBER_2D", FFD_CAMBER_2D)
+    MakePair("FFD_THICKNESS_2D", FFD_THICKNESS_2D)
+    MakePair("HICKS_HENNE", HICKS_HENNE)
+    MakePair("SURFACE_BUMP", SURFACE_BUMP)
+    MakePair("ANGLE_OF_ATTACK", ANGLE_OF_ATTACK)
+    MakePair("NACA_4DIGITS", NACA_4DIGITS)
+    MakePair("TRANSLATION", TRANSLATION)
+    MakePair("ROTATION", ROTATION)
+    MakePair("SCALE", SCALE)
+    MakePair("FFD_CONTROL_POINT", FFD_CONTROL_POINT)
+    MakePair("FFD_ROTATION", FFD_ROTATION)
+    MakePair("FFD_CONTROL_SURFACE", FFD_CONTROL_SURFACE)
+    MakePair("FFD_NACELLE", FFD_NACELLE)
+    MakePair("FFD_GULL", FFD_GULL)
+    MakePair("FFD_TWIST", FFD_TWIST)
+    MakePair("FFD_CAMBER", FFD_CAMBER)
+    MakePair("FFD_THICKNESS", FFD_THICKNESS)
+    MakePair("PARABOLIC", PARABOLIC)
+    MakePair("AIRFOIL", AIRFOIL)
+    MakePair("SURFACE_FILE", SURFACE_FILE)
+    MakePair("NO_DEFORMATION", NO_DEFORMATION)
+    MakePair("CST", CST)
+    MakePair("ELECTRIC_FIELD", DV_EFIELD)
+    MakePair("YOUNG_MODULUS", DV_YOUNG)
+    MakePair("POISSON_RATIO", DV_POISSON)
+    MakePair("STRUCTURAL_DENSITY", DV_RHO)
+    MakePair("DEAD_WEIGHT", DV_RHO_DL)
+    MakePair("TRANSLATE_GRID", TRANSLATE_GRID)
+    MakePair("ROTATE_GRID", ROTATE_GRID)
+    MakePair("SCALE_GRID", SCALE_GRID)
 };
 
 /*!
  * \brief Types of FFD Blending function
  */
 enum ENUM_FFD_BLENDING{
-  BSPLINE_UNIFORM = 0,  /*!< \brief BSpline blending */
-  BEZIER = 1,           /*!< \brief Bezier blending */
+    BSPLINE_UNIFORM = 0,  /*!< \brief BSpline blending */
+    BEZIER = 1,           /*!< \brief Bezier blending */
 };
 static const MapType<std::string, ENUM_FFD_BLENDING> Blending_Map = {
-  MakePair("BSPLINE_UNIFORM", BSPLINE_UNIFORM)
-  MakePair("BEZIER", BEZIER)
+    MakePair("BSPLINE_UNIFORM", BSPLINE_UNIFORM)
+    MakePair("BEZIER", BEZIER)
 };
 
 /*!
  * \brief Types of solvers for solving linear systems
  */
 enum ENUM_LINEAR_SOLVER {
-  CONJUGATE_GRADIENT,   /*!< \brief Preconditionated conjugate gradient method for grid deformation. */
-  FGMRES,               /*!< \brief Flexible Generalized Minimal Residual method. */
-  BCGSTAB,              /*!< \brief BCGSTAB - Biconjugate Gradient Stabilized Method (main solver). */
-  RESTARTED_FGMRES,     /*!< \brief Flexible Generalized Minimal Residual method with restart. */
-  SMOOTHER,             /*!< \brief Iterative smoother. */
-  PASTIX_LDLT,          /*!< \brief PaStiX LDLT (complete) factorization. */
-  PASTIX_LU,            /*!< \brief PaStiX LU (complete) factorization. */
+    CONJUGATE_GRADIENT,   /*!< \brief Preconditionated conjugate gradient method for grid deformation. */
+    FGMRES,               /*!< \brief Flexible Generalized Minimal Residual method. */
+    BCGSTAB,              /*!< \brief BCGSTAB - Biconjugate Gradient Stabilized Method (main solver). */
+    RESTARTED_FGMRES,     /*!< \brief Flexible Generalized Minimal Residual method with restart. */
+    SMOOTHER,             /*!< \brief Iterative smoother. */
+    PASTIX_LDLT,          /*!< \brief PaStiX LDLT (complete) factorization. */
+    PASTIX_LU,            /*!< \brief PaStiX LU (complete) factorization. */
 };
 static const MapType<std::string, ENUM_LINEAR_SOLVER> Linear_Solver_Map = {
-  MakePair("CONJUGATE_GRADIENT", CONJUGATE_GRADIENT)
-  MakePair("BCGSTAB", BCGSTAB)
-  MakePair("FGMRES", FGMRES)
-  MakePair("RESTARTED_FGMRES", RESTARTED_FGMRES)
-  MakePair("SMOOTHER", SMOOTHER)
-  MakePair("PASTIX_LDLT", PASTIX_LDLT)
-  MakePair("PASTIX_LU", PASTIX_LU)
+    MakePair("CONJUGATE_GRADIENT", CONJUGATE_GRADIENT)
+    MakePair("BCGSTAB", BCGSTAB)
+    MakePair("FGMRES", FGMRES)
+    MakePair("RESTARTED_FGMRES", RESTARTED_FGMRES)
+    MakePair("SMOOTHER", SMOOTHER)
+    MakePair("PASTIX_LDLT", PASTIX_LDLT)
+    MakePair("PASTIX_LU", PASTIX_LU)
 };
 
 /*!
  * \brief Types surface continuity at the intersection with the FFD
  */
 enum ENUM_FFD_CONTINUITY {
-  DERIVATIVE_NONE = 0,    /*!< \brief No derivative continuity. */
-  DERIVATIVE_1ST = 1,     /*!< \brief First derivative continuity. */
-  DERIVATIVE_2ND = 2,     /*!< \brief Second derivative continuity. */
-  USER_INPUT = 3          /*!< \brief User input. */
+    DERIVATIVE_NONE = 0,    /*!< \brief No derivative continuity. */
+    DERIVATIVE_1ST = 1,     /*!< \brief First derivative continuity. */
+    DERIVATIVE_2ND = 2,     /*!< \brief Second derivative continuity. */
+    USER_INPUT = 3          /*!< \brief User input. */
 };
 static const MapType<std::string, ENUM_FFD_CONTINUITY> Continuity_Map = {
-  MakePair("NO_DERIVATIVE", DERIVATIVE_NONE)
-  MakePair("1ST_DERIVATIVE", DERIVATIVE_1ST)
-  MakePair("2ND_DERIVATIVE", DERIVATIVE_2ND)
-  MakePair("USER_INPUT", USER_INPUT)
+    MakePair("NO_DERIVATIVE", DERIVATIVE_NONE)
+    MakePair("1ST_DERIVATIVE", DERIVATIVE_1ST)
+    MakePair("2ND_DERIVATIVE", DERIVATIVE_2ND)
+    MakePair("USER_INPUT", USER_INPUT)
 };
 
 /*!
  * \brief Types of coordinates systems for the FFD
  */
 enum ENUM_FFD_COORD_SYSTEM {
-  CARTESIAN = 0,    /*!< \brief Cartesian coordinate system. */
-  CYLINDRICAL = 1,  /*!< \brief Cylindrical coordinate system. */
-  SPHERICAL = 2,    /*!< \brief Spherical coordinate system. */
-  POLAR = 3         /*!< \brief Polar coordinate system. */
+    CARTESIAN = 0,    /*!< \brief Cartesian coordinate system. */
+    CYLINDRICAL = 1,  /*!< \brief Cylindrical coordinate system. */
+    SPHERICAL = 2,    /*!< \brief Spherical coordinate system. */
+    POLAR = 3         /*!< \brief Polar coordinate system. */
 };
 static const MapType<std::string, ENUM_FFD_COORD_SYSTEM> CoordSystem_Map = {
-  MakePair("CARTESIAN", CARTESIAN)
-  MakePair("CYLINDRICAL", CYLINDRICAL)
-  MakePair("SPHERICAL", SPHERICAL)
-  MakePair("POLAR", POLAR)
+    MakePair("CARTESIAN", CARTESIAN)
+    MakePair("CYLINDRICAL", CYLINDRICAL)
+    MakePair("SPHERICAL", SPHERICAL)
+    MakePair("POLAR", POLAR)
 };
 
 /*!
  * \brief Types of sensitivity smoothing
  */
 enum ENUM_SENS_SMOOTHING {
-  NO_SMOOTH = 0,  /*!< \brief No smoothing. */
-  SOBOLEV = 1,    /*!< \brief Sobolev gradient smoothing. */
-  BIGRID = 2      /*!< \brief Bi-grid technique smoothing. */
+    NO_SMOOTH = 0,  /*!< \brief No smoothing. */
+    SOBOLEV = 1,    /*!< \brief Sobolev gradient smoothing. */
+    BIGRID = 2      /*!< \brief Bi-grid technique smoothing. */
 };
 static const MapType<std::string, ENUM_SENS_SMOOTHING> Sens_Smoothing_Map = {
-  MakePair("NONE", NO_SMOOTH)
-  MakePair("SOBOLEV", SOBOLEV)
-  MakePair("BIGRID", BIGRID)
+    MakePair("NONE", NO_SMOOTH)
+    MakePair("SOBOLEV", SOBOLEV)
+    MakePair("BIGRID", BIGRID)
 };
 
 /*!
  * \brief Types of preconditioners for the linear solver
  */
 enum ENUM_LINEAR_SOLVER_PREC {
-  JACOBI,         /*!< \brief Jacobi preconditioner. */
-  LU_SGS,         /*!< \brief LU SGS preconditioner. */
-  LINELET,        /*!< \brief Line implicit preconditioner. */
-  ILU,            /*!< \brief ILU(k) preconditioner. */
-  PASTIX_ILU=10,  /*!< \brief PaStiX ILU(k) preconditioner. */
-  PASTIX_LU_P,    /*!< \brief PaStiX LU as preconditioner. */
-  PASTIX_LDLT_P,  /*!< \brief PaStiX LDLT as preconditioner. */
+    JACOBI,         /*!< \brief Jacobi preconditioner. */
+    LU_SGS,         /*!< \brief LU SGS preconditioner. */
+    LINELET,        /*!< \brief Line implicit preconditioner. */
+    ILU,            /*!< \brief ILU(k) preconditioner. */
+    PASTIX_ILU=10,  /*!< \brief PaStiX ILU(k) preconditioner. */
+    PASTIX_LU_P,    /*!< \brief PaStiX LU as preconditioner. */
+    PASTIX_LDLT_P,  /*!< \brief PaStiX LDLT as preconditioner. */
 };
 static const MapType<std::string, ENUM_LINEAR_SOLVER_PREC> Linear_Solver_Prec_Map = {
-  MakePair("JACOBI", JACOBI)
-  MakePair("LU_SGS", LU_SGS)
-  MakePair("LINELET", LINELET)
-  MakePair("ILU", ILU)
-  MakePair("PASTIX_ILU", PASTIX_ILU)
-  MakePair("PASTIX_LU", PASTIX_LU_P)
-  MakePair("PASTIX_LDLT", PASTIX_LDLT_P)
+    MakePair("JACOBI", JACOBI)
+    MakePair("LU_SGS", LU_SGS)
+    MakePair("LINELET", LINELET)
+    MakePair("ILU", ILU)
+    MakePair("PASTIX_ILU", PASTIX_ILU)
+    MakePair("PASTIX_LU", PASTIX_LU_P)
+    MakePair("PASTIX_LDLT", PASTIX_LDLT_P)
 };
 
 /*!
  * \brief Types of analytic definitions for various geometries
  */
 enum ENUM_GEO_ANALYTIC {
-  NO_GEO_ANALYTIC = 0,   /*!< \brief No analytic definition of the geometry. */
-  NACA0012_AIRFOIL = 1,  /*!< \brief Use the analytical definition of the NACA0012 for doing the grid adaptation. */
-  NACA4412_AIRFOIL = 2,  /*!< \brief Use the analytical definition of the NACA4412 for doing the grid adaptation. */
-  CYLINDER = 3,          /*!< \brief Use the analytical definition of a cylinder for doing the grid adaptation. */
-  BIPARABOLIC = 4        /*!< \brief Use the analytical definition of a biparabolic airfoil for doing the grid adaptation. */
+    NO_GEO_ANALYTIC = 0,   /*!< \brief No analytic definition of the geometry. */
+    NACA0012_AIRFOIL = 1,  /*!< \brief Use the analytical definition of the NACA0012 for doing the grid adaptation. */
+    NACA4412_AIRFOIL = 2,  /*!< \brief Use the analytical definition of the NACA4412 for doing the grid adaptation. */
+    CYLINDER = 3,          /*!< \brief Use the analytical definition of a cylinder for doing the grid adaptation. */
+    BIPARABOLIC = 4        /*!< \brief Use the analytical definition of a biparabolic airfoil for doing the grid adaptation. */
 };
 static const MapType<std::string, ENUM_GEO_ANALYTIC> Geo_Analytic_Map = {
-  MakePair("NONE", NO_GEO_ANALYTIC)
-  MakePair("NACA0012_AIRFOIL", NACA0012_AIRFOIL)
-  MakePair("NACA4412_AIRFOIL", NACA4412_AIRFOIL)
-  MakePair("CYLINDER", CYLINDER)
-  MakePair("BIPARABOLIC", BIPARABOLIC)
+    MakePair("NONE", NO_GEO_ANALYTIC)
+    MakePair("NACA0012_AIRFOIL", NACA0012_AIRFOIL)
+    MakePair("NACA4412_AIRFOIL", NACA4412_AIRFOIL)
+    MakePair("CYLINDER", CYLINDER)
+    MakePair("BIPARABOLIC", BIPARABOLIC)
 };
 
 /*!
  * \brief Types of axis orientation
  */
 enum ENUM_GEO_DESCRIPTION {
-  TWOD_AIRFOIL = 0, /*!< \brief Airfoil analysis. */
-  WING = 1,         /*!< \brief Wing analysis. */
-  FUSELAGE = 2,     /*!< \brief Fuselage analysis. */
-  NACELLE = 3       /*!< \brief Nacelle analysis. */
+    TWOD_AIRFOIL = 0, /*!< \brief Airfoil analysis. */
+    WING = 1,         /*!< \brief Wing analysis. */
+    FUSELAGE = 2,     /*!< \brief Fuselage analysis. */
+    NACELLE = 3       /*!< \brief Nacelle analysis. */
 };
 static const MapType<std::string, ENUM_GEO_DESCRIPTION> Geo_Description_Map = {
-  MakePair("AIRFOIL", TWOD_AIRFOIL)
-  MakePair("WING", WING)
-  MakePair("FUSELAGE", FUSELAGE)
-  MakePair("NACELLE", NACELLE)
+    MakePair("AIRFOIL", TWOD_AIRFOIL)
+    MakePair("WING", WING)
+    MakePair("FUSELAGE", FUSELAGE)
+    MakePair("NACELLE", NACELLE)
 };
 
 /*!
  * \brief Types of schemes for unsteady computations
  */
 enum class TIME_MARCHING {
-  STEADY,           /*!< \brief A steady computation. */
-  TIME_STEPPING,    /*!< \brief Use a time stepping strategy for unsteady computations. */
-  DT_STEPPING_1ST,  /*!< \brief Use a dual time stepping strategy for unsteady computations (1st order). */
-  DT_STEPPING_2ND,  /*!< \brief Use a dual time stepping strategy for unsteady computations (2nd order). */
-  ROTATIONAL_FRAME, /*!< \brief Use a rotational source term. */
-  HARMONIC_BALANCE, /*!< \brief Use a harmonic balance source term. */
+    STEADY,           /*!< \brief A steady computation. */
+    TIME_STEPPING,    /*!< \brief Use a time stepping strategy for unsteady computations. */
+    DT_STEPPING_1ST,  /*!< \brief Use a dual time stepping strategy for unsteady computations (1st order). */
+    DT_STEPPING_2ND,  /*!< \brief Use a dual time stepping strategy for unsteady computations (2nd order). */
+    ROTATIONAL_FRAME, /*!< \brief Use a rotational source term. */
+    HARMONIC_BALANCE, /*!< \brief Use a harmonic balance source term. */
 };
 static const MapType<std::string, TIME_MARCHING> TimeMarching_Map = {
-  MakePair("NO", TIME_MARCHING::STEADY)
-  MakePair("TIME_STEPPING", TIME_MARCHING::TIME_STEPPING)
-  MakePair("DUAL_TIME_STEPPING-1ST_ORDER", TIME_MARCHING::DT_STEPPING_1ST)
-  MakePair("DUAL_TIME_STEPPING-2ND_ORDER", TIME_MARCHING::DT_STEPPING_2ND)
-  MakePair("HARMONIC_BALANCE", TIME_MARCHING::HARMONIC_BALANCE)
-  MakePair("ROTATIONAL_FRAME", TIME_MARCHING::ROTATIONAL_FRAME)
+    MakePair("NO", TIME_MARCHING::STEADY)
+    MakePair("TIME_STEPPING", TIME_MARCHING::TIME_STEPPING)
+    MakePair("DUAL_TIME_STEPPING-1ST_ORDER", TIME_MARCHING::DT_STEPPING_1ST)
+    MakePair("DUAL_TIME_STEPPING-2ND_ORDER", TIME_MARCHING::DT_STEPPING_2ND)
+    MakePair("HARMONIC_BALANCE", TIME_MARCHING::HARMONIC_BALANCE)
+    MakePair("ROTATIONAL_FRAME", TIME_MARCHING::ROTATIONAL_FRAME)
 };
 
 /*!
  * \brief Types of element stiffnesses imposed for FEA mesh deformation
  */
 enum ENUM_DEFORM_STIFFNESS {
-  CONSTANT_STIFFNESS = 0,     /*!< \brief Impose a constant stiffness for each element (steel). */
-  INVERSE_VOLUME = 1,         /*!< \brief Impose a stiffness for each element that is inversely proportional to cell volume. */
-  SOLID_WALL_DISTANCE = 2     /*!< \brief Impose a stiffness for each element that is proportional to the distance from the solid surface. */
+    CONSTANT_STIFFNESS = 0,     /*!< \brief Impose a constant stiffness for each element (steel). */
+    INVERSE_VOLUME = 1,         /*!< \brief Impose a stiffness for each element that is inversely proportional to cell volume. */
+    SOLID_WALL_DISTANCE = 2     /*!< \brief Impose a stiffness for each element that is proportional to the distance from the solid surface. */
 };
 static const MapType<std::string, ENUM_DEFORM_STIFFNESS> Deform_Stiffness_Map = {
-  MakePair("CONSTANT_STIFFNESS", CONSTANT_STIFFNESS)
-  MakePair("INVERSE_VOLUME", INVERSE_VOLUME)
-  MakePair("WALL_DISTANCE", SOLID_WALL_DISTANCE)
+    MakePair("CONSTANT_STIFFNESS", CONSTANT_STIFFNESS)
+    MakePair("INVERSE_VOLUME", INVERSE_VOLUME)
+    MakePair("WALL_DISTANCE", SOLID_WALL_DISTANCE)
 };
 
 /*!
  * \brief The direct differentation variables.
  */
 enum ENUM_DIRECTDIFF_VAR {
-  NO_DERIVATIVE = 0,
-  D_MACH = 1,         /*!< \brief Derivative w.r.t. the Mach number */
-  D_AOA = 2,          /*!< \brief Derivative w.r.t. the angle of attack */
-  D_PRESSURE = 3,     /*!< \brief Derivative w.r.t. the freestream pressure */
-  D_TEMPERATURE = 4,  /*!< \brief Derivative w.r.t. the freestream temperature */
-  D_DENSITY = 5,      /*!< \brief Derivative w.r.t. the freestream density */
-  D_TURB2LAM = 6,     /*!< \brief Derivative w.r.t. the turb2lam */
-  D_SIDESLIP = 7,     /*!< \brief Derivative w.r.t. the sideslip angle */
-  D_VISCOSITY = 8,    /*!< \brief Derivative w.r.t. the viscosity */
-  D_REYNOLDS = 9,     /*!< \brief Derivative w.r.t. the reynolds number */
-  D_DESIGN = 10,      /*!< \brief Derivative w.r.t. the design?? */
-  D_YOUNG = 11,       /*!< \brief Derivative w.r.t. the Young's modulus */
-  D_POISSON = 12,     /*!< \brief Derivative w.r.t. the Poisson's ratio */
-  D_RHO = 13,         /*!< \brief Derivative w.r.t. the solid density (inertial) */
-  D_RHO_DL = 14,      /*!< \brief Derivative w.r.t. the density for dead loads */
-  D_EFIELD = 15       /*!< \brief Derivative w.r.t. the electric field */
+    NO_DERIVATIVE = 0,
+    D_MACH = 1,         /*!< \brief Derivative w.r.t. the Mach number */
+    D_AOA = 2,          /*!< \brief Derivative w.r.t. the angle of attack */
+    D_PRESSURE = 3,     /*!< \brief Derivative w.r.t. the freestream pressure */
+    D_TEMPERATURE = 4,  /*!< \brief Derivative w.r.t. the freestream temperature */
+    D_DENSITY = 5,      /*!< \brief Derivative w.r.t. the freestream density */
+    D_TURB2LAM = 6,     /*!< \brief Derivative w.r.t. the turb2lam */
+    D_SIDESLIP = 7,     /*!< \brief Derivative w.r.t. the sideslip angle */
+    D_VISCOSITY = 8,    /*!< \brief Derivative w.r.t. the viscosity */
+    D_REYNOLDS = 9,     /*!< \brief Derivative w.r.t. the reynolds number */
+    D_DESIGN = 10,      /*!< \brief Derivative w.r.t. the design?? */
+    D_YOUNG = 11,       /*!< \brief Derivative w.r.t. the Young's modulus */
+    D_POISSON = 12,     /*!< \brief Derivative w.r.t. the Poisson's ratio */
+    D_RHO = 13,         /*!< \brief Derivative w.r.t. the solid density (inertial) */
+    D_RHO_DL = 14,      /*!< \brief Derivative w.r.t. the density for dead loads */
+    D_EFIELD = 15       /*!< \brief Derivative w.r.t. the electric field */
 };
 static const MapType<std::string, ENUM_DIRECTDIFF_VAR> DirectDiff_Var_Map = {
-  MakePair("NONE", NO_DERIVATIVE)
-  MakePair("MACH", D_MACH)
-  MakePair("AOA", D_AOA)
-  MakePair("PRESSURE", D_PRESSURE)
-  MakePair("TEMPERATURE", D_TEMPERATURE)
-  MakePair("DENSITY", D_DENSITY)
-  MakePair("TURB2LAM", D_TURB2LAM)
-  MakePair("SIDESLIP", D_SIDESLIP)
-  MakePair("VISCOSITY", D_VISCOSITY)
-  MakePair("REYNOLDS", D_REYNOLDS)
-  MakePair("DESIGN_VARIABLES", D_DESIGN)
-  MakePair("YOUNG_MODULUS", D_YOUNG)
-  MakePair("POISSON_RATIO", D_POISSON)
-  MakePair("STRUCTURAL_DENSITY", D_RHO)
-  MakePair("STRUCTURAL_DEAD_LOAD", D_RHO_DL)
-  MakePair("ELECTRIC_FIELD", D_EFIELD)
+    MakePair("NONE", NO_DERIVATIVE)
+    MakePair("MACH", D_MACH)
+    MakePair("AOA", D_AOA)
+    MakePair("PRESSURE", D_PRESSURE)
+    MakePair("TEMPERATURE", D_TEMPERATURE)
+    MakePair("DENSITY", D_DENSITY)
+    MakePair("TURB2LAM", D_TURB2LAM)
+    MakePair("SIDESLIP", D_SIDESLIP)
+    MakePair("VISCOSITY", D_VISCOSITY)
+    MakePair("REYNOLDS", D_REYNOLDS)
+    MakePair("DESIGN_VARIABLES", D_DESIGN)
+    MakePair("YOUNG_MODULUS", D_YOUNG)
+    MakePair("POISSON_RATIO", D_POISSON)
+    MakePair("STRUCTURAL_DENSITY", D_RHO)
+    MakePair("STRUCTURAL_DEAD_LOAD", D_RHO_DL)
+    MakePair("ELECTRIC_FIELD", D_EFIELD)
 };
 
 
 enum class RECORDING {
-  CLEAR_INDICES,
-  SOLUTION_VARIABLES,
-  MESH_COORDS,
-  MESH_DEFORM,
-  SOLUTION_AND_MESH,
+    CLEAR_INDICES,
+    SOLUTION_VARIABLES,
+    MESH_COORDS,
+    MESH_DEFORM,
+    SOLUTION_AND_MESH,
 };
 
 /*!
  * \brief Types of schemes for dynamic structural computations
  */
 enum ENUM_DYNAMIC {
-  STATIC = 0,     /*!< \brief A static structural computation. */
-  DYNAMIC = 1     /*!< \brief Use a time stepping strategy for dynamic computations. */
+    STATIC = 0,     /*!< \brief A static structural computation. */
+    DYNAMIC = 1     /*!< \brief Use a time stepping strategy for dynamic computations. */
 };
 static const MapType<std::string, ENUM_DYNAMIC> Dynamic_Map = {
-  MakePair("NO", STATIC)
-  MakePair("YES", DYNAMIC)
+    MakePair("NO", STATIC)
+    MakePair("YES", DYNAMIC)
 };
 
 /*!
  * \brief Types of input file formats
  */
 enum ENUM_INPUT_REF {
-  SU2_REF = 1,              /*!< \brief SU2 input format (from a restart). */
-  CUSTOM_REF = 2            /*!< \brief CGNS input format for the computational grid. */
+    SU2_REF = 1,              /*!< \brief SU2 input format (from a restart). */
+    CUSTOM_REF = 2            /*!< \brief CGNS input format for the computational grid. */
 };
 static const MapType<std::string, ENUM_INPUT_REF> Input_Ref_Map = {
-  MakePair("SU2", SU2_REF)
-  MakePair("CUSTOM", CUSTOM_REF)
+    MakePair("SU2", SU2_REF)
+    MakePair("CUSTOM", CUSTOM_REF)
 };
 
 /*!
  * \brief Vertex-based quantities exchanged during periodic marker communications.
  */
 enum PERIODIC_QUANTITIES {
-  PERIODIC_NONE       ,  /*!< \brief No periodic communication required. */
-  PERIODIC_VOLUME     ,  /*!< \brief Volume communication for summing total CV (periodic only). */
-  PERIODIC_NEIGHBORS  ,  /*!< \brief Communication of the number of neighbors for centered schemes (periodic only). */
-  PERIODIC_RESIDUAL   ,  /*!< \brief Residual and Jacobian communication (periodic only). */
-  PERIODIC_LAPLACIAN  ,  /*!< \brief Undivided Laplacian communication for JST (periodic only). */
-  PERIODIC_MAX_EIG    ,  /*!< \brief Maximum eigenvalue communication (periodic only). */
-  PERIODIC_SENSOR     ,  /*!< \brief Dissipation sensor communication (periodic only). */
-  PERIODIC_SOL_GG     ,  /*!< \brief Solution gradient communication for Green-Gauss (periodic only). */
-  PERIODIC_PRIM_GG    ,  /*!< \brief Primitive gradient communication for Green-Gauss (periodic only). */
-  PERIODIC_SOL_LS     ,  /*!< \brief Solution gradient communication for weighted Least Squares (periodic only). */
-  PERIODIC_PRIM_LS    ,  /*!< \brief Primitive gradient communication for weighted Least Squares (periodic only). */
-  PERIODIC_SOL_ULS    ,  /*!< \brief Solution gradient communication for unwieghted Least Squares (periodic only). */
-  PERIODIC_PRIM_ULS   ,  /*!< \brief Primitive gradient communication for unweighted Least Squares (periodic only). */
-  PERIODIC_SOL_GG_R   ,  /*!< \brief Same but reconstruction. */
-  PERIODIC_PRIM_GG_R  ,  /*!< \brief Same but reconstruction. */
-  PERIODIC_SOL_LS_R   ,  /*!< \brief Same but reconstruction. */
-  PERIODIC_PRIM_LS_R  ,  /*!< \brief Same but reconstruction. */
-  PERIODIC_SOL_ULS_R  ,  /*!< \brief Same but reconstruction. */
-  PERIODIC_PRIM_ULS_R ,  /*!< \brief Same but reconstruction. */
-  PERIODIC_LIM_SOL_1  ,  /*!< \brief Solution limiter communication phase 1 of 2 (periodic only). */
-  PERIODIC_LIM_SOL_2  ,  /*!< \brief Solution limiter communication phase 2 of 2 (periodic only). */
-  PERIODIC_LIM_PRIM_1 ,  /*!< \brief Primitive limiter communication phase 1 of 2 (periodic only). */
-  PERIODIC_LIM_PRIM_2 ,  /*!< \brief Primitive limiter communication phase 2 of 2 (periodic only). */
-  PERIODIC_IMPLICIT   ,  /*!< \brief Implicit update communication to ensure consistency across periodic boundaries. */
+    PERIODIC_NONE       ,  /*!< \brief No periodic communication required. */
+    PERIODIC_VOLUME     ,  /*!< \brief Volume communication for summing total CV (periodic only). */
+    PERIODIC_NEIGHBORS  ,  /*!< \brief Communication of the number of neighbors for centered schemes (periodic only). */
+    PERIODIC_RESIDUAL   ,  /*!< \brief Residual and Jacobian communication (periodic only). */
+    PERIODIC_LAPLACIAN  ,  /*!< \brief Undivided Laplacian communication for JST (periodic only). */
+    PERIODIC_MAX_EIG    ,  /*!< \brief Maximum eigenvalue communication (periodic only). */
+    PERIODIC_SENSOR     ,  /*!< \brief Dissipation sensor communication (periodic only). */
+    PERIODIC_SOL_GG     ,  /*!< \brief Solution gradient communication for Green-Gauss (periodic only). */
+    PERIODIC_PRIM_GG    ,  /*!< \brief Primitive gradient communication for Green-Gauss (periodic only). */
+    PERIODIC_SOL_LS     ,  /*!< \brief Solution gradient communication for weighted Least Squares (periodic only). */
+    PERIODIC_PRIM_LS    ,  /*!< \brief Primitive gradient communication for weighted Least Squares (periodic only). */
+    PERIODIC_SOL_ULS    ,  /*!< \brief Solution gradient communication for unwieghted Least Squares (periodic only). */
+    PERIODIC_PRIM_ULS   ,  /*!< \brief Primitive gradient communication for unweighted Least Squares (periodic only). */
+    PERIODIC_SOL_GG_R   ,  /*!< \brief Same but reconstruction. */
+    PERIODIC_PRIM_GG_R  ,  /*!< \brief Same but reconstruction. */
+    PERIODIC_SOL_LS_R   ,  /*!< \brief Same but reconstruction. */
+    PERIODIC_PRIM_LS_R  ,  /*!< \brief Same but reconstruction. */
+    PERIODIC_SOL_ULS_R  ,  /*!< \brief Same but reconstruction. */
+    PERIODIC_PRIM_ULS_R ,  /*!< \brief Same but reconstruction. */
+    PERIODIC_LIM_SOL_1  ,  /*!< \brief Solution limiter communication phase 1 of 2 (periodic only). */
+    PERIODIC_LIM_SOL_2  ,  /*!< \brief Solution limiter communication phase 2 of 2 (periodic only). */
+    PERIODIC_LIM_PRIM_1 ,  /*!< \brief Primitive limiter communication phase 1 of 2 (periodic only). */
+    PERIODIC_LIM_PRIM_2 ,  /*!< \brief Primitive limiter communication phase 2 of 2 (periodic only). */
+    PERIODIC_IMPLICIT   ,  /*!< \brief Implicit update communication to ensure consistency across periodic boundaries. */
 };
 
 /*!
  * \brief Vertex-based quantities exchanged in MPI point-to-point communications.
  */
 enum MPI_QUANTITIES {
-  SOLUTION             ,  /*!< \brief Conservative solution communication. */
-  SOLUTION_OLD         ,  /*!< \brief Conservative solution old communication. */
-  SOLUTION_GRADIENT    ,  /*!< \brief Conservative solution gradient communication. */
-  SOLUTION_GRAD_REC    ,  /*!< \brief Conservative solution reconstruction gradient communication. */
-  SOLUTION_LIMITER     ,  /*!< \brief Conservative solution limiter communication. */
-  SOLUTION_GEOMETRY    ,  /*!< \brief Geometry solution communication. */
-  PRIMITIVE_GRADIENT   ,  /*!< \brief Primitive gradient communication. */
-  PRIMITIVE_GRAD_REC   ,  /*!< \brief Primitive reconstruction gradient communication. */
-  PRIMITIVE_LIMITER    ,  /*!< \brief Primitive limiter communication. */
-  UNDIVIDED_LAPLACIAN  ,  /*!< \brief Undivided Laplacian communication. */
-  MAX_EIGENVALUE       ,  /*!< \brief Maximum eigenvalue communication. */
-  SENSOR               ,  /*!< \brief Dissipation sensor communication. */
-  AUXVAR_GRADIENT      ,  /*!< \brief Auxiliary variable gradient communication. */
-  COORDINATES          ,  /*!< \brief Vertex coordinates communication. */
-  COORDINATES_OLD      ,  /*!< \brief Old vertex coordinates communication. */
-  MAX_LENGTH           ,  /*!< \brief Maximum length communication. */
-  GRID_VELOCITY        ,  /*!< \brief Grid velocity communication. */
-  SOLUTION_EDDY        ,  /*!< \brief Turbulent solution plus eddy viscosity communication. */
-  SOLUTION_MATRIX      ,  /*!< \brief Matrix solution communication. */
-  SOLUTION_MATRIXTRANS ,  /*!< \brief Matrix transposed solution communication. */
-  NEIGHBORS            ,  /*!< \brief Neighbor point count communication (for JST). */
-  SOLUTION_FEA         ,  /*!< \brief FEA solution communication. */
-  MESH_DISPLACEMENTS   ,  /*!< \brief Mesh displacements at the interface. */
-  SOLUTION_TIME_N      ,  /*!< \brief Solution at time n. */
-  SOLUTION_TIME_N1     ,  /*!< \brief Solution at time n-1. */
+    SOLUTION             ,  /*!< \brief Conservative solution communication. */
+    SOLUTION_OLD         ,  /*!< \brief Conservative solution old communication. */
+    SOLUTION_GRADIENT    ,  /*!< \brief Conservative solution gradient communication. */
+    SOLUTION_GRAD_REC    ,  /*!< \brief Conservative solution reconstruction gradient communication. */
+    SOLUTION_LIMITER     ,  /*!< \brief Conservative solution limiter communication. */
+    SOLUTION_GEOMETRY    ,  /*!< \brief Geometry solution communication. */
+    PRIMITIVE_GRADIENT   ,  /*!< \brief Primitive gradient communication. */
+    PRIMITIVE_GRAD_REC   ,  /*!< \brief Primitive reconstruction gradient communication. */
+    PRIMITIVE_LIMITER    ,  /*!< \brief Primitive limiter communication. */
+    UNDIVIDED_LAPLACIAN  ,  /*!< \brief Undivided Laplacian communication. */
+    MAX_EIGENVALUE       ,  /*!< \brief Maximum eigenvalue communication. */
+    SENSOR               ,  /*!< \brief Dissipation sensor communication. */
+    AUXVAR_GRADIENT      ,  /*!< \brief Auxiliary variable gradient communication. */
+    COORDINATES          ,  /*!< \brief Vertex coordinates communication. */
+    COORDINATES_OLD      ,  /*!< \brief Old vertex coordinates communication. */
+    MAX_LENGTH           ,  /*!< \brief Maximum length communication. */
+    GRID_VELOCITY        ,  /*!< \brief Grid velocity communication. */
+    SOLUTION_EDDY        ,  /*!< \brief Turbulent solution plus eddy viscosity communication. */
+    SOLUTION_MATRIX      ,  /*!< \brief Matrix solution communication. */
+    SOLUTION_MATRIXTRANS ,  /*!< \brief Matrix transposed solution communication. */
+    NEIGHBORS            ,  /*!< \brief Neighbor point count communication (for JST). */
+    SOLUTION_FEA         ,  /*!< \brief FEA solution communication. */
+    MESH_DISPLACEMENTS   ,  /*!< \brief Mesh displacements at the interface. */
+    SOLUTION_TIME_N      ,  /*!< \brief Solution at time n. */
+    SOLUTION_TIME_N1     ,  /*!< \brief Solution at time n-1. */
 };
 
 /*!
  * \brief MPI communication level
  */
 enum COMM_LEVEL {
-  COMM_NONE    = 0,   /*!< \brief Disable all MPI comms. Purely for testing, as results are incorrect. */
-  COMM_MINIMAL = 1,   /*!< \brief Perform only the minimal set of MPI communications for correctness. Disables many console and output comms. */
-  COMM_FULL    = 2    /*!< \brief Perform all MPI communications. */
+    COMM_NONE    = 0,   /*!< \brief Disable all MPI comms. Purely for testing, as results are incorrect. */
+    COMM_MINIMAL = 1,   /*!< \brief Perform only the minimal set of MPI communications for correctness. Disables many console and output comms. */
+    COMM_FULL    = 2    /*!< \brief Perform all MPI communications. */
 };
 static const MapType<std::string, COMM_LEVEL> Comm_Map = {
-  MakePair("NONE",    COMM_NONE)
-  MakePair("MINIMAL", COMM_MINIMAL)
-  MakePair("FULL",    COMM_FULL)
+    MakePair("NONE",    COMM_NONE)
+    MakePair("MINIMAL", COMM_MINIMAL)
+    MakePair("FULL",    COMM_FULL)
 };
 
 /*!
  * \brief Types of filter kernels, initially intended for structural topology optimization applications
  */
 enum class ENUM_FILTER_KERNEL {
-  CONSTANT_WEIGHT,  /*!< \brief Uniform weight. */
-  CONICAL_WEIGHT,   /*!< \brief Linear decay with distance from center point [Bruns and Tortorelli, 2001]. */
-  GAUSSIAN_WEIGHT,  /*!< \brief Bell shape around center point [Bruns and Tortorelli, 2003]. */
-  DILATE_MORPH,     /*!< \brief Continuous version of the dilate morphology operator [Sigmund 2007]. */
-  ERODE_MORPH,      /*!< \brief Continuous version of the erode morphology operator [Sigmund 2007].*/
+    CONSTANT_WEIGHT,  /*!< \brief Uniform weight. */
+    CONICAL_WEIGHT,   /*!< \brief Linear decay with distance from center point [Bruns and Tortorelli, 2001]. */
+    GAUSSIAN_WEIGHT,  /*!< \brief Bell shape around center point [Bruns and Tortorelli, 2003]. */
+    DILATE_MORPH,     /*!< \brief Continuous version of the dilate morphology operator [Sigmund 2007]. */
+    ERODE_MORPH,      /*!< \brief Continuous version of the erode morphology operator [Sigmund 2007].*/
 };
 static const MapType<std::string, ENUM_FILTER_KERNEL> Filter_Kernel_Map = {
-  MakePair("CONSTANT", ENUM_FILTER_KERNEL::CONSTANT_WEIGHT)
-  MakePair("CONICAL", ENUM_FILTER_KERNEL::CONICAL_WEIGHT)
-  MakePair("GAUSSIAN", ENUM_FILTER_KERNEL::GAUSSIAN_WEIGHT)
-  MakePair("DILATE", ENUM_FILTER_KERNEL::DILATE_MORPH)
-  MakePair("ERODE", ENUM_FILTER_KERNEL::ERODE_MORPH)
+    MakePair("CONSTANT", ENUM_FILTER_KERNEL::CONSTANT_WEIGHT)
+    MakePair("CONICAL", ENUM_FILTER_KERNEL::CONICAL_WEIGHT)
+    MakePair("GAUSSIAN", ENUM_FILTER_KERNEL::GAUSSIAN_WEIGHT)
+    MakePair("DILATE", ENUM_FILTER_KERNEL::DILATE_MORPH)
+    MakePair("ERODE", ENUM_FILTER_KERNEL::ERODE_MORPH)
 };
 
 /*!
  * \brief Types of projection function, initially intended for structural topology optimization applications
  */
 enum class ENUM_PROJECTION_FUNCTION {
-  NONE,           /*!< \brief No projection. */
-  HEAVISIDE_UP,   /*!< \brief Project values towards 1. */
-  HEAVISIDE_DOWN, /*!< \brief Project values towards 0. */
+    NONE,           /*!< \brief No projection. */
+    HEAVISIDE_UP,   /*!< \brief Project values towards 1. */
+    HEAVISIDE_DOWN, /*!< \brief Project values towards 0. */
 };
 static const MapType<std::string, ENUM_PROJECTION_FUNCTION> Projection_Function_Map = {
-  MakePair("NO_PROJECTION", ENUM_PROJECTION_FUNCTION::NONE)
-  MakePair("HEAVISIDE_UP", ENUM_PROJECTION_FUNCTION::HEAVISIDE_UP)
-  MakePair("HEAVISIDE_DOWN", ENUM_PROJECTION_FUNCTION::HEAVISIDE_DOWN)
+    MakePair("NO_PROJECTION", ENUM_PROJECTION_FUNCTION::NONE)
+    MakePair("HEAVISIDE_UP", ENUM_PROJECTION_FUNCTION::HEAVISIDE_UP)
+    MakePair("HEAVISIDE_DOWN", ENUM_PROJECTION_FUNCTION::HEAVISIDE_DOWN)
 };
 
 /*!
  * \brief the different validation solution
  */
 enum class VERIFICATION_SOLUTION {
-  NONE,                     /*!< \brief No verification solution, standard solver mode. */
-  INVISCID_VORTEX,          /*!< \brief Inviscid vortex. Exact solution of the unsteady Euler equations. */
-  RINGLEB,                  /*!< \brief Ringleb flow. Exact solution of the steady Euler equations. */
-  NS_UNIT_QUAD,             /*!< \brief Exact solution of the laminar Navier Stokes equations without heat conduction. */
-  TAYLOR_GREEN_VORTEX,      /*!< \brief Taylor Green Vortex. */
-  INC_TAYLOR_GREEN_VORTEX,  /*!< \brief Incompressible Taylor Green Vortex (2D). */
-  MMS_NS_UNIT_QUAD,         /*!< \brief Manufactured solution of the laminar Navier Stokes equations on a unit quad. */
-  MMS_NS_UNIT_QUAD_WALL_BC, /*!< \brief Manufactured solution of the laminar Navier Stokes equations on a unit quad with wall BC's. */
-  MMS_NS_TWO_HALF_CIRCLES,  /*!< \brief Manufactured solution of the laminar Navier Stokes equations between two half circles. */
-  MMS_NS_TWO_HALF_SPHERES,  /*!< \brief Manufactured solution of the laminar Navier Stokes equations between two half spheres. */
-  MMS_INC_EULER,            /*!< \brief Manufactured solution of the incompressible Euler equations. */
-  MMS_INC_NS,               /*!< \brief Manufactured solution of the laminar incompressible Navier Stokes equations. */
-  USER_DEFINED_SOLUTION,    /*!< \brief User defined solution. */
+    NONE,                     /*!< \brief No verification solution, standard solver mode. */
+    INVISCID_VORTEX,          /*!< \brief Inviscid vortex. Exact solution of the unsteady Euler equations. */
+    RINGLEB,                  /*!< \brief Ringleb flow. Exact solution of the steady Euler equations. */
+    NS_UNIT_QUAD,             /*!< \brief Exact solution of the laminar Navier Stokes equations without heat conduction. */
+    TAYLOR_GREEN_VORTEX,      /*!< \brief Taylor Green Vortex. */
+    INC_TAYLOR_GREEN_VORTEX,  /*!< \brief Incompressible Taylor Green Vortex (2D). */
+    MMS_NS_UNIT_QUAD,         /*!< \brief Manufactured solution of the laminar Navier Stokes equations on a unit quad. */
+    MMS_NS_UNIT_QUAD_WALL_BC, /*!< \brief Manufactured solution of the laminar Navier Stokes equations on a unit quad with wall BC's. */
+    MMS_NS_TWO_HALF_CIRCLES,  /*!< \brief Manufactured solution of the laminar Navier Stokes equations between two half circles. */
+    MMS_NS_TWO_HALF_SPHERES,  /*!< \brief Manufactured solution of the laminar Navier Stokes equations between two half spheres. */
+    MMS_INC_EULER,            /*!< \brief Manufactured solution of the incompressible Euler equations. */
+    MMS_INC_NS,               /*!< \brief Manufactured solution of the laminar incompressible Navier Stokes equations. */
+    USER_DEFINED_SOLUTION,    /*!< \brief User defined solution. */
 };
 static const MapType<std::string, VERIFICATION_SOLUTION> Verification_Solution_Map = {
-  MakePair("NO_VERIFICATION_SOLUTION", VERIFICATION_SOLUTION::NONE)
-  MakePair("INVISCID_VORTEX",          VERIFICATION_SOLUTION::INVISCID_VORTEX)
-  MakePair("RINGLEB",                  VERIFICATION_SOLUTION::RINGLEB)
-  MakePair("NS_UNIT_QUAD",             VERIFICATION_SOLUTION::NS_UNIT_QUAD)
-  MakePair("TAYLOR_GREEN_VORTEX",      VERIFICATION_SOLUTION::TAYLOR_GREEN_VORTEX)
-  MakePair("INC_TAYLOR_GREEN_VORTEX",  VERIFICATION_SOLUTION::INC_TAYLOR_GREEN_VORTEX)
-  MakePair("MMS_NS_UNIT_QUAD",         VERIFICATION_SOLUTION::MMS_NS_UNIT_QUAD)
-  MakePair("MMS_NS_UNIT_QUAD_WALL_BC", VERIFICATION_SOLUTION::MMS_NS_UNIT_QUAD_WALL_BC)
-  MakePair("MMS_NS_TWO_HALF_CIRCLES",  VERIFICATION_SOLUTION::MMS_NS_TWO_HALF_CIRCLES)
-  MakePair("MMS_NS_TWO_HALF_SPHERES",  VERIFICATION_SOLUTION::MMS_NS_TWO_HALF_SPHERES)
-  MakePair("MMS_INC_EULER",            VERIFICATION_SOLUTION::MMS_INC_EULER)
-  MakePair("MMS_INC_NS",               VERIFICATION_SOLUTION::MMS_INC_NS)
-  MakePair("USER_DEFINED_SOLUTION",    VERIFICATION_SOLUTION::USER_DEFINED_SOLUTION)
+    MakePair("NO_VERIFICATION_SOLUTION", VERIFICATION_SOLUTION::NONE)
+    MakePair("INVISCID_VORTEX",          VERIFICATION_SOLUTION::INVISCID_VORTEX)
+    MakePair("RINGLEB",                  VERIFICATION_SOLUTION::RINGLEB)
+    MakePair("NS_UNIT_QUAD",             VERIFICATION_SOLUTION::NS_UNIT_QUAD)
+    MakePair("TAYLOR_GREEN_VORTEX",      VERIFICATION_SOLUTION::TAYLOR_GREEN_VORTEX)
+    MakePair("INC_TAYLOR_GREEN_VORTEX",  VERIFICATION_SOLUTION::INC_TAYLOR_GREEN_VORTEX)
+    MakePair("MMS_NS_UNIT_QUAD",         VERIFICATION_SOLUTION::MMS_NS_UNIT_QUAD)
+    MakePair("MMS_NS_UNIT_QUAD_WALL_BC", VERIFICATION_SOLUTION::MMS_NS_UNIT_QUAD_WALL_BC)
+    MakePair("MMS_NS_TWO_HALF_CIRCLES",  VERIFICATION_SOLUTION::MMS_NS_TWO_HALF_CIRCLES)
+    MakePair("MMS_NS_TWO_HALF_SPHERES",  VERIFICATION_SOLUTION::MMS_NS_TWO_HALF_SPHERES)
+    MakePair("MMS_INC_EULER",            VERIFICATION_SOLUTION::MMS_INC_EULER)
+    MakePair("MMS_INC_NS",               VERIFICATION_SOLUTION::MMS_INC_NS)
+    MakePair("USER_DEFINED_SOLUTION",    VERIFICATION_SOLUTION::USER_DEFINED_SOLUTION)
 };
 
 /*!
  * \brief Types of streamwise periodicity.
  */
 enum class ENUM_STREAMWISE_PERIODIC {
-  NONE,          /*!< \brief No streamwise periodic flow. */
-  PRESSURE_DROP, /*!< \brief Prescribed pressure drop. */
-  MASSFLOW,      /*!< \brief Prescribed massflow. */
+    NONE,          /*!< \brief No streamwise periodic flow. */
+    PRESSURE_DROP, /*!< \brief Prescribed pressure drop. */
+    MASSFLOW,      /*!< \brief Prescribed massflow. */
 };
 static const MapType<std::string, ENUM_STREAMWISE_PERIODIC> Streamwise_Periodic_Map = {
-  MakePair("NONE",          ENUM_STREAMWISE_PERIODIC::NONE)
-  MakePair("PRESSURE_DROP", ENUM_STREAMWISE_PERIODIC::PRESSURE_DROP)
-  MakePair("MASSFLOW",      ENUM_STREAMWISE_PERIODIC::MASSFLOW)
+    MakePair("NONE",          ENUM_STREAMWISE_PERIODIC::NONE)
+    MakePair("PRESSURE_DROP", ENUM_STREAMWISE_PERIODIC::PRESSURE_DROP)
+    MakePair("MASSFLOW",      ENUM_STREAMWISE_PERIODIC::MASSFLOW)
 };
 
 /*!
@@ -2276,9 +2270,9 @@
     FIXED_POINT = 0,  /*!< \brief Fixed-point discrete-adjoint formulation. */
     RESIDUALS   = 1   /*!< \brief Residual-based discrete-adjoint formulation. */
 };
-static const MapType<string, ENUM_DISC_ADJ_TYPE> DiscreteAdjoint_Map = {
-        MakePair("FIXED_POINT", ENUM_DISC_ADJ_TYPE::FIXED_POINT)
-        MakePair("RESIDUALS",   ENUM_DISC_ADJ_TYPE::RESIDUALS)
+static const MapType<std::string, ENUM_DISC_ADJ_TYPE> DiscreteAdjoint_Map = {
+    MakePair("FIXED_POINT", ENUM_DISC_ADJ_TYPE::FIXED_POINT)
+    MakePair("RESIDUALS",   ENUM_DISC_ADJ_TYPE::RESIDUALS)
 };
 
 enum class ENUM_VARIABLE {
@@ -2293,47 +2287,47 @@
  * \brief Container to hold Variables for streamwise Periodic flow as they are often used together in places.
  */
 struct StreamwisePeriodicValues {
-  su2double Streamwise_Periodic_PressureDrop;       /*!< \brief Value of prescribed pressure drop [Pa] which results in an artificial body force vector. */
-  su2double Streamwise_Periodic_MassFlow;           /*!< \brief Value of current massflow [kg/s] which results in a delta p and therefore an artificial body force vector. */
-  su2double Streamwise_Periodic_IntegratedHeatFlow; /*!< \brief Value of of the net sum of heatflow [W] into the domain. */
-  su2double Streamwise_Periodic_InletTemperature;   /*!< \brief Area avg static Temp [K] at the periodic inlet. Used for adaptive outlet heatsink. */
+    su2double Streamwise_Periodic_PressureDrop;       /*!< \brief Value of prescribed pressure drop [Pa] which results in an artificial body force vector. */
+    su2double Streamwise_Periodic_MassFlow;           /*!< \brief Value of current massflow [kg/s] which results in a delta p and therefore an artificial body force vector. */
+    su2double Streamwise_Periodic_IntegratedHeatFlow; /*!< \brief Value of of the net sum of heatflow [W] into the domain. */
+    su2double Streamwise_Periodic_InletTemperature;   /*!< \brief Area avg static Temp [K] at the periodic inlet. Used for adaptive outlet heatsink. */
 };
 
 /*!
  * \brief Type of POD basis generation (for use with libROM)
  */
 enum class POD_KIND {
-  STATIC,            /*!< \brief Use static SVD for POD basis generation. */
-  INCREMENTAL,       /*!< \brief Use incremental SVD for POD basis generation. */
+    STATIC,            /*!< \brief Use static SVD for POD basis generation. */
+    INCREMENTAL,       /*!< \brief Use incremental SVD for POD basis generation. */
 };
 static const MapType<std::string, POD_KIND> POD_Map = {
-  MakePair("STATIC_POD",      POD_KIND::STATIC)
-  MakePair("INCREMENTAL_POD", POD_KIND::INCREMENTAL)
+    MakePair("STATIC_POD",      POD_KIND::STATIC)
+    MakePair("INCREMENTAL_POD", POD_KIND::INCREMENTAL)
 };
 
 /*!
  * \brief Type of operation for the linear system solver, changes the source of solver options.
  */
 enum class LINEAR_SOLVER_MODE {
-  STANDARD,        /*!< \brief Operate in standard mode. */
-  MESH_DEFORM,     /*!< \brief Operate in mesh deformation mode. */
-  GRADIENT_MODE,   /*!< \brief Operate in gradient smoothing mode. */
+    STANDARD,        /*!< \brief Operate in standard mode. */
+    MESH_DEFORM,     /*!< \brief Operate in mesh deformation mode. */
+    GRADIENT_MODE,   /*!< \brief Operate in gradient smoothing mode. */
 };
 
 /*!
  * \brief mode of operation for the sobolev smoothing solver.
  */
 enum class ENUM_SOBOLEV_MODUS {
-  NONE,                 /*!< \brief Default option if none is choosen. */
-  PARAM_LEVEL_COMPLETE, /*!< \brief Operate on parameter level. */
-  MESH_LEVEL,           /*!< \brief Operate on mesh level. */
-  ONLY_GRAD,            /*!< \brief Flag to only compute the original gradient. */
+    NONE,                 /*!< \brief Default option if none is choosen. */
+    PARAM_LEVEL_COMPLETE, /*!< \brief Operate on parameter level. */
+    MESH_LEVEL,           /*!< \brief Operate on mesh level. */
+    ONLY_GRAD,            /*!< \brief Flag to only compute the original gradient. */
 };
 static const MapType<std::string, ENUM_SOBOLEV_MODUS> Sobolev_Modus_Map = {
-  MakePair("NONE",                 ENUM_SOBOLEV_MODUS::NONE)
-  MakePair("PARAM_LEVEL_COMPLETE", ENUM_SOBOLEV_MODUS::PARAM_LEVEL_COMPLETE)
-  MakePair("MESH_LEVEL",           ENUM_SOBOLEV_MODUS::MESH_LEVEL)
-  MakePair("ONLY_GRADIENT",        ENUM_SOBOLEV_MODUS::ONLY_GRAD)
+    MakePair("NONE",                 ENUM_SOBOLEV_MODUS::NONE)
+    MakePair("PARAM_LEVEL_COMPLETE", ENUM_SOBOLEV_MODUS::PARAM_LEVEL_COMPLETE)
+    MakePair("MESH_LEVEL",           ENUM_SOBOLEV_MODUS::MESH_LEVEL)
+    MakePair("ONLY_GRADIENT",        ENUM_SOBOLEV_MODUS::ONLY_GRAD)
 };
 
 #undef MakePair
@@ -2341,35 +2335,35 @@
 
 class COptionBase {
 private:
-  std::vector<std::string> value;
+    std::vector<std::string> value;
 public:
-  virtual ~COptionBase() = default;
-
-  const std::vector<std::string>& GetValue() const {return value;}
-
-  virtual std::string SetValue(const std::vector<std::string>& val) {
-    value = val;
-    return "";
-  }
-  virtual void SetDefault() = 0;
-
-  std::string optionCheckMultipleValues(const std::vector<std::string>& option_value,
-                                        std::string type_id, const std::string& option_name) {
-    if (option_value.size() != 1) {
-      std::string newString(option_name);
-      newString.append(": multiple values for type ");
-      newString.append(type_id);
-      return newString;
+    virtual ~COptionBase() = default;
+    
+    const std::vector<std::string>& GetValue() const {return value;}
+    
+    virtual std::string SetValue(const std::vector<std::string>& val) {
+        value = val;
+        return "";
     }
-    return "";
-  }
-
-  std::string badValue(std::string type_id, const std::string& option_name) {
-    std::string newString(option_name);
-    newString.append(": improper option value for type ");
-    newString.append(type_id);
-    return newString;
-  }
+    virtual void SetDefault() = 0;
+    
+    std::string optionCheckMultipleValues(const std::vector<std::string>& option_value,
+                                          std::string type_id, const std::string& option_name) {
+        if (option_value.size() != 1) {
+            std::string newString(option_name);
+            newString.append(": multiple values for type ");
+            newString.append(type_id);
+            return newString;
+        }
+        return "";
+    }
+    
+    std::string badValue(std::string type_id, const std::string& option_name) {
+        std::string newString(option_name);
+        newString.append(": improper option value for type ");
+        newString.append(type_id);
+        return newString;
+    }
 };
 
 #ifdef ENABLE_MAPS
