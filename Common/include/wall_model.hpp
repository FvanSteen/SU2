--- conflicted
+++ resolved
@@ -6,7 +6,7 @@
  *
  * SU2 Project Website: https://su2code.github.io
  *
- * The SU2 Project is maintained by the SU2 Foundation 
+ * The SU2 Project is maintained by the SU2 Foundation
  * (http://su2foundation.org)
  *
  * Copyright 2012-2020, SU2 Contributors (cf. AUTHORS.md)
@@ -168,7 +168,7 @@
   * \brief Updates the wall model exchange location.
   * \param[in]  h_wm_new              - Updated exchanged location
   */
-  void UpdateExchangeLocation(const su2double h_wm_new);
+  void UpdateExchangeLocation(const su2double h_wm_new) override;
 
 private:
 
@@ -186,9 +186,9 @@
 };
 
 class CWallModelLogLaw : public CWallModel {
-  
+
 public:
-  
+
   /*!
    * \brief Constructor of the class, which initializes the object.
    * \param[in] config     - Definition of the particular problem.
@@ -197,12 +197,12 @@
    */
   CWallModelLogLaw(CConfig      *config,
                    const string &Marker_Tag);
-  
+
   /*!
    * \brief Destructor of the class.
    */
   ~CWallModelLogLaw(void) override;
-  
+
   /*!
    * \brief Function, which computes the wall shear stress and heat flux
    from the data at the exchange location.
@@ -233,19 +233,14 @@
                                   su2double       &tauWall,
                                   su2double       &qWall,
                                   su2double       &ViscosityWall,
-<<<<<<< HEAD
-                                  su2double       &kOverCvWall);
+                                  su2double       &kOverCvWall) override;
 
  /*!
   * \brief Updates the wall model exchange location.
   * \param[in]  h_wm_new              - Updated exchanged location
   */
-  void UpdateExchangeLocation(const su2double h_wm_new);
-
-=======
-                                  su2double       &kOverCvWall) override;
-  
->>>>>>> ab932dcb
+  void UpdateExchangeLocation(const su2double h_wm_new) override;
+
 private:
 
   su2double C;  /*!< \brief Constant to match the Reichardt BL profile. */
