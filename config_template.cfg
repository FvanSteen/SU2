--- conflicted
+++ resolved
@@ -774,11 +774,7 @@
 % --------------------- FLAMELET MODEL -----------------------------%
 % The flamelet model uses the prompts INTERPOLATION_METHOD and FILENAMES_INTERPOLATOR
 % for definition of the flamelet manifold. Either LUT or MLP can be used as options.
-<<<<<<< HEAD
-% If the terms "Beta_ProgVar", "Beta_Enth_Thermal", "Beta_Enth", and "Beta_Mixfrac" are 
-=======
 % If the terms "Beta_ProgVar", "Beta_Enth_Thermal", "Beta_Enth", and "Beta_Mixfrac" are
->>>>>>> 16d6405a
 % found in the variables list of the manifold, preferential diffusion is assumed.
 
 %
@@ -807,17 +803,6 @@
 % option USER_SOURCE_NAMES.
 CONTROLLING_VARIABLE_SOURCE_NAMES= (ProdRateTot_PV, NULL)
 
-<<<<<<< HEAD
-% Method used to ignite the solution: 
-% FLAME_FRONT : the flame is initialized using a plane, defined by a point and a normal. On one side, the solution is initialized
-% using 'burnt' conditions and on the other side 'unburnt' conditions. The normal points in the direction of the 'burnt'
-% condition.
-% SPARK : the solution is ignited through application of a set of source terms within a specified region for a set number 
-% of solver iterations. This artificial spark can be applied after a certain number of iterations has passed, allowing for
-% the flow to evolve before igniting the mixture. 
-% NONE : no artificial solution ignition.
-% By default, this option is set to NONE 
-=======
 % Method used to ignite the solution:
 % FLAME_FRONT : the flame is initialized using a plane, defined by a point and a normal. On one side, the solution is initialized
 % using 'burnt' conditions and on the other side 'unburnt' conditions. The normal points in the direction of the 'burnt'
@@ -827,7 +812,6 @@
 % the flow to evolve before igniting the mixture.
 % NONE : no artificial solution ignition.
 % By default, this option is set to NONE
->>>>>>> 16d6405a
 FLAME_INIT_METHOD= FLAME_FRONT
 
 % FLAME_FRONT initialization
@@ -840,28 +824,17 @@
 % (x8) = Thickness of the 'burnt' zone, after this length, the conditions will be 'unburnt' again.
 FLAME_INIT= (0.004, 0.0, 0.0, 1.0, 0.0, 0.0, 0.2e-3, 1.0)
 
-<<<<<<< HEAD
-% SPARK initialization 
-% the solution is ignited through application of a set of source terms within a specified region for a set number 
-% of solver iterations. This artificial spark can be applied after a certain number of iterations has passed, allowing for
-% the flow to evolve before igniting the mixture. 
-=======
 % SPARK initialization
 % the solution is ignited through application of a set of source terms within a specified region for a set number
 % of solver iterations. This artificial spark can be applied after a certain number of iterations has passed, allowing for
 % the flow to evolve before igniting the mixture.
->>>>>>> 16d6405a
 % (x1,x2,x3) = spark center location.
 % (x4) = spark radius where within the artificial spark is applied.
 % (x5,x6) = spark iteration start and number of iterations in which the artifical spark is applied. For single-zone problems
 % the number of iterations are inner-loop iterations, for multi-zone problems, outer-loop iterations are considered.
 SPARK_INIT= (0.004, 0.0, 0.0, 1e-4, 100, 10)
 
-<<<<<<< HEAD
-% Source terms (density times species time rate of change) applied to the species equations in the spark region for the duration of the spark. 
-=======
 % Source terms (density times species time rate of change) applied to the species equations in the spark region for the duration of the spark.
->>>>>>> 16d6405a
 % The number of terms should equate the total number of species in the flamelet problem.
 SPARK_REACTION_RATES= (1000, 0, 0)
 
