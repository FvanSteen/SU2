--- conflicted
+++ resolved
@@ -2596,11 +2596,7 @@
       /*--- Compute non-dimensional velocity and y+ ---*/
 
       FrictionVel = sqrt(fabs(WallShearStress[iMarker][iVertex]) / Density);
-<<<<<<< HEAD
-
-=======
-      
->>>>>>> 6ca6ec2f
+
       if (!wallfunctions && (MGLevel == MESH_0 || geometry->nodes->GetDomain(iPoint))) {
         // for CMultiGridGeometry, the normal neighbor of halo nodes in not set
         iPointNormal = geometry->vertex[iMarker][iVertex]->GetNormal_Neighbor();
