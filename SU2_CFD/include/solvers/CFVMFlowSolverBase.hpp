/*!
 * \file CFVMFlowSolverBase.hpp
 * \brief Base class template for all FVM flow solvers.
 * \version 7.1.0 "Blackbird"
 *
 * SU2 Project Website: https://su2code.github.io
 *
 * The SU2 Project is maintained by the SU2 Foundation
 * (http://su2foundation.org)
 *
 * Copyright 2012-2020, SU2 Contributors (cf. AUTHORS.md)
 *
 * SU2 is free software; you can redistribute it and/or
 * modify it under the terms of the GNU Lesser General Public
 * License as published by the Free Software Foundation; either
 * version 2.1 of the License, or (at your option) any later version.
 *
 * SU2 is distributed in the hope that it will be useful,
 * but WITHOUT ANY WARRANTY; without even the implied warranty of
 * MERCHANTABILITY or FITNESS FOR A PARTICULAR PURPOSE. See the GNU
 * Lesser General Public License for more details.
 *
 * You should have received a copy of the GNU Lesser General Public
 * License along with SU2. If not, see <http://www.gnu.org/licenses/>.
 */

#pragma once

#include "../../../Common/include/parallelization/omp_structure.hpp"
#include "../../../Common/include/toolboxes/geometry_toolbox.hpp"
#include "CSolver.hpp"

class CNumericsSIMD;

template <class VariableType, ENUM_REGIME FlowRegime>
class CFVMFlowSolverBase : public CSolver {
 protected:
  static constexpr size_t MAXNDIM = 3; /*!< \brief Max number of space dimensions, used in some static arrays. */
  static constexpr size_t MAXNVAR = VariableType::MAXNVAR; /*!< \brief Max number of variables, for static arrays. */

  static constexpr size_t OMP_MAX_SIZE = 512; /*!< \brief Max chunk size for light point loops. */
  static constexpr size_t OMP_MIN_SIZE = 32;  /*!< \brief Min chunk size for edge loops (max is color group size). */

  unsigned long omp_chunk_size; /*!< \brief Chunk size used in light point loops. */

  su2double Mach_Inf = 0.0;          /*!< \brief Mach number at the infinity. */
  su2double Density_Inf = 0.0;       /*!< \brief Density at the infinity. */
  su2double Energy_Inf = 0.0;        /*!< \brief Energy at the infinity. */
  su2double Temperature_Inf = 0.0;   /*!< \brief Energy at the infinity. */
  su2double Pressure_Inf = 0.0;      /*!< \brief Pressure at the infinity. */
  su2double* Velocity_Inf = nullptr; /*!< \brief Flow Velocity vector at the infinity. */

  su2double Viscosity_Inf; /*!< \brief Viscosity at the infinity. */
  su2double Tke_Inf;       /*!< \brief Turbulent kinetic energy at the infinity. */

  su2double StrainMag_Max; /*!< \brief Maximum Strain Rate magnitude. */
  su2double Omega_Max;     /*!< \brief Maximum Omega. */

  su2double Global_Delta_Time = 0.0, /*!< \brief Time-step for TIME_STEPPING time marching strategy. */
  Global_Delta_UnstTimeND = 0.0;     /*!< \brief Unsteady time step for the dual time strategy. */

<<<<<<< HEAD
=======
  unsigned long ErrorCounter = 0;    /*!< \brief Counter for number of un-physical states. */

>>>>>>> 0baf91d9
  /*!
   * \brief Auxilary types to store common aero coefficients (avoids repeating oneself so much).
   */
  struct AeroCoeffsArray {
    su2double* CD = nullptr;     /*!< \brief Drag coefficient. */
    su2double* CL = nullptr;     /*!< \brief Lift coefficient. */
    su2double* CSF = nullptr;    /*!< \brief Sideforce coefficient. */
    su2double* CEff = nullptr;   /*!< \brief Efficiency (Cl/Cd). */
    su2double* CFx = nullptr;    /*!< \brief x Force coefficient. */
    su2double* CFy = nullptr;    /*!< \brief y Force coefficient. */
    su2double* CFz = nullptr;    /*!< \brief z Force coefficient. */
    su2double* CMx = nullptr;    /*!< \brief x Moment coefficient. */
    su2double* CMy = nullptr;    /*!< \brief y Moment coefficient. */
    su2double* CMz = nullptr;    /*!< \brief z Moment coefficient. */
    su2double* CoPx = nullptr;   /*!< \brief x Moment coefficient. */
    su2double* CoPy = nullptr;   /*!< \brief y Moment coefficient. */
    su2double* CoPz = nullptr;   /*!< \brief z Moment coefficient. */
    su2double* CT = nullptr;     /*!< \brief Thrust coefficient. */
    su2double* CQ = nullptr;     /*!< \brief Torque coefficient. */
    su2double* CMerit = nullptr; /*!< \brief Rotor Figure of Merit. */
    int _size = 0;               /*!< \brief Array size. */

    void allocate(int size); /*!< \brief Allocates arrays. */

    void setZero(int i); /*!< \brief Sets all values to zero at a particular index. */
    void setZero() {     /*!< \brief Sets all values to zero for all indices. */
      for (int i = 0; i < _size; ++i) setZero(i);
    }

    AeroCoeffsArray(int size = 0) : _size(size) {
      if (size) allocate(size);
    }

    ~AeroCoeffsArray();
  };

  /*!
   * \brief Scalar version of the coefficients type.
   */
  struct AeroCoeffs {
    su2double CD, CL, CSF, CEff, CFx, CFy, CFz, CMx, CMy, CMz, CoPx, CoPy, CoPz, CT, CQ, CMerit;

    void setZero() {
      CD = CL = CSF = CEff = CFx = CFy = CFz = CMx = CMy = CMz = CoPx = CoPy = CoPz = CT = CQ = CMerit = 0.0;
    }

    AeroCoeffs() { setZero(); }
  };

  AeroCoeffsArray InvCoeff;        /*!< \brief Inviscid pressure contributions for each boundary. */
  AeroCoeffsArray SurfaceInvCoeff; /*!< \brief Inviscid pressure contributions for each monitoring boundary. */
  AeroCoeffs AllBoundInvCoeff;     /*!< \brief Total pressure contribution for all the boundaries. */

  AeroCoeffsArray MntCoeff;        /*!< \brief Inviscid momentum contributions for each boundary. */
  AeroCoeffsArray SurfaceMntCoeff; /*!< \brief Inviscid momentum contributions for each monitoring boundary. */
  AeroCoeffs AllBoundMntCoeff;     /*!< \brief Total momentum contribution for all the boundaries. */

  AeroCoeffsArray ViscCoeff;        /*!< \brief Viscous contributions for each boundary. */
  AeroCoeffsArray SurfaceViscCoeff; /*!< \brief Viscous contributions for each monitoring boundary. */
  AeroCoeffs AllBoundViscCoeff;     /*!< \brief Total pressure contribution for all the boundaries. */

  AeroCoeffsArray SurfaceCoeff; /*!< \brief Totals for each monitoring surface. */
  AeroCoeffs TotalCoeff;        /*!< \brief Totals for all boundaries. */

  su2double InverseDesign = 0.0;        /*!< \brief Inverse design functional for each boundary. */
  su2double Total_ComboObj = 0.0;       /*!< \brief Total 'combo' objective for all monitored boundaries */
  su2double Total_Custom_ObjFunc = 0.0; /*!< \brief Total custom objective function for all the boundaries. */
  su2double Total_CpDiff = 0.0;         /*!< \brief Total Equivalent Area coefficient for all the boundaries. */
  su2double Total_HeatFluxDiff = 0.0;   /*!< \brief Total Equivalent Area coefficient for all the boundaries. */
  su2double Total_MassFlowRate = 0.0;   /*!< \brief Total Mass Flow Rate on monitored boundaries. */
  su2double Total_CNearFieldOF = 0.0;   /*!< \brief Total Near-Field Pressure coefficient for all the boundaries. */
  su2double Total_Heat = 0.0;           /*!< \brief Total heat load for all the boundaries. */
  su2double Total_MaxHeat = 0.0;        /*!< \brief Maximum heat flux on all boundaries. */
  su2double AllBound_CNearFieldOF_Inv = 0.0; /*!< \brief Near-Field press coeff (inviscid) for all the boundaries. */
  su2double* CNearFieldOF_Inv = nullptr;     /*!< \brief Near field pressure (inviscid) for each boundary. */
  su2double* Surface_HF_Visc = nullptr;      /*!< \brief Total (integrated) heat flux for each monitored surface. */
  su2double* Surface_MaxHF_Visc = nullptr;   /*!< \brief Maximum heat flux for each monitored surface. */
  su2double* HF_Visc = nullptr;              /*!< \brief Heat load (viscous contribution) for each boundary. */
  su2double* MaxHF_Visc = nullptr;           /*!< \brief Maximum heat flux (viscous contribution) for each boundary. */
  su2double AllBound_HF_Visc = 0.0;          /*!< \brief Heat load (viscous contribution) for all the boundaries. */
  su2double AllBound_MaxHF_Visc = 0.0;       /*!< \brief Maximum heat flux (viscous contribution) for all boundaries. */

  su2double** Inlet_Ptotal = nullptr;      /*!< \brief Value of the Total P. */
  su2double** Inlet_Ttotal = nullptr;      /*!< \brief Value of the Total T. */
  su2double*** Inlet_FlowDir = nullptr;    /*!< \brief Value of the Flow Direction. */
  su2double** HeatFlux = nullptr;          /*!< \brief Heat transfer coefficient for each boundary and vertex. */
  su2double** HeatFluxTarget = nullptr;    /*!< \brief Heat transfer coefficient for each boundary and vertex. */
  su2double*** CharacPrimVar = nullptr;    /*!< \brief Value of the characteristic variables at each boundary. */
  su2double*** CSkinFriction = nullptr;    /*!< \brief Skin friction coefficient for each boundary and vertex. */
  su2double** WallShearStress = nullptr;   /*!< \brief Wall Shear Stress for each boundary and vertex. */
  su2double*** HeatConjugateVar = nullptr; /*!< \brief CHT variables for each boundary and vertex. */
  su2double** CPressure = nullptr;         /*!< \brief Pressure coefficient for each boundary and vertex. */
  su2double** CPressureTarget = nullptr;   /*!< \brief Target Pressure coefficient for each boundary and vertex. */
  su2double** YPlus = nullptr;             /*!< \brief Yplus for each boundary and vertex. */

  bool space_centered;       /*!< \brief True if space centered scheeme used. */
  bool euler_implicit;       /*!< \brief True if euler implicit scheme used. */
  bool least_squares;        /*!< \brief True if computing gradients by least squares. */
  su2double Gamma;           /*!< \brief Fluid's Gamma constant (ratio of specific heats). */
  su2double Gamma_Minus_One; /*!< \brief Fluids's Gamma - 1.0  . */

  /*--- Sliding meshes variables ---*/

  su2double**** SlidingState = nullptr;
  int** SlidingStateNodes = nullptr;

  /*--- Shallow copy of grid coloring for OpenMP parallelization. ---*/

#ifdef HAVE_OMP
  vector<GridColor<> > EdgeColoring; /*!< \brief Edge colors. */
  bool ReducerStrategy = false;      /*!< \brief If the reducer strategy is in use. */
#else
  array<DummyGridColor<>, 1> EdgeColoring;
  /*--- Never use the reducer strategy if compiling for MPI-only. ---*/
  static constexpr bool ReducerStrategy = false;
#endif

  /*--- Edge fluxes, for OpenMP parallelization off difficult-to-color grids.
   * We first store the fluxes and then compute the sum for each cell.
   * This strategy is thread-safe but lower performance than writting to both
   * end points of each edge, so we only use it when necessary, i.e. when the
   * coloring does not allow "enough" parallelism. ---*/

  CSysVector<su2double> EdgeFluxes; /*!< \brief Flux across each edge. */

  CNumericsSIMD* edgeNumerics = nullptr; /*!< \brief Object for edge flux computation. */

  /*!
   * \brief The highest level in the variable hierarchy the DERIVED solver can safely use.
   */
  VariableType* nodes = nullptr;

  /*!
   * \brief Return nodes to allow CSolver::base_nodes to be set.
   */
  inline CVariable* GetBaseClassPointerToNodes() final { return nodes; }

  /*!
   * \brief Default constructor, this class is not directly instantiable.
   */
  CFVMFlowSolverBase() : CSolver() {}

  /*!
   * \brief Allocate member variables.
   */
  void Allocate(const CConfig& config);

  /*!
   * \brief Allocate small member variables that ideally should not be used.
   */
  void AllocateTerribleLegacyTemporaryVariables();

  /*!
   * \brief Communicate the initial solver state.
   */
  void CommunicateInitialState(CGeometry* geometry, const CConfig* config);

  /*!
   * \brief Initialize thread parallel variables.
   */
  void HybridParallelInitialization(const CConfig& config, CGeometry& geometry);

  /*!
   * \brief Move solution to previous time levels (for restarts).
   */
  void PushSolutionBackInTime(unsigned long TimeIter, bool restart, bool rans, CSolver*** solver_container,
                              CGeometry** geometry, CConfig* config);

  /*!
   * \brief Evaluate common part of objective function to all solvers.
   */
  su2double EvaluateCommonObjFunc(const CConfig& config) const;

  /*!
   * \brief Method to compute convective and viscous residual contribution using vectorized numerics.
   */
  void EdgeFluxResidual(const CGeometry *geometry, const CSolver* const* solvers, const CConfig *config);

  /*!
   * \brief Sum the edge fluxes for each cell to populate the residual vector, only used on coarse grids.
   */
  void SumEdgeFluxes(const CGeometry* geometry);

  /*!
   * \brief Instantiate a SIMD numerics object.
   */
  inline virtual void InstantiateEdgeNumerics(const CSolver* const* solvers, const CConfig* config) {}

  /*!
   * \brief Generic implementation to compute the time step based on CFL and conv/visc eigenvalues.
   * \param[in] geometry - Geometrical definition of the problem.
   * \param[in] solver_container - Container vector with all the solutions.
   * \param[in] config - Definition of the particular problem.
   * \param[in] iMesh - Index of the mesh in multigrid computations.
   * \param[in] Iteration - Value of the current iteration.
   * \tparam SoundSpeedFunc - Function object to compute speed of sound.
   * \tparam LambdaViscFunc - Function object to compute the viscous lambda.
   * \note Both functors need to implement (nodes,iPoint,jPoint) for edges, and (nodes,iPoint) for vertices.
   */
  template<class SoundSpeedFunc, class LambdaViscFunc>
  FORCEINLINE void SetTime_Step_impl(const SoundSpeedFunc& soundSpeed,
                                     const LambdaViscFunc& lambdaVisc,
                                     CGeometry *geometry,
                                     CSolver **solver_container,
                                     CConfig *config,
                                     unsigned short iMesh,
                                     unsigned long Iteration) {

    const bool viscous       = config->GetViscous();
    const bool implicit      = (config->GetKind_TimeIntScheme() == EULER_IMPLICIT);
    const bool time_stepping = (config->GetTime_Marching() == TIME_STEPPING);
    const bool dual_time     = (config->GetTime_Marching() == DT_STEPPING_1ST) ||
                               (config->GetTime_Marching() == DT_STEPPING_2ND);
    const su2double K_v = 0.25;

    /*--- Init thread-shared variables to compute min/max values.
     *    Critical sections are used for this instead of reduction
     *    clauses for compatibility with OpenMP 2.0 (Windows...). ---*/

    SU2_OMP_MASTER
    {
      Min_Delta_Time = 1e30;
      Max_Delta_Time = 0.0;
      Global_Delta_UnstTimeND = 1e30;
    }
    SU2_OMP_BARRIER

    /*--- Loop domain points. ---*/

    SU2_OMP_FOR_DYN(omp_chunk_size)
    for (auto iPoint = 0ul; iPoint < nPointDomain; ++iPoint) {

      /*--- Set maximum eigenvalues to zero. ---*/

      nodes->SetMax_Lambda_Inv(iPoint,0.0);

      if (viscous)
        nodes->SetMax_Lambda_Visc(iPoint,0.0);

      /*--- Loop over the neighbors of point i. ---*/

      for (unsigned short iNeigh = 0; iNeigh < geometry->nodes->GetnPoint(iPoint); ++iNeigh)
      {
        auto jPoint = geometry->nodes->GetPoint(iPoint,iNeigh);

        auto iEdge = geometry->nodes->GetEdge(iPoint,iNeigh);
        auto Normal = geometry->edges->GetNormal(iEdge);
        auto Area2 = GeometryToolbox::SquaredNorm(nDim, Normal);

        /*--- Mean Values ---*/

        su2double Mean_ProjVel = 0.5 * (nodes->GetProjVel(iPoint,Normal) + nodes->GetProjVel(jPoint,Normal));
        su2double Mean_SoundSpeed = soundSpeed(*nodes, iPoint, jPoint) * sqrt(Area2);

        /*--- Adjustment for grid movement ---*/

        if (dynamic_grid) {
          const su2double *GridVel_i = geometry->nodes->GetGridVel(iPoint);
          const su2double *GridVel_j = geometry->nodes->GetGridVel(jPoint);

          for (unsigned short iDim = 0; iDim < nDim; iDim++)
            Mean_ProjVel -= 0.5 * (GridVel_i[iDim] + GridVel_j[iDim]) * Normal[iDim];
        }

        /*--- Inviscid contribution ---*/

        su2double Lambda = fabs(Mean_ProjVel) + Mean_SoundSpeed;
        nodes->AddMax_Lambda_Inv(iPoint,Lambda);

        /*--- Viscous contribution ---*/

        if (!viscous) continue;

        Lambda = lambdaVisc(*nodes, iPoint, jPoint) * Area2;
        nodes->AddMax_Lambda_Visc(iPoint, Lambda);
      }

    }

    /*--- Loop boundary edges ---*/

    for (unsigned short iMarker = 0; iMarker < geometry->GetnMarker(); iMarker++) {
      if ((config->GetMarker_All_KindBC(iMarker) != INTERNAL_BOUNDARY) &&
          (config->GetMarker_All_KindBC(iMarker) != PERIODIC_BOUNDARY)) {

        SU2_OMP_FOR_STAT(OMP_MIN_SIZE)
        for (auto iVertex = 0ul; iVertex < geometry->GetnVertex(iMarker); iVertex++) {

          /*--- Point identification, Normal vector and area ---*/

          auto iPoint = geometry->vertex[iMarker][iVertex]->GetNode();

          if (!geometry->nodes->GetDomain(iPoint)) continue;

          auto Normal = geometry->vertex[iMarker][iVertex]->GetNormal();
          auto Area2 = GeometryToolbox::SquaredNorm(nDim, Normal);

          /*--- Mean Values ---*/

          su2double ProjVel = nodes->GetProjVel(iPoint,Normal);
          su2double SoundSpeed = soundSpeed(*nodes, iPoint) * sqrt(Area2);

          /*--- Adjustment for grid movement ---*/

          if (dynamic_grid) {
            ProjVel -= GeometryToolbox::DotProduct(nDim, Normal, geometry->nodes->GetGridVel(iPoint));
          }

          /*--- Inviscid contribution ---*/

          su2double Lambda = fabs(ProjVel) + SoundSpeed;
          nodes->AddMax_Lambda_Inv(iPoint, Lambda);

          /*--- Viscous contribution ---*/

          if (!viscous) continue;

          Lambda = lambdaVisc(*nodes,iPoint) * Area2;
          nodes->AddMax_Lambda_Visc(iPoint, Lambda);
        }
      }
    }

    /*--- Each element uses their own speed, steady state simulation. ---*/
    {
      /*--- Thread-local variables for min/max reduction. ---*/
      su2double minDt = 1e30, maxDt = 0.0;

      SU2_OMP(for schedule(static,omp_chunk_size) nowait)
      for (auto iPoint = 0ul; iPoint < nPointDomain; iPoint++) {

        su2double Vol = geometry->nodes->GetVolume(iPoint);

        if (Vol != 0.0) {
          su2double Local_Delta_Time = nodes->GetLocalCFL(iPoint)*Vol / nodes->GetMax_Lambda_Inv(iPoint);

          if(viscous) {
            su2double dt_visc = nodes->GetLocalCFL(iPoint)*K_v*Vol*Vol / nodes->GetMax_Lambda_Visc(iPoint);
            Local_Delta_Time = min(Local_Delta_Time, dt_visc);
          }

          minDt = min(minDt, Local_Delta_Time);
          maxDt = max(maxDt, Local_Delta_Time);

          nodes->SetDelta_Time(iPoint, min(Local_Delta_Time, config->GetMax_DeltaTime()));
        }
        else {
          nodes->SetDelta_Time(iPoint,0.0);
        }
      }
      /*--- Min/max over threads. ---*/
      SU2_OMP_CRITICAL
      {
        Min_Delta_Time = min(Min_Delta_Time, minDt);
        Max_Delta_Time = max(Max_Delta_Time, maxDt);
        Global_Delta_Time = Min_Delta_Time;
      }
      SU2_OMP_BARRIER
    }

    /*--- Compute the min/max dt (in parallel, now over mpi ranks). ---*/

    SU2_OMP_MASTER
    if (config->GetComm_Level() == COMM_FULL) {
      su2double rbuf_time;
      SU2_MPI::Allreduce(&Min_Delta_Time, &rbuf_time, 1, MPI_DOUBLE, MPI_MIN, MPI_COMM_WORLD);
      Min_Delta_Time = rbuf_time;

      SU2_MPI::Allreduce(&Max_Delta_Time, &rbuf_time, 1, MPI_DOUBLE, MPI_MAX, MPI_COMM_WORLD);
      Max_Delta_Time = rbuf_time;
    }
    SU2_OMP_BARRIER

    /*--- For exact time solution use the minimum delta time of the whole mesh. ---*/
    if (time_stepping) {

      /*--- If the unsteady CFL is set to zero, it uses the defined unsteady time step,
       *    otherwise it computes the time step based on the unsteady CFL. ---*/

      SU2_OMP_MASTER
      {
        if (config->GetUnst_CFL() == 0.0) {
          Global_Delta_Time = config->GetDelta_UnstTime();
        }
        else {
          Global_Delta_Time = Min_Delta_Time;
        }
        Max_Delta_Time = Global_Delta_Time;

        config->SetDelta_UnstTimeND(Global_Delta_Time);
      }
      SU2_OMP_BARRIER

      /*--- Sets the regular CFL equal to the unsteady CFL. ---*/

      SU2_OMP_FOR_STAT(omp_chunk_size)
      for (auto iPoint = 0ul; iPoint < nPointDomain; iPoint++) {
        nodes->SetLocalCFL(iPoint, config->GetUnst_CFL());
        nodes->SetDelta_Time(iPoint, Global_Delta_Time);
      }

    }

    /*--- Recompute the unsteady time step for the dual time strategy if the unsteady CFL is diferent from 0. ---*/

    if ((dual_time) && (Iteration == 0) && (config->GetUnst_CFL() != 0.0) && (iMesh == MESH_0)) {

      /*--- Thread-local variable for reduction. ---*/
      su2double glbDtND = 1e30;

      SU2_OMP(for schedule(static,omp_chunk_size) nowait)
      for (auto iPoint = 0ul; iPoint < nPointDomain; iPoint++) {
        glbDtND = min(glbDtND, config->GetUnst_CFL()*Global_Delta_Time / nodes->GetLocalCFL(iPoint));
      }
      SU2_OMP_CRITICAL
      Global_Delta_UnstTimeND = min(Global_Delta_UnstTimeND, glbDtND);
      SU2_OMP_BARRIER

      SU2_OMP_MASTER
      {
        SU2_MPI::Allreduce(&Global_Delta_UnstTimeND, &glbDtND, 1, MPI_DOUBLE, MPI_MIN, MPI_COMM_WORLD);
        Global_Delta_UnstTimeND = glbDtND;

        config->SetDelta_UnstTimeND(Global_Delta_UnstTimeND);
      }
      SU2_OMP_BARRIER
    }

    /*--- The pseudo local time (explicit integration) cannot be greater than the physical time ---*/

    if (dual_time && !implicit) {
      SU2_OMP_FOR_STAT(omp_chunk_size)
      for (auto iPoint = 0ul; iPoint < nPointDomain; iPoint++) {
        su2double dt = min((2.0/3.0)*config->GetDelta_UnstTimeND(), nodes->GetDelta_Time(iPoint));
        nodes->SetDelta_Time(iPoint, dt);
      }
    }
  }

  /*!
   * \brief Compute the max eigenvalue, gemeric implementation.
   * \param[in] geometry - Geometrical definition of the problem.
   * \param[in] config - Definition of the particular problem.
   * \tparam SoundSpeedFunc - Function object to compute speed of sound.
   * \note Functor needs to implement (nodes,iPoint,jPoint) for edges, and (nodes,iPoint) for vertices.
   */
  template<class SoundSpeedFunc>
  FORCEINLINE void SetMax_Eigenvalue_impl(const SoundSpeedFunc& soundSpeed, CGeometry *geometry, const CConfig *config) {

    /*--- Loop domain points. ---*/

    SU2_OMP_FOR_DYN(omp_chunk_size)
    for (unsigned long iPoint = 0; iPoint < nPointDomain; ++iPoint) {

      /*--- Set eigenvalues to zero. ---*/
      nodes->SetLambda(iPoint,0.0);

      /*--- Loop over the neighbors of point i. ---*/
      for (unsigned short iNeigh = 0; iNeigh < geometry->nodes->GetnPoint(iPoint); ++iNeigh)
      {
        auto jPoint = geometry->nodes->GetPoint(iPoint, iNeigh);

        auto iEdge = geometry->nodes->GetEdge(iPoint, iNeigh);
        auto Normal = geometry->edges->GetNormal(iEdge);
        su2double Area = GeometryToolbox::Norm(nDim, Normal);

        /*--- Mean Values ---*/

        su2double Mean_ProjVel = 0.5 * (nodes->GetProjVel(iPoint,Normal) + nodes->GetProjVel(jPoint,Normal));
        su2double Mean_SoundSpeed = soundSpeed(*nodes, iPoint, jPoint) * Area;

        /*--- Adjustment for grid movement ---*/

        if (dynamic_grid) {
          const su2double *GridVel_i = geometry->nodes->GetGridVel(iPoint);
          const su2double *GridVel_j = geometry->nodes->GetGridVel(jPoint);

          for (unsigned short iDim = 0; iDim < nDim; iDim++)
            Mean_ProjVel -= 0.5 * (GridVel_i[iDim] + GridVel_j[iDim]) * Normal[iDim];
        }

        /*--- Inviscid contribution ---*/

        nodes->AddLambda(iPoint, fabs(Mean_ProjVel) + Mean_SoundSpeed);
      }
    }

    /*--- Loop boundary edges ---*/

    for (unsigned short iMarker = 0; iMarker < geometry->GetnMarker(); iMarker++) {
      if ((config->GetMarker_All_KindBC(iMarker) != INTERNAL_BOUNDARY) &&
          (config->GetMarker_All_KindBC(iMarker) != PERIODIC_BOUNDARY)) {

        SU2_OMP_FOR_STAT(OMP_MIN_SIZE)
        for (unsigned long iVertex = 0; iVertex < geometry->GetnVertex(iMarker); iVertex++) {

          /*--- Point identification, Normal vector and area ---*/

          auto iPoint = geometry->vertex[iMarker][iVertex]->GetNode();

          if (!geometry->nodes->GetDomain(iPoint)) continue;

          auto Normal = geometry->vertex[iMarker][iVertex]->GetNormal();
          su2double Area = GeometryToolbox::Norm(nDim, Normal);

          /*--- Mean Values ---*/

          su2double Mean_ProjVel = nodes->GetProjVel(iPoint,Normal);
          su2double Mean_SoundSpeed = soundSpeed(*nodes, iPoint) * Area;

          /*--- Adjustment for grid movement ---*/

          if (dynamic_grid) {
            Mean_ProjVel -= GeometryToolbox::DotProduct(nDim, Normal, geometry->nodes->GetGridVel(iPoint));
          }

          /*--- Inviscid contribution ---*/

          nodes->AddLambda(iPoint, fabs(Mean_ProjVel) + Mean_SoundSpeed);
        }
      }
    }

    /*--- Correct the eigenvalue values across any periodic boundaries. ---*/

    for (unsigned short iPeriodic = 1; iPeriodic <= config->GetnMarker_Periodic()/2; iPeriodic++) {
      InitiatePeriodicComms(geometry, config, iPeriodic, PERIODIC_MAX_EIG);
      CompletePeriodicComms(geometry, config, iPeriodic, PERIODIC_MAX_EIG);
    }

    /*--- MPI parallelization ---*/

    InitiateComms(geometry, config, MAX_EIGENVALUE);
    CompleteComms(geometry, config, MAX_EIGENVALUE);
  }

  /*!
   * \brief Compute the dissipation sensor for centered schemes.
   * \param[in] geometry - Geometrical definition of the problem.
   * \param[in] config - Definition of the particular problem.
   * \tparam SensVarFunc - Function object implementing (nodes, iPoint) to return the sensor variable, e.g. pressure.
   */
  template<class SensVarFunc>
  FORCEINLINE void SetCentered_Dissipation_Sensor_impl(const SensVarFunc& sensVar,
                                                       CGeometry *geometry, const CConfig *config) {

    /*--- We can access memory more efficiently if there are no periodic boundaries. ---*/

    const bool isPeriodic = (config->GetnMarker_Periodic() > 0);

    /*--- Loop domain points. ---*/

    SU2_OMP_FOR_DYN(omp_chunk_size)
    for (unsigned long iPoint = 0; iPoint < nPointDomain; ++iPoint) {

      const bool boundary_i = geometry->nodes->GetPhysicalBoundary(iPoint);
      const su2double sensVar_i = sensVar(*nodes, iPoint);

      /*--- Initialize. ---*/
      iPoint_UndLapl[iPoint] = 0.0;
      jPoint_UndLapl[iPoint] = 0.0;

      /*--- Loop over the neighbors of point i. ---*/
      for (auto jPoint : geometry->nodes->GetPoints(iPoint))
      {
        bool boundary_j = geometry->nodes->GetPhysicalBoundary(jPoint);

        /*--- If iPoint is boundary it only takes contributions from other boundary points. ---*/
        if (boundary_i && !boundary_j) continue;

        su2double sensVar_j = sensVar(*nodes, jPoint);

        /*--- Dissipation sensor, add variable difference and variable sum. ---*/
        iPoint_UndLapl[iPoint] += sensVar_j - sensVar_i;
        jPoint_UndLapl[iPoint] += sensVar_j + sensVar_i;
      }

      if (!isPeriodic) {
        /*--- Every neighbor is accounted for, sensor can be computed. ---*/
        nodes->SetSensor(iPoint, fabs(iPoint_UndLapl[iPoint]) / jPoint_UndLapl[iPoint]);
      }
    }

    if (isPeriodic) {
      /*--- Correct the sensor values across any periodic boundaries. ---*/

      for (unsigned short iPeriodic = 1; iPeriodic <= config->GetnMarker_Periodic()/2; iPeriodic++) {
        InitiatePeriodicComms(geometry, config, iPeriodic, PERIODIC_SENSOR);
        CompletePeriodicComms(geometry, config, iPeriodic, PERIODIC_SENSOR);
      }

      /*--- Set final pressure switch for each point ---*/

      SU2_OMP_FOR_STAT(omp_chunk_size)
      for (unsigned long iPoint = 0; iPoint < nPointDomain; iPoint++)
        nodes->SetSensor(iPoint, fabs(iPoint_UndLapl[iPoint]) / jPoint_UndLapl[iPoint]);
    }

    /*--- MPI parallelization ---*/

    InitiateComms(geometry, config, SENSOR);
    CompleteComms(geometry, config, SENSOR);

  }

  /*!
   * \brief Generic implementation of explicit iterations with a preconditioner.
   * \note The preconditioner is a functor implementing the methods:
   *       - compute(config, iPoint): Should prepare the preconditioner for iPoint.
   *       - apply(iVar, residual[], resTruncError[]): Apply it to compute the iVar update.
   *       See Explicit_Iteration for the general form of the preconditioner.
   */
  template<ENUM_TIME_INT IntegrationType, class ResidualPrecond>
  void Explicit_Iteration_impl(ResidualPrecond& preconditioner, CGeometry *geometry,
                               CSolver **solver_container, CConfig *config, unsigned short iRKStep) {

    static_assert(IntegrationType == CLASSICAL_RK4_EXPLICIT ||
                  IntegrationType == RUNGE_KUTTA_EXPLICIT ||
                  IntegrationType == EULER_EXPLICIT, "");

    const bool adjoint = config->GetContinuous_Adjoint();

    const su2double RK_AlphaCoeff = config->Get_Alpha_RKStep(iRKStep);

    /*--- Hard-coded classical RK4 coefficients. Will be added to config. ---*/
    const su2double RK_FuncCoeff[] = {1.0/6.0, 1.0/3.0, 1.0/3.0, 1.0/6.0};
    const su2double RK_TimeCoeff[] = {0.5, 0.5, 1.0, 1.0};

    /*--- Set shared residual variables to 0 and declare
     *    local ones for current thread to work on. ---*/

    SU2_OMP_MASTER
    for (unsigned short iVar = 0; iVar < nVar; iVar++) {
      SetRes_RMS(iVar, 0.0);
      SetRes_Max(iVar, 0.0, 0);
    }
    SU2_OMP_BARRIER

    su2double resMax[MAXNVAR] = {0.0}, resRMS[MAXNVAR] = {0.0};
    const su2double* coordMax[MAXNVAR] = {nullptr};
    unsigned long idxMax[MAXNVAR] = {0};

    /*--- Update the solution and residuals ---*/

    if (!adjoint) {
      SU2_OMP(for schedule(static,omp_chunk_size) nowait)
      for (unsigned long iPoint = 0; iPoint < nPointDomain; iPoint++) {

        su2double Vol = geometry->nodes->GetVolume(iPoint) + geometry->nodes->GetPeriodicVolume(iPoint);
        su2double Delta = nodes->GetDelta_Time(iPoint) / Vol;

        const su2double* Res_TruncError = nodes->GetResTruncError(iPoint);
        const su2double* Residual = LinSysRes.GetBlock(iPoint);

        preconditioner.compute(config, iPoint);

        for (unsigned short iVar = 0; iVar < nVar; iVar++) {

          su2double Res = preconditioner.apply(iVar, Residual, Res_TruncError);

          /*--- "Static" switch which should be optimized at compile time. ---*/
          switch(IntegrationType) {

            case EULER_EXPLICIT:
              nodes->AddSolution(iPoint,iVar, -Res*Delta);
              break;

            case RUNGE_KUTTA_EXPLICIT:
              nodes->AddSolution(iPoint, iVar, -Res*Delta*RK_AlphaCoeff);
              break;

            case CLASSICAL_RK4_EXPLICIT:
            {
              su2double tmp_time = -1.0*RK_TimeCoeff[iRKStep]*Delta;
              su2double tmp_func = -1.0*RK_FuncCoeff[iRKStep]*Delta;

              if (iRKStep < 3) {
                /* Base Solution Update */
                nodes->AddSolution(iPoint,iVar, tmp_time*Res);

                /* New Solution Update */
                nodes->AddSolution_New(iPoint,iVar, tmp_func*Res);
              } else {
                nodes->SetSolution(iPoint, iVar, nodes->GetSolution_New(iPoint, iVar) + tmp_func*Res);
              }
            }
            break;
          }

          /*--- Update residual information for current thread. ---*/
          resRMS[iVar] += Res*Res;
          if (fabs(Res) > resMax[iVar]) {
            resMax[iVar] = fabs(Res);
            idxMax[iVar] = iPoint;
            coordMax[iVar] = geometry->nodes->GetCoord(iPoint);
          }
        }
      }
      /*--- Reduce residual information over all threads in this rank. ---*/
      SU2_OMP_CRITICAL
      for (unsigned short iVar = 0; iVar < nVar; iVar++) {
        AddRes_RMS(iVar, resRMS[iVar]);
        AddRes_Max(iVar, resMax[iVar], geometry->nodes->GetGlobalIndex(idxMax[iVar]), coordMax[iVar]);
      }
      SU2_OMP_BARRIER
    }

    /*--- MPI solution ---*/

    InitiateComms(geometry, config, SOLUTION);
    CompleteComms(geometry, config, SOLUTION);

    if (!adjoint) {
      SU2_OMP_MASTER {
        /*--- Compute the root mean square residual ---*/

        SetResidual_RMS(geometry, config);

        /*--- For verification cases, compute the global error metrics. ---*/

        ComputeVerificationError(geometry, config);
      }
      SU2_OMP_BARRIER
    }

  }

  /*!
   * \brief Generic implementation of explicit iterations without preconditioner.
   */
  template<ENUM_TIME_INT IntegrationType>
  FORCEINLINE void Explicit_Iteration(CGeometry *geometry, CSolver **solver_container, CConfig *config, unsigned short iRKStep) {
    struct Identity {
      FORCEINLINE void compute(const CConfig*, unsigned long) {}
      FORCEINLINE su2double apply(unsigned short iVar, const su2double* res, const su2double* resTrunc) {
        return res[iVar] + resTrunc[iVar];
      }
    } precond;

    Explicit_Iteration_impl<IntegrationType>(precond, geometry, solver_container, config, iRKStep);
  }

  /*!
<<<<<<< HEAD
=======
   * \brief Generic implementation of implicit Euler iteration with an optional preconditioner applied to the diagonal.
   * \param[in] compute_ur - Whether to use automatic under-relaxation for the update.
   * \tparam DiagonalPrecond - A function object implementing:
   *         - active: A boolean variable to determine if the preconditioner should be used.
   *         - (config, iPoint, delta): Compute and return a matrix type compatible with the Jacobian matrix,
   *           where "delta" is V/dt.
   */
  template<class DiagonalPrecond>
  void ImplicitEuler_Iteration_impl(DiagonalPrecond& preconditioner, CGeometry *geometry,
                                    CSolver **solver_container, CConfig *config, bool compute_ur) {

    const bool adjoint = config->GetContinuous_Adjoint();

    /*--- Set shared residual variables to 0 and declare
     *    local ones for current thread to work on. ---*/

    SU2_OMP_MASTER
    for (unsigned short iVar = 0; iVar < nVar; iVar++) {
      SetRes_RMS(iVar, 0.0);
      SetRes_Max(iVar, 0.0, 0);
    }
    SU2_OMP_BARRIER

    su2double resMax[MAXNVAR] = {0.0}, resRMS[MAXNVAR] = {0.0};
    const su2double* coordMax[MAXNVAR] = {nullptr};
    unsigned long idxMax[MAXNVAR] = {0};

    /*--- Build implicit system ---*/

    SU2_OMP(for schedule(static,omp_chunk_size) nowait)
    for (unsigned long iPoint = 0; iPoint < nPointDomain; iPoint++) {

      /*--- Read the residual ---*/

      su2double* local_Res_TruncError = nodes->GetResTruncError(iPoint);

      /*--- Read the volume ---*/

      su2double Vol = geometry->nodes->GetVolume(iPoint) + geometry->nodes->GetPeriodicVolume(iPoint);

      /*--- Modify matrix diagonal to assure diagonal dominance ---*/

      if (nodes->GetDelta_Time(iPoint) != 0.0) {

        su2double Delta = Vol / nodes->GetDelta_Time(iPoint);

        if (preconditioner.active) {
          Jacobian.AddBlock2Diag(iPoint, preconditioner(config, iPoint, Delta));
        }
        else {
          Jacobian.AddVal2Diag(iPoint, Delta);
        }
      }
      else {
        Jacobian.SetVal2Diag(iPoint, 1.0);
        for (unsigned short iVar = 0; iVar < nVar; iVar++) {
          LinSysRes(iPoint,iVar) = 0.0;
          local_Res_TruncError[iVar] = 0.0;
        }
      }

      /*--- Right hand side of the system (-Residual) and initial guess (x = 0) ---*/

      for (unsigned short iVar = 0; iVar < nVar; iVar++) {
        unsigned long total_index = iPoint*nVar + iVar;
        LinSysRes[total_index] = - (LinSysRes[total_index] + local_Res_TruncError[iVar]);
        LinSysSol[total_index] = 0.0;

        su2double Res = fabs(LinSysRes[total_index]);
        resRMS[iVar] += Res*Res;
        if (Res > resMax[iVar]) {
          resMax[iVar] = Res;
          idxMax[iVar] = iPoint;
          coordMax[iVar] = geometry->nodes->GetCoord(iPoint);
        }
      }
    }
    SU2_OMP_CRITICAL
    for (unsigned short iVar = 0; iVar < nVar; iVar++) {
      AddRes_RMS(iVar, resRMS[iVar]);
      AddRes_Max(iVar, resMax[iVar], geometry->nodes->GetGlobalIndex(idxMax[iVar]), coordMax[iVar]);
    }

    /*--- Initialize residual and solution at the ghost points ---*/

    SU2_OMP(sections nowait)
    {
      SU2_OMP(section)
      for (unsigned long iPoint = nPointDomain; iPoint < nPoint; iPoint++)
        LinSysRes.SetBlock_Zero(iPoint);

      SU2_OMP(section)
      for (unsigned long iPoint = nPointDomain; iPoint < nPoint; iPoint++)
        LinSysSol.SetBlock_Zero(iPoint);
    }

    /*--- Solve or smooth the linear system. ---*/

    auto iter = System.Solve(Jacobian, LinSysRes, LinSysSol, geometry, config);
    SU2_OMP_MASTER
    {
      SetIterLinSolver(iter);
      SetResLinSolver(System.GetResidual());
    }
    SU2_OMP_BARRIER

    if (compute_ur) ComputeUnderRelaxationFactor(solver_container, config);

    /*--- Update solution (system written in terms of increments) ---*/

    if (!adjoint) {
      SU2_OMP_FOR_STAT(omp_chunk_size)
      for (unsigned long iPoint = 0; iPoint < nPointDomain; iPoint++) {
        for (unsigned short iVar = 0; iVar < nVar; iVar++) {
          nodes->AddSolution(iPoint, iVar, nodes->GetUnderRelaxation(iPoint)*LinSysSol[iPoint*nVar+iVar]);
        }
      }
    }

    for (unsigned short iPeriodic = 1; iPeriodic <= config->GetnMarker_Periodic()/2; iPeriodic++) {
      InitiatePeriodicComms(geometry, config, iPeriodic, PERIODIC_IMPLICIT);
      CompletePeriodicComms(geometry, config, iPeriodic, PERIODIC_IMPLICIT);
    }

    /*--- MPI solution ---*/

    InitiateComms(geometry, config, SOLUTION);
    CompleteComms(geometry, config, SOLUTION);

    SU2_OMP_MASTER
    {
      /*--- Compute the root mean square residual ---*/

      SetResidual_RMS(geometry, config);

      /*--- For verification cases, compute the global error metrics. ---*/

      ComputeVerificationError(geometry, config);
    }
    SU2_OMP_BARRIER

  }

  /*!
   * \brief Evaluate the vorticity and strain rate magnitude.
   */
  inline void ComputeVorticityAndStrainMag(const CConfig& config, unsigned short iMesh) {

    SU2_OMP_MASTER {
      StrainMag_Max = 0.0;
      Omega_Max = 0.0;
    }
    SU2_OMP_BARRIER

    nodes->SetVorticity_StrainMag();

    /*--- Min and Max are not really differentiable ---*/
    const bool wasActive = AD::BeginPassive();

    su2double strainMax = 0.0, omegaMax = 0.0;

    SU2_OMP(for schedule(static,omp_chunk_size) nowait)
    for (unsigned long iPoint = 0; iPoint < nPoint; iPoint++) {
      strainMax = max(strainMax, nodes->GetStrainMag(iPoint));
      omegaMax = max(omegaMax, GeometryToolbox::Norm(3, nodes->GetVorticity(iPoint)));
    }
    SU2_OMP_CRITICAL {
      StrainMag_Max = max(StrainMag_Max, strainMax);
      Omega_Max = max(Omega_Max, omegaMax);
    }

    if ((iMesh == MESH_0) && (config.GetComm_Level() == COMM_FULL)) {
      SU2_OMP_BARRIER
      SU2_OMP_MASTER
      {
        su2double MyOmega_Max = Omega_Max;
        su2double MyStrainMag_Max = StrainMag_Max;

        SU2_MPI::Allreduce(&MyStrainMag_Max, &StrainMag_Max, 1, MPI_DOUBLE, MPI_MAX, MPI_COMM_WORLD);
        SU2_MPI::Allreduce(&MyOmega_Max, &Omega_Max, 1, MPI_DOUBLE, MPI_MAX, MPI_COMM_WORLD);
      }
      SU2_OMP_BARRIER
    }

    AD::EndPassive(wasActive);
  }

  /*!
>>>>>>> 0baf91d9
   * \brief Destructor.
   */
  ~CFVMFlowSolverBase();

 public:
  /*!
   * \brief Compute the gradient of the primitive variables using Green-Gauss method,
   *        and stores the result in the <i>Gradient_Primitive</i> variable.
   * \param[in] geometry - Geometrical definition of the problem.
   * \param[in] config - Definition of the particular problem.
   * \param[in] reconstruction - indicator that the gradient being computed is for upwind reconstruction.
   */
  void SetPrimitive_Gradient_GG(CGeometry* geometry, const CConfig* config, bool reconstruction = false) override;

  /*!
   * \brief Compute the gradient of the primitive variables using a Least-Squares method,
   *        and stores the result in the <i>Gradient_Primitive</i> variable.
   * \param[in] geometry - Geometrical definition of the problem.
   * \param[in] config - Definition of the particular problem.
   * \param[in] reconstruction - indicator that the gradient being computed is for upwind reconstruction.
   */
  void SetPrimitive_Gradient_LS(CGeometry* geometry, const CConfig* config, bool reconstruction = false) override;

  /*!
   * \brief Compute the limiter of the primitive variables.
   * \param[in] geometry - Geometrical definition of the problem.
   * \param[in] config - Definition of the particular problem.
   */
  void SetPrimitive_Limiter(CGeometry* geometry, const CConfig* config) final;

  /*!
   * \brief Compute a suitable under-relaxation parameter to limit the change in the solution variables over a nonlinear
   * iteration for stability. \param[in] solver - Container vector with all the solutions. \param[in] config -
   * Definition of the particular problem.
   */
  void ComputeUnderRelaxationFactor(CSolver** solver, const CConfig* config) final;

  /*!
   * \brief Set the total residual adding the term that comes from the Dual Time Strategy.
   * \param[in] geometry - Geometrical definition of the problem.
   * \param[in] solver_container - Container vector with all the solutions.
   * \param[in] config - Definition of the particular problem.
   * \param[in] iRKStep - Current step of the Runge-Kutta iteration.
   * \param[in] iMesh - Index of the mesh in multigrid computations.
   * \param[in] RunTime_EqSystem - System of equations which is going to be solved.
   */
  void SetResidual_DualTime(CGeometry *geometry, CSolver **solver_container, CConfig *config, unsigned short iRKStep,
                            unsigned short iMesh, unsigned short RunTime_EqSystem) override;

  /*!
   * \brief Set a uniform inlet profile
   *
   * The values at the inlet are set to match the values specified for
   * inlets in the configuration file.
   *
   * \param[in] config - Definition of the particular problem.
   * \param[in] iMarker - Surface marker where the coefficient is computed.
   */
  void SetUniformInlet(const CConfig* config, unsigned short iMarker) final;

  /*!
   * \brief Store of a set of provided inlet profile values at a vertex.
   * \param[in] val_inlet - vector containing the inlet values for the current vertex.
   * \param[in] iMarker - Surface marker where the coefficient is computed.
   * \param[in] iVertex - Vertex of the marker <i>iMarker</i> where the inlet is being set.
   */
  void SetInletAtVertex(const su2double* val_inlet, unsigned short iMarker, unsigned long iVertex) final;

  /*!
   * \brief Get the set of value imposed at an inlet.
   * \param[in] val_inlet - vector returning the inlet values for the current vertex.
   * \param[in] val_inlet_point - Node index where the inlet is being set.
   * \param[in] val_kind_marker - Enumerated type for the particular inlet type.
   * \param[in] geometry - Geometrical definition of the problem.
   * \param config - Definition of the particular problem.
   * \return Value of the face area at the vertex.
   */
  su2double GetInletAtVertex(su2double* val_inlet, unsigned long val_inlet_point, unsigned short val_kind_marker,
                             string val_marker, const CGeometry* geometry, const CConfig* config) const final;

  /*!
   * \author T. Kattmann
   * \brief Impose via the residual the Euler wall boundary condition.
   * \param[in] geometry - Geometrical definition of the problem.
   * \param[in] solver_container - Container vector with all the solutions.
   * \param[in] conv_numerics - Description of the numerical method.
   * \param[in] visc_numerics - Description of the numerical method.
   * \param[in] config - Definition of the particular problem.
   * \param[in] val_marker - Surface marker where the boundary condition is applied.
   */
  inline void BC_Euler_Wall(CGeometry* geometry, CSolver** solver_container, CNumerics* conv_numerics,
                            CNumerics* visc_numerics, CConfig* config, unsigned short val_marker) final {
    /*--- Call the equivalent symmetry plane boundary condition. ---*/
    BC_Sym_Plane(geometry, solver_container, conv_numerics, visc_numerics, config, val_marker);
  }

  /*!
   * \author T. Kattmann
   * \brief Impose the symmetry boundary condition using the residual.
   * \param[in] geometry - Geometrical definition of the problem.
   * \param[in] solver_container - Container vector with all the solutions.
   * \param[in] conv_numerics - Description of the numerical method.
   * \param[in] visc_numerics - Description of the numerical method.
   * \param[in] config - Definition of the particular problem.
   * \param[in] val_marker - Surface marker where the boundary condition is applied.
   */
  void BC_Sym_Plane(CGeometry* geometry, CSolver** solver_container, CNumerics* conv_numerics, CNumerics* visc_numerics,
                    CConfig* config, unsigned short val_marker) override;

  /*!
   * \brief Impose a periodic boundary condition by summing contributions from the complete control volume.
   * \param[in] geometry - Geometrical definition of the problem.
   * \param[in] solver_container - Container vector with all the solutions.
   * \param[in] numerics - Description of the numerical method.
   * \param[in] config - Definition of the particular problem.
   */
  void BC_Periodic(CGeometry* geometry, CSolver** solver_container, CNumerics* numerics, CConfig* config) final;

  /*!
   * \brief Impose the interface state across sliding meshes.
   * \param[in] geometry - Geometrical definition of the problem.
   * \param[in] solver_container - Container vector with all the solutions.
   * \param[in] conv_numerics - Description of the numerical method.
   * \param[in] visc_numerics - Description of the numerical method.
   * \param[in] config - Definition of the particular problem.
   */
  void BC_Fluid_Interface(CGeometry* geometry, CSolver** solver_container, CNumerics* conv_numerics,
                          CNumerics* visc_numerics, CConfig* config) final;

  /*!
   * \brief Impose a custom or verification boundary condition.
   * \param[in] geometry         - Geometrical definition of the problem.
   * \param[in] solver_container - Container vector with all the solutions.
   * \param[in] conv_numerics    - Description of the convective numerical method.
   * \param[in] visc_numerics    - Description of the viscous numerical method.
   * \param[in] config           - Definition of the particular problem.
   * \param[in] val_marker       - Surface marker where the boundary condition is applied.
   */
  void BC_Custom(CGeometry* geometry, CSolver** solver_container, CNumerics* conv_numerics, CNumerics* visc_numerics,
                 CConfig* config, unsigned short val_marker) final;

  /*!
   * \brief Compute the density at the infinity.
   * \return Value of the density at the infinity.
   */
  inline su2double GetDensity_Inf(void) const final { return Density_Inf; }

  /*!
   * \brief Compute 2-norm of the velocity at the infinity.
   * \return Value of the 2-norm of the velocity at the infinity.
   */
  inline su2double GetModVelocity_Inf(void) const final { return GeometryToolbox::Norm(nDim, Velocity_Inf); }

  /*!
   * \brief Compute the pressure at the infinity.
   * \return Value of the pressure at the infinity.
   */
  inline su2double GetPressure_Inf(void) const final { return Pressure_Inf; }

  /*!
   * \brief Get the temperature value at infinity.
   * \return Value of the temperature at infinity.
   */
  inline su2double GetTemperature_Inf(void) const { return Temperature_Inf; }

  /*!
   * \brief Compute the density multiply by velocity at the infinity.
   * \param[in] val_dim - Index of the velocity vector.
   * \return Value of the density multiply by the velocity at the infinity.
   */
  inline su2double GetDensity_Velocity_Inf(unsigned short val_dim) const final {
    return Density_Inf * Velocity_Inf[val_dim];
  }

  /*!
   * \brief Get the velocity at the infinity.
   * \param[in] val_dim - Index of the velocity vector.
   * \return Value of the velocity at the infinity.
   */
  inline su2double GetVelocity_Inf(unsigned short val_dim) const final { return Velocity_Inf[val_dim]; }

  /*!
   * \brief Get the velocity at the infinity.
   * \return Value of the velocity at the infinity.
   */
  inline su2double* GetVelocity_Inf(void) final { return Velocity_Inf; }

  /*!
   * \brief Set the velocity at infinity.
   * \param[in] val_dim - Index of the velocity vector.
   * \param[in] val_velocity - Value of the velocity.
   */
  inline void SetVelocity_Inf(unsigned short val_dim, su2double val_velocity) final {
    Velocity_Inf[val_dim] = val_velocity;
  }

  /*!
   * \brief Compute the density multiply by energy at the infinity.
   * \return Value of the density multiply by  energy at the infinity.
   */
  inline su2double GetDensity_Energy_Inf(void) const final { return Density_Inf * Energy_Inf; }

  /*!
   * \brief Set the freestream pressure.
   * \param[in] Value of freestream pressure.
   */
  inline void SetPressure_Inf(su2double p_inf) final { Pressure_Inf = p_inf; }

  /*!
   * \brief Set the freestream temperature.
   * \param[in] Value of freestream temperature.
   */
  inline void SetTemperature_Inf(su2double t_inf) final { Temperature_Inf = t_inf; }

  /*!
   * \brief Set the freestream temperature.
   * \param[in] Value of freestream temperature.
   */
  inline void SetDensity_Inf(su2double rho_inf) final { Density_Inf = rho_inf; }

  /*!
   * \brief Compute the viscosity at the infinity.
   * \return Value of the viscosity at the infinity.
   */
  inline su2double GetViscosity_Inf(void) const final { return Viscosity_Inf; }

  /*!
   * \brief Get the turbulent kinetic energy at the infinity.
   * \return Value of the turbulent kinetic energy at the infinity.
   */
  inline su2double GetTke_Inf(void) const final { return Tke_Inf; }

  /*!
   * \brief Get the max Omega.
   * \return Value of the max Omega.
   */
  inline su2double GetOmega_Max(void) const final { return Omega_Max; }

  /*!
   * \brief Get the max Strain rate magnitude.
   * \return Value of the max Strain rate magnitude.
   */
  inline su2double GetStrainMag_Max(void) const final { return StrainMag_Max; }

  /*!
   * \brief Provide the non dimensional lift coefficient (inviscid contribution).
   * \param val_marker Surface where the coefficient is going to be computed.
   * \return Value of the lift coefficient (inviscid contribution) on the surface <i>val_marker</i>.
   */
  inline su2double GetCL_Inv(unsigned short val_marker) const final { return InvCoeff.CL[val_marker]; }

  /*!
   * \brief Provide the non dimensional drag coefficient (inviscid contribution).
   * \param val_marker Surface where the coeficient is going to be computed.
   * \return Value of the drag coefficient (inviscid contribution) on the surface <i>val_marker</i>.
   */
  inline su2double GetCD_Inv(unsigned short val_marker) const final { return InvCoeff.CD[val_marker]; }

  /*!
   * \brief Provide the non dimensional lift coefficient.
   * \param[in] val_marker - Surface marker where the coefficient is computed.
   * \return Value of the lift coefficient on the surface <i>val_marker</i>.
   */
  inline su2double GetSurface_CL(unsigned short val_marker) const final { return SurfaceCoeff.CL[val_marker]; }

  /*!
   * \brief Provide the non dimensional drag coefficient.
   * \param[in] val_marker - Surface marker where the coefficient is computed.
   * \return Value of the drag coefficient on the surface <i>val_marker</i>.
   */
  inline su2double GetSurface_CD(unsigned short val_marker) const final { return SurfaceCoeff.CD[val_marker]; }

  /*!
   * \brief Provide the non dimensional side-force coefficient.
   * \param[in] val_marker - Surface marker where the coefficient is computed.
   * \return Value of the side-force coefficient on the surface <i>val_marker</i>.
   */
  inline su2double GetSurface_CSF(unsigned short val_marker) const final { return SurfaceCoeff.CSF[val_marker]; }

  /*!
   * \brief Provide the non dimensional side-force coefficient.
   * \param[in] val_marker - Surface marker where the coefficient is computed.
   * \return Value of the side-force coefficient on the surface <i>val_marker</i>.
   */
  inline su2double GetSurface_CEff(unsigned short val_marker) const final { return SurfaceCoeff.CEff[val_marker]; }

  /*!
   * \brief Provide the non dimensional x force coefficient.
   * \param[in] val_marker - Surface marker where the coefficient is computed.
   * \return Value of the x force coefficient on the surface <i>val_marker</i>.
   */
  inline su2double GetSurface_CFx(unsigned short val_marker) const final { return SurfaceCoeff.CFx[val_marker]; }

  /*!
   * \brief Provide the non dimensional y force coefficient.
   * \param[in] val_marker - Surface marker where the coefficient is computed.
   * \return Value of the y force coefficient on the surface <i>val_marker</i>.
   */
  inline su2double GetSurface_CFy(unsigned short val_marker) const final { return SurfaceCoeff.CFy[val_marker]; }

  /*!
   * \brief Provide the non dimensional z force coefficient.
   * \param[in] val_marker - Surface marker where the coefficient is computed.
   * \return Value of the z force coefficient on the surface <i>val_marker</i>.
   */
  inline su2double GetSurface_CFz(unsigned short val_marker) const final { return SurfaceCoeff.CFz[val_marker]; }

  /*!
   * \brief Provide the non dimensional x moment coefficient.
   * \param[in] val_marker - Surface marker where the coefficient is computed.
   * \return Value of the x moment coefficient on the surface <i>val_marker</i>.
   */
  inline su2double GetSurface_CMx(unsigned short val_marker) const final { return SurfaceCoeff.CMx[val_marker]; }

  /*!
   * \brief Provide the non dimensional y moment coefficient.
   * \param[in] val_marker - Surface marker where the coefficient is computed.
   * \return Value of the y moment coefficient on the surface <i>val_marker</i>.
   */
  inline su2double GetSurface_CMy(unsigned short val_marker) const final { return SurfaceCoeff.CMy[val_marker]; }

  /*!
   * \brief Provide the non dimensional z moment coefficient.
   * \param[in] val_marker - Surface marker where the coefficient is computed.
   * \return Value of the z moment coefficient on the surface <i>val_marker</i>.
   */
  inline su2double GetSurface_CMz(unsigned short val_marker) const final { return SurfaceCoeff.CMz[val_marker]; }

  /*!
   * \brief Provide the non dimensional lift coefficient.
   * \param[in] val_marker - Surface marker where the coefficient is computed.
   * \return Value of the lift coefficient on the surface <i>val_marker</i>.
   */
  inline su2double GetSurface_CL_Inv(unsigned short val_marker) const final { return SurfaceInvCoeff.CL[val_marker]; }

  /*!
   * \brief Provide the non dimensional drag coefficient.
   * \param[in] val_marker - Surface marker where the coefficient is computed.
   * \return Value of the drag coefficient on the surface <i>val_marker</i>.
   */
  inline su2double GetSurface_CD_Inv(unsigned short val_marker) const final { return SurfaceInvCoeff.CD[val_marker]; }

  /*!
   * \brief Provide the non dimensional side-force coefficient.
   * \param[in] val_marker - Surface marker where the coefficient is computed.
   * \return Value of the side-force coefficient on the surface <i>val_marker</i>.
   */
  inline su2double GetSurface_CSF_Inv(unsigned short val_marker) const final { return SurfaceInvCoeff.CSF[val_marker]; }

  /*!
   * \brief Provide the non dimensional side-force coefficient.
   * \param[in] val_marker - Surface marker where the coefficient is computed.
   * \return Value of the side-force coefficient on the surface <i>val_marker</i>.
   */
  inline su2double GetSurface_CEff_Inv(unsigned short val_marker) const final {
    return SurfaceInvCoeff.CEff[val_marker];
  }

  /*!
   * \brief Provide the non dimensional x force coefficient.
   * \param[in] val_marker - Surface marker where the coefficient is computed.
   * \return Value of the x force coefficient on the surface <i>val_marker</i>.
   */
  inline su2double GetSurface_CFx_Inv(unsigned short val_marker) const final { return SurfaceInvCoeff.CFx[val_marker]; }

  /*!
   * \brief Provide the non dimensional y force coefficient.
   * \param[in] val_marker - Surface marker where the coefficient is computed.
   * \return Value of the y force coefficient on the surface <i>val_marker</i>.
   */
  inline su2double GetSurface_CFy_Inv(unsigned short val_marker) const final { return SurfaceInvCoeff.CFy[val_marker]; }

  /*!
   * \brief Provide the non dimensional z force coefficient.
   * \param[in] val_marker - Surface marker where the coefficient is computed.
   * \return Value of the z force coefficient on the surface <i>val_marker</i>.
   */
  inline su2double GetSurface_CFz_Inv(unsigned short val_marker) const final { return SurfaceInvCoeff.CFz[val_marker]; }

  /*!
   * \brief Provide the non dimensional x moment coefficient.
   * \param[in] val_marker - Surface marker where the coefficient is computed.
   * \return Value of the x moment coefficient on the surface <i>val_marker</i>.
   */
  inline su2double GetSurface_CMx_Inv(unsigned short val_marker) const final { return SurfaceInvCoeff.CMx[val_marker]; }

  /*!
   * \brief Provide the non dimensional y moment coefficient.
   * \param[in] val_marker - Surface marker where the coefficient is computed.
   * \return Value of the y moment coefficient on the surface <i>val_marker</i>.
   */
  inline su2double GetSurface_CMy_Inv(unsigned short val_marker) const final { return SurfaceInvCoeff.CMy[val_marker]; }

  /*!
   * \brief Provide the non dimensional z moment coefficient.
   * \param[in] val_marker - Surface marker where the coefficient is computed.
   * \return Value of the z moment coefficient on the surface <i>val_marker</i>.
   */
  inline su2double GetSurface_CMz_Inv(unsigned short val_marker) const final { return SurfaceInvCoeff.CMz[val_marker]; }

  /*!
   * \brief Provide the non dimensional lift coefficient.
   * \param[in] val_marker - Surface marker where the coefficient is computed.
   * \return Value of the lift coefficient on the surface <i>val_marker</i>.
   */
  inline su2double GetSurface_CL_Mnt(unsigned short val_marker) const final { return SurfaceMntCoeff.CL[val_marker]; }

  /*!
   * \brief Provide the non dimensional drag coefficient.
   * \param[in] val_marker - Surface marker where the coefficient is computed.
   * \return Value of the drag coefficient on the surface <i>val_marker</i>.
   */
  inline su2double GetSurface_CD_Mnt(unsigned short val_marker) const final { return SurfaceMntCoeff.CD[val_marker]; }

  /*!
   * \brief Provide the non dimensional side-force coefficient.
   * \param[in] val_marker - Surface marker where the coefficient is computed.
   * \return Value of the side-force coefficient on the surface <i>val_marker</i>.
   */
  inline su2double GetSurface_CSF_Mnt(unsigned short val_marker) const final { return SurfaceMntCoeff.CSF[val_marker]; }

  /*!
   * \brief Provide the non dimensional side-force coefficient.
   * \param[in] val_marker - Surface marker where the coefficient is computed.
   * \return Value of the side-force coefficient on the surface <i>val_marker</i>.
   */
  inline su2double GetSurface_CEff_Mnt(unsigned short val_marker) const final {
    return SurfaceMntCoeff.CEff[val_marker];
  }

  /*!
   * \brief Provide the non dimensional x force coefficient.
   * \param[in] val_marker - Surface marker where the coefficient is computed.
   * \return Value of the x force coefficient on the surface <i>val_marker</i>.
   */
  inline su2double GetSurface_CFx_Mnt(unsigned short val_marker) const final { return SurfaceMntCoeff.CFx[val_marker]; }

  /*!
   * \brief Provide the non dimensional y force coefficient.
   * \param[in] val_marker - Surface marker where the coefficient is computed.
   * \return Value of the y force coefficient on the surface <i>val_marker</i>.
   */
  inline su2double GetSurface_CFy_Mnt(unsigned short val_marker) const final { return SurfaceMntCoeff.CFy[val_marker]; }

  /*!
   * \brief Provide the non dimensional z force coefficient.
   * \param[in] val_marker - Surface marker where the coefficient is computed.
   * \return Value of the z force coefficient on the surface <i>val_marker</i>.
   */
  inline su2double GetSurface_CFz_Mnt(unsigned short val_marker) const final { return SurfaceMntCoeff.CFz[val_marker]; }

  /*!
   * \brief Provide the non dimensional x moment coefficient.
   * \param[in] val_marker - Surface marker where the coefficient is computed.
   * \return Value of the x moment coefficient on the surface <i>val_marker</i>.
   */
  inline su2double GetSurface_CMx_Mnt(unsigned short val_marker) const final { return SurfaceMntCoeff.CMx[val_marker]; }

  /*!
   * \brief Provide the non dimensional y moment coefficient.
   * \param[in] val_marker - Surface marker where the coefficient is computed.
   * \return Value of the y moment coefficient on the surface <i>val_marker</i>.
   */
  inline su2double GetSurface_CMy_Mnt(unsigned short val_marker) const final { return SurfaceMntCoeff.CMy[val_marker]; }

  /*!
   * \brief Provide the non dimensional z moment coefficient.
   * \param[in] val_marker - Surface marker where the coefficient is computed.
   * \return Value of the z moment coefficient on the surface <i>val_marker</i>.
   */
  inline su2double GetSurface_CMz_Mnt(unsigned short val_marker) const final { return SurfaceMntCoeff.CMz[val_marker]; }

  /*!
   * \brief Provide the non dimensional sideforce coefficient (inviscid contribution).
   * \param val_marker Surface where the coeficient is going to be computed.
   * \return Value of the sideforce coefficient (inviscid contribution) on the surface <i>val_marker</i>.
   */
  inline su2double GetCSF_Inv(unsigned short val_marker) const final { return InvCoeff.CSF[val_marker]; }

  /*!
   * \brief Provide the non dimensional efficiency coefficient (inviscid contribution).
   * \param val_marker Surface where the coeficient is going to be computed.
   * \return Value of the efficiency coefficient (inviscid contribution) on the surface <i>val_marker</i>.
   */
  inline su2double GetCEff_Inv(unsigned short val_marker) const final { return InvCoeff.CEff[val_marker]; }

  /*!
   * \brief Provide the total (inviscid + viscous) non dimensional sideforce coefficient.
   * \return Value of the sideforce coefficient (inviscid + viscous contribution).
   */
  inline su2double GetTotal_CSF() const final { return TotalCoeff.CSF; }

  /*!
   * \brief Provide the total (inviscid + viscous) non dimensional efficiency coefficient.
   * \return Value of the efficiency coefficient (inviscid + viscous contribution).
   */
  inline su2double GetTotal_CEff() const final { return TotalCoeff.CEff; }

  /*!
   * \brief Provide the total (inviscid + viscous) non dimensional lift coefficient.
   * \return Value of the lift coefficient (inviscid + viscous contribution).
   */
  inline su2double GetTotal_CL() const final { return TotalCoeff.CL; }

  /*!
   * \brief Provide the total (inviscid + viscous) non dimensional drag coefficient.
   * \return Value of the drag coefficient (inviscid + viscous contribution).
   */
  inline su2double GetTotal_CD() const final { return TotalCoeff.CD; }

  /*!
   * \brief Provide the total (inviscid + viscous) non dimensional x moment coefficient.
   * \return Value of the moment x coefficient (inviscid + viscous contribution).
   */
  inline su2double GetTotal_CMx() const final { return TotalCoeff.CMx; }

  /*!
   * \brief Provide the total (inviscid + viscous) non dimensional y moment coefficient.
   * \return Value of the moment y coefficient (inviscid + viscous contribution).
   */
  inline su2double GetTotal_CMy() const final { return TotalCoeff.CMy; }

  /*!
   * \brief Provide the total (inviscid + viscous) non dimensional z moment coefficient.
   * \return Value of the moment z coefficient (inviscid + viscous contribution).
   */
  inline su2double GetTotal_CMz() const final { return TotalCoeff.CMz; }

  /*!
   * \brief Provide the total (inviscid + viscous) non dimensional x moment coefficient.
   * \return Value of the moment x coefficient (inviscid + viscous contribution).
   */
  inline su2double GetTotal_CoPx() const final { return TotalCoeff.CoPx; }

  /*!
   * \brief Provide the total (inviscid + viscous) non dimensional y moment coefficient.
   * \return Value of the moment y coefficient (inviscid + viscous contribution).
   */
  inline su2double GetTotal_CoPy() const final { return TotalCoeff.CoPy; }

  /*!
   * \brief Provide the total (inviscid + viscous) non dimensional z moment coefficient.
   * \return Value of the moment z coefficient (inviscid + viscous contribution).
   */
  inline su2double GetTotal_CoPz() const final { return TotalCoeff.CoPz; }

  /*!
   * \brief Provide the total (inviscid + viscous) non dimensional x force coefficient.
   * \return Value of the force x coefficient (inviscid + viscous contribution).
   */
  inline su2double GetTotal_CFx() const final { return TotalCoeff.CFx; }

  /*!
   * \brief Provide the total (inviscid + viscous) non dimensional y force coefficient.
   * \return Value of the force y coefficient (inviscid + viscous contribution).
   */
  inline su2double GetTotal_CFy() const final { return TotalCoeff.CFy; }

  /*!
   * \brief Provide the total (inviscid + viscous) non dimensional z force coefficient.
   * \return Value of the force z coefficient (inviscid + viscous contribution).
   */
  inline su2double GetTotal_CFz() const final { return TotalCoeff.CFz; }

  /*!
   * \brief Provide the total (inviscid + viscous) non dimensional thrust coefficient.
   * \return Value of the rotor efficiency coefficient (inviscid + viscous contribution).
   */
  inline su2double GetTotal_CT() const final { return TotalCoeff.CT; }

  /*!
   * \brief Store the total (inviscid + viscous) non dimensional thrust coefficient.
   * \param[in] val_Total_CT - Value of the total thrust coefficient.
   */
  inline void SetTotal_CT(su2double val_Total_CT) final { TotalCoeff.CT = val_Total_CT; }

  /*!
   * \brief Provide the total (inviscid + viscous) non dimensional torque coefficient.
   * \return Value of the rotor efficiency coefficient (inviscid + viscous contribution).
   */
  inline su2double GetTotal_CQ() const final { return TotalCoeff.CQ; }

  /*!
   * \brief Store the total (inviscid + viscous) non dimensional torque coefficient.
   * \param[in] val_Total_CQ - Value of the total torque coefficient.
   */
  inline void SetTotal_CQ(su2double val_Total_CQ) final { TotalCoeff.CQ = val_Total_CQ; }

  /*!
   * \brief Provide the total (inviscid + viscous) non dimensional rotor Figure of Merit.
   * \return Value of the rotor efficiency coefficient (inviscid + viscous contribution).
   */
  inline su2double GetTotal_CMerit() const final { return TotalCoeff.CMerit; }

  /*!
   * \brief Store the total (inviscid + viscous) non dimensional drag coefficient.
   * \param[in] val_Total_CD - Value of the total drag coefficient.
   */
  inline void SetTotal_CD(su2double val_Total_CD) final { TotalCoeff.CD = val_Total_CD; }

  /*!
   * \brief Store the total (inviscid + viscous) non dimensional lift coefficient.
   * \param[in] val_Total_CL - Value of the total lift coefficient.
   */
  inline void SetTotal_CL(su2double val_Total_CL) final { TotalCoeff.CL = val_Total_CL; }

  /*!
   * \brief Get the inviscid contribution to the lift coefficient.
   * \return Value of the lift coefficient (inviscid contribution).
   */
  inline su2double GetAllBound_CL_Inv() const final { return AllBoundInvCoeff.CL; }

  /*!
   * \brief Get the inviscid contribution to the drag coefficient.
   * \return Value of the drag coefficient (inviscid contribution).
   */
  inline su2double GetAllBound_CD_Inv() const final { return AllBoundInvCoeff.CD; }

  /*!
   * \brief Get the inviscid contribution to the sideforce coefficient.
   * \return Value of the sideforce coefficient (inviscid contribution).
   */
  inline su2double GetAllBound_CSF_Inv() const final { return AllBoundInvCoeff.CSF; }

  /*!
   * \brief Get the inviscid contribution to the efficiency coefficient.
   * \return Value of the efficiency coefficient (inviscid contribution).
   */
  inline su2double GetAllBound_CEff_Inv() const final { return AllBoundInvCoeff.CEff; }

  /*!
   * \brief Get the inviscid contribution to the efficiency coefficient.
   * \return Value of the efficiency coefficient (inviscid contribution).
   */
  inline su2double GetAllBound_CMx_Inv() const final { return AllBoundInvCoeff.CMx; }

  /*!
   * \brief Get the inviscid contribution to the efficiency coefficient.
   * \return Value of the efficiency coefficient (inviscid contribution).
   */
  inline su2double GetAllBound_CMy_Inv() const final { return AllBoundInvCoeff.CMy; }

  /*!
   * \brief Get the inviscid contribution to the efficiency coefficient.
   * \return Value of the efficiency coefficient (inviscid contribution).
   */
  inline su2double GetAllBound_CMz_Inv() const final { return AllBoundInvCoeff.CMz; }

  /*!
   * \brief Get the inviscid contribution to the efficiency coefficient.
   * \return Value of the efficiency coefficient (inviscid contribution).
   */
  inline su2double GetAllBound_CoPx_Inv() const final { return AllBoundInvCoeff.CoPx; }

  /*!
   * \brief Get the inviscid contribution to the efficiency coefficient.
   * \return Value of the efficiency coefficient (inviscid contribution).
   */
  inline su2double GetAllBound_CoPy_Inv() const final { return AllBoundInvCoeff.CoPy; }

  /*!
   * \brief Get the inviscid contribution to the efficiency coefficient.
   * \return Value of the efficiency coefficient (inviscid contribution).
   */
  inline su2double GetAllBound_CoPz_Inv() const final { return AllBoundInvCoeff.CoPz; }

  /*!
   * \brief Get the inviscid contribution to the efficiency coefficient.
   * \return Value of the efficiency coefficient (inviscid contribution).
   */
  inline su2double GetAllBound_CFx_Inv() const final { return AllBoundInvCoeff.CFx; }

  /*!
   * \brief Get the inviscid contribution to the efficiency coefficient.
   * \return Value of the efficiency coefficient (inviscid contribution).
   */
  inline su2double GetAllBound_CFy_Inv() const final { return AllBoundInvCoeff.CFy; }

  /*!
   * \brief Get the inviscid contribution to the efficiency coefficient.
   * \return Value of the efficiency coefficient (inviscid contribution).
   */
  inline su2double GetAllBound_CFz_Inv() const final { return AllBoundInvCoeff.CFz; }

  /*!
   * \brief Get the inviscid contribution to the lift coefficient.
   * \return Value of the lift coefficient (inviscid contribution).
   */
  inline su2double GetAllBound_CL_Mnt() const final { return AllBoundMntCoeff.CL; }

  /*!
   * \brief Get the inviscid contribution to the drag coefficient.
   * \return Value of the drag coefficient (inviscid contribution).
   */
  inline su2double GetAllBound_CD_Mnt() const final { return AllBoundMntCoeff.CD; }

  /*!
   * \brief Get the inviscid contribution to the sideforce coefficient.
   * \return Value of the sideforce coefficient (inviscid contribution).
   */
  inline su2double GetAllBound_CSF_Mnt() const final { return AllBoundMntCoeff.CSF; }

  /*!
   * \brief Get the inviscid contribution to the efficiency coefficient.
   * \return Value of the efficiency coefficient (inviscid contribution).
   */
  inline su2double GetAllBound_CEff_Mnt() const final { return AllBoundMntCoeff.CEff; }

  /*!
   * \brief Get the inviscid contribution to the efficiency coefficient.
   * \return Value of the efficiency coefficient (inviscid contribution).
   */
  inline su2double GetAllBound_CMx_Mnt() const final { return AllBoundMntCoeff.CMx; }

  /*!
   * \brief Get the inviscid contribution to the efficiency coefficient.
   * \return Value of the efficiency coefficient (inviscid contribution).
   */
  inline su2double GetAllBound_CMy_Mnt() const final { return AllBoundMntCoeff.CMy; }

  /*!
   * \brief Get the inviscid contribution to the efficiency coefficient.
   * \return Value of the efficiency coefficient (inviscid contribution).
   */
  inline su2double GetAllBound_CMz_Mnt() const final { return AllBoundMntCoeff.CMz; }

  /*!
   * \brief Get the inviscid contribution to the efficiency coefficient.
   * \return Value of the efficiency coefficient (inviscid contribution).
   */
  inline su2double GetAllBound_CoPx_Mnt() const final { return AllBoundMntCoeff.CoPx; }

  /*!
   * \brief Get the inviscid contribution to the efficiency coefficient.
   * \return Value of the efficiency coefficient (inviscid contribution).
   */
  inline su2double GetAllBound_CoPy_Mnt() const final { return AllBoundMntCoeff.CoPy; }

  /*!
   * \brief Get the inviscid contribution to the efficiency coefficient.
   * \return Value of the efficiency coefficient (inviscid contribution).
   */
  inline su2double GetAllBound_CoPz_Mnt() const final { return AllBoundMntCoeff.CoPz; }

  /*!
   * \brief Get the inviscid contribution to the efficiency coefficient.
   * \return Value of the efficiency coefficient (inviscid contribution).
   */
  inline su2double GetAllBound_CFx_Mnt() const final { return AllBoundMntCoeff.CFx; }

  /*!
   * \brief Get the inviscid contribution to the efficiency coefficient.
   * \return Value of the efficiency coefficient (inviscid contribution).
   */
  inline su2double GetAllBound_CFy_Mnt() const final { return AllBoundMntCoeff.CFy; }

  /*!
   * \brief Get the inviscid contribution to the efficiency coefficient.
   * \return Value of the efficiency coefficient (inviscid contribution).
   */
  inline su2double GetAllBound_CFz_Mnt() const final { return AllBoundMntCoeff.CFz; }

  /*!
   * \brief Provide the non dimensional lift coefficient.
   * \param[in] val_marker - Surface marker where the coefficient is computed.
   * \return Value of the lift coefficient on the surface <i>val_marker</i>.
   */
  inline su2double GetSurface_CL_Visc(unsigned short val_marker) const final { return SurfaceViscCoeff.CL[val_marker]; }

  /*!
   * \brief Provide the non dimensional drag coefficient.
   * \param[in] val_marker - Surface marker where the coefficient is computed.
   * \return Value of the drag coefficient on the surface <i>val_marker</i>.
   */
  inline su2double GetSurface_CD_Visc(unsigned short val_marker) const final { return SurfaceViscCoeff.CD[val_marker]; }

  /*!
   * \brief Provide the non dimensional side-force coefficient.
   * \param[in] val_marker - Surface marker where the coefficient is computed.
   * \return Value of the side-force coefficient on the surface <i>val_marker</i>.
   */
  inline su2double GetSurface_CSF_Visc(unsigned short val_marker) const final {
    return SurfaceViscCoeff.CSF[val_marker];
  }

  /*!
   * \brief Provide the non dimensional side-force coefficient.
   * \param[in] val_marker - Surface marker where the coefficient is computed.
   * \return Value of the side-force coefficient on the surface <i>val_marker</i>.
   */
  inline su2double GetSurface_CEff_Visc(unsigned short val_marker) const final {
    return SurfaceViscCoeff.CEff[val_marker];
  }

  /*!
   * \brief Provide the non dimensional x force coefficient.
   * \param[in] val_marker - Surface marker where the coefficient is computed.
   * \return Value of the x force coefficient on the surface <i>val_marker</i>.
   */
  inline su2double GetSurface_CFx_Visc(unsigned short val_marker) const final {
    return SurfaceViscCoeff.CFx[val_marker];
  }

  /*!
   * \brief Provide the non dimensional y force coefficient.
   * \param[in] val_marker - Surface marker where the coefficient is computed.
   * \return Value of the y force coefficient on the surface <i>val_marker</i>.
   */
  inline su2double GetSurface_CFy_Visc(unsigned short val_marker) const final {
    return SurfaceViscCoeff.CFy[val_marker];
  }

  /*!
   * \brief Provide the non dimensional z force coefficient.
   * \param[in] val_marker - Surface marker where the coefficient is computed.
   * \return Value of the z force coefficient on the surface <i>val_marker</i>.
   */
  inline su2double GetSurface_CFz_Visc(unsigned short val_marker) const final {
    return SurfaceViscCoeff.CFz[val_marker];
  }

  /*!
   * \brief Provide the non dimensional x moment coefficient.
   * \param[in] val_marker - Surface marker where the coefficient is computed.
   * \return Value of the x moment coefficient on the surface <i>val_marker</i>.
   */
  inline su2double GetSurface_CMx_Visc(unsigned short val_marker) const final {
    return SurfaceViscCoeff.CMx[val_marker];
  }

  /*!
   * \brief Provide the non dimensional y moment coefficient.
   * \param[in] val_marker - Surface marker where the coefficient is computed.
   * \return Value of the y moment coefficient on the surface <i>val_marker</i>.
   */
  inline su2double GetSurface_CMy_Visc(unsigned short val_marker) const final {
    return SurfaceViscCoeff.CMy[val_marker];
  }

  /*!
   * \brief Provide the non dimensional z moment coefficient.
   * \param[in] val_marker - Surface marker where the coefficient is computed.
   * \return Value of the z moment coefficient on the surface <i>val_marker</i>.
   */
  inline su2double GetSurface_CMz_Visc(unsigned short val_marker) const final {
    return SurfaceViscCoeff.CMz[val_marker];
  }

  /*!
   * \brief Get the inviscid contribution to the lift coefficient.
   * \return Value of the lift coefficient (inviscid contribution).
   */
  inline su2double GetAllBound_CL_Visc() const final { return AllBoundViscCoeff.CL; }

  /*!
   * \brief Get the inviscid contribution to the drag coefficient.
   * \return Value of the drag coefficient (inviscid contribution).
   */
  inline su2double GetAllBound_CD_Visc() const final { return AllBoundViscCoeff.CD; }

  /*!
   * \brief Get the inviscid contribution to the sideforce coefficient.
   * \return Value of the sideforce coefficient (inviscid contribution).
   */
  inline su2double GetAllBound_CSF_Visc() const final { return AllBoundViscCoeff.CSF; }

  /*!
   * \brief Get the inviscid contribution to the efficiency coefficient.
   * \return Value of the efficiency coefficient (inviscid contribution).
   */
  inline su2double GetAllBound_CEff_Visc() const final { return AllBoundViscCoeff.CEff; }

  /*!
   * \brief Get the inviscid contribution to the efficiency coefficient.
   * \return Value of the efficiency coefficient (inviscid contribution).
   */
  inline su2double GetAllBound_CMx_Visc() const final { return AllBoundViscCoeff.CMx; }

  /*!
   * \brief Get the inviscid contribution to the efficiency coefficient.
   * \return Value of the efficiency coefficient (inviscid contribution).
   */
  inline su2double GetAllBound_CMy_Visc() const final { return AllBoundViscCoeff.CMy; }

  /*!
   * \brief Get the inviscid contribution to the efficiency coefficient.
   * \return Value of the efficiency coefficient (inviscid contribution).
   */
  inline su2double GetAllBound_CMz_Visc() const final { return AllBoundViscCoeff.CMz; }

  /*!
   * \brief Get the inviscid contribution to the efficiency coefficient.
   * \return Value of the efficiency coefficient (inviscid contribution).
   */
  inline su2double GetAllBound_CoPx_Visc() const final { return AllBoundViscCoeff.CoPx; }

  /*!
   * \brief Get the inviscid contribution to the efficiency coefficient.
   * \return Value of the efficiency coefficient (inviscid contribution).
   */
  inline su2double GetAllBound_CoPy_Visc() const final { return AllBoundViscCoeff.CoPy; }

  /*!
   * \brief Get the inviscid contribution to the efficiency coefficient.
   * \return Value of the efficiency coefficient (inviscid contribution).
   */
  inline su2double GetAllBound_CoPz_Visc() const final { return AllBoundViscCoeff.CoPz; }

  /*!
   * \brief Get the inviscid contribution to the efficiency coefficient.
   * \return Value of the efficiency coefficient (inviscid contribution).
   */
  inline su2double GetAllBound_CFx_Visc() const final { return AllBoundViscCoeff.CFx; }

  /*!
   * \brief Get the inviscid contribution to the efficiency coefficient.
   * \return Value of the efficiency coefficient (inviscid contribution).
   */
  inline su2double GetAllBound_CFy_Visc() const final { return AllBoundViscCoeff.CFy; }

  /*!
   * \brief Get the inviscid contribution to the efficiency coefficient.
   * \return Value of the efficiency coefficient (inviscid contribution).
   */
  inline su2double GetAllBound_CFz_Visc() const final { return AllBoundViscCoeff.CFz; }

  /*!
   * \brief Get the non dimensional lift coefficient (viscous contribution).
   * \param[in] val_marker - Surface marker where the coefficient is computed.
   * \return Value of the lift coefficient (viscous contribution) on the surface <i>val_marker</i>.
   */
  inline su2double GetCL_Visc(unsigned short val_marker) const final { return ViscCoeff.CL[val_marker]; }

  /*!
   * \brief Get the non dimensional sideforce coefficient (viscous contribution).
   * \param[in] val_marker - Surface marker where the coefficient is computed.
   * \return Value of the sideforce coefficient (viscous contribution) on the surface <i>val_marker</i>.
   */
  inline su2double GetCSF_Visc(unsigned short val_marker) const final { return ViscCoeff.CSF[val_marker]; }

  /*!
   * \brief Get the non dimensional drag coefficient (viscous contribution).
   * \param[in] val_marker - Surface marker where the coefficient is computed.
   * \return Value of the drag coefficient (viscous contribution) on the surface <i>val_marker</i>.
   */
  inline su2double GetCD_Visc(unsigned short val_marker) const final { return ViscCoeff.CD[val_marker]; }

  /*!
   * \brief Get the total heat flux.
   * \param[in] val_marker - Surface marker where the heat flux is computed.
   * \return Value of the integrated heat flux (viscous contribution) on the surface <i>val_marker</i>.
   */
  inline su2double GetSurface_HF_Visc(unsigned short val_marker) const final { return Surface_HF_Visc[val_marker]; }

  /*!
   * \brief Get the maximum (per surface) heat flux.
   * \param[in] val_marker - Surface marker where the heat flux is computed.
   * \return Value of the maximum heat flux (viscous contribution) on the surface <i>val_marker</i>.
   */
  inline su2double GetSurface_MaxHF_Visc(unsigned short val_marker) const final {
    return Surface_MaxHF_Visc[val_marker];
  }

  /*!
   * \brief Set the value of the Equivalent Area coefficient.
   * \param[in] val_cequivarea - Value of the Equivalent Area coefficient.
   */
  inline void SetTotal_CpDiff(su2double val_pressure) final { Total_CpDiff = val_pressure; }

  /*!
   * \brief Set the value of the Equivalent Area coefficient.
   * \param[in] val_cequivarea - Value of the Equivalent Area coefficient.
   */
  inline void SetTotal_HeatFluxDiff(su2double val_heat) final { Total_HeatFluxDiff = val_heat; }

  /*!
   * \brief Set the value of the Near-Field pressure oefficient.
   * \param[in] val_cnearfieldpress - Value of the Near-Field pressure coefficient.
   */
  inline void SetTotal_CNearFieldOF(su2double val_cnearfieldpress) final { Total_CNearFieldOF = val_cnearfieldpress; }

  /*!
   * \author H. Kline
   * \brief Set the total "combo" objective (weighted sum of other values).
   * \param[in] ComboObj - Value of the combined objective.
   */
  inline void SetTotal_ComboObj(su2double ComboObj) final { Total_ComboObj = ComboObj; }

  /*!
   * \author H. Kline
   * \brief Provide the total "combo" objective (weighted sum of other values).
   * \return Value of the "combo" objective values.
   */
  inline su2double GetTotal_ComboObj() const final { return Total_ComboObj; }

  /*!
   * \brief Provide the total (inviscid + viscous) non dimensional Equivalent Area coefficient.
   * \return Value of the Equivalent Area coefficient (inviscid + viscous contribution).
   */
  inline su2double GetTotal_CpDiff() const final { return Total_CpDiff; }

  /*!
   * \brief Provide the total (inviscid + viscous) non dimensional Equivalent Area coefficient.
   * \return Value of the Equivalent Area coefficient (inviscid + viscous contribution).
   */
  inline su2double GetTotal_HeatFluxDiff() const final { return Total_HeatFluxDiff; }

  /*!
   * \brief Set the value of the custom objective function.
   * \param[in] val_Total_Custom_ObjFunc - Value of the total custom objective function.
   * \param[in] val_weight - Value of the weight for the custom objective function.
   */
  inline void SetTotal_Custom_ObjFunc(su2double val_total_custom_objfunc, su2double val_weight) final {
    Total_Custom_ObjFunc = val_total_custom_objfunc * val_weight;
  }

  /*!
   * \brief Add the value of the custom objective function.
   * \param[in] val_Total_Custom_ObjFunc - Value of the total custom objective function.
   * \param[in] val_weight - Value of the weight for the custom objective function.
   */
  inline void AddTotal_Custom_ObjFunc(su2double val_total_custom_objfunc, su2double val_weight) final {
    Total_Custom_ObjFunc += val_total_custom_objfunc * val_weight;
  }

  /*!
   * \brief Provide the total heat load.
   * \return Value of the heat load (viscous contribution).
   */
  inline su2double GetTotal_HeatFlux(void) const final { return Total_Heat; }

  /*!
   * \brief Provide the total heat load.
   * \return Value of the heat load (viscous contribution).
   */
  inline su2double GetTotal_MaxHeatFlux() const final { return Total_MaxHeat; }

  /*!
   * \brief Store the total heat load.
   * \param[in] val_Total_Heat - Value of the heat load.
   */
  inline void SetTotal_HeatFlux(su2double val_Total_Heat) final { Total_Heat = val_Total_Heat; }

  /*!
   * \brief Store the total heat load.
   * \param[in] val_Total_Heat - Value of the heat load.
   */
  inline void SetTotal_MaxHeatFlux(su2double val_Total_MaxHeat) final { Total_MaxHeat = val_Total_MaxHeat; }

  /*!
   * \brief Provide the total custom objective function.
   * \return Value of the custom objective function.
   */
  inline su2double GetTotal_Custom_ObjFunc() const final { return Total_Custom_ObjFunc; }

  /*!
   * \brief Provide the Pressure coefficient.
   * \param[in] val_marker - Surface marker where the coefficient is computed.
   * \param[in] val_vertex - Vertex of the marker <i>val_marker</i> where the coefficient is evaluated.
   * \return Value of the pressure coefficient.
   */
  inline su2double GetCPressure(unsigned short val_marker, unsigned long val_vertex) const final {
    return CPressure[val_marker][val_vertex];
  }

  /*!
   * \brief Provide the Target Pressure coefficient.
   * \param[in] val_marker - Surface marker where the coefficient is computed.
   * \param[in] val_vertex - Vertex of the marker <i>val_marker</i> where the coefficient is evaluated.
   * \return Value of the pressure coefficient.
   */
  inline su2double GetCPressureTarget(unsigned short val_marker, unsigned long val_vertex) const final {
    return CPressureTarget[val_marker][val_vertex];
  }

  /*!
   * \brief Set the value of the target Pressure coefficient.
   * \param[in] val_marker - Surface marker where the coefficient is computed.
   * \param[in] val_vertex - Vertex of the marker <i>val_marker</i> where the coefficient is evaluated.
   * \return Value of the pressure coefficient.
   */
  inline void SetCPressureTarget(unsigned short val_marker, unsigned long val_vertex, su2double val_pressure) final {
    CPressureTarget[val_marker][val_vertex] = val_pressure;
  }

  /*!
   * \brief Value of the characteristic variables at the boundaries.
   * \param[in] val_marker - Surface marker where the coefficient is computed.
   * \param[in] val_vertex - Vertex of the marker <i>val_marker</i> where the coefficient is evaluated.
   * \return Value of the pressure coefficient.
   */
  inline su2double* GetCharacPrimVar(unsigned short val_marker, unsigned long val_vertex) const final {
    return CharacPrimVar[val_marker][val_vertex];
  }

  /*!
   * \brief Value of the characteristic variables at the boundaries.
   * \param[in] val_marker - Surface marker where the coefficient is computed.
   * \param[in] val_vertex - Vertex of the marker <i>val_marker</i> where the coefficient is evaluated.
   * \return Value of the pressure coefficient.
   */
  inline void SetCharacPrimVar(unsigned short val_marker, unsigned long val_vertex, unsigned short val_var,
                               su2double val_value) final {
    CharacPrimVar[val_marker][val_vertex][val_var] = val_value;
  }

  /*!
   * \brief Value of the total temperature at an inlet boundary.
   * \param[in] val_marker - Surface marker where the total temperature is evaluated.
   * \param[in] val_vertex - Vertex of the marker <i>val_marker</i> where the total temperature is evaluated.
   * \return Value of the total temperature
   */
  inline su2double GetInlet_Ttotal(unsigned short val_marker, unsigned long val_vertex) const final {
    return Inlet_Ttotal[val_marker][val_vertex];
  }

  /*!
   * \brief Value of the total pressure at an inlet boundary.
   * \param[in] val_marker - Surface marker where the total pressure is evaluated.
   * \param[in] val_vertex - Vertex of the marker <i>val_marker</i> where the total pressure is evaluated.
   * \return Value of the total pressure
   */
  inline su2double GetInlet_Ptotal(unsigned short val_marker, unsigned long val_vertex) const final {
    return Inlet_Ptotal[val_marker][val_vertex];
  }

  /*!
   * \brief A component of the unit vector representing the flow direction at an inlet boundary.
   * \param[in] val_marker - Surface marker where the flow direction is evaluated
   * \param[in] val_vertex - Vertex of the marker <i>val_marker</i> where the flow direction is evaluated
   * \param[in] val_dim - The component of the flow direction unit vector to be evaluated
   * \return Component of a unit vector representing the flow direction.
   */
  inline su2double GetInlet_FlowDir(unsigned short val_marker, unsigned long val_vertex,
                                    unsigned short val_dim) const final {
    return Inlet_FlowDir[val_marker][val_vertex][val_dim];
  }

  /*!
   * \brief Set the value of the total temperature at an inlet boundary.
   * \param[in] val_marker - Surface marker where the total temperature is set.
   * \param[in] val_vertex - Vertex of the marker <i>val_marker</i> where the total temperature is set.
   * \param[in] val_ttotal - Value of the total temperature
   */
  inline void SetInlet_Ttotal(unsigned short val_marker, unsigned long val_vertex, su2double val_ttotal) final {
    /*--- Since this call can be accessed indirectly using python, do some error
     * checking to prevent segmentation faults ---*/
    if (val_marker >= nMarker)
      SU2_MPI::Error("Out-of-bounds marker index used on inlet.", CURRENT_FUNCTION);
    else if (Inlet_Ttotal == nullptr || Inlet_Ttotal[val_marker] == nullptr)
      SU2_MPI::Error("Tried to set custom inlet BC on an invalid marker.", CURRENT_FUNCTION);
    else if (val_vertex >= nVertex[val_marker])
      SU2_MPI::Error("Out-of-bounds vertex index used on inlet.", CURRENT_FUNCTION);
    else
      Inlet_Ttotal[val_marker][val_vertex] = val_ttotal;
  }

  /*!
   * \brief Set the value of the total pressure at an inlet boundary.
   * \param[in] val_marker - Surface marker where the total pressure is set.
   * \param[in] val_vertex - Vertex of the marker <i>val_marker</i> where the total pressure is set.
   * \param[in] val_ptotal - Value of the total pressure
   */
  inline void SetInlet_Ptotal(unsigned short val_marker, unsigned long val_vertex, su2double val_ptotal) final {
    /*--- Since this call can be accessed indirectly using python, do some error
     * checking to prevent segmentation faults ---*/
    if (val_marker >= nMarker)
      SU2_MPI::Error("Out-of-bounds marker index used on inlet.", CURRENT_FUNCTION);
    else if (Inlet_Ptotal == nullptr || Inlet_Ptotal[val_marker] == nullptr)
      SU2_MPI::Error("Tried to set custom inlet BC on an invalid marker.", CURRENT_FUNCTION);
    else if (val_vertex >= nVertex[val_marker])
      SU2_MPI::Error("Out-of-bounds vertex index used on inlet.", CURRENT_FUNCTION);
    else
      Inlet_Ptotal[val_marker][val_vertex] = val_ptotal;
  }

  /*!
   * \brief Set a component of the unit vector representing the flow direction at an inlet boundary.
   * \param[in] val_marker - Surface marker where the flow direction is set.
   * \param[in] val_vertex - Vertex of the marker <i>val_marker</i> where the flow direction is set.
   * \param[in] val_dim - The component of the flow direction unit vector to be set
   * \param[in] val_flowdir - Component of a unit vector representing the flow direction.
   */
  inline void SetInlet_FlowDir(unsigned short val_marker, unsigned long val_vertex, unsigned short val_dim,
                               su2double val_flowdir) final {
    /*--- Since this call can be accessed indirectly using python, do some error
     * checking to prevent segmentation faults ---*/
    if (val_marker >= nMarker)
      SU2_MPI::Error("Out-of-bounds marker index used on inlet.", CURRENT_FUNCTION);
    else if (Inlet_FlowDir == nullptr || Inlet_FlowDir[val_marker] == nullptr)
      SU2_MPI::Error("Tried to set custom inlet BC on an invalid marker.", CURRENT_FUNCTION);
    else if (val_vertex >= nVertex[val_marker])
      SU2_MPI::Error("Out-of-bounds vertex index used on inlet.", CURRENT_FUNCTION);
    else
      Inlet_FlowDir[val_marker][val_vertex][val_dim] = val_flowdir;
  }

  /*!
   * \brief Compute the global error measures (L2, Linf) for verification cases.
   * \param[in] geometry - Geometrical definition.
   * \param[in] config   - Definition of the particular problem.
   */
  void ComputeVerificationError(CGeometry* geometry, CConfig* config) final;

  /*!
   * \brief Print verification error to screen, derived solvers must define this.
   * \param[in] config - Definition of the particular problem.
   */
  virtual void PrintVerificationError(const CConfig* config) const = 0;

  /*!
   * \brief Compute the pressure forces and all the adimensional coefficients.
   * \param[in] geometry - Geometrical definition of the problem.
   * \param[in] config - Definition of the particular problem.
   */
  void Pressure_Forces(const CGeometry* geometry, const CConfig* config) final;

  /*!
   * \brief Compute the pressure forces and all the adimensional coefficients.
   * \param[in] geometry - Geometrical definition of the problem.
   * \param[in] config - Definition of the particular problem.
   */
  void Momentum_Forces(const CGeometry* geometry, const CConfig* config) final;

  /*!
   * \brief Compute the viscous forces and all the addimensional coefficients.
   * \param[in] geometry - Geometrical definition of the problem.
   * \param[in] config - Definition of the particular problem.
   */
  void Friction_Forces(const CGeometry* geometry, const CConfig* config) final;

  /*!
   * \brief Compute the buffet sensor.
   * \param[in] geometry - Geometrical definition of the problem.
   * \param[in] config - Definition of the particular problem.
   */
  inline virtual void Buffet_Monitoring(const CGeometry *geometry, const CConfig *config) { }

  /*!
   * \brief Allocates the final pointer of SlidingState depending on how many donor vertex donate to it.
   * That number is stored in SlidingStateNodes[val_marker][val_vertex].
   * \param[in] val_marker - marker index
   * \param[in] val_vertex - vertex index
   */
  inline void SetSlidingStateStructure(unsigned short val_marker, unsigned long val_vertex) final {
    for (int iVar = 0; iVar < nPrimVar + 1; iVar++) {
      if (SlidingState[val_marker][val_vertex][iVar] != nullptr) delete[] SlidingState[val_marker][val_vertex][iVar];
    }

    for (int iVar = 0; iVar < nPrimVar + 1; iVar++)
      SlidingState[val_marker][val_vertex][iVar] = new su2double[GetnSlidingStates(val_marker, val_vertex)];
  }

  /*!
   * \brief Set the outer state for fluid interface nodes.
   * \param[in] val_marker   - marker index
   * \param[in] val_vertex   - vertex index
   * \param[in] val_state    - requested state component
   * \param[in] donor_index  - index of the donor node to set
   * \param[in] component    - set value
   */
  inline void SetSlidingState(unsigned short val_marker, unsigned long val_vertex, unsigned short val_state,
                              unsigned long donor_index, su2double component) final {
    SlidingState[val_marker][val_vertex][val_state][donor_index] = component;
  }

  /*!
   * \brief Set the number of outer state for fluid interface nodes.
   * \param[in] val_marker - marker index
   * \param[in] val_vertex - vertex index
   * \param[in] value - number of outer states
   */
  inline void SetnSlidingStates(unsigned short val_marker, unsigned long val_vertex, int value) final {
    SlidingStateNodes[val_marker][val_vertex] = value;
  }

  /*!
   * \brief Get the number of outer state for fluid interface nodes.
   * \param[in] val_marker - marker index
   * \param[in] val_vertex - vertex index
   */
  inline int GetnSlidingStates(unsigned short val_marker, unsigned long val_vertex) const final {
    return SlidingStateNodes[val_marker][val_vertex];
  }

  /*!
   * \brief Get the outer state for fluid interface nodes.
   * \param[in] val_marker - marker index
   * \param[in] val_vertex - vertex index
   * \param[in] val_state  - requested state component
   * \param[in] donor_index- index of the donor node to get
   */
  inline su2double GetSlidingState(unsigned short val_marker, unsigned long val_vertex, unsigned short val_state,
                                   unsigned long donor_index) const final {
    return SlidingState[val_marker][val_vertex][val_state][donor_index];
  }

  /*!
   * \brief Set the conjugate heat variables.
   * \param[in] val_marker        - marker index
   * \param[in] val_vertex        - vertex index
   * \param[in] pos_var           - variable position (in vector of all conjugate heat variables)
   * \param[in] relaxation factor - relaxation factor for the change of the variables
   * \param[in] val_var           - value of the variable
   */
  inline void SetConjugateHeatVariable(unsigned short val_marker, unsigned long val_vertex, unsigned short pos_var,
                                       su2double relaxation_factor, su2double val_var) final {
    HeatConjugateVar[val_marker][val_vertex][pos_var] =
        relaxation_factor * val_var + (1.0 - relaxation_factor) * HeatConjugateVar[val_marker][val_vertex][pos_var];
  }

  /*!
   * \brief Set the conjugate heat variables.
   * \param[in] val_marker        - marker index
   * \param[in] val_vertex        - vertex index
   * \param[in] pos_var           - variable position (in vector of all conjugate heat variables)
   */
  inline su2double GetConjugateHeatVariable(unsigned short val_marker, unsigned long val_vertex,
                                            unsigned short pos_var) const final {
    return HeatConjugateVar[val_marker][val_vertex][pos_var];
  }

  /*!
   * \brief Get the skin friction coefficient.
   * \param[in] val_marker - Surface marker where the coefficient is computed.
   * \param[in] val_vertex - Vertex of the marker <i>val_marker</i> where the coefficient is evaluated.
   * \return Value of the skin friction coefficient.
   */
  inline su2double GetCSkinFriction(unsigned short val_marker, unsigned long val_vertex,
                                    unsigned short val_dim) const final {
    return CSkinFriction[val_marker][val_dim][val_vertex];
  }

  /*!
   * \brief Get the wall shear stress.
   * \param[in] val_marker - Surface marker where the wall shear stress is computed.
   * \param[in] val_vertex - Vertex of the marker <i>val_marker</i> where the wall shear stress is evaluated.
   * \return Value of the wall shear stress.
   */
  inline su2double GetWallShearStress(unsigned short val_marker, unsigned long val_vertex) const final {
    return WallShearStress[val_marker][val_vertex];
  }

  /*!
   * \brief Get the skin friction coefficient.
   * \param[in] val_marker - Surface marker where the coefficient is computed.
   * \param[in] val_vertex - Vertex of the marker <i>val_marker</i> where the coefficient is evaluated.
   * \return Value of the heat transfer coefficient.
   */
  inline su2double GetHeatFlux(unsigned short val_marker, unsigned long val_vertex) const final {
    return HeatFlux[val_marker][val_vertex];
  }

  /*!
   * \brief Get the skin friction coefficient.
   * \param[in] val_marker - Surface marker where the coefficient is computed.
   * \param[in] val_vertex - Vertex of the marker <i>val_marker</i> where the coefficient is evaluated.
   * \return Value of the heat transfer coefficient.
   */
  inline su2double GetHeatFluxTarget(unsigned short val_marker, unsigned long val_vertex) const final {
    return HeatFluxTarget[val_marker][val_vertex];
  }

  /*!
   * \brief Set the value of the target Pressure coefficient.
   * \param[in] val_marker - Surface marker where the coefficient is computed.
   * \param[in] val_vertex - Vertex of the marker <i>val_marker</i> where the coefficient is evaluated.
   * \return Value of the pressure coefficient.
   */
  inline void SetHeatFluxTarget(unsigned short val_marker, unsigned long val_vertex, su2double val_heat) final {
    HeatFluxTarget[val_marker][val_vertex] = val_heat;
  }

  /*!
   * \brief Get the y plus.
   * \param[in] val_marker - Surface marker where the coefficient is computed.
   * \param[in] val_vertex - Vertex of the marker <i>val_marker</i> where the coefficient is evaluated.
   * \return Value of the y plus.
   */
  inline su2double GetYPlus(unsigned short val_marker, unsigned long val_vertex) const final {
    return YPlus[val_marker][val_vertex];
  }
};<|MERGE_RESOLUTION|>--- conflicted
+++ resolved
@@ -59,11 +59,8 @@
   su2double Global_Delta_Time = 0.0, /*!< \brief Time-step for TIME_STEPPING time marching strategy. */
   Global_Delta_UnstTimeND = 0.0;     /*!< \brief Unsteady time step for the dual time strategy. */
 
-<<<<<<< HEAD
-=======
   unsigned long ErrorCounter = 0;    /*!< \brief Counter for number of un-physical states. */
 
->>>>>>> 0baf91d9
   /*!
    * \brief Auxilary types to store common aero coefficients (avoids repeating oneself so much).
    */
@@ -807,8 +804,6 @@
   }
 
   /*!
-<<<<<<< HEAD
-=======
    * \brief Generic implementation of implicit Euler iteration with an optional preconditioner applied to the diagonal.
    * \param[in] compute_ur - Whether to use automatic under-relaxation for the update.
    * \tparam DiagonalPrecond - A function object implementing:
@@ -997,7 +992,6 @@
   }
 
   /*!
->>>>>>> 0baf91d9
    * \brief Destructor.
    */
   ~CFVMFlowSolverBase();
