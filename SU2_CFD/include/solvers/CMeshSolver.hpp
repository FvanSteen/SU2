/*!
 * \file CMeshSolver.hpp
 * \brief Declaration and inlines of the class to compute the deformation of
 *        the volumetric numerical grid using the linear elasticity solver.
 * \author Ruben Sanchez, based on CVolumetricMovement developments (F. Palacios, A. Bueno, T. Economon, S. Padron)
 * \version 7.5.1 "Blackbird"
 *
 * SU2 Project Website: https://su2code.github.io
 *
 * The SU2 Project is maintained by the SU2 Foundation
 * (http://su2foundation.org)
 *
 * Copyright 2012-2023, SU2 Contributors (cf. AUTHORS.md)
 *
 * SU2 is free software; you can redistribute it and/or
 * modify it under the terms of the GNU Lesser General Public
 * License as published by the Free Software Foundation; either
 * version 2.1 of the License, or (at your option) any later version.
 *
 * SU2 is distributed in the hope that it will be useful,
 * but WITHOUT ANY WARRANTY; without even the implied warranty of
 * MERCHANTABILITY or FITNESS FOR A PARTICULAR PURPOSE. See the GNU
 * Lesser General Public License for more details.
 *
 * You should have received a copy of the GNU Lesser General Public
 * License along with SU2. If not, see <http://www.gnu.org/licenses/>.
 */

#pragma once

#include "CFEASolver.hpp"
#include "../variables/CMeshBoundVariable.hpp"
#include "../variables/CMeshElement.hpp"

/*!
 * \brief Mesh deformation solver (pseudo elasticity).
 * \ingroup Elasticity_Equations
 */
class CMeshSolver final : public CFEASolver {
protected:

  bool time_domain;
  bool multizone;

  bool stiffness_set;          /*!< \brief Element-based stiffness is set. */

  unsigned long ElemCounter;   /*!< \brief Error (negative volume) counter. */

  /*!
   * \brief Minimum/Maximum distance and volume (in reference and current (deformed) coords).
   */
  su2double MinVolume, MinVolume_Ref, MinVolume_Curr;
  su2double MaxVolume, MaxVolume_Ref, MaxVolume_Curr;
  su2double MinDistance, MaxDistance;

  vector<CMeshElement> element; /*!< \brief Vector which stores element information for each problem. */

  /*!
   * \brief Compute the min and max volume of the elements in the domain.
   * \param[in] geometry - Geometrical definition of the problem.
   * \param[in] config - Definition of the particular problem.
   * \param[in] updated - Boolean, computes the volumes with the updated coordinates.
   * \return Value of the length of the smallest edge of the grid.
   */
  void SetMinMaxVolume(CGeometry *geometry, CConfig *config, bool updated);

  /*!
   * \brief Compute the min and max volume of the elements in the domain.
   * \param[in] geometry - Geometrical definition of the problem.
   * \param[in] config - Definition of the particular problem.
   */
  void SetWallDistance(CGeometry *geometry, CConfig *config);

  /*!
   * \brief Update the value of the coordinates after the grid movement.
   * \param[in] geometry - Geometrical definition of the problem.
   * \param[in] config - Definition of the particular problem.
   */
  void UpdateGridCoord(CGeometry *geometry, const CConfig *config);

  /*!
   * \brief Compute the grid velocity form the displacements of the mesh.
   * \param[in] geometry - Geometrical definition of the problem.
   * \param[in] config - Definition of the particular problem.
   */
  void ComputeGridVelocity(CGeometry **geometry, const CConfig *config) const;

  /*!
   * \brief Compute the grid velocity form the velocity at deformable boundary.
   * \param[in] geometry - Geometrical definition of the problem.
   * \param[in] numerics - Description of the numerical method.
   * \param[in] config - Definition of the particular problem.
   */
  void ComputeGridVelocity_FromBoundary(CGeometry **geometry, CNumerics **numerics, CConfig *config);

  /*!
   * \brief Check the boundary vertex that are going to be moved.
   * \param[in] geometry - Geometrical definition of the problem.
   * \param[in] config - Definition of the particular problem.
   * \param[in] velocity_transfer - Boolean for deforming displacement or velocity
   */
  void SetBoundaryDisplacements(CGeometry *geometry, CConfig *config, bool velocity_transfer);

  /*!
   * \brief Apply forced displacement boundary conditions.
   * \param[in] geometry - Geometrical definition of the problem.
   * \param[in] config - Definition of the particular problem.
   * \param[in] val_marker - Index of the marker.
   * \param[in] velocity - Boolean for deforming displacement or velocity.
   */
  void BC_Deforming(CGeometry *geometry, const CConfig *config, unsigned short val_marker, bool velocity);

  /*!
   * \brief Load the geometries at the previous time states n and nM1.
   * \param[in] geometry - Geometrical definition of the problem.
   */
  void RestartOldGeometry(CGeometry *geometry, const CConfig *config);

public:
  /*!
   * \brief Constructor of the class.
   */
  CMeshSolver(CGeometry *geometry, CConfig *config);

  /*!
   * \brief Grid deformation using the linear elasticity equations.
   * \param[in] geometry - Geometrical definition of the problem.
   * \param[in] numerics - Numerics used in the solution.
   * \param[in] config - Definition of the particular problem.
   */
  void DeformMesh(CGeometry **geometry,
                  CNumerics **numerics,
                  CConfig *config) override;

  /*!
<<<<<<< HEAD
   * \brief Grid deformation using the linear elasticity equations (no multigrid).
   * \param[in] geometry - Geometrical definition of the problem.
   * \param[in] numerics - Numerics used in the solution.
   * \param[in] config - Definition of the particular problem.
   */
  void DeformMesh(CGeometry *geometry,
                  CNumerics **numerics,
                  CConfig *config) override;
  /*!
=======
>>>>>>> 7f36c835
   * \brief Set the stiffness of the mesh.
   * \param[in] numerics - Numerics used in the solution.
   * \param[in] config - Definition of the particular problem.
   */
  void SetMesh_Stiffness(CNumerics **numerics,
                         CConfig *config) override;

  /*!
   * \brief Get the value of the reference coordinate to set on the element structure.
   * \param[in] indexNode - Index of the node.
   * \param[in] iDim - Dimension required.
   */
  inline su2double Get_ValCoord(const CGeometry*,
                                unsigned long indexNode,
                                unsigned short iDim) const override {
    return static_cast<const CMeshBoundVariable*>(nodes)->GetMesh_Coord(indexNode,iDim);
  }

  /*!
   * \brief Move the mesh in time.
   */
  void SetDualTime_Mesh(void) override;

  /*!
   * \brief Load a solution from a restart file.
   * \param[in] geometry - Geometrical definition of the problem.
   * \param[in] solver - Container vector with all of the solvers.
   * \param[in] config - Definition of the particular problem.
   * \param[in] val_iter - Current external iteration number.
   * \param[in] val_update_geo - Flag for updating coords and grid velocity.
   */
  void LoadRestart(CGeometry **geometry,
                   CSolver ***solver,
                   CConfig *config,
                   int val_iter,
                   bool val_update_geo) override;

  /*!
   * \brief Get minimun volume in the mesh
   * \return
   */
  inline su2double GetMinimum_Volume() const override {return MinVolume_Curr;}

  /*!
   * \brief Get maximum volume in the mesh
   * \return
   */
  inline su2double GetMaximum_Volume() const override {return MaxVolume_Curr;}

  /*!
   * \brief Pitching definition for deforming mesh
   * \param[in] geometry - Geometrical definition of the problem.
   * \param[in] config - Definition of the particular problem.
   * \param[in] iter - Current time iteration number
   */
  void Surface_Pitching(CGeometry *geometry, CConfig *config, unsigned long iter);

  /*!
   * \brief Rotating definition for deforming mesh
   * \param[in] geometry - Geometrical definition of the problem.
   * \param[in] config - Definition of the particular problem.
   * \param[in] iter - Current time iteration number
   */
  void Surface_Rotating(CGeometry *geometry, CConfig *config, unsigned long iter);

  /*!
   * \brief Plunging definition for deforming mesh
   * \param[in] geometry - Geometrical definition of the problem.
   * \param[in] config - Definition of the particular problem.
   * \param[in] iter - Current time iteration number
   */
  void Surface_Plunging(CGeometry *geometry, CConfig *config, unsigned long iter);

  /*!
   * \brief Translating definition for deforming mesh
   * \param[in] geometry - Geometrical definition of the problem.
   * \param[in] config - Definition of the particular problem.
   * \param[in] iter - Current time iteration number
   */
  void Surface_Translating(CGeometry *geometry, CConfig *config, unsigned long iter);

};<|MERGE_RESOLUTION|>--- conflicted
+++ resolved
@@ -133,18 +133,6 @@
                   CConfig *config) override;
 
   /*!
-<<<<<<< HEAD
-   * \brief Grid deformation using the linear elasticity equations (no multigrid).
-   * \param[in] geometry - Geometrical definition of the problem.
-   * \param[in] numerics - Numerics used in the solution.
-   * \param[in] config - Definition of the particular problem.
-   */
-  void DeformMesh(CGeometry *geometry,
-                  CNumerics **numerics,
-                  CConfig *config) override;
-  /*!
-=======
->>>>>>> 7f36c835
    * \brief Set the stiffness of the mesh.
    * \param[in] numerics - Numerics used in the solution.
    * \param[in] config - Definition of the particular problem.
