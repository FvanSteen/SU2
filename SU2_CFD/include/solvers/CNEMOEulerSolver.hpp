/*!
 * \file CNEMOEulerSolver.hpp
 * \brief Headers of the CNEMOEulerSolver class
 * \author S. R. Copeland, F. Palacios, W. Maier.
 * \version 7.1.1 "Blackbird"
 *
 * SU2 Project Website: https://su2code.github.io
 *
 * The SU2 Project is maintained by the SU2 Foundation
 * (http://su2foundation.org)
 *
 * Copyright 2012-2020, SU2 Contributors (cf. AUTHORS.md)
 *
 * SU2 is free software; you can redistribute it and/or
 * modify it under the terms of the GNU Lesser General Public
 * License as published by the Free Software Foundation; either
 * version 2.1 of the License, or (at your option) any later version.
 *
 * SU2 is distributed in the hope that it will be useful,
 * but WITHOUT ANY WARRANTY; without even the implied warranty of
 * MERCHANTABILITY or FITNESS FOR A PARTICULAR PURPOSE. See the GNU
 * Lesser General Public License for more details.
 *
 * You should have received a copy of the GNU Lesser General Public
 * License along with SU2. If not, see <http://www.gnu.org/licenses/>.
 */

#pragma once

#include "../variables/CNEMOEulerVariable.hpp"
#include "../fluid/CNEMOGas.hpp"
#include "CFVMFlowSolverBase.hpp"

/*!
 * \class CNEMOEulerSolver
 * \brief Main class for defining the NEMO Euler's flow solver.
 * \ingroup Euler_Equations
 * \author S. R. Copeland, F. Palacios, W. Maier.
 * \version 7.1.1 "Blackbird"
 */
class CNEMOEulerSolver : public CFVMFlowSolverBase<CNEMOEulerVariable, COMPRESSIBLE> {
protected:

  su2double
  Prandtl_Lam = 0.0,              /*!< \brief Laminar Prandtl number. */
  Prandtl_Turb = 0.0;             /*!< \brief Turbulent Prandtl number. */

  unsigned short nSpecies;        /*!< \brief Number of species in the gas mixture. */

  su2double
  Energy_ve_Inf,                  /*!< \brief Vib.-el. free stream energy. */
  Temperature_ve_Inf;             /*!< \brief Vib.-el. free stream temperature. */
  const su2double *MassFrac_Inf;  /*!< \brief Free stream species mass fraction. */

  su2double *Source;              /*!< \brief Auxiliary vector to store source terms. */

  unsigned long ErrorCounter = 0; /*!< \brief Counter for number of un-physical states. */

  su2double Global_Delta_Time = 0.0, /*!< \brief Time-step for TIME_STEPPING time marching strategy. */
  Global_Delta_UnstTimeND = 0.0;     /*!< \brief Unsteady time step for the dual time strategy. */

  CNEMOGas  *FluidModel;          /*!< \brief fluid model used in the solver */

  CNEMOEulerVariable* node_infty = nullptr;

  /*!
   * \brief Set the maximum value of the eigenvalue.
   * \param[in] geometry - Geometrical definition of the problem.
   * \param[in] config - Definition of the particular problem.
   */
  void SetMax_Eigenvalue(CGeometry *geometry, CConfig *config);

  /*!
   * \brief Compute a pressure sensor switch.
   * \param[in] geometry - Geometrical definition of the problem.
   * \param[in] solver_container - Container vector with all the solutions.
   * \param[in] config - Definition of the particular problem.
   */
  inline void SetCentered_Dissipation_Sensor(CGeometry *geometry, CConfig *config) { }

  /*!
   * \brief Set the value of undivided laplacian.
   * \param[in] val_und_lapl_i Undivided laplacian at point i.
   * \param[in] val_und_lapl_j Undivided laplacian at point j.
   */
  inline void SetUndivided_Laplacian(CGeometry *geometry, CConfig *config) { }

public:

  /*!
   * \brief Constructor of the class.
   */
  CNEMOEulerSolver() : CFVMFlowSolverBase<CNEMOEulerVariable, COMPRESSIBLE>() {}

  /*!
     * \overload
     * \param[in] geometry - Geometrical definition of the problem.
     * \param[in] config - Definition of the particular problem.
     */
  CNEMOEulerSolver(CGeometry *geometry, CConfig *config, unsigned short iMesh, const bool navier_stokes = false);

  /*!
   * \brief Destructor of the class.
   */
  ~CNEMOEulerSolver(void) override;

  /*!
   * \brief Compute the time step for solving the Euler equations.
   * \param[in] geometry - Geometrical definition of the problem.
   * \param[in] solver_container - Container vector with all the solutions.
   * \param[in] config - Definition of the particular problem.
   * \param[in] iMesh - Index of the mesh in multigrid computations.
   * \param[in] Iteration - Value of the current iteration.
   */
  void SetTime_Step(CGeometry *geometry, CSolver **solver_container,
                    CConfig *config, unsigned short iMesh, unsigned long Iteration) final;

  /*!
   * \brief Compute the spatial integration using a centered scheme.
   * \param[in] geometry - Geometrical definition of the problem.
   * \param[in] solver_container - Container vector with all the solutions.
   * \param[in] numerics - Description of the numerical method.
   * \param[in] config - Definition of the particular problem.
   * \param[in] iMesh - Index of the mesh in multigrid computations.
   */
  void Centered_Residual(CGeometry *geometry, CSolver **solver_container, CNumerics **numerics,
                         CConfig *config, unsigned short iMesh, unsigned short iRKStep) final;

  /*!
   * \brief Compute the spatial integration using a upwind scheme.
   * \param[in] geometry - Geometrical definition of the problem.
   * \param[in] solver_container - Container vector with all the solutions.
   * \param[in] solver - Description of the numerical method.
   * \param[in] config - Definition of the particular problem.
   * \param[in] iMesh - Index of the mesh in multigrid computations.
   */
  void Upwind_Residual(CGeometry *geometry, CSolver **solver_container, CNumerics **numerics_container,
                       CConfig *config, unsigned short iMesh) final;

  /*!
   * \brief Recompute the extrapolated quantities, after MUSCL reconstruction,
   *        in a more thermodynamically consistent way.
   * \param[in] V - primitve variables.
   * \param[out] d*dU - reconstructed secondaryvariables.
   * \param[out] val_eves - reconstructed eve per species.
   * \param[out] val_cvves - reconstructed cvve per species.
   * \param[out] Gamma - reconstructed gamma.
   */
  static su2double ComputeConsistentExtrapolation(CNEMOGas *fluidmodel, unsigned short nSpecies, su2double *V,
                                                  su2double* dPdU, su2double* dTdU, su2double* dTvedU,
                                                  su2double* val_eves, su2double* val_cvves);
  /*!
   * \brief Source term integration.
   * \param[in] geometry - Geometrical definition of the problem.
   * \param[in] solver_container - Container vector with all the solutions.
   * \param[in] numerics - Description of the numerical method.
   * \param[in] second_numerics - Description of the second numerical method.
   * \param[in] config - Definition of the particular problem.
   * \param[in] iMesh - Index of the mesh in multigrid computations.
   */
  void Source_Residual(CGeometry *geometry, CSolver **solver_container, CNumerics **numerics_container,
                       CConfig *config, unsigned short iMesh) final;

  /*!
   * \brief Preprocessing actions common to the Euler and NS solvers.
   * \param[in] geometry - Geometrical definition of the problem.
   * \param[in] solver_container - Container vector with all the solutions.
   * \param[in] config - Definition of the particular problem.
   * \param[in] iRKStep - Current step of the Runge-Kutta iteration.
   * \param[in] RunTime_EqSystem - System of equations which is going to be solved.
   * \param[in] Output - boolean to determine whether to print output.
   */
  void CommonPreprocessing(CGeometry *geometry, CSolver **solver_container, CConfig *config, unsigned short iMesh,
                           unsigned short iRKStep, unsigned short RunTime_EqSystem, bool Output);

  /*!
   * \brief Compute the velocity^2, SoundSpeed, Pressure, Enthalpy, Viscosity.
   * \param[in] geometry - Geometrical definition of the problem.
   * \param[in] solver_container - Container vector with all the solutions.
   * \param[in] config - Definition of the particular problem.
   * \param[in] iRKStep - Current step of the Runge-Kutta iteration.
   * \param[in] RunTime_EqSystem - System of equations which is going to be solved.
   */
  void Preprocessing(CGeometry *geometry, CSolver **solver_container, CConfig *config, unsigned short iMesh,
                     unsigned short iRKStep, unsigned short RunTime_EqSystem, bool Output) override;

  /*!
   * \brief Computes primitive variables.
   * \param[in] solver_container - Container vector with all the solutions.
   * \param[in] config - Definition of the particular problem.
   * \param[in] Output - boolean to determine whether to print output.
   * \return - The number of non-physical points.
   */
  virtual unsigned long SetPrimitive_Variables(CSolver **solver_container,
                                               CConfig *config, bool Output);

  /*!
   * \brief Set the fluid solver nondimensionalization.
   * \param[in] geometry - Geometrical definition of the problem.
   * \param[in] config - Definition of the particular problem.
   */
  void SetNondimensionalization(CConfig *config, unsigned short iMesh);

  /*!
   * \brief Set all the conserved variables from the primitive vector..
   */
  void RecomputeConservativeVector(su2double *U, const su2double *V) const;

  /*!
   * \brief Check for unphysical points.
   * \return Boolean value of physical point
   */
  bool CheckNonPhys(const su2double *V) const;

  /*!
   * \brief Compute the pressure at the infinity.
   * \return Value of the pressure at the infinity.
   */
  inline CNEMOGas* GetFluidModel(void) const final { return FluidModel;}

  /*!
   * \brief Impose the far-field boundary condition using characteristics.
   * \param[in] geometry - Geometrical definition of the problem.
   * \param[in] solver_container - Container vector with all the solutions.
   * \param[in] conv_numerics - Description of the numerical method for convective terms.
   * \param[in] visc_numerics - Description of the numerical method for viscous terms.
   * \param[in] config - Definition of the particular problem.
   * \param[in] val_marker - Surface marker where the boundary condition is applied.
   */
  void BC_Far_Field(CGeometry *geometry, CSolver **solver_container, CNumerics *conv_numerics,
                    CNumerics *visc_numerics, CConfig *config, unsigned short val_marker) override;

  /*!
   * \brief Impose the symmetry boundary condition using the residual.
   * \param[in] geometry - Geometrical definition of the problem.
   * \param[in] solver_container - Container vector with all the solutions.
   * \param[in] conv_numerics - Description of the numerical method for convective terms.
   * \param[in] visc_numerics - Description of the numerical method for viscous terms.
   * \param[in] config - Definition of the particular problem.
   * \param[in] val_marker - Surface marker where the boundary condition is applied.
   */
  void BC_Sym_Plane(CGeometry *geometry, CSolver **solver_container, CNumerics *conv_numerics,
                    CNumerics *visc_numerics, CConfig *config, unsigned short val_marker) final;

  /*!
<<<<<<< HEAD
     * \brief Impose the Euler boundary condition using the residual.
     * \param[in] geometry - Geometrical definition of the problem.
     * \param[in] solver_container - Container vector with all the solutions.
     * \param[in] conv_numerics - Description of the numerical method for convective terms.
     * \param[in] visc_numerics - Description of the numerical method for viscous terms.
     * \param[in] config - Definition of the particular problem.
     * \param[in] val_marker - Surface marker where the boundary condition is applied.
     */
  void BC_Euler_Wall(CGeometry *geometry, CSolver **solver_container, CNumerics *conv_numerics,
                    CNumerics *visc_numerics, CConfig *config, unsigned short val_marker) final;

  /*!
     * \brief Impose a subsonic inlet boundary condition.
     * \param[in] geometry - Geometrical definition of the problem.
     * \param[in] solver_container - Container vector with all the solutions.
     * \param[in] conv_numerics - Description of the numerical method for convective terms.
     * \param[in] visc_numerics - Description of the numerical method for viscous terms.
     * \param[in] config - Definition of the particular problem.
     * \param[in] val_marker - Surface marker where the boundary condition is applied.
     */
=======
   * \brief Impose a subsonic inlet boundary condition.
   * \param[in] geometry - Geometrical definition of the problem.
   * \param[in] solver_container - Container vector with all the solutions.
   * \param[in] conv_numerics - Description of the numerical method for convective terms.
   * \param[in] visc_numerics - Description of the numerical method for viscous terms.
   * \param[in] config - Definition of the particular problem.
   * \param[in] val_marker - Surface marker where the boundary condition is applied.
   */
>>>>>>> b6b2e556
  void BC_Inlet(CGeometry *geometry, CSolver **solver_container, CNumerics *conv_numerics,
                CNumerics *visc_numerics, CConfig *config, unsigned short val_marker) override;

  /*!
   * \brief Impose a supersonic inlet boundary condition.
   * \param[in] geometry - Geometrical definition of the problem.
   * \param[in] solver_container - Container vector with all the solutions.
   * \param[in] conv_numerics - Description of the numerical method for convective terms.
   * \param[in] visc_numerics - Description of the numerical method for viscous terms.
   * \param[in] config - Definition of the particular problem.
   * \param[in] val_marker - Surface marker where the boundary condition is applied.
   */
  void BC_Supersonic_Inlet(CGeometry *geometry, CSolver **solver_container,
                           CNumerics *conv_numerics, CNumerics *visc_numerics,
                           CConfig *config, unsigned short val_marker) override;
  /*!
   * \brief Impose the supersonic outlet boundary condition.
   * \param[in] geometry - Geometrical definition of the problem.
   * \param[in] solver_container - Container vector with all the solutions.
   * \param[in] solver - Description of the numerical method.
   * \param[in] config - Definition of the particular problem.
   * \param[in] val_marker - Surface marker where the boundary condition is applied.
   */
  void BC_Supersonic_Outlet(CGeometry *geometry, CSolver **solver_container,
                            CNumerics *conv_numerics, CNumerics *visc_numerics,
                            CConfig *config, unsigned short val_marker) override;
  /*!
   * \brief Impose the outlet boundary condition.
   * \param[in] geometry - Geometrical definition of the problem.
   * \param[in] solver_container - Container vector with all the solutions.
   * \param[in] conv_numerics - Description of the numerical method for convective terms.
   * \param[in] visc_numerics - Description of the numerical method for viscous terms.
   * \param[in] config - Definition of the particular problem.
   * \param[in] val_marker - Surface marker where the boundary condition is applied.
   */
  void BC_Outlet(CGeometry *geometry, CSolver **solver_container, CNumerics *conv_numerics,
                 CNumerics *visc_numerics, CConfig *config, unsigned short val_marker) override;

  /*!
   * \brief Update the solution using an explicit Euler scheme.
   * \param[in] geometry - Geometrical definition of the problem.
   * \param[in] solver_container - Container vector with all the solutions.
   * \param[in] config - Definition of the particular problem.
   */
  void ExplicitEuler_Iteration(CGeometry *geometry, CSolver **solver_container, CConfig *config) final;

  /*!
   * \brief Update the solution using a general explicit RK scheme.
   * \param[in] geometry - Geometrical definition of the problem.
   * \param[in] solver_container - Container vector with all the solutions.
   * \param[in] config - Definition of the particular problem.
   * \param[in] iRKStep - Runge-Kutta step.
   */
  void ExplicitRK_Iteration(CGeometry *geometry, CSolver **solver_container,
                            CConfig *config, unsigned short iRKStep) final;

  /*!
   * \brief Update the solution using the classical RK4 scheme.
   * \param[in] geometry - Geometrical definition of the problem.
   * \param[in] solver_container - Container vector with all the solutions.
   * \param[in] config - Definition of the particular problem.
   * \param[in] iRKStep - Runge-Kutta step.
   */
  void ClassicalRK4_Iteration(CGeometry *geometry, CSolver **solver_container,
                              CConfig *config, unsigned short iRKStep) final;

  /*!
   * \brief Prepare an implicit iteration.
   * \param[in] geometry - Geometrical definition of the problem.
   * \param[in] config - Definition of the particular problem.
   */
  void PrepareImplicitIteration(CGeometry *geometry, CSolver**, CConfig *config) final;

  /*!
   * \brief Complete an implicit iteration.
   * \param[in] geometry - Geometrical definition of the problem.
   * \param[in] config - Definition of the particular problem.
   */
  void CompleteImplicitIteration(CGeometry *geometry, CSolver**, CConfig *config) final;

  /*!
   * \brief Print verification error to screen.
   * \param[in] config - Definition of the particular problem.
   */
  void PrintVerificationError(const CConfig* config) const final { }

};<|MERGE_RESOLUTION|>--- conflicted
+++ resolved
@@ -243,7 +243,6 @@
                     CNumerics *visc_numerics, CConfig *config, unsigned short val_marker) final;
 
   /*!
-<<<<<<< HEAD
      * \brief Impose the Euler boundary condition using the residual.
      * \param[in] geometry - Geometrical definition of the problem.
      * \param[in] solver_container - Container vector with all the solutions.
@@ -256,15 +255,6 @@
                     CNumerics *visc_numerics, CConfig *config, unsigned short val_marker) final;
 
   /*!
-     * \brief Impose a subsonic inlet boundary condition.
-     * \param[in] geometry - Geometrical definition of the problem.
-     * \param[in] solver_container - Container vector with all the solutions.
-     * \param[in] conv_numerics - Description of the numerical method for convective terms.
-     * \param[in] visc_numerics - Description of the numerical method for viscous terms.
-     * \param[in] config - Definition of the particular problem.
-     * \param[in] val_marker - Surface marker where the boundary condition is applied.
-     */
-=======
    * \brief Impose a subsonic inlet boundary condition.
    * \param[in] geometry - Geometrical definition of the problem.
    * \param[in] solver_container - Container vector with all the solutions.
@@ -273,7 +263,6 @@
    * \param[in] config - Definition of the particular problem.
    * \param[in] val_marker - Surface marker where the boundary condition is applied.
    */
->>>>>>> b6b2e556
   void BC_Inlet(CGeometry *geometry, CSolver **solver_container, CNumerics *conv_numerics,
                 CNumerics *visc_numerics, CConfig *config, unsigned short val_marker) override;
 
