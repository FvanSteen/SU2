<<<<<<< HEAD
﻿/*!
 * \file CNEMONSVariable.hpp
 * \brief Class for defining the variables of the compressible NEMO Navier-Stokes solver.
 * \author C. Garbacz, W. Maier, S.R. Copeland.
 * \version 7.1.0 "Blackbird"
 *
 * SU2 Project Website: https://su2code.github.io
 *
 * The SU2 Project is maintained by the SU2 Foundation
 * (http://su2foundation.org)
 *
 * Copyright 2012-2020, SU2 Contributors (cf. AUTHORS.md)
 *
 * SU2 is free software; you can redistribute it and/or
 * modify it under the terms of the GNU Lesser General Public
 * License as published by the Free Software Foundation; either
 * version 2.1 of the License, or (at your option) any later version.
 *
 * SU2 is distributed in the hope that it will be useful,
 * but WITHOUT ANY WARRANTY; without even the implied warranty of
 * MERCHANTABILITY or FITNESS FOR A PARTICULAR PURPOSE. See the GNU
 * Lesser General Public License for more details.
 *
 * You should have received a copy of the GNU Lesser General Public
 * License along with SU2. If not, see <http://www.gnu.org/licenses/>.
 */

#pragma once

#include "CNEMOEulerVariable.hpp"

/*!
 * \class CNEMONSVariable
 * \brief Main class for defining the variables of the NEMO Navier-Stokes' solver.
 * \ingroup Navier_Stokes_Equations
 * \author C. Garbacz, W. Maier, S.R. Copeland.
 * \version 7.1.0 "Blackbird"
 */
class CNEMONSVariable final : public CNEMOEulerVariable {
private:
  VectorType Prandtl_Lam;       /*!< \brief Laminar Prandtl number. */
  VectorType Temperature_Ref;   /*!< \brief Reference temperature of the fluid. */
  VectorType Viscosity_Ref;     /*!< \brief Reference viscosity of the fluid. */
  VectorType Viscosity_Inf;     /*!< \brief Viscosity of the fluid at the infinity. */
  MatrixType DiffusionCoeff;    /*!< \brief Diffusion coefficient of the mixture. */
  CVectorOfMatrix Dij;            /*!< \brief Binary diffusion coefficients. */
  VectorType LaminarViscosity;  /*!< \brief Viscosity of the fluid. */
  VectorType ThermalCond;       /*!< \brief T-R thermal conductivity of the gas mixture. */
  VectorType ThermalCond_ve;    /*!< \brief V-E thermal conductivity of the gas mixture. */
  vector<su2double> thermalconductivities;
  vector<su2double> Ds;

  su2double inv_TimeScale;      /*!< \brief Inverse of the reference time scale. */

  MatrixType Vorticity;         /*!< \brief Vorticity of the fluid. */
  VectorType StrainMag;         /*!< \brief Magnitude of rate of strain tensor. */
  VectorType Tau_Wall;          /*!< \brief Magnitude of the wall shear stress from a wall function. */
  VectorType DES_LengthScale;   /*!< \brief DES Length Scale. */
  VectorType Roe_Dissipation;   /*!< \brief Roe low dissipation coefficient. */
  VectorType Vortex_Tilting;    /*!< \brief Value of the vortex tilting variable for DES length scale computation. */

public:

  /*!
   * \brief Constructor of the class.
   * \param[in] val_density - Value of the flow density (initialization value).
   * \param[in] val_massfrac - Value of the flow mass fraction (initialization value).
   * \param[in] val_velocity - Value of the flow velocity (initialization value).
   * \param[in] val_temperature - Value of the flow temperature (initialization value).
   * \param[in] val_temperature_ve - Value of the flow temperature_ve (initialization value).
   * \param[in] npoint - Number of points/nodes/vertices in the domain.
   * \param[in] val_nDim - Number of dimensions of the problem.
   * \param[in] val_nVar - Number of conserved variables.
   * \param[in] val_nPrimVar - Number of primitive variables.
   * \param[in] val_nPrimVargrad - Number of primitive gradient variables.
   * \param[in] config - Definition of the particular problem.
   */
  CNEMONSVariable(su2double val_density, const su2double *val_massfrac, su2double *val_velocity,
                  su2double val_temperature, su2double val_temperature_ve, unsigned long npoint,
                  unsigned long val_nDim, unsigned long val_nVar, unsigned long val_nPrimVar,
                  unsigned long val_nPrimVarGrad, CConfig *config, CNEMOGas *fluidmodel);

  /*!
   * \brief Constructor of the class.
   * \param[in] val_solution - Pointer to the flow value (initialization value).
   * \param[in] val_nDim - Number of dimensions of the problem.
   * \param[in] val_nVar - Number of conserved variables.
   * \param[in] val_nPrimVar - Number of primitive variables.
   * \param[in] val_nPrimgVarGrad - Number of primitive gradient variables.
   * \param[in] config - Definition of the particular problem.
   */
  CNEMONSVariable(su2double *val_solution, unsigned long val_nDim, unsigned long val_nVar,
                  unsigned long val_nPrimVar, unsigned long val_nPrimVarGrad, unsigned long npoint,
                  CConfig *config);

  /*!
   * \brief Destructor of the class.
   */
  ~CNEMONSVariable() = default;

    /*!
   * \brief Get the primitive variables for all points.
   * \return Reference to primitives.
   */
  inline const MatrixType& GetPrimitive_Aux(void) const { return Primitive_Aux; }

  /*!
   * \brief Set all the primitive variables for compressible flows.
   */
  bool SetPrimVar(unsigned long iPoint, CFluidModel *FluidModel) final;

  /*!
   * \brief Set the vorticity value.
   */
  bool SetVorticity(void);

  /*!
   * \overload
   * \param[in] eddy_visc - Value of the eddy viscosity.
   */
  inline void SetEddyViscosity(unsigned long iPoint, su2double eddy_visc) override { Primitive(iPoint,EDDY_VISC_INDEX) = eddy_visc; }

  /*!
   * \brief Get the species diffusion coefficient.
   * \return Value of the species diffusion coefficient.
   */
  inline su2double* GetDiffusionCoeff(unsigned long iPoint) override { return DiffusionCoeff[iPoint]; }

  /*!
   * \brief Get the laminar viscosity of the flow.
   * \return Value of the laminar viscosity of the flow.
   */
  inline su2double GetLaminarViscosity(unsigned long iPoint) const override { return LaminarViscosity(iPoint); }

  /*!
   * \brief Get the eddy viscosity of the flow.
   * \return The eddy viscosity of the flow.
   */
  inline su2double GetEddyViscosity(unsigned long iPoint) const override { return Primitive(iPoint,EDDY_VISC_INDEX); }

  /*!
   * \brief Get the thermal conductivity of the flow.
   * \return Value of the laminar viscosity of the flow.
   */
  inline su2double GetThermalConductivity(unsigned long iPoint) const override {return ThermalCond(iPoint); }

  /*!
   * \brief Get the vib-el. thermal conductivity of the flow.
   * \return Value of the laminar viscosity of the flow.
   */
  inline su2double GetThermalConductivity_ve(unsigned long iPoint) const override { return ThermalCond_ve(iPoint); }

  /*!
   * \brief Set the temperature at the wall
   */
  inline void SetWallTemperature(unsigned long iPoint, su2double temperature_wall) override {
    Primitive(iPoint,T_INDEX) = temperature_wall;
  }

  /*!
   * \brief Get the value of the vorticity.
   * \return Value of the vorticity.
   */
  inline su2double *GetVorticity(unsigned long iPoint) override { return Vorticity[iPoint]; }


};
=======
﻿/*!
 * \file CNEMONSVariable.hpp
 * \brief Class for defining the variables of the compressible NEMO Navier-Stokes solver.
 * \author C. Garbacz, W. Maier, S.R. Copeland.
 * \version 7.1.1 "Blackbird"
 *
 * SU2 Project Website: https://su2code.github.io
 *
 * The SU2 Project is maintained by the SU2 Foundation
 * (http://su2foundation.org)
 *
 * Copyright 2012-2020, SU2 Contributors (cf. AUTHORS.md)
 *
 * SU2 is free software; you can redistribute it and/or
 * modify it under the terms of the GNU Lesser General Public
 * License as published by the Free Software Foundation; either
 * version 2.1 of the License, or (at your option) any later version.
 *
 * SU2 is distributed in the hope that it will be useful,
 * but WITHOUT ANY WARRANTY; without even the implied warranty of
 * MERCHANTABILITY or FITNESS FOR A PARTICULAR PURPOSE. See the GNU
 * Lesser General Public License for more details.
 *
 * You should have received a copy of the GNU Lesser General Public
 * License along with SU2. If not, see <http://www.gnu.org/licenses/>.
 */

#pragma once

#include "CNEMOEulerVariable.hpp"

/*!
 * \class CNEMONSVariable
 * \brief Main class for defining the variables of the NEMO Navier-Stokes' solver.
 * \ingroup Navier_Stokes_Equations
 * \author C. Garbacz, W. Maier, S.R. Copeland.
 * \version 7.0.8
 */
class CNEMONSVariable final : public CNEMOEulerVariable {
private:
  VectorType Prandtl_Lam;       /*!< \brief Laminar Prandtl number. */
  VectorType Temperature_Ref;   /*!< \brief Reference temperature of the fluid. */
  VectorType Viscosity_Ref;     /*!< \brief Reference viscosity of the fluid. */
  VectorType Viscosity_Inf;     /*!< \brief Viscosity of the fluid at the infinity. */
  MatrixType DiffusionCoeff;    /*!< \brief Diffusion coefficient of the mixture. */
  CVectorOfMatrix Dij;            /*!< \brief Binary diffusion coefficients. */
  VectorType LaminarViscosity;  /*!< \brief Viscosity of the fluid. */
  VectorType ThermalCond;       /*!< \brief T-R thermal conductivity of the gas mixture. */
  VectorType ThermalCond_ve;    /*!< \brief V-E thermal conductivity of the gas mixture. */
  vector<su2double> thermalconductivities;
  vector<su2double> Ds;

  su2double inv_TimeScale;      /*!< \brief Inverse of the reference time scale. */

  MatrixType Vorticity;         /*!< \brief Vorticity of the fluid. */
  VectorType StrainMag;         /*!< \brief Magnitude of rate of strain tensor. */
  VectorType Tau_Wall;          /*!< \brief Magnitude of the wall shear stress from a wall function. */
  VectorType DES_LengthScale;   /*!< \brief DES Length Scale. */
  VectorType Roe_Dissipation;   /*!< \brief Roe low dissipation coefficient. */
  VectorType Vortex_Tilting;    /*!< \brief Value of the vortex tilting variable for DES length scale computation. */

public:

  /*!
   * \brief Constructor of the class.
   * \param[in] val_density - Value of the flow density (initialization value).
   * \param[in] val_massfrac - Value of the flow mass fraction (initialization value).
   * \param[in] val_velocity - Value of the flow velocity (initialization value).
   * \param[in] val_temperature - Value of the flow temperature (initialization value).
   * \param[in] val_temperature_ve - Value of the flow temperature_ve (initialization value).
   * \param[in] npoint - Number of points/nodes/vertices in the domain.
   * \param[in] val_nDim - Number of dimensions of the problem.
   * \param[in] val_nVar - Number of conserved variables.
   * \param[in] val_nPrimVar - Number of primitive variables.
   * \param[in] val_nPrimVargrad - Number of primitive gradient variables.
   * \param[in] config - Definition of the particular problem.
   */
  CNEMONSVariable(su2double val_density, const su2double *val_massfrac, su2double *val_velocity,
                  su2double val_temperature, su2double val_temperature_ve, unsigned long npoint,
                  unsigned long val_nDim, unsigned long val_nVar, unsigned long val_nPrimVar,
                  unsigned long val_nPrimVarGrad, CConfig *config, CNEMOGas *fluidmodel);

  /*!
   * \brief Constructor of the class.
   * \param[in] val_solution - Pointer to the flow value (initialization value).
   * \param[in] val_nDim - Number of dimensions of the problem.
   * \param[in] val_nVar - Number of conserved variables.
   * \param[in] val_nPrimVar - Number of primitive variables.
   * \param[in] val_nPrimgVarGrad - Number of primitive gradient variables.
   * \param[in] config - Definition of the particular problem.
   */
  CNEMONSVariable(su2double *val_solution, unsigned long val_nDim, unsigned long val_nVar,
                  unsigned long val_nPrimVar, unsigned long val_nPrimVarGrad, unsigned long npoint,
                  CConfig *config);

  /*!
   * \brief Destructor of the class.
   */
  ~CNEMONSVariable() = default;

    /*!
   * \brief Get the primitive variables for all points.
   * \return Reference to primitives.
   */
  inline const MatrixType& GetPrimitive_Aux(void) const { return Primitive_Aux; }

  /*!
   * \brief Set all the primitive variables for compressible flows.
   */
  bool SetPrimVar(unsigned long iPoint, CFluidModel *FluidModel) final;

  /*!
   * \brief Set the vorticity value.
   */
  bool SetVorticity(void);

  /*!
   * \overload
   * \param[in] eddy_visc - Value of the eddy viscosity.
   */
  inline void SetEddyViscosity(unsigned long iPoint, su2double eddy_visc) override { Primitive(iPoint,EDDY_VISC_INDEX) = eddy_visc; }

  /*!
   * \brief Get the species diffusion coefficient.
   * \return Value of the species diffusion coefficient.
   */
  inline su2double* GetDiffusionCoeff(unsigned long iPoint) override { return DiffusionCoeff[iPoint]; }

  /*!
   * \brief Get the laminar viscosity of the flow.
   * \return Value of the laminar viscosity of the flow.
   */
  inline su2double GetLaminarViscosity(unsigned long iPoint) const override { return LaminarViscosity(iPoint); }

  /*!
   * \brief Get the eddy viscosity of the flow.
   * \return The eddy viscosity of the flow.
   */
  inline su2double GetEddyViscosity(unsigned long iPoint) const override { return Primitive(iPoint,EDDY_VISC_INDEX); }

  /*!
   * \brief Get the thermal conductivity of the flow.
   * \return Value of the laminar viscosity of the flow.
   */
  inline su2double GetThermalConductivity(unsigned long iPoint) const override {return ThermalCond(iPoint); }

  /*!
   * \brief Get the vib-el. thermal conductivity of the flow.
   * \return Value of the laminar viscosity of the flow.
   */
  inline su2double GetThermalConductivity_ve(unsigned long iPoint) const override { return ThermalCond_ve(iPoint); }

  /*!
   * \brief Set the temperature at the wall
   */
  inline void SetWallTemperature(unsigned long iPoint, su2double temperature_wall) override {
    Primitive(iPoint,T_INDEX) = temperature_wall;
  }

  /*!
   * \brief Get the value of the vorticity.
   * \return Value of the vorticity.
   */
  inline su2double *GetVorticity(unsigned long iPoint) override { return Vorticity[iPoint]; }


};
>>>>>>> b7f6d4f5
<|MERGE_RESOLUTION|>--- conflicted
+++ resolved
@@ -1,172 +1,3 @@
-<<<<<<< HEAD
-﻿/*!
- * \file CNEMONSVariable.hpp
- * \brief Class for defining the variables of the compressible NEMO Navier-Stokes solver.
- * \author C. Garbacz, W. Maier, S.R. Copeland.
- * \version 7.1.0 "Blackbird"
- *
- * SU2 Project Website: https://su2code.github.io
- *
- * The SU2 Project is maintained by the SU2 Foundation
- * (http://su2foundation.org)
- *
- * Copyright 2012-2020, SU2 Contributors (cf. AUTHORS.md)
- *
- * SU2 is free software; you can redistribute it and/or
- * modify it under the terms of the GNU Lesser General Public
- * License as published by the Free Software Foundation; either
- * version 2.1 of the License, or (at your option) any later version.
- *
- * SU2 is distributed in the hope that it will be useful,
- * but WITHOUT ANY WARRANTY; without even the implied warranty of
- * MERCHANTABILITY or FITNESS FOR A PARTICULAR PURPOSE. See the GNU
- * Lesser General Public License for more details.
- *
- * You should have received a copy of the GNU Lesser General Public
- * License along with SU2. If not, see <http://www.gnu.org/licenses/>.
- */
-
-#pragma once
-
-#include "CNEMOEulerVariable.hpp"
-
-/*!
- * \class CNEMONSVariable
- * \brief Main class for defining the variables of the NEMO Navier-Stokes' solver.
- * \ingroup Navier_Stokes_Equations
- * \author C. Garbacz, W. Maier, S.R. Copeland.
- * \version 7.1.0 "Blackbird"
- */
-class CNEMONSVariable final : public CNEMOEulerVariable {
-private:
-  VectorType Prandtl_Lam;       /*!< \brief Laminar Prandtl number. */
-  VectorType Temperature_Ref;   /*!< \brief Reference temperature of the fluid. */
-  VectorType Viscosity_Ref;     /*!< \brief Reference viscosity of the fluid. */
-  VectorType Viscosity_Inf;     /*!< \brief Viscosity of the fluid at the infinity. */
-  MatrixType DiffusionCoeff;    /*!< \brief Diffusion coefficient of the mixture. */
-  CVectorOfMatrix Dij;            /*!< \brief Binary diffusion coefficients. */
-  VectorType LaminarViscosity;  /*!< \brief Viscosity of the fluid. */
-  VectorType ThermalCond;       /*!< \brief T-R thermal conductivity of the gas mixture. */
-  VectorType ThermalCond_ve;    /*!< \brief V-E thermal conductivity of the gas mixture. */
-  vector<su2double> thermalconductivities;
-  vector<su2double> Ds;
-
-  su2double inv_TimeScale;      /*!< \brief Inverse of the reference time scale. */
-
-  MatrixType Vorticity;         /*!< \brief Vorticity of the fluid. */
-  VectorType StrainMag;         /*!< \brief Magnitude of rate of strain tensor. */
-  VectorType Tau_Wall;          /*!< \brief Magnitude of the wall shear stress from a wall function. */
-  VectorType DES_LengthScale;   /*!< \brief DES Length Scale. */
-  VectorType Roe_Dissipation;   /*!< \brief Roe low dissipation coefficient. */
-  VectorType Vortex_Tilting;    /*!< \brief Value of the vortex tilting variable for DES length scale computation. */
-
-public:
-
-  /*!
-   * \brief Constructor of the class.
-   * \param[in] val_density - Value of the flow density (initialization value).
-   * \param[in] val_massfrac - Value of the flow mass fraction (initialization value).
-   * \param[in] val_velocity - Value of the flow velocity (initialization value).
-   * \param[in] val_temperature - Value of the flow temperature (initialization value).
-   * \param[in] val_temperature_ve - Value of the flow temperature_ve (initialization value).
-   * \param[in] npoint - Number of points/nodes/vertices in the domain.
-   * \param[in] val_nDim - Number of dimensions of the problem.
-   * \param[in] val_nVar - Number of conserved variables.
-   * \param[in] val_nPrimVar - Number of primitive variables.
-   * \param[in] val_nPrimVargrad - Number of primitive gradient variables.
-   * \param[in] config - Definition of the particular problem.
-   */
-  CNEMONSVariable(su2double val_density, const su2double *val_massfrac, su2double *val_velocity,
-                  su2double val_temperature, su2double val_temperature_ve, unsigned long npoint,
-                  unsigned long val_nDim, unsigned long val_nVar, unsigned long val_nPrimVar,
-                  unsigned long val_nPrimVarGrad, CConfig *config, CNEMOGas *fluidmodel);
-
-  /*!
-   * \brief Constructor of the class.
-   * \param[in] val_solution - Pointer to the flow value (initialization value).
-   * \param[in] val_nDim - Number of dimensions of the problem.
-   * \param[in] val_nVar - Number of conserved variables.
-   * \param[in] val_nPrimVar - Number of primitive variables.
-   * \param[in] val_nPrimgVarGrad - Number of primitive gradient variables.
-   * \param[in] config - Definition of the particular problem.
-   */
-  CNEMONSVariable(su2double *val_solution, unsigned long val_nDim, unsigned long val_nVar,
-                  unsigned long val_nPrimVar, unsigned long val_nPrimVarGrad, unsigned long npoint,
-                  CConfig *config);
-
-  /*!
-   * \brief Destructor of the class.
-   */
-  ~CNEMONSVariable() = default;
-
-    /*!
-   * \brief Get the primitive variables for all points.
-   * \return Reference to primitives.
-   */
-  inline const MatrixType& GetPrimitive_Aux(void) const { return Primitive_Aux; }
-
-  /*!
-   * \brief Set all the primitive variables for compressible flows.
-   */
-  bool SetPrimVar(unsigned long iPoint, CFluidModel *FluidModel) final;
-
-  /*!
-   * \brief Set the vorticity value.
-   */
-  bool SetVorticity(void);
-
-  /*!
-   * \overload
-   * \param[in] eddy_visc - Value of the eddy viscosity.
-   */
-  inline void SetEddyViscosity(unsigned long iPoint, su2double eddy_visc) override { Primitive(iPoint,EDDY_VISC_INDEX) = eddy_visc; }
-
-  /*!
-   * \brief Get the species diffusion coefficient.
-   * \return Value of the species diffusion coefficient.
-   */
-  inline su2double* GetDiffusionCoeff(unsigned long iPoint) override { return DiffusionCoeff[iPoint]; }
-
-  /*!
-   * \brief Get the laminar viscosity of the flow.
-   * \return Value of the laminar viscosity of the flow.
-   */
-  inline su2double GetLaminarViscosity(unsigned long iPoint) const override { return LaminarViscosity(iPoint); }
-
-  /*!
-   * \brief Get the eddy viscosity of the flow.
-   * \return The eddy viscosity of the flow.
-   */
-  inline su2double GetEddyViscosity(unsigned long iPoint) const override { return Primitive(iPoint,EDDY_VISC_INDEX); }
-
-  /*!
-   * \brief Get the thermal conductivity of the flow.
-   * \return Value of the laminar viscosity of the flow.
-   */
-  inline su2double GetThermalConductivity(unsigned long iPoint) const override {return ThermalCond(iPoint); }
-
-  /*!
-   * \brief Get the vib-el. thermal conductivity of the flow.
-   * \return Value of the laminar viscosity of the flow.
-   */
-  inline su2double GetThermalConductivity_ve(unsigned long iPoint) const override { return ThermalCond_ve(iPoint); }
-
-  /*!
-   * \brief Set the temperature at the wall
-   */
-  inline void SetWallTemperature(unsigned long iPoint, su2double temperature_wall) override {
-    Primitive(iPoint,T_INDEX) = temperature_wall;
-  }
-
-  /*!
-   * \brief Get the value of the vorticity.
-   * \return Value of the vorticity.
-   */
-  inline su2double *GetVorticity(unsigned long iPoint) override { return Vorticity[iPoint]; }
-
-
-};
-=======
 ﻿/*!
  * \file CNEMONSVariable.hpp
  * \brief Class for defining the variables of the compressible NEMO Navier-Stokes solver.
@@ -333,5 +164,4 @@
   inline su2double *GetVorticity(unsigned long iPoint) override { return Vorticity[iPoint]; }
 
 
-};
->>>>>>> b7f6d4f5
+};