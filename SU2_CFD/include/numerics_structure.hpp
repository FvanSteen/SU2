--- conflicted
+++ resolved
@@ -827,7 +827,6 @@
                                   su2double *val_pressure, su2double *val_betainc2,
                                   su2double *val_enthalpy,
                                   su2double *val_normal, su2double *val_Proj_Flux);
-<<<<<<< HEAD
   
   /*!
    * \brief Compute the projection of the viscous fluxes into a direction.
@@ -902,8 +901,6 @@
                                  su2double val_eddy_viscosity,
                                  su2double val_turb_ke,
                                  su2double val_thermal_conductivity);
-=======
->>>>>>> 1b545a87
 
   /*!
    * \brief Compute the projection of the inviscid Jacobian matrices.
@@ -1013,7 +1010,6 @@
                           su2double **val_Proj_Jac_tensor);
   
   /*!
-<<<<<<< HEAD
    * \brief TSL-Approximation of Viscous NS Jacobians.
    * \param[in] val_Mean_PrimVar - Mean value of the primitive variables.
    * \param[in] val_laminar_viscosity - Value of the laminar viscosity.
@@ -1096,8 +1092,6 @@
 
 
   /*!
-=======
->>>>>>> 1b545a87
    * \brief Mapping between primitives variables P and conservatives variables C.
    * \param[in] val_Mean_PrimVar - Mean value of the primitive variables.
    * \param[in] val_Mean_PrimVar - Mean Value of the secondary variables.
@@ -1106,6 +1100,22 @@
   void GetPrimitive2Conservative (su2double *val_Mean_PrimVar,
                                   su2double *val_Mean_SecVar,
                                   su2double **val_Jac_PC);
+   
+  /*!
+   * \brief Compute the projection of the viscous Jacobian matrices.
+   * \param[in] val_laminar_viscosity - Value of the laminar viscosity.
+   * \param[in] val_eddy_viscosity - Value of the eddy viscosity.
+   * \param[in] val_dist_ij - Distance between the points.
+   * \param[in] val_normal - Normal vector, the norm of the vector is the area of the face.
+   * \param[in] val_dS - Area of the face between two nodes.
+   * \param[out] val_Proj_Jac_Tensor_i - Pointer to the projected viscous Jacobian at point i.
+   * \param[out] val_Proj_Jac_Tensor_j - Pointer to the projected viscous Jacobian at point j.
+   */
+  void GetViscousIncProjJacs(su2double val_laminar_viscosity,
+                                 su2double val_eddy_viscosity, su2double val_dist_ij,
+                                 su2double *val_normal, su2double val_dS,
+                                 su2double **val_Proj_Jac_Tensor_i,
+                                 su2double **val_Proj_Jac_Tensor_j);
   
   /*!
    * \overload
@@ -2395,7 +2405,6 @@
 };
 
 /*!
-<<<<<<< HEAD
  * \class CUpwAUSM_TNE2
  * \brief Class for solving an approximate Riemann AUSM.
  * \ingroup ConvDiscr
@@ -2489,30 +2498,7 @@
 
 /*!
  * \class CUpwAUSMPLUSUP2_Flow
- * \brief Class for solving an approximate Riemann AUSM+ -up2, Two-Temperature Model. https://doi.org/10.1016/j.jcp.2013.02.046
- * \ingroup ConvDiscr
- * \author Walter Maier, A. Sachedeva
- */
-class CUpwAUSMPLUSUP2_TNE2 : public CNumerics {
-private:
-  bool implicit, ionization;
-  su2double *FcL, *FcR, *FcLR;
-  su2double *dmLP, *dmRM, *dpLP, *dpRM;
-  su2double *daL, *daR;
-  su2double *rhos_i, *u_i;
-  su2double *rhos_j, *u_j;
-  su2double a_i, P_i, h_i, ProjVel_i;
-  su2double a_j, P_j, h_j, ProjVel_j;
-  su2double sq_vel, Proj_ModJac_Tensor_ij;
-  su2double mL, mR, mLP, mRM, mF, pLP, pRM, pFi, pF, Phi;
-  su2double CstarL, CstarR, ChatL, ChatR, aF, rhoF, MFsq, Mrefsq, Mp, fa;
-  su2double Kp, sigma, alpha, beta, param1, mfP, mfM;
-
-public:
-
-=======
- * \class CUpwAUSMPLUSUP2_Flow
- * \brief Class for solving an approximate Riemann AUSM+ -up.
+ * \brief Class for solving an approximate Riemann AUSM+ -up2.
  * \ingroup ConvDiscr
  * \author Amit Sachdeva
  */
@@ -2535,22 +2521,12 @@
   
 public:
   
->>>>>>> 1b545a87
-  /*!
-   * \brief Constructor of the class.
-   * \param[in] val_nDim - Number of dimensions of the problem.
-   * \param[in] val_nVar - Number of variables of the problem.
-   * \param[in] config - Definition of the particular problem.
-   */
-<<<<<<< HEAD
-  CUpwAUSMPLUSUP2_TNE2(unsigned short val_nDim, unsigned short val_nVar, CConfig *config);
-
-  /*!
-   * \brief Destructor of the class.
-   */
-  ~CUpwAUSMPLUSUP2_TNE2(void);
-
-=======
+  /*!
+   * \brief Constructor of the class.
+   * \param[in] val_nDim - Number of dimensions of the problem.
+   * \param[in] val_nVar - Number of variables of the problem.
+   * \param[in] config - Definition of the particular problem.
+   */
   CUpwAUSMPLUSUP2_Flow(unsigned short val_nDim, unsigned short val_nVar, CConfig *config);
   
   /*!
@@ -2558,7 +2534,6 @@
    */
   ~CUpwAUSMPLUSUP2_Flow(void);
   
->>>>>>> 1b545a87
   /*!
    * \brief Compute the AUSM+ -up flux between two nodes i and j.
    * \param[out] val_residual - Pointer to the total residual.
@@ -3571,7 +3546,6 @@
                         su2double **val_Jacobian_ii, su2double **val_Jacobian_ij, su2double **val_Jacobian_ji, su2double **val_Jacobian_jj,
                         CConfig *config);
 };
-
 
 /*!
  * \class CAvgGrad_Base
@@ -4436,7 +4410,6 @@
 };
 
 /*!
-<<<<<<< HEAD
  * \class CAvgGradCorrected_Flow
  * \brief Class for computing viscous term using the average of gradients with a correction.
  * \ingroup ViscDiscr
@@ -4625,8 +4598,6 @@
 };
 
 /*!
-=======
->>>>>>> 1b545a87
  * \class CAvgGradCorrected_TransLM
  * \brief Class for computing viscous term using average of gradients with correction (Spalart-Allmaras turbulence model).
  * \ingroup ViscDiscr
@@ -5358,7 +5329,7 @@
  * \brief Class for computing the constitutive and stress tensors for a dielectric elastomer.
  * \ingroup FEM_Discr
  * \author R.Sanchez
- * \version 4.0.0 "Cardinal"
+ * \version 6.1.0 "Falcon"
  */
 class CFEM_DielectricElastomer : public CFEANonlinearElasticity {
 
