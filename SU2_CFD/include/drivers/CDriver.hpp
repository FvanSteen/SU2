/*!
 * \file CDriver.hpp
 * \brief Headers of the main subroutines for driving single or multi-zone problems.
 *        The subroutines and functions are in the <i>driver_structure.cpp</i> file.
 * \author T. Economon, H. Kline, R. Sanchez
 * \version 7.5.1 "Blackbird"
 *
 * SU2 Project Website: https://su2code.github.io
 *
 * The SU2 Project is maintained by the SU2 Foundation
 * (http://su2foundation.org)
 *
 * Copyright 2012-2023, SU2 Contributors (cf. AUTHORS.md)
 *
 * SU2 is free software; you can redistribute it and/or
 * modify it under the terms of the GNU Lesser General Public
 * License as published by the Free Software Foundation; either
 * version 2.1 of the License, or (at your option) any later version.
 *
 * SU2 is distributed in the hope that it will be useful,
 * but WITHOUT ANY WARRANTY; without even the implied warranty of
 * MERCHANTABILITY or FITNESS FOR A PARTICULAR PURPOSE. See the GNU
 * Lesser General Public License for more details.
 *
 * You should have received a copy of the GNU Lesser General Public
 * License along with SU2. If not, see <http://www.gnu.org/licenses/>.
 */

#pragma once

#include "../../../Common/include/geometry/CGeometry.hpp"
#include "../../../Common/include/parallelization/mpi_structure.hpp"
#include "../integration/CIntegration.hpp"
#include "../interfaces/CInterface.hpp"
#include "../solvers/CSolver.hpp"
#include "CDriverBase.hpp"

using namespace std;

class CInterpolator;
class CIteration;
class COutput;

/*!
 * \class CDriver
 * \ingroup Drivers
 * \brief Parent class for driving an iteration of a single or multi-zone problem.
 * \author T. Economon
 */

class CDriver : public CDriverBase {
 protected:
  su2double
      UsedTimeOutput; /*!< \brief Elapsed time between Start and Stop point of the timer for tracking output phase.*/

  su2double BandwidthSum =
      0.0;                    /*!< \brief Aggregate value of the bandwidth for writing restarts (to be average later).*/
  unsigned long IterCount,    /*!< \brief Iteration count stored for performance benchmarking.*/
      OutputCount;            /*!< \brief Output count stored for performance benchmarking.*/
  unsigned long DOFsPerPoint; /*!< \brief Number of unknowns at each vertex, i.e., number of equations solved. */
  su2double Mpoints; /*!< \brief Total number of grid points in millions in the calculation (including ghost points).*/
  su2double
      MpointsDomain; /*!< \brief Total number of grid points in millions in the calculation (excluding ghost points).*/
  su2double MDOFs;   /*!< \brief Total number of DOFs in millions in the calculation (including ghost points).*/
  su2double MDOFsDomain; /*!< \brief Total number of DOFs in millions in the calculation (excluding ghost points).*/

  bool StopCalc,   /*!< \brief Stop computation flag.*/
      mixingplane, /*!< \brief mixing-plane simulation flag.*/
      fsi,         /*!< \brief FSI simulation flag.*/
      fem_solver;  /*!< \brief FEM fluid solver simulation flag. */

  CFreeFormDefBox*** FFDBox;            /*!< \brief FFD FFDBoxes of the problem. */

  CIteration*** iteration_container;      /*!< \brief Container vector with all the iteration methods. */
  CIntegration**** integration_container; /*!< \brief Container vector with all the integration methods. */
  vector<vector<unique_ptr<CInterpolator>>>
      interpolator_container; /*!< \brief Definition of the interpolation method between non-matching discretizations of
                                 the interface. */
  CInterface*** interface_container; /*!< \brief Definition of the interface of information and physics. */
  bool dry_run;                      /*!< \brief Flag if SU2_CFD was started as dry-run via "SU2_CFD -d <config>.cfg" */

 public:
  /*!
   * \brief Constructor of the class.
   * \param[in] confFile - Configuration file name.
   * \param[in] val_nZone - Total number of zones.
   * \param[in] MPICommunicator - MPI communicator for SU2.
   * \param[in] dummy_geo - Dummy geometric definition of the problem.
   */
  CDriver(char* confFile, unsigned short val_nZone, SU2_Comm MPICommunicator, bool dummy_geo);

  /*!
   * \brief Destructor of the class.
   */
  ~CDriver(void) override;

  /*!
   * \brief A virtual member.
   */
  void Run() override{};

 protected:
  /*!
   * \brief Initialize containers.
   */
  void InitializeContainers();

  /*!
   * \brief Read in the config and mesh files.
   * \param[in] config - Definition of the particular problem.
   * \param[in] driver_config - Definition of the driver configuration.
   */
  void PreprocessInput(CConfig**& config, CConfig*& driver_config);

  /*!
   * \brief Construction of the edge-based data structure and the multi-grid structure.
   * \param[in] config - Definition of the particular problem.
   * \param[in] geometry - Geometrical definition of the problem.
   * \param[in] dummy - Definition of the dummy driver.
   */
  void InitializeGeometry(CConfig* config, CGeometry**& geometry, bool dummy);

  /*!
   * \brief Do the geometrical preprocessing for the DG FEM solver.
   * \param[in] config - Definition of the particular problem.
   * \param[in] geometry - Geometrical definition of the problem.
   */
  void InitializeGeometryDGFEM(CConfig* config, CGeometry**& geometry);

  /*!
   * \brief InitializeGeometryFVM
   * \param[in] config - Definition of the particular problem.
   * \param[in] geometry - Geometrical definition of the problem.
   */
  void InitializeGeometryFVM(CConfig* config, CGeometry**& geometry);

  /*!
   * \brief Definition of the physics iteration class or within a single zone.
   * \param[in] config - Definition of the particular problem.
   * \param[in] iteration - Pointer to the iteration container to be instantiated.
   */
  void PreprocessIteration(CConfig* config, CIteration*& iteration) const;

  /*!
   * \brief Definition and allocation of all solution classes.
   * \param[in] config - Definition of the particular problem.
   * \param[in] geometry - Geometrical definition of the problem.
   * \param[in] solver - Container vector with all the solutions.
   */
  void InitializeSolver(CConfig* config, CGeometry** geometry, CSolver***& solver);

  /*!
   * \brief Preprocess the inlets via file input for all solvers.
   * \param[in] solver_container - Container vector with all the solutions.
   * \param[in] geometry - Geometrical definition of the problem.
   * \param[in] config - Definition of the particular problem.
   */
  void PreprocessInlet(CSolver*** solver, CGeometry** geometry, CConfig* config) const;

  /*!
   * \brief Restart of the solvers from the restart files.
   * \param[in] solver - Container vector with all the solutions.
   * \param[in] geometry - Geometrical definition of the problem.
   * \param[in] config - Definition of the particular problem.
   * \param[in] update_geo - Boolean to indicate if geometry should be updated.
   */
  void RestartSolver(CSolver*** solver, CGeometry** geometry, CConfig* config, bool update_geo);

  /*!
   * \brief Definition and allocation of all solution classes.
   * \param[in] solver - Container vector with all the solutions.
   * \param[in] geometry - Geometrical definition of the problem.
   * \param[in] config - Definition of the particular problem.
   * \param[in] val_iInst - Current solver instance.
   */
  void FinalizeSolver(CSolver**** solver, CGeometry** geometry, CConfig* config, unsigned short val_iInst);

  /*!
   * \brief Definition and allocation of all integration classes.
   * \param[in] config - Definition of the particular problem.
   * \param[in] solver - Container vector with all the solutions.
   * \param[in] integration - Container vector with all the integration methods.
   */
  void InitializeIntegration(CConfig* config, CSolver** solver, CIntegration**& integration) const;

  /*!
   * \brief Definition and allocation of all integration classes.
   * \param[in] integration - Container vector with all the integration methods.
   * \param[in] geometry - Geometrical definition of the problem.
   * \param[in] config - Definition of the particular problem.
   * \param[in] val_iInst - Current solver instance.
   */
  void FinalizeIntegration(CIntegration*** integration, CGeometry** geometry, CConfig* config,
                                  unsigned short val_iInst);

  /*!
   * \brief Definition and allocation of all interface classes.
   * \param[in] config - Definition of the particular problem.
   * \param[in] solver - Container vector with all the solutions.
   * \param[in] geometry - Geometrical definition of the problem.
   * \param[in] interface_types - Type of coupling between the distinct (physical) zones.
   * \param[in] interface - Class defining the physical transfer of information.
   * \param[in] interpolation -  Object defining the interpolation.
   */
  void InitializeInterface(CConfig** config, CSolver***** solver, CGeometry**** geometry,
                               unsigned short** interface_types, CInterface*** interface,
                               vector<vector<unique_ptr<CInterpolator>>>& interpolation);

  /*!
   * \brief Definition and allocation of all solver classes.
   * \param[in] config - Definition of the particular problem.
   * \param[in] geometry - Geometrical definition of the problem.
   * \param[in] solver - Container vector with all the solutions.
   * \param[in] numerics - Description of the numerical method (the way in which the equations are solved).
   */
  void InitializeNumerics(CConfig* config, CGeometry** geometry, CSolver*** solver, CNumerics****& numerics) const;

  /*!
   * \brief Helper to instantiate turbulence numerics specialized for different flow solvers.
   */
  template <class FlowIndices>
  void InstantiateTurbulentNumerics(unsigned short nVar_Turb, int offset, const CConfig* config,
                                    const CSolver* turb_solver, CNumerics****& numerics) const;

  /*!
   * \brief Helper to instantiate transition numerics specialized for different flow solvers.
   */
  template <class FlowIndices>
  void InstantiateTransitionNumerics(unsigned short nVar_Trans, int offset, const CConfig* config,
                                     const CSolver* trans_solver, CNumerics****& numerics) const;
  /*!
   * \brief Helper to instantiate species transport numerics specialized for different flow solvers.
   */
  template <class FlowIndices>
  void InstantiateSpeciesNumerics(unsigned short nVar_Species, int offset, const CConfig* config,
                                  const CSolver* species_solver, CNumerics****& numerics) const;

  /*!
   * \brief Definition and allocation of all solver classes.
   * \param[in] numerics - Description of the numerical method (the way in which the equations are solved).
   * \param[in] solver - Container vector with all the solutions.
   * \param[in] geometry - Geometrical definition of the problem.
   * \param[in] config - Definition of the particular problem.
   * \param[in] val_iInst - Current solver instance.
   */
  void FinalizeNumerics(CNumerics***** numerics, CSolver*** solver, CGeometry** geometry, CConfig* config,
                               unsigned short val_iInst);

  /*!
   * \brief GridMovement_Preprocessing
   * \param[in] config - Definition of the particular problem.
   * \param[in] geometry - Geometrical definition of the problem.
   * \param[in] solver - Container vector with all the solutions.
   * \param[in] iteration - Container vector with all the iteration methods.
   * \param[in] grid_movement - Volume grid movement classes of the problem.
   * \param[in] surface_movement - Surface movement classes of the problem.
   */
  void PreprocessDynamicMesh(CConfig* config, CGeometry** geometry, CSolver*** solver, CIteration* iteration,
                                 CVolumetricMovement*& grid_movement, CSurfaceMovement*& surface_movement) const;

  /*!
   * \brief Initialize Python interface functionalities. When using multigrid,
   * it is important to call this after modifying custom boundary values.
   * \param[in] config - Definition of the particular problem.
   * \param[in] geometry - Geometrical definition of the problem.
   * \param[in] solver - Container vector with all the solutions.
   */
  void PreprocessPythonInterface(CConfig** config, CGeometry**** geometry, CSolver***** solver);

  /*!
   * \brief Preprocess the output container.
   * \param[in] config - Definition of the particular problem.
   * \param[in] driver_config - Definition of the driver configuration.
   * \param[in] output_container - Container vector with all the outputs.
   * \param[in] driver_output - Definition of the driver output.
   */
  void PreprocessOutput(CConfig** config, CConfig* driver_config, COutput**& output_container,
                            COutput*& driver_output);

  /*!
   * \brief Initiate value for static mesh movement such as the gridVel for the ROTATING frame.
   * \param[in] config - Definition of the particular problem.
   * \param[in] geometry - Geometrical definition of the problem.
   */
  void PreprocessStaticMesh(const CConfig* config, CGeometry** geometry);

  /*!
   * \brief Initiate value for static mesh movement such as the gridVel for the ROTATING frame.
   * \param[in] config - Definition of the particular problem.
   * \param[in] geometry - Geometrical definition of the problem.
   * \param[in] solver - Container vector with all the solutions.
   * \param[in] interface - Class defining the physical transfer of information.
   */
  void PreprocessTurbomachinery(CConfig** config, CGeometry**** geometry, CSolver***** solver,
                                    CInterface*** interface);

  /*!
   * \brief Ramp some simulation settings for turbomachinery problems.
   * \param[in] iter - Iteration for the ramp (can be outer or time depending on type of simulation).
   * \note TODO This is not compatible with inner iterations because they are delegated to the iteration class.
   */
  void RampTurbomachineryValues(unsigned long iter);

  /*!
   * \brief A virtual member.
   * \param[in] donorZone - zone in which the displacements will be predicted.
   * \param[in] targetZone - zone which receives the predicted displacements.
   */
  virtual void PredictDisplacements(unsigned short donorZone, unsigned short targetZone) {}

  /*!
   * \brief A virtual member.
   * \param[in] donorZone - zone in which the tractions will be predicted.
   * \param[in] targetZone - zone which receives the predicted traction.
   */
  virtual void PredictTractions(unsigned short donorZone, unsigned short targetZone) {}

  /*!
   * \brief A virtual member.
   * \param[in] donorZone - zone in which the displacements will be transferred.
   * \param[in] targetZone - zone which receives the tractions transferred.
   */
  virtual void TransferDisplacements(unsigned short donorZone, unsigned short targetZone) {}

  /*!
   * \brief A virtual member.
   * \param[in] donorZone - zone from which the tractions will be transferred.
   * \param[in] targetZone - zone which receives the tractions transferred.
   */
  virtual void TransferTractions(unsigned short donorZone, unsigned short targetZone) {}

  /*!
   * \brief A virtual member.
   * \param[in] donorZone - origin of the information.
   * \param[in] targetZone - destination of the information.
   * \param[in] iOuterIter - Fluid-Structure Interaction subiteration.
   */
  virtual void RelaxationDisplacements(unsigned short donorZone, unsigned short targetZone, unsigned long iOuterIter) {}

  /*!
   * \brief A virtual member.
   * \param[in] donorZone - origin of the information.
   * \param[in] targetZone - destination of the information.
   * \param[in] iOuterIter - Fluid-Structure Interaction subiteration.
   */
  virtual void RelaxationTractions(unsigned short donorZone, unsigned short targetZone, unsigned long iOuterIter) {}

  /*!
   * \brief Print out the direct residuals.
   * \param[in] kind_recording - Type of recording (full list in ENUM_RECORDING, option_structure.hpp)
   */
  void PrintDirectResidual(RECORDING kind_recording);

  /*!
   * \brief Set the solution of all solvers (adjoint or primal) in a zone.
   * \param[in] iZone - Index of the zone.
   * \param[in] adjoint - True to consider adjoint solvers instead of primal.
   * \param[in] solution - Solution object with interface (iPoint,iVar).
   * \tparam Old - If true set "old solutions" instead.
   */
  template <class Container, bool Old = false>
  void SetAllSolutions(unsigned short iZone, bool adjoint, const Container& solution) {
    const auto nPoint = geometry_container[iZone][INST_0][MESH_0]->GetnPoint();
    for (auto iSol = 0u, offset = 0u; iSol < MAX_SOLS; ++iSol) {
      auto solver = solver_container[iZone][INST_0][MESH_0][iSol];
      if (!(solver && (solver->GetAdjoint() == adjoint))) continue;
      for (auto iPoint = 0ul; iPoint < nPoint; ++iPoint)
        for (auto iVar = 0ul; iVar < solver->GetnVar(); ++iVar)
          if (!Old) {
            solver->GetNodes()->SetSolution(iPoint, iVar, solution(iPoint, offset + iVar));
          } else {
            solver->GetNodes()->SetSolution_Old(iPoint, iVar, solution(iPoint, offset + iVar));
          }
      offset += solver->GetnVar();
    }
  }

  /*!
   * \brief Set the "old solution" of all solvers (adjoint or primal) in a zone.
   */
  template <class Container>
  void SetAllSolutionsOld(unsigned short iZone, bool adjoint, const Container& solution) {
    SetAllSolutions<Container, true>(iZone, adjoint, solution);
  }

  /*!
   * \brief Get the solution of all solvers (adjoint or primal) in a zone.
   * \param[in] iZone - Index of the zone.
   * \param[in] adjoint - True to consider adjoint solvers instead of primal.
   * \param[out] solution - Solution object with interface (iPoint,iVar).
   */
  template <class Container>
  void GetAllSolutions(unsigned short iZone, bool adjoint, Container& solution) const {
    const auto nPoint = geometry_container[iZone][INST_0][MESH_0]->GetnPoint();
    for (auto iSol = 0u, offset = 0u; iSol < MAX_SOLS; ++iSol) {
      auto solver = solver_container[iZone][INST_0][MESH_0][iSol];
      if (!(solver && (solver->GetAdjoint() == adjoint))) continue;
      const auto& sol = solver->GetNodes()->GetSolution();
      for (auto iPoint = 0ul; iPoint < nPoint; ++iPoint)
        for (auto iVar = 0ul; iVar < solver->GetnVar(); ++iVar)
          solution(iPoint, offset + iVar) = SU2_TYPE::GetValue(sol(iPoint, iVar));
      offset += solver->GetnVar();
    }
  }

  /*!
   * \brief Sum the number of primal or adjoint variables for all solvers in a given zone.
   * \param[in] iZone - Index of the zone.
   * \param[in] adjoint - True to consider adjoint solvers instead of primal.
   * \return Total number of solution variables.
   */
  unsigned short GetTotalNumberOfVariables(unsigned short iZone, bool adjoint) const {
    unsigned short nVar = 0;
    for (auto iSol = 0u; iSol < MAX_SOLS; iSol++) {
      auto solver = solver_container[iZone][INST_0][MESH_0][iSol];
      if (solver && (solver->GetAdjoint() == adjoint)) nVar += solver->GetnVar();
    }
    return nVar;
  }

 public:
  /*!
   * \brief Launch the computation for all zones and all physics.
   */
  virtual void StartSolver() {}

  /*!
   * \brief Deallocation routine
   */
  void Finalize() override;

  /*!
   * \brief Perform some pre-processing before an iteration of the physics.
   */
  virtual void Preprocess(unsigned long TimeIter) {}

  /*!
   * \brief Monitor the computation.
   */
  virtual bool Monitor(unsigned long TimeIter) { return false; }

  /*!
   * \brief Output the solution in solution file.
   */
  virtual void Output(unsigned long TimeIter) {}

  /*!
   * \brief Perform a dynamic mesh deformation, including grid velocity computation and update of the multi-grid
   * structure.
   */
  virtual void DynamicMeshUpdate(unsigned long TimeIter) {}

  /*!
   * \brief Update the dual-time solution.
   */
  virtual void Update() {}

  /*!
   * \brief Perform a mesh deformation as initial condition.
   */
  virtual void SetInitialMesh() {}

/// \addtogroup PySU2
/// \{

  /*!
   * \brief Process the boundary conditions and update the multi-grid structure.
   */
  void BoundaryConditionsUpdate();

  /*!
   * \brief Get the number of time iterations.
   * \return Number of time iterations.
   */
  unsigned long GetNumberTimeIter() const;

  /*!
   * \brief Get the current time iteration.
   * \return Current time iteration.
   */
  unsigned long GetTimeIter() const;

  /*!
   * \brief Get the unsteady time step.
   * \return Unsteady time step.
   */
  passivedouble GetUnsteadyTimeStep() const;

  /*!
   * \brief Get the name of the output file for the surface.
   * \return File name for the surface output.
   */
  string GetSurfaceFileName() const;

  /*!
<<<<<<< HEAD
   * \brief Get the global index of a vertex on a specified marker.
   * \param[in] iMarker - Marker identifier.
   * \param[in] iVertex - Vertex identifier.
   * \return Vertex global index.
   */
  unsigned long GetVertexGlobalIndex(unsigned short iMarker, unsigned long iVertex) const;

  /*!
   * \brief Get undeformed coordinates from the mesh solver.
   * \param[in] iMarker - Marker identifier.
   * \param[in] iVertex - Vertex identifier.
   * \return x,y,z coordinates of the vertex.
   */
  vector<passivedouble> GetInitialMeshCoord(unsigned short iMarker, unsigned long iVertex) const;

  /*!
   * \brief Get the temperature at a vertex on a specified marker.
   * \param[in] iMarker - Marker identifier.
   * \param[in] iVertex - Vertex identifier.
   * \return Temperature of the vertex.
   */
  passivedouble GetVertexTemperature(unsigned short iMarker, unsigned long iVertex) const;

  /*!
   * \brief Set the temperature of a vertex on a specified marker.
   * \param[in] iMarker - Marker identifier.
   * \param[in] iVertex - Vertex identifier.
   * \param[in] val_WallTemp - Value of the temperature.
   */
  void SetVertexTemperature(unsigned short iMarker, unsigned long iVertex, passivedouble val_WallTemp);

  /*!
   * \brief Get the heat flux at a vertex on a specified marker (3 components).
   * \param[in] iMarker - Marker identifier.
   * \param[in] iVertex - Vertex identifier.
   * \return True if the vertex is a halo node.
   */
  vector<passivedouble> GetVertexHeatFluxes(unsigned short iMarker, unsigned long iVertex) const;

  /*!
   * \brief Get the wall normal component of the heat flux at a vertex on a specified marker.
   * \param[in] iMarker - Marker identifier.
   * \param[in] iVertex - Vertex identifier.
   * \return Wall normal component of the heat flux at the vertex.
   */
  passivedouble GetVertexNormalHeatFlux(unsigned short iMarker, unsigned long iVertex) const;

  /*!
   * \brief Set the wall normal component of the heat flux at a vertex on a specified marker.
   * \param[in] iMarker - Marker identifier.
   * \param[in] iVertex - Vertex identifier.
   * \param[in] val_WallHeatFlux - Value of the normal heat flux.
   */
  void SetVertexNormalHeatFlux(unsigned short iMarker, unsigned long iVertex, passivedouble val_WallHeatFlux);

  /*!
   * \brief Get the thermal conductivity at a vertex on a specified marker.
   * \param[in] iMarker - Marker identifier.
   * \param[in] iVertex - Vertex identifier.
   * \return Thermal conductivity at the vertex.
   */
  passivedouble GetThermalConductivity(unsigned short iMarker, unsigned long iVertex) const;

  /*!
   * \brief Preprocess the inlets via file input for all solvers.
   * \param[in] solver_container - Container vector with all the solutions.
   * \param[in] geometry - Geometrical definition of the problem.
   * \param[in] config - Definition of the particular problem.
   */
  void Inlet_Preprocessing(CSolver ***solver, CGeometry **geometry, CConfig *config) const;

  /*!
   * \brief Get the normal (vector) at a vertex on a specified marker.
   * \param[in] iMarker - Marker identifier.
   * \param[in] iVertex - Vertex identifier.
   * \param[in] unitNormal - Bool to normalise the vector.
   * \return Normal (vector) at the vertex.
   */
  vector<passivedouble> GetVertexNormal(unsigned short iMarker, unsigned long iVertex, bool unitNormal = false) const;

  /*!
   * \brief Get the unit normal (vector) at a vertex on a specified marker.
   * \param[in] iMarker - Marker identifier.
   * \param[in] iVertex - Vertex identifier.
   * \return Unit normal (vector) at the vertex.
   */
  inline vector<passivedouble> GetVertexUnitNormal(unsigned short iMarker, unsigned long iVertex) const {
    return GetVertexNormal(iMarker, iVertex, true);
  }

  /*!
   * \brief Get all the boundary markers tags.
   * \return List of boundary markers tags.
   */
  vector<string> GetAllBoundaryMarkersTag() const;

  /*!
   * \brief Get all the deformable boundary marker tags.
   * \return List of deformable boundary markers tags.
   */
  vector<string> GetAllDeformMeshMarkersTag() const;

  /*!
   * \brief Get all the heat transfer boundary markers tags.
   * \return List of heat transfer boundary markers tags.
   */
  vector<string> GetAllCHTMarkersTag() const;

  /*!
   * \brief Get all the (subsonic) inlet boundary markers tags.
   * \return List of inlet boundary markers tags.
   */
  vector<string> GetAllInletMarkersTag() const;

  /*!
   * \brief Get all the boundary markers tags with their associated indices.
   * \return List of boundary markers tags with their indices.
   */
  map<string, int> GetAllBoundaryMarkers() const;

  /*!
   * \brief Get all the boundary markers tags with their associated types.
   * \return List of boundary markers tags with their types.
   */
  map<string, string> GetAllBoundaryMarkersType() const;

  /*!
   * \brief Set the mesh displacement for the elasticity mesh solver.
   * \param[in] iMarker - Marker identifier.
   * \param[in] iVertex - Vertex identifier.
   * \param[in] DispX - Value of the mesh displacement in the direction X.
   * \param[in] DispY - Value of the mesh displacement in the direction Y.
   * \param[in] DispZ - Value of the mesh displacement in the direction Z.
   */
  void SetMeshDisplacement(unsigned short iMarker, unsigned long iVertex, passivedouble DispX, passivedouble DispY, passivedouble DispZ);

  /*!
   * \brief Set the dynamic mesh translation rates.
   * \param[in] xDot - Value of translational velocity in x-direction.
   * \param[in] yDot - Value of translational velocity in y-direction.
   * \param[in] zDot - Value of translational velocity in z-direction.
   */
  void SetTranslationRate(passivedouble xDot, passivedouble yDot, passivedouble zDot);

  /*!
   * \brief Set the dynamic mesh rotation rates.
   * \param[in] rot_x - Value of Angular velocity about x-axes.
   * \param[in] rot_y - Value of Angular velocity about y-axes.
   * \param[in] rot_z - Value of Angular velocity about z-axes.
   */
  void SetRotationRate(passivedouble rot_x, passivedouble rot_y, passivedouble rot_z);

  /*!
   * \brief Communicate the boundary mesh displacements in a python call
   */
  void CommunicateMeshDisplacement(void);

  /*!
   * \brief Return the sensitivities of the mesh boundary vertices.
   * \param[in] iMarker - Marker identifier.
   * \param[in] iVertex - Vertex identifier.
   * \return Vector of sensitivities.
   */
  vector<passivedouble> GetMeshDisp_Sensitivity(unsigned short iMarker, unsigned long iVertex) const;

  /*!
   * \brief Set the load in X direction for the structural solver.
   * \param[in] iMarker - Marker identifier.
   * \param[in] iVertex - Vertex identifier.
   * \param[in] LoadX - Value of the load in the direction X.
   * \param[in] LoadX - Value of the load in the direction Y.
   * \param[in] LoadX - Value of the load in the direction Z.
   */
  void SetFEA_Loads(unsigned short iMarker, unsigned long iVertex, passivedouble LoadX,
                    passivedouble LoadY, passivedouble LoadZ);

  /*!
   * \brief Return the displacements from the FEA solver.
   * \param[in] iMarker - Marker identifier.
   * \param[in] iVertex - Vertex identifier.
   * \return Vector of displacements.
   */
  vector<passivedouble> GetFEA_Displacements(unsigned short iMarker, unsigned long iVertex) const;

  /*!
   * \brief Return the velocities from the FEA Solver.
   * \param[in] iMarker - Marker identifier.
   * \param[in] iVertex - Vertex identifier.
   * \return Vector of velocities.
   */
  vector<passivedouble> GetFEA_Velocity(unsigned short iMarker, unsigned long iVertex) const;

  /*!
   * \brief Return the velocities from the FEA Solver.
   * \param[in] iMarker - Marker identifier.
   * \param[in] iVertex - Vertex identifier.
   * \return Vector of velocities at time n.
   */
  vector<passivedouble> GetFEA_Velocity_n(unsigned short iMarker, unsigned long iVertex) const;

  /*!
   * \brief Get the sensitivity of the flow loads for the structural solver.
   * \param[in] iMarker - Marker identifier.
   * \param[in] iVertex - Vertex identifier.
   * \param[in] LoadX - Value of the load in the direction X.
   * \param[in] LoadX - Value of the load in the direction Y.
   * \param[in] LoadX - Value of the load in the direction Z.
   */
  vector<passivedouble> GetFlowLoad_Sensitivity(unsigned short iMarker, unsigned long iVertex) const;

  /*!
   * \brief Get the flow load (from the extra step - the repeated methods should be unified once the postprocessing
   * strategy is in place).
   * \param[in] iMarker - Marker identifier.
   * \param[in] iVertex - Vertex identifier.
   */
  vector<passivedouble> GetFlowLoad(unsigned short iMarker, unsigned long iVertex) const;

  /*!
   * \brief Set the adjoint of the flow tractions (from the extra step -
   * the repeated methods should be unified once the postprocessing strategy is in place).
   * \param[in] iMarker - Marker identifier.
   * \param[in] iVertex - Vertex identifier.
   * \param[in] val_AdjointX - Value of the adjoint in the direction X.
   * \param[in] val_AdjointY - Value of the adjoint in the direction Y.
   * \param[in] val_AdjointZ - Value of the adjoint in the direction Z.
   */
  void SetFlowLoad_Adjoint(unsigned short iMarker, unsigned long iVertex, passivedouble val_AdjointX,
                                    passivedouble val_AdjointY, passivedouble val_AdjointZ);

  /*!
   * \brief Set the adjoint of the structural displacements (from an outside source)
   * \param[in] iMarker - Marker identifier.
   * \param[in] iVertex - Vertex identifier.
   * \param[in] val_AdjointX - Value of the adjoint in the direction X.
   * \param[in] val_AdjointY - Value of the adjoint in the direction Y.
   * \param[in] val_AdjointZ - Value of the adjoint in the direction Z.
   */
  void SetSourceTerm_DispAdjoint(unsigned short iMarker, unsigned long iVertex, passivedouble val_AdjointX,
                                 passivedouble val_AdjointY, passivedouble val_AdjointZ);
  void SetSourceTerm_VelAdjoint(unsigned short iMarker, unsigned long iVertex, passivedouble val_AdjointX,
                                 passivedouble val_AdjointY, passivedouble val_AdjointZ);

  /*!
=======
>>>>>>> 8b95cd7d
   * \brief Set the position of the heat source.
   * \param[in] alpha - Angle of rotation respect to Z axis.
   * \param[in] pos_x - Position X.
   * \param[in] pos_y - Position Y.
   * \param[in] pos_z - Position Z.
   */
  void SetHeatSourcePosition(passivedouble alpha, passivedouble pos_x, passivedouble pos_y, passivedouble pos_z);

  /*!
   * \brief Set the direction of the inlet.
   * \param[in] iMarker - Marker index.
   * \param[in] alpha - Angle (Zpos).
   */
  void SetInletAngle(unsigned short iMarker, passivedouble alpha);

/// \}
};

/*!
 * \class CFluidDriver
 * \ingroup Drivers
 * \brief Class for driving an iteration of the physics within multiple zones.
 * \author T. Economon, G. Gori
 */
class CFluidDriver : public CDriver {
 protected:
  unsigned long Max_Iter;

  /*!
   * \brief Constructor of the class.
   * \param[in] confFile - Configuration file name.
   * \param[in] val_nZone - Total number of zones.
   * \param[in] MPICommunicator - MPI communicator for SU2.
   */
  CFluidDriver(char* confFile, unsigned short val_nZone, SU2_Comm MPICommunicator);

  /*!
   * \brief Transfer data among different zones (multiple zone).
   */
  void TransferData(unsigned short donorZone, unsigned short targetZone);

 public:
  /*!
   * \brief Destructor of the class.
   */
  ~CFluidDriver(void) override;

  /*!
   * \brief Launch the computation for all zones and all physics.
   */
  void StartSolver() override;

  /*!
   * \brief Run a single iteration of the physics within multiple zones.
   */
  void Run() override;

  /*!
   * \brief Update the dual-time solution within multiple zones.
   */
  void Update() override;

  /*!
   * \brief Output the solution in solution file.
   */
  void Output(unsigned long InnerIter) override;

  /*!
   * \brief Monitor the computation.
   */
  bool Monitor(unsigned long ExtIter) override;

  /*!
   * \brief Perform some pre-processing before an iteration of the physics.
   */
  void Preprocess(unsigned long Iter) override;

  /*!
   * \brief Perform a dynamic mesh deformation, included grid velocity computation and the update of the multi-grid
   * structure (multiple zone).
   */
  void DynamicMeshUpdate(unsigned long TimeIter) override;
};

/*!
 * \class CHBDriver
 * \ingroup Drivers
 * \brief Class for driving an iteration of Harmonic Balance (HB) method problem using multiple time zones.
 * \author T. Economon
 */
class CHBDriver : public CFluidDriver {
 private:
  unsigned short nInstHB;
  su2double** D; /*!< \brief Harmonic Balance operator. */

  /*!
   * \brief Computation and storage of the Harmonic Balance method source terms.
   * \author T. Economon, K. Naik
   * \param[in] iZone - Current zone number.
   */
  void SetHarmonicBalance(unsigned short iZone);

  /*!
   * \brief Precondition Harmonic Balance source term for stability
   * \author J. Howison
   */
  void StabilizeHarmonicBalance();

  /*!
   * \brief Computation of the Harmonic Balance operator matrix for harmonic balance.
   * \author A. Rubino, S. Nimmagadda
   */
  void ComputeHBOperator();

 public:
  /*!
   * \brief Constructor of the class.
   * \param[in] confFile - Configuration file name.
   * \param[in] val_nZone - Total number of zones.
   * \param[in] MPICommunicator - MPI communicator for SU2.
   */
  CHBDriver(char* confFile, unsigned short val_nZone, SU2_Comm MPICommunicator);

  /*!
   * \brief Destructor of the class.
   */
  ~CHBDriver(void) override;

  /*!
   * \brief Run a single iteration of a Harmonic Balance problem.
   */
  void Run() override;

  /*!
   * \brief Update the solution for the Harmonic Balance.
   */
  void Update() override;
};<|MERGE_RESOLUTION|>--- conflicted
+++ resolved
@@ -493,253 +493,6 @@
   string GetSurfaceFileName() const;
 
   /*!
-<<<<<<< HEAD
-   * \brief Get the global index of a vertex on a specified marker.
-   * \param[in] iMarker - Marker identifier.
-   * \param[in] iVertex - Vertex identifier.
-   * \return Vertex global index.
-   */
-  unsigned long GetVertexGlobalIndex(unsigned short iMarker, unsigned long iVertex) const;
-
-  /*!
-   * \brief Get undeformed coordinates from the mesh solver.
-   * \param[in] iMarker - Marker identifier.
-   * \param[in] iVertex - Vertex identifier.
-   * \return x,y,z coordinates of the vertex.
-   */
-  vector<passivedouble> GetInitialMeshCoord(unsigned short iMarker, unsigned long iVertex) const;
-
-  /*!
-   * \brief Get the temperature at a vertex on a specified marker.
-   * \param[in] iMarker - Marker identifier.
-   * \param[in] iVertex - Vertex identifier.
-   * \return Temperature of the vertex.
-   */
-  passivedouble GetVertexTemperature(unsigned short iMarker, unsigned long iVertex) const;
-
-  /*!
-   * \brief Set the temperature of a vertex on a specified marker.
-   * \param[in] iMarker - Marker identifier.
-   * \param[in] iVertex - Vertex identifier.
-   * \param[in] val_WallTemp - Value of the temperature.
-   */
-  void SetVertexTemperature(unsigned short iMarker, unsigned long iVertex, passivedouble val_WallTemp);
-
-  /*!
-   * \brief Get the heat flux at a vertex on a specified marker (3 components).
-   * \param[in] iMarker - Marker identifier.
-   * \param[in] iVertex - Vertex identifier.
-   * \return True if the vertex is a halo node.
-   */
-  vector<passivedouble> GetVertexHeatFluxes(unsigned short iMarker, unsigned long iVertex) const;
-
-  /*!
-   * \brief Get the wall normal component of the heat flux at a vertex on a specified marker.
-   * \param[in] iMarker - Marker identifier.
-   * \param[in] iVertex - Vertex identifier.
-   * \return Wall normal component of the heat flux at the vertex.
-   */
-  passivedouble GetVertexNormalHeatFlux(unsigned short iMarker, unsigned long iVertex) const;
-
-  /*!
-   * \brief Set the wall normal component of the heat flux at a vertex on a specified marker.
-   * \param[in] iMarker - Marker identifier.
-   * \param[in] iVertex - Vertex identifier.
-   * \param[in] val_WallHeatFlux - Value of the normal heat flux.
-   */
-  void SetVertexNormalHeatFlux(unsigned short iMarker, unsigned long iVertex, passivedouble val_WallHeatFlux);
-
-  /*!
-   * \brief Get the thermal conductivity at a vertex on a specified marker.
-   * \param[in] iMarker - Marker identifier.
-   * \param[in] iVertex - Vertex identifier.
-   * \return Thermal conductivity at the vertex.
-   */
-  passivedouble GetThermalConductivity(unsigned short iMarker, unsigned long iVertex) const;
-
-  /*!
-   * \brief Preprocess the inlets via file input for all solvers.
-   * \param[in] solver_container - Container vector with all the solutions.
-   * \param[in] geometry - Geometrical definition of the problem.
-   * \param[in] config - Definition of the particular problem.
-   */
-  void Inlet_Preprocessing(CSolver ***solver, CGeometry **geometry, CConfig *config) const;
-
-  /*!
-   * \brief Get the normal (vector) at a vertex on a specified marker.
-   * \param[in] iMarker - Marker identifier.
-   * \param[in] iVertex - Vertex identifier.
-   * \param[in] unitNormal - Bool to normalise the vector.
-   * \return Normal (vector) at the vertex.
-   */
-  vector<passivedouble> GetVertexNormal(unsigned short iMarker, unsigned long iVertex, bool unitNormal = false) const;
-
-  /*!
-   * \brief Get the unit normal (vector) at a vertex on a specified marker.
-   * \param[in] iMarker - Marker identifier.
-   * \param[in] iVertex - Vertex identifier.
-   * \return Unit normal (vector) at the vertex.
-   */
-  inline vector<passivedouble> GetVertexUnitNormal(unsigned short iMarker, unsigned long iVertex) const {
-    return GetVertexNormal(iMarker, iVertex, true);
-  }
-
-  /*!
-   * \brief Get all the boundary markers tags.
-   * \return List of boundary markers tags.
-   */
-  vector<string> GetAllBoundaryMarkersTag() const;
-
-  /*!
-   * \brief Get all the deformable boundary marker tags.
-   * \return List of deformable boundary markers tags.
-   */
-  vector<string> GetAllDeformMeshMarkersTag() const;
-
-  /*!
-   * \brief Get all the heat transfer boundary markers tags.
-   * \return List of heat transfer boundary markers tags.
-   */
-  vector<string> GetAllCHTMarkersTag() const;
-
-  /*!
-   * \brief Get all the (subsonic) inlet boundary markers tags.
-   * \return List of inlet boundary markers tags.
-   */
-  vector<string> GetAllInletMarkersTag() const;
-
-  /*!
-   * \brief Get all the boundary markers tags with their associated indices.
-   * \return List of boundary markers tags with their indices.
-   */
-  map<string, int> GetAllBoundaryMarkers() const;
-
-  /*!
-   * \brief Get all the boundary markers tags with their associated types.
-   * \return List of boundary markers tags with their types.
-   */
-  map<string, string> GetAllBoundaryMarkersType() const;
-
-  /*!
-   * \brief Set the mesh displacement for the elasticity mesh solver.
-   * \param[in] iMarker - Marker identifier.
-   * \param[in] iVertex - Vertex identifier.
-   * \param[in] DispX - Value of the mesh displacement in the direction X.
-   * \param[in] DispY - Value of the mesh displacement in the direction Y.
-   * \param[in] DispZ - Value of the mesh displacement in the direction Z.
-   */
-  void SetMeshDisplacement(unsigned short iMarker, unsigned long iVertex, passivedouble DispX, passivedouble DispY, passivedouble DispZ);
-
-  /*!
-   * \brief Set the dynamic mesh translation rates.
-   * \param[in] xDot - Value of translational velocity in x-direction.
-   * \param[in] yDot - Value of translational velocity in y-direction.
-   * \param[in] zDot - Value of translational velocity in z-direction.
-   */
-  void SetTranslationRate(passivedouble xDot, passivedouble yDot, passivedouble zDot);
-
-  /*!
-   * \brief Set the dynamic mesh rotation rates.
-   * \param[in] rot_x - Value of Angular velocity about x-axes.
-   * \param[in] rot_y - Value of Angular velocity about y-axes.
-   * \param[in] rot_z - Value of Angular velocity about z-axes.
-   */
-  void SetRotationRate(passivedouble rot_x, passivedouble rot_y, passivedouble rot_z);
-
-  /*!
-   * \brief Communicate the boundary mesh displacements in a python call
-   */
-  void CommunicateMeshDisplacement(void);
-
-  /*!
-   * \brief Return the sensitivities of the mesh boundary vertices.
-   * \param[in] iMarker - Marker identifier.
-   * \param[in] iVertex - Vertex identifier.
-   * \return Vector of sensitivities.
-   */
-  vector<passivedouble> GetMeshDisp_Sensitivity(unsigned short iMarker, unsigned long iVertex) const;
-
-  /*!
-   * \brief Set the load in X direction for the structural solver.
-   * \param[in] iMarker - Marker identifier.
-   * \param[in] iVertex - Vertex identifier.
-   * \param[in] LoadX - Value of the load in the direction X.
-   * \param[in] LoadX - Value of the load in the direction Y.
-   * \param[in] LoadX - Value of the load in the direction Z.
-   */
-  void SetFEA_Loads(unsigned short iMarker, unsigned long iVertex, passivedouble LoadX,
-                    passivedouble LoadY, passivedouble LoadZ);
-
-  /*!
-   * \brief Return the displacements from the FEA solver.
-   * \param[in] iMarker - Marker identifier.
-   * \param[in] iVertex - Vertex identifier.
-   * \return Vector of displacements.
-   */
-  vector<passivedouble> GetFEA_Displacements(unsigned short iMarker, unsigned long iVertex) const;
-
-  /*!
-   * \brief Return the velocities from the FEA Solver.
-   * \param[in] iMarker - Marker identifier.
-   * \param[in] iVertex - Vertex identifier.
-   * \return Vector of velocities.
-   */
-  vector<passivedouble> GetFEA_Velocity(unsigned short iMarker, unsigned long iVertex) const;
-
-  /*!
-   * \brief Return the velocities from the FEA Solver.
-   * \param[in] iMarker - Marker identifier.
-   * \param[in] iVertex - Vertex identifier.
-   * \return Vector of velocities at time n.
-   */
-  vector<passivedouble> GetFEA_Velocity_n(unsigned short iMarker, unsigned long iVertex) const;
-
-  /*!
-   * \brief Get the sensitivity of the flow loads for the structural solver.
-   * \param[in] iMarker - Marker identifier.
-   * \param[in] iVertex - Vertex identifier.
-   * \param[in] LoadX - Value of the load in the direction X.
-   * \param[in] LoadX - Value of the load in the direction Y.
-   * \param[in] LoadX - Value of the load in the direction Z.
-   */
-  vector<passivedouble> GetFlowLoad_Sensitivity(unsigned short iMarker, unsigned long iVertex) const;
-
-  /*!
-   * \brief Get the flow load (from the extra step - the repeated methods should be unified once the postprocessing
-   * strategy is in place).
-   * \param[in] iMarker - Marker identifier.
-   * \param[in] iVertex - Vertex identifier.
-   */
-  vector<passivedouble> GetFlowLoad(unsigned short iMarker, unsigned long iVertex) const;
-
-  /*!
-   * \brief Set the adjoint of the flow tractions (from the extra step -
-   * the repeated methods should be unified once the postprocessing strategy is in place).
-   * \param[in] iMarker - Marker identifier.
-   * \param[in] iVertex - Vertex identifier.
-   * \param[in] val_AdjointX - Value of the adjoint in the direction X.
-   * \param[in] val_AdjointY - Value of the adjoint in the direction Y.
-   * \param[in] val_AdjointZ - Value of the adjoint in the direction Z.
-   */
-  void SetFlowLoad_Adjoint(unsigned short iMarker, unsigned long iVertex, passivedouble val_AdjointX,
-                                    passivedouble val_AdjointY, passivedouble val_AdjointZ);
-
-  /*!
-   * \brief Set the adjoint of the structural displacements (from an outside source)
-   * \param[in] iMarker - Marker identifier.
-   * \param[in] iVertex - Vertex identifier.
-   * \param[in] val_AdjointX - Value of the adjoint in the direction X.
-   * \param[in] val_AdjointY - Value of the adjoint in the direction Y.
-   * \param[in] val_AdjointZ - Value of the adjoint in the direction Z.
-   */
-  void SetSourceTerm_DispAdjoint(unsigned short iMarker, unsigned long iVertex, passivedouble val_AdjointX,
-                                 passivedouble val_AdjointY, passivedouble val_AdjointZ);
-  void SetSourceTerm_VelAdjoint(unsigned short iMarker, unsigned long iVertex, passivedouble val_AdjointX,
-                                 passivedouble val_AdjointY, passivedouble val_AdjointZ);
-
-  /*!
-=======
->>>>>>> 8b95cd7d
    * \brief Set the position of the heat source.
    * \param[in] alpha - Angle of rotation respect to Z axis.
    * \param[in] pos_x - Position X.
@@ -754,6 +507,22 @@
    * \param[in] alpha - Angle (Zpos).
    */
   void SetInletAngle(unsigned short iMarker, passivedouble alpha);
+
+  /*!
+   * \brief Set the dynamic mesh translation rates.
+   * \param[in] xDot - Value of translational velocity in x-direction.
+   * \param[in] yDot - Value of translational velocity in y-direction.
+   * \param[in] zDot - Value of translational velocity in z-direction.
+   */
+  void SetTranslationRate(passivedouble xDot, passivedouble yDot, passivedouble zDot);
+
+  /*!
+   * \brief Set the dynamic mesh rotation rates.
+   * \param[in] rot_x - Value of Angular velocity about x-axes.
+   * \param[in] rot_y - Value of Angular velocity about y-axes.
+   * \param[in] rot_z - Value of Angular velocity about z-axes.
+   */
+  void SetRotationRate(passivedouble rot_x, passivedouble rot_y, passivedouble rot_z);
 
 /// \}
 };
