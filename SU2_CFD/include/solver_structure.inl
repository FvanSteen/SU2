--- conflicted
+++ resolved
@@ -1064,14 +1064,12 @@
 
 inline void CSolver::SetFreeStream_Solution(CConfig *config){}
 
-<<<<<<< HEAD
 inline su2double* CBaselineSolver_FEM::GetVecSolDOFs(void) {return VecSolDOFs.data();}
-=======
+
 inline void CSolver::SetTauWall_WF(CGeometry *geometry, CSolver** solver_container, CConfig* config){}
 
 inline void CSolver::SetNuTilde_WF(CGeometry *geometry, CSolver **solver_container, CNumerics *conv_numerics,
                                            CNumerics *visc_numerics, CConfig *config, unsigned short val_marker) {}
->>>>>>> 995cc7e5
 
 inline void CEulerSolver::Set_NewSolution(CGeometry *geometry) {
   for (unsigned long iPoint = 0; iPoint < geometry->GetnPoint(); iPoint++)
