<<<<<<< HEAD
################################################################################
#
# \file Makefile.am
# \brief Makefile for SU2_CFD
# \author M. Colonno, T. Economon, F. Palacios
# \version 6.2.0 "Falcon"
#
# The current SU2 release has been coordinated by the
# SU2 International Developers Society <www.su2devsociety.org>
# with selected contributions from the open-source community.
#
# The main research teams contributing to the current release are:
#  - Prof. Juan J. Alonso's group at Stanford University.
#  - Prof. Piero Colonna's group at Delft University of Technology.
#  - Prof. Nicolas R. Gauger's group at Kaiserslautern University of Technology.
#  - Prof. Alberto Guardone's group at Polytechnic University of Milan.
#  - Prof. Rafael Palacios' group at Imperial College London.
#  - Prof. Vincent Terrapon's group at the University of Liege.
#  - Prof. Edwin van der Weide's group at the University of Twente.
#  - Lab. of New Concepts in Aeronautics at Tech. Institute of Aeronautics.
#
# Copyright 2012-2019, Francisco D. Palacios, Thomas D. Economon,
#                      Tim Albring, and the SU2 contributors.
#
# SU2 is free software; you can redistribute it and/or
# modify it under the terms of the GNU Lesser General Public
# License as published by the Free Software Foundation; either
# version 2.1 of the License, or (at your option) any later version.
#
# SU2 is distributed in the hope that it will be useful,
# but WITHOUT ANY WARRANTY; without even the implied warranty of
# MERCHANTABILITY or FITNESS FOR A PARTICULAR PURPOSE. See the GNU
# Lesser General Public License for more details.
#
# You should have received a copy of the GNU Lesser General Public
# License along with SU2. If not, see <http://www.gnu.org/licenses/>.
#
################################################################################

AUTOMAKE_OPTIONS = subdir-objects
ACLOCAL_AMFLAGS = ${ACLOCAL_FLAGS}

bin_PROGRAMS =
noinst_LIBRARIES =

if BUILD_NORMAL
bin_PROGRAMS += ../bin/SU2_CFD
noinst_LIBRARIES+= libSU2Core.a
endif

if BUILD_DIRECTDIFF
bin_PROGRAMS += ../bin/SU2_CFD_DIRECTDIFF
noinst_LIBRARIES+= libSU2Core_DIRECTDIFF.a
endif

if BUILD_REVERSE
bin_PROGRAMS += ../bin/SU2_CFD_AD
noinst_LIBRARIES+= libSU2Core_AD.a
endif

libSU2Core_sources =  ../src/definition_structure.cpp \
  ../src/fluid_model.cpp \
  ../src/fluid_model_pig.cpp \
  ../src/fluid_model_pvdw.cpp \
  ../src/fluid_model_ppr.cpp \
  ../src/fluid_model_inc.cpp \
  ../src/integration_structure.cpp \
  ../src/integration_time.cpp \
  ../src/drivers/CMultizoneDriver.cpp \
  ../src/drivers/CSinglezoneDriver.cpp \
  ../src/drivers/CDiscAdjSinglezoneDriver.cpp \
  ../src/drivers/CDriver.cpp \
  ../src/iteration_structure.cpp \
  ../src/numerics_adjoint_mean.cpp \
  ../src/numerics_adjoint_turbulent.cpp \
  ../src/numerics_direct_heat.cpp \
  ../src/numerics_direct_mean.cpp \
  ../src/numerics_direct_mean_inc.cpp \
  ../src/numerics_direct_tne2.cpp \
  ../src/numerics_direct_transition.cpp \
  ../src/numerics_direct_turbulent.cpp \
	../src/numerics_direct_tne2_turbulent.cpp \
  ../src/numerics_direct_elasticity_nonlinear.cpp \
  ../src/numerics_direct_elasticity_linear.cpp \
  ../src/numerics_direct_elasticity.cpp \
  ../src/numerics_structure.cpp \
  ../src/numerics_template.cpp \
  ../src/output_cgns.cpp \
  ../src/output_structure.cpp \
  ../src/output_physics.cpp \
  ../src/output_tecplot.cpp \
  ../src/output_fieldview.cpp \
  ../src/output_su2.cpp \
  ../src/output_paraview.cpp \
  ../src/python_wrapper_structure.cpp \
  ../src/solver_adjoint_mean.cpp \
  ../src/solver_adjoint_turbulent.cpp \
  ../src/solver_adjoint_discrete.cpp \
  ../src/solver_adjoint_elasticity.cpp \
  ../src/solver_direct_heat.cpp \
  ../src/solver_direct_mean.cpp \
  ../src/solver_direct_mean_fem.cpp \
  ../src/solver_direct_mean_inc.cpp \
  ../src/solver_direct_tne2.cpp \
  ../src/solver_direct_transition.cpp \
	../src/solver_direct_tne2_turbulent.cpp \
  ../src/solver_direct_turbulent.cpp \
  ../src/solver_direct_elasticity.cpp \
  ../src/solver_structure.cpp \
  ../src/solver_template.cpp \
  ../src/transfer_physics.cpp \
  ../src/transfer_structure.cpp \
  ../src/transport_model.cpp \
  ../src/variables/CFEABoundVariable.cpp \
  ../src/variables/CHeatFVMVariable.cpp \
  ../src/variables/CVariable.cpp \
  ../src/variables/CAdjNSVariable.cpp \
  ../src/variables/CTurbSSTVariable.cpp \
	../src/variables/CTNE2TurbSSTVariable.cpp \
  ../src/variables/CAdjTurbVariable.cpp \
  ../src/variables/CTransLMVariable.cpp \
  ../src/variables/CDiscAdjFEAVariable.cpp \
  ../src/variables/CIncEulerVariable.cpp \
  ../src/variables/CTurbVariable.cpp \
	../src/variables/CTNE2TurbVariable.cpp \
  ../src/variables/CNSVariable.cpp \
  ../src/variables/CBaselineVariable.cpp \
  ../src/variables/CTurbSAVariable.cpp \
	../src/variables/CTNE2TurbSAVariable.cpp \
  ../src/variables/CFEAVariable.cpp \
  ../src/variables/CAdjEulerVariable.cpp \
  ../src/variables/CDiscAdjVariable.cpp \
  ../src/variables/CIncNSVariable.cpp \
  ../src/variables/CEulerVariable.cpp \
  ../src/variables/CTNE2EulerVariable.cpp \
  ../src/variables/CTNE2NSVariable.cpp

su2_cfd_sources = \
  ../include/SU2_CFD.hpp \
  ../src/SU2_CFD.cpp

libSU2Core_cxx_flags = -fPIC
libSU2Core_libadd =

su2_cfd_cxx_flags =
su2_cfd_ldadd =

# always link to built dependencies from ./externals
su2_cfd_cxx_flags += @su2_externals_INCLUDES@
su2_cfd_ldadd += @su2_externals_LIBS@
su2_cfd_ldadd += @su2_externals_LIBPTHREAD@
libSU2Core_cxx_flags += @su2_externals_INCLUDES@

# if BUILD_MUTATIONPP
su2_cfd_cxx_flags += @MUTATIONPP_CXX@
su2_cfd_ldadd += @MUTATIONPP_LD@
# endif

if BUILD_NORMAL
libSU2Core_a_SOURCES = $(libSU2Core_sources)
libSU2Core_a_CXXFLAGS = $(libSU2Core_cxx_flags)
libSU2Core_a_LIBADD = $(libSU2Core_libadd)
___bin_SU2_CFD_SOURCES = $(su2_cfd_sources)
___bin_SU2_CFD_CXXFLAGS = ${su2_cfd_cxx_flags}
___bin_SU2_CFD_LDADD = libSU2Core.a ../../Common/lib/libSU2.a ${su2_cfd_ldadd}
endif

if BUILD_DIRECTDIFF
libSU2Core_DIRECTDIFF_a_SOURCES = $(libSU2Core_sources)
libSU2Core_DIRECTDIFF_a_CXXFLAGS = @DIRECTDIFF_CXX@ $(libSU2Core_cxx_flags)
libSU2Core_DIRECTDIFF_a_LIBADD = @DIRECTDIFF_LIBS@ $(libSU2Core_libadd)
___bin_SU2_CFD_DIRECTDIFF_SOURCES = $(su2_cfd_sources)
___bin_SU2_CFD_DIRECTDIFF_CXXFLAGS = @DIRECTDIFF_CXX@ ${su2_cfd_cxx_flags}
___bin_SU2_CFD_DIRECTDIFF_LDADD = libSU2Core_DIRECTDIFF.a @DIRECTDIFF_LIBS@ ../../Common/lib/libSU2_DIRECTDIFF.a ${su2_cfd_ldadd}
endif

if BUILD_REVERSE
libSU2Core_AD_a_SOURCES = $(libSU2Core_sources)
libSU2Core_AD_a_CXXFLAGS = @REVERSE_CXX@ $(libSU2Core_cxx_flags)
libSU2Core_AD_a_LIBADD = @REVERSE_LIBS@ $(libSU2Core_libadd)
___bin_SU2_CFD_AD_SOURCES = $(su2_cfd_sources)
___bin_SU2_CFD_AD_CXXFLAGS = @REVERSE_CXX@ ${su2_cfd_cxx_flags}
___bin_SU2_CFD_AD_LDADD = libSU2Core_AD.a @REVERSE_LIBS@ ../../Common/lib/libSU2_AD.a ${su2_cfd_ldadd}
endif
=======
################################################################################
#
# \file Makefile.am
# \brief Makefile for SU2_CFD
# \author M. Colonno, T. Economon, F. Palacios
# \version 6.2.0 "Falcon"
#
# The current SU2 release has been coordinated by the
# SU2 International Developers Society <www.su2devsociety.org>
# with selected contributions from the open-source community.
#
# The main research teams contributing to the current release are:
#  - Prof. Juan J. Alonso's group at Stanford University.
#  - Prof. Piero Colonna's group at Delft University of Technology.
#  - Prof. Nicolas R. Gauger's group at Kaiserslautern University of Technology.
#  - Prof. Alberto Guardone's group at Polytechnic University of Milan.
#  - Prof. Rafael Palacios' group at Imperial College London.
#  - Prof. Vincent Terrapon's group at the University of Liege.
#  - Prof. Edwin van der Weide's group at the University of Twente.
#  - Lab. of New Concepts in Aeronautics at Tech. Institute of Aeronautics.
#
# Copyright 2012-2019, Francisco D. Palacios, Thomas D. Economon,
#                      Tim Albring, and the SU2 contributors.
#
# SU2 is free software; you can redistribute it and/or
# modify it under the terms of the GNU Lesser General Public
# License as published by the Free Software Foundation; either
# version 2.1 of the License, or (at your option) any later version.
#
# SU2 is distributed in the hope that it will be useful,
# but WITHOUT ANY WARRANTY; without even the implied warranty of
# MERCHANTABILITY or FITNESS FOR A PARTICULAR PURPOSE. See the GNU
# Lesser General Public License for more details.
#
# You should have received a copy of the GNU Lesser General Public
# License along with SU2. If not, see <http://www.gnu.org/licenses/>.
#
################################################################################

AUTOMAKE_OPTIONS = subdir-objects
ACLOCAL_AMFLAGS = ${ACLOCAL_FLAGS}

bin_PROGRAMS =
noinst_LIBRARIES =

if BUILD_NORMAL
bin_PROGRAMS += ../bin/SU2_CFD
noinst_LIBRARIES+= libSU2Core.a
endif

if BUILD_DIRECTDIFF
bin_PROGRAMS += ../bin/SU2_CFD_DIRECTDIFF
noinst_LIBRARIES+= libSU2Core_DIRECTDIFF.a
endif

if BUILD_REVERSE
bin_PROGRAMS += ../bin/SU2_CFD_AD
noinst_LIBRARIES+= libSU2Core_AD.a
endif

libSU2Core_sources = ../src/definition_structure.cpp \
  ../src/fluid_model.cpp \
  ../src/fluid_model_pig.cpp \
  ../src/fluid_model_pvdw.cpp \
  ../src/fluid_model_ppr.cpp \
  ../src/fluid_model_inc.cpp \
  ../src/integration_structure.cpp \
  ../src/integration_time.cpp \
  ../src/drivers/CMultizoneDriver.cpp \
  ../src/drivers/CSinglezoneDriver.cpp \
  ../src/drivers/CDiscAdjSinglezoneDriver.cpp \
  ../src/drivers/CDiscAdjMultizoneDriver.cpp \
  ../src/drivers/CDriver.cpp \
  ../src/drivers/CDummyDriver.cpp \
  ../src/iteration_structure.cpp \
  ../src/numerics_adjoint_mean.cpp \
  ../src/numerics_adjoint_turbulent.cpp \
  ../src/numerics_direct_heat.cpp \
  ../src/numerics_direct_mean.cpp \
  ../src/numerics_direct_mean_inc.cpp \
  ../src/numerics_direct_transition.cpp \
  ../src/numerics_direct_turbulent.cpp \
  ../src/numerics_direct_elasticity_nonlinear.cpp \
  ../src/numerics_direct_elasticity_linear.cpp \
  ../src/numerics_direct_elasticity.cpp \
  ../src/numerics/CFEAMeshElasticity.cpp \
  ../src/numerics_structure.cpp \
  ../src/numerics_template.cpp \
  ../src/output/filewriter/CCSVFileWriter.cpp \
  ../src/output/filewriter/CFEMDataSorter.cpp \
  ../src/output/filewriter/CFVMDataSorter.cpp \
  ../src/output/filewriter/CParallelDataSorter.cpp \
  ../src/output/filewriter/CParallelFileWriter.cpp \
  ../src/output/filewriter/CParaviewBinaryFileWriter.cpp \
  ../src/output/filewriter/CParaviewFileWriter.cpp \
  ../src/output/filewriter/CSurfaceFEMDataSorter.cpp \
  ../src/output/filewriter/CSurfaceFVMDataSorter.cpp \
  ../src/output/filewriter/CSU2BinaryFileWriter.cpp \
  ../src/output/filewriter/CSU2FileWriter.cpp \
  ../src/output/filewriter/CSU2MeshFileWriter.cpp \
  ../src/output/filewriter/CTecplotFileWriter.cpp \
  ../src/output/filewriter/CTecplotBinaryFileWriter.cpp \
  ../src/output/COutput.cpp \
  ../src/output/output_physics.cpp \
  ../src/output/CMeshOutput.cpp \
  ../src/output/CElasticityOutput.cpp \
  ../src/output/CFlowOutput.cpp \
  ../src/output/CFlowCompOutput.cpp \
  ../src/output/CFlowCompFEMOutput.cpp \
  ../src/output/CFlowIncOutput.cpp \
  ../src/output/CHeatOutput.cpp \
  ../src/output/CBaselineOutput.cpp \
  ../src/output/CAdjElasticityOutput.cpp \
  ../src/output/CAdjHeatOutput.cpp \
  ../src/output/CAdjFlowCompOutput.cpp \
  ../src/output/CAdjFlowIncOutput.cpp \
  ../src/output/CMultizoneOutput.cpp \
  ../src/output/output_structure_legacy.cpp \
  ../src/python_wrapper_structure.cpp \
  ../src/solver_adjoint_mean.cpp \
  ../src/solver_adjoint_turbulent.cpp \
  ../src/solver_adjoint_discrete.cpp \
  ../src/solver_adjoint_elasticity.cpp \
  ../src/solvers/CDiscAdjMeshSolver.cpp \
  ../src/solver_direct_heat.cpp \
  ../src/solver_direct_mean.cpp \
  ../src/solver_direct_mean_fem.cpp \
  ../src/solver_direct_mean_inc.cpp \
  ../src/solver_direct_transition.cpp \
  ../src/solver_direct_turbulent.cpp \
  ../src/solver_direct_elasticity.cpp \
  ../src/solvers/CMeshSolver.cpp \
  ../src/solver_structure.cpp \
  ../src/solver_template.cpp \
  ../src/interfaces/CInterface.cpp \
  ../src/interfaces/cfd/CConservativeVarsInterface.cpp \
  ../src/interfaces/cfd/CMixingPlaneInterface.cpp \
  ../src/interfaces/cfd/CSlidingInterface.cpp \
  ../src/interfaces/cht/CConjugateHeatInterface.cpp \
  ../src/interfaces/fsi/CDisplacementsInterface.cpp \
  ../src/interfaces/fsi/CFlowTractionInterface.cpp \
  ../src/interfaces/fsi/CDiscAdjFlowTractionInterface.cpp \
  ../src/interfaces/fsi/CDisplacementsInterfaceLegacy.cpp \
  ../src/interfaces/fsi/CDiscAdjDisplacementsInterfaceLegacy.cpp \
  ../src/transport_model.cpp \
  ../src/variables/CFEABoundVariable.cpp \
  ../src/variables/CDiscAdjMeshBoundVariable.cpp \
  ../src/variables/CMeshBoundVariable.cpp \
  ../src/variables/CMeshElement.cpp \
  ../src/variables/CMeshVariable.cpp \
  ../src/variables/CHeatFVMVariable.cpp \
  ../src/variables/CVariable.cpp \
  ../src/variables/CAdjNSVariable.cpp \
  ../src/variables/CTurbSSTVariable.cpp \
  ../src/variables/CAdjTurbVariable.cpp \
  ../src/variables/CTransLMVariable.cpp \
  ../src/variables/CDiscAdjFEABoundVariable.cpp \
  ../src/variables/CDiscAdjFEAVariable.cpp \
  ../src/variables/CIncEulerVariable.cpp \
  ../src/variables/CTurbVariable.cpp \
  ../src/variables/CNSVariable.cpp \
  ../src/variables/CBaselineVariable.cpp \
  ../src/variables/CTurbSAVariable.cpp \
  ../src/variables/CFEAVariable.cpp \
  ../src/variables/CAdjEulerVariable.cpp \
  ../src/variables/CDiscAdjVariable.cpp \
  ../src/variables/CIncNSVariable.cpp \
  ../src/variables/CEulerVariable.cpp

su2_cfd_sources = \
  ../include/SU2_CFD.hpp \
  ../src/SU2_CFD.cpp

libSU2Core_cxx_flags = -fPIC -std=c++11
libSU2Core_libadd = 

su2_cfd_cxx_flags = -fPIC -std=c++11
su2_cfd_ldadd =

# always link to built dependencies from ./externals
su2_cfd_cxx_flags += @su2_externals_INCLUDES@
su2_cfd_ldadd += @su2_externals_LIBS@
su2_cfd_ldadd += @su2_externals_LIBPTHREAD@
libSU2Core_cxx_flags += @su2_externals_INCLUDES@

# if BUILD_MUTATIONPP
su2_cfd_cxx_flags += @MUTATIONPP_CXX@
su2_cfd_ldadd += @MUTATIONPP_LD@
# endif

if BUILD_NORMAL
libSU2Core_a_SOURCES = $(libSU2Core_sources)
libSU2Core_a_CXXFLAGS = $(libSU2Core_cxx_flags)
libSU2Core_a_LIBADD = $(libSU2Core_libadd)
___bin_SU2_CFD_SOURCES = $(su2_cfd_sources)
___bin_SU2_CFD_CXXFLAGS = ${su2_cfd_cxx_flags}
___bin_SU2_CFD_LDADD = libSU2Core.a ../../Common/lib/libSU2.a ${su2_cfd_ldadd}
endif

if BUILD_DIRECTDIFF
libSU2Core_DIRECTDIFF_a_SOURCES = $(libSU2Core_sources)
libSU2Core_DIRECTDIFF_a_CXXFLAGS = @DIRECTDIFF_CXX@ $(libSU2Core_cxx_flags)
libSU2Core_DIRECTDIFF_a_LIBADD = @DIRECTDIFF_LIBS@ $(libSU2Core_libadd)
___bin_SU2_CFD_DIRECTDIFF_SOURCES = $(su2_cfd_sources) 
___bin_SU2_CFD_DIRECTDIFF_CXXFLAGS = @DIRECTDIFF_CXX@ ${su2_cfd_cxx_flags}
___bin_SU2_CFD_DIRECTDIFF_LDADD = libSU2Core_DIRECTDIFF.a @DIRECTDIFF_LIBS@ ../../Common/lib/libSU2_DIRECTDIFF.a ${su2_cfd_ldadd}
endif

if BUILD_REVERSE
libSU2Core_AD_a_SOURCES = $(libSU2Core_sources)
libSU2Core_AD_a_CXXFLAGS = @REVERSE_CXX@ $(libSU2Core_cxx_flags)
libSU2Core_AD_a_LIBADD = @REVERSE_LIBS@ $(libSU2Core_libadd)
___bin_SU2_CFD_AD_SOURCES = $(su2_cfd_sources) 
___bin_SU2_CFD_AD_CXXFLAGS = @REVERSE_CXX@ ${su2_cfd_cxx_flags}
___bin_SU2_CFD_AD_LDADD = libSU2Core_AD.a @REVERSE_LIBS@ ../../Common/lib/libSU2_AD.a ${su2_cfd_ldadd}
endif
>>>>>>> ced897be
<|MERGE_RESOLUTION|>--- conflicted
+++ resolved
@@ -1,189 +1,3 @@
-<<<<<<< HEAD
-################################################################################
-#
-# \file Makefile.am
-# \brief Makefile for SU2_CFD
-# \author M. Colonno, T. Economon, F. Palacios
-# \version 6.2.0 "Falcon"
-#
-# The current SU2 release has been coordinated by the
-# SU2 International Developers Society <www.su2devsociety.org>
-# with selected contributions from the open-source community.
-#
-# The main research teams contributing to the current release are:
-#  - Prof. Juan J. Alonso's group at Stanford University.
-#  - Prof. Piero Colonna's group at Delft University of Technology.
-#  - Prof. Nicolas R. Gauger's group at Kaiserslautern University of Technology.
-#  - Prof. Alberto Guardone's group at Polytechnic University of Milan.
-#  - Prof. Rafael Palacios' group at Imperial College London.
-#  - Prof. Vincent Terrapon's group at the University of Liege.
-#  - Prof. Edwin van der Weide's group at the University of Twente.
-#  - Lab. of New Concepts in Aeronautics at Tech. Institute of Aeronautics.
-#
-# Copyright 2012-2019, Francisco D. Palacios, Thomas D. Economon,
-#                      Tim Albring, and the SU2 contributors.
-#
-# SU2 is free software; you can redistribute it and/or
-# modify it under the terms of the GNU Lesser General Public
-# License as published by the Free Software Foundation; either
-# version 2.1 of the License, or (at your option) any later version.
-#
-# SU2 is distributed in the hope that it will be useful,
-# but WITHOUT ANY WARRANTY; without even the implied warranty of
-# MERCHANTABILITY or FITNESS FOR A PARTICULAR PURPOSE. See the GNU
-# Lesser General Public License for more details.
-#
-# You should have received a copy of the GNU Lesser General Public
-# License along with SU2. If not, see <http://www.gnu.org/licenses/>.
-#
-################################################################################
-
-AUTOMAKE_OPTIONS = subdir-objects
-ACLOCAL_AMFLAGS = ${ACLOCAL_FLAGS}
-
-bin_PROGRAMS =
-noinst_LIBRARIES =
-
-if BUILD_NORMAL
-bin_PROGRAMS += ../bin/SU2_CFD
-noinst_LIBRARIES+= libSU2Core.a
-endif
-
-if BUILD_DIRECTDIFF
-bin_PROGRAMS += ../bin/SU2_CFD_DIRECTDIFF
-noinst_LIBRARIES+= libSU2Core_DIRECTDIFF.a
-endif
-
-if BUILD_REVERSE
-bin_PROGRAMS += ../bin/SU2_CFD_AD
-noinst_LIBRARIES+= libSU2Core_AD.a
-endif
-
-libSU2Core_sources =  ../src/definition_structure.cpp \
-  ../src/fluid_model.cpp \
-  ../src/fluid_model_pig.cpp \
-  ../src/fluid_model_pvdw.cpp \
-  ../src/fluid_model_ppr.cpp \
-  ../src/fluid_model_inc.cpp \
-  ../src/integration_structure.cpp \
-  ../src/integration_time.cpp \
-  ../src/drivers/CMultizoneDriver.cpp \
-  ../src/drivers/CSinglezoneDriver.cpp \
-  ../src/drivers/CDiscAdjSinglezoneDriver.cpp \
-  ../src/drivers/CDriver.cpp \
-  ../src/iteration_structure.cpp \
-  ../src/numerics_adjoint_mean.cpp \
-  ../src/numerics_adjoint_turbulent.cpp \
-  ../src/numerics_direct_heat.cpp \
-  ../src/numerics_direct_mean.cpp \
-  ../src/numerics_direct_mean_inc.cpp \
-  ../src/numerics_direct_tne2.cpp \
-  ../src/numerics_direct_transition.cpp \
-  ../src/numerics_direct_turbulent.cpp \
-	../src/numerics_direct_tne2_turbulent.cpp \
-  ../src/numerics_direct_elasticity_nonlinear.cpp \
-  ../src/numerics_direct_elasticity_linear.cpp \
-  ../src/numerics_direct_elasticity.cpp \
-  ../src/numerics_structure.cpp \
-  ../src/numerics_template.cpp \
-  ../src/output_cgns.cpp \
-  ../src/output_structure.cpp \
-  ../src/output_physics.cpp \
-  ../src/output_tecplot.cpp \
-  ../src/output_fieldview.cpp \
-  ../src/output_su2.cpp \
-  ../src/output_paraview.cpp \
-  ../src/python_wrapper_structure.cpp \
-  ../src/solver_adjoint_mean.cpp \
-  ../src/solver_adjoint_turbulent.cpp \
-  ../src/solver_adjoint_discrete.cpp \
-  ../src/solver_adjoint_elasticity.cpp \
-  ../src/solver_direct_heat.cpp \
-  ../src/solver_direct_mean.cpp \
-  ../src/solver_direct_mean_fem.cpp \
-  ../src/solver_direct_mean_inc.cpp \
-  ../src/solver_direct_tne2.cpp \
-  ../src/solver_direct_transition.cpp \
-	../src/solver_direct_tne2_turbulent.cpp \
-  ../src/solver_direct_turbulent.cpp \
-  ../src/solver_direct_elasticity.cpp \
-  ../src/solver_structure.cpp \
-  ../src/solver_template.cpp \
-  ../src/transfer_physics.cpp \
-  ../src/transfer_structure.cpp \
-  ../src/transport_model.cpp \
-  ../src/variables/CFEABoundVariable.cpp \
-  ../src/variables/CHeatFVMVariable.cpp \
-  ../src/variables/CVariable.cpp \
-  ../src/variables/CAdjNSVariable.cpp \
-  ../src/variables/CTurbSSTVariable.cpp \
-	../src/variables/CTNE2TurbSSTVariable.cpp \
-  ../src/variables/CAdjTurbVariable.cpp \
-  ../src/variables/CTransLMVariable.cpp \
-  ../src/variables/CDiscAdjFEAVariable.cpp \
-  ../src/variables/CIncEulerVariable.cpp \
-  ../src/variables/CTurbVariable.cpp \
-	../src/variables/CTNE2TurbVariable.cpp \
-  ../src/variables/CNSVariable.cpp \
-  ../src/variables/CBaselineVariable.cpp \
-  ../src/variables/CTurbSAVariable.cpp \
-	../src/variables/CTNE2TurbSAVariable.cpp \
-  ../src/variables/CFEAVariable.cpp \
-  ../src/variables/CAdjEulerVariable.cpp \
-  ../src/variables/CDiscAdjVariable.cpp \
-  ../src/variables/CIncNSVariable.cpp \
-  ../src/variables/CEulerVariable.cpp \
-  ../src/variables/CTNE2EulerVariable.cpp \
-  ../src/variables/CTNE2NSVariable.cpp
-
-su2_cfd_sources = \
-  ../include/SU2_CFD.hpp \
-  ../src/SU2_CFD.cpp
-
-libSU2Core_cxx_flags = -fPIC
-libSU2Core_libadd =
-
-su2_cfd_cxx_flags =
-su2_cfd_ldadd =
-
-# always link to built dependencies from ./externals
-su2_cfd_cxx_flags += @su2_externals_INCLUDES@
-su2_cfd_ldadd += @su2_externals_LIBS@
-su2_cfd_ldadd += @su2_externals_LIBPTHREAD@
-libSU2Core_cxx_flags += @su2_externals_INCLUDES@
-
-# if BUILD_MUTATIONPP
-su2_cfd_cxx_flags += @MUTATIONPP_CXX@
-su2_cfd_ldadd += @MUTATIONPP_LD@
-# endif
-
-if BUILD_NORMAL
-libSU2Core_a_SOURCES = $(libSU2Core_sources)
-libSU2Core_a_CXXFLAGS = $(libSU2Core_cxx_flags)
-libSU2Core_a_LIBADD = $(libSU2Core_libadd)
-___bin_SU2_CFD_SOURCES = $(su2_cfd_sources)
-___bin_SU2_CFD_CXXFLAGS = ${su2_cfd_cxx_flags}
-___bin_SU2_CFD_LDADD = libSU2Core.a ../../Common/lib/libSU2.a ${su2_cfd_ldadd}
-endif
-
-if BUILD_DIRECTDIFF
-libSU2Core_DIRECTDIFF_a_SOURCES = $(libSU2Core_sources)
-libSU2Core_DIRECTDIFF_a_CXXFLAGS = @DIRECTDIFF_CXX@ $(libSU2Core_cxx_flags)
-libSU2Core_DIRECTDIFF_a_LIBADD = @DIRECTDIFF_LIBS@ $(libSU2Core_libadd)
-___bin_SU2_CFD_DIRECTDIFF_SOURCES = $(su2_cfd_sources)
-___bin_SU2_CFD_DIRECTDIFF_CXXFLAGS = @DIRECTDIFF_CXX@ ${su2_cfd_cxx_flags}
-___bin_SU2_CFD_DIRECTDIFF_LDADD = libSU2Core_DIRECTDIFF.a @DIRECTDIFF_LIBS@ ../../Common/lib/libSU2_DIRECTDIFF.a ${su2_cfd_ldadd}
-endif
-
-if BUILD_REVERSE
-libSU2Core_AD_a_SOURCES = $(libSU2Core_sources)
-libSU2Core_AD_a_CXXFLAGS = @REVERSE_CXX@ $(libSU2Core_cxx_flags)
-libSU2Core_AD_a_LIBADD = @REVERSE_LIBS@ $(libSU2Core_libadd)
-___bin_SU2_CFD_AD_SOURCES = $(su2_cfd_sources)
-___bin_SU2_CFD_AD_CXXFLAGS = @REVERSE_CXX@ ${su2_cfd_cxx_flags}
-___bin_SU2_CFD_AD_LDADD = libSU2Core_AD.a @REVERSE_LIBS@ ../../Common/lib/libSU2_AD.a ${su2_cfd_ldadd}
-endif
-=======
 ################################################################################
 #
 # \file Makefile.am
@@ -264,8 +78,10 @@
   ../src/numerics_direct_heat.cpp \
   ../src/numerics_direct_mean.cpp \
   ../src/numerics_direct_mean_inc.cpp \
+  ../src/numerics_direct_tne2.cpp \
   ../src/numerics_direct_transition.cpp \
   ../src/numerics_direct_turbulent.cpp \
+  ../src/numerics_direct_tne2_turbulent.cpp \
   ../src/numerics_direct_elasticity_nonlinear.cpp \
   ../src/numerics_direct_elasticity_linear.cpp \
   ../src/numerics_direct_elasticity.cpp \
@@ -312,7 +128,9 @@
   ../src/solver_direct_mean.cpp \
   ../src/solver_direct_mean_fem.cpp \
   ../src/solver_direct_mean_inc.cpp \
+  ../src/solver_direct_tne2.cpp \
   ../src/solver_direct_transition.cpp \
+	../src/solver_direct_tne2_turbulent.cpp \
   ../src/solver_direct_turbulent.cpp \
   ../src/solver_direct_elasticity.cpp \
   ../src/solvers/CMeshSolver.cpp \
@@ -338,20 +156,25 @@
   ../src/variables/CVariable.cpp \
   ../src/variables/CAdjNSVariable.cpp \
   ../src/variables/CTurbSSTVariable.cpp \
+  ../src/variables/CTNE2TurbSSTVariable.cpp \
   ../src/variables/CAdjTurbVariable.cpp \
   ../src/variables/CTransLMVariable.cpp \
   ../src/variables/CDiscAdjFEABoundVariable.cpp \
   ../src/variables/CDiscAdjFEAVariable.cpp \
   ../src/variables/CIncEulerVariable.cpp \
   ../src/variables/CTurbVariable.cpp \
+  ../src/variables/CTNE2TurbVariable.cpp \
   ../src/variables/CNSVariable.cpp \
   ../src/variables/CBaselineVariable.cpp \
   ../src/variables/CTurbSAVariable.cpp \
+  ../src/variables/CTNE2TurbSAVariable.cpp \
   ../src/variables/CFEAVariable.cpp \
   ../src/variables/CAdjEulerVariable.cpp \
   ../src/variables/CDiscAdjVariable.cpp \
   ../src/variables/CIncNSVariable.cpp \
-  ../src/variables/CEulerVariable.cpp
+  ../src/variables/CEulerVariable.cpp \
+  ../src/variables/CTNE2EulerVariable.cpp \
+  ../src/variables/CTNE2NSVariable.cpp
 
 su2_cfd_sources = \
   ../include/SU2_CFD.hpp \
@@ -399,5 +222,4 @@
 ___bin_SU2_CFD_AD_SOURCES = $(su2_cfd_sources) 
 ___bin_SU2_CFD_AD_CXXFLAGS = @REVERSE_CXX@ ${su2_cfd_cxx_flags}
 ___bin_SU2_CFD_AD_LDADD = libSU2Core_AD.a @REVERSE_LIBS@ ../../Common/lib/libSU2_AD.a ${su2_cfd_ldadd}
-endif
->>>>>>> ced897be
+endif