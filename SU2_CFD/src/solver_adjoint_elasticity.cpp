--- conflicted
+++ resolved
@@ -516,11 +516,6 @@
         for (iVar = 0; iVar < nDV; iVar++)
           AD::RegisterInput(DV_Val[iVar], push_index);
       }
-<<<<<<< HEAD
-      
-      geometry->RegisterCoordinates(config);
-      
-=======
 
       /*--- Explicitly store the tape indices for when we extract the derivatives ---*/
       if (local_index) {
@@ -543,7 +538,6 @@
       }
 
       /*--- Register topology optimization densities ---*/
->>>>>>> e104ffbe
       if (config->GetTopology_Optimization())
         direct_solver->RegisterVariables(geometry,config);
 
@@ -790,16 +784,10 @@
 
 void CDiscAdjFEASolver::ExtractAdjoint_Variables(CGeometry *geometry, CConfig *config){
 
-<<<<<<< HEAD
-  unsigned short iVar, iDim;
-  unsigned long iPoint;
-=======
   unsigned short iVar;
   bool local_index = config->GetMultizone_Problem();
->>>>>>> e104ffbe
 
   /*--- Extract the adjoint values of the material properties ---*/
-
   if (KindDirect_Solver == RUNTIME_FEA_SYS){
 
     if (local_index) {
@@ -842,37 +830,7 @@
       SU2_MPI::Allreduce(Local_Sens_DV, Global_Sens_DV, nDV, MPI_DOUBLE, MPI_SUM, MPI_COMM_WORLD);
     }
 
-<<<<<<< HEAD
-  su2double *Coord, Sensitivity;
-
-  // bool time_stepping = (config->GetTime_Marching() != STEADY);
-
-  for (iPoint = 0; iPoint < nPoint; iPoint++) {
-    Coord = geometry->node[iPoint]->GetCoord();
-
-    for (iDim = 0; iDim < nDim; iDim++) {
-
-      if(config->GetMultizone_Problem()) {
-        Sensitivity = geometry->node[iPoint]->GetAdjointSolution(iDim);
-      }
-      else {
-        Sensitivity = SU2_TYPE::GetDerivative(Coord[iDim]);
-      }
-
-      /*--- Set the index manually to zero. ---*/
-
-      AD::ResetInput(Coord[iDim]);
-
-      // if (!time_stepping) {
-        nodes->SetSensitivity(iPoint,iDim, Sensitivity);
-      // } else {
-      //   nodes->SetSensitivity(iPoint, iDim, nodes->GetSensitivity(iPoint,iDim) + Sensitivity);
-      // }
-    }
-  }
-=======
     /*--- Extract the topology optimization density sensitivities ---*/
->>>>>>> e104ffbe
 
     if (config->GetTopology_Optimization())
       direct_solver->ExtractAdjoint_Variables(geometry,config);
