/*!
 * \file output_su2.cpp
 * \brief Main subroutines for output solver information.
 * \author F. Palacios, T. Economon, M. Colonno
 * \version 4.2.0 "Cardinal"
 *
 * SU2 Lead Developers: Dr. Francisco Palacios (Francisco.D.Palacios@boeing.com).
 *                      Dr. Thomas D. Economon (economon@stanford.edu).
 *
 * SU2 Developers: Prof. Juan J. Alonso's group at Stanford University.
 *                 Prof. Piero Colonna's group at Delft University of Technology.
 *                 Prof. Nicolas R. Gauger's group at Kaiserslautern University of Technology.
 *                 Prof. Alberto Guardone's group at Polytechnic University of Milan.
 *                 Prof. Rafael Palacios' group at Imperial College London.
 *
 * Copyright (C) 2012-2016 SU2, the open-source CFD code.
 *
 * SU2 is free software; you can redistribute it and/or
 * modify it under the terms of the GNU Lesser General Public
 * License as published by the Free Software Foundation; either
 * version 2.1 of the License, or (at your option) any later version.
 *
 * SU2 is distributed in the hope that it will be useful,
 * but WITHOUT ANY WARRANTY; without even the implied warranty of
 * MERCHANTABILITY or FITNESS FOR A PARTICULAR PURPOSE. See the GNU
 * Lesser General Public License for more details.
 *
 * You should have received a copy of the GNU Lesser General Public
 * License along with SU2. If not, see <http://www.gnu.org/licenses/>.
 */

#include "../include/output_structure.hpp"

void COutput::SetSU2_MeshASCII(CConfig *config, CGeometry *geometry, unsigned short val_iZone, ofstream& output_file) {
  
  unsigned long iElem, iPoint, iElem_Bound, nElem_Bound_, vnodes_edge[2], vnodes_triangle[3], vnodes_quad[4], iNode, nElem;
  unsigned short iMarker, iDim, nDim = geometry->GetnDim(), iChar, iPeriodic, nPeriodic = 0, VTK_Type, nMarker_;
  short SendTo;
  su2double *center, *angles, *transl;
  ifstream input_file;
  string Grid_Marker, text_line, Marker_Tag, str;
  string::size_type position;

  if (config->GetnZone() > 1){
    output_file << "IZONE= " << val_iZone+1 << endl;
  }

  /*--- Write dimensions data. ---*/

  output_file << "NDIME= " << nDim << endl;
  
  /*--- Write connectivity data. ---*/
  
  nElem = nGlobal_Tria+nGlobal_Quad+nGlobal_Tetr+nGlobal_Hexa+nGlobal_Pris+nGlobal_Pyra;
  
  output_file << "NELEM= " << nElem<< endl;
  
  nElem = 0;
  
  for (iElem = 0; iElem < nGlobal_Tria; iElem++) {
    iNode = iElem*N_POINTS_TRIANGLE;
    output_file << "5\t";
    output_file << Conn_Tria[iNode+0]-1 << "\t"; output_file << Conn_Tria[iNode+1]-1 << "\t";
    output_file << Conn_Tria[iNode+2]-1 << "\t";
    output_file << nElem << "\n"; nElem++;
  }
  
  for (iElem = 0; iElem < nGlobal_Quad; iElem++) {
    iNode = iElem*N_POINTS_QUADRILATERAL;
    output_file << "9\t";
    output_file << Conn_Quad[iNode+0]-1 << "\t"; output_file << Conn_Quad[iNode+1]-1 << "\t";
    output_file << Conn_Quad[iNode+2]-1 << "\t"; output_file << Conn_Quad[iNode+3]-1 << "\t";
    output_file << nElem << "\n"; nElem++;
  }
  
  for (iElem = 0; iElem < nGlobal_Tetr; iElem++) {
    iNode = iElem*N_POINTS_TETRAHEDRON;
    output_file << "10\t";
    output_file << Conn_Tetr[iNode+0]-1 << "\t" << Conn_Tetr[iNode+1]-1 << "\t";
    output_file << Conn_Tetr[iNode+2]-1 << "\t" << Conn_Tetr[iNode+3]-1 << "\t";
    output_file << nElem << "\n"; nElem++;
  }
  
  for (iElem = 0; iElem < nGlobal_Hexa; iElem++) {
    iNode = iElem*N_POINTS_HEXAHEDRON;
    output_file << "12\t";
    output_file << Conn_Hexa[iNode+0]-1 << "\t" << Conn_Hexa[iNode+1]-1 << "\t";
    output_file << Conn_Hexa[iNode+2]-1 << "\t" << Conn_Hexa[iNode+3]-1 << "\t";
    output_file << Conn_Hexa[iNode+4]-1 << "\t" << Conn_Hexa[iNode+5]-1 << "\t";
    output_file << Conn_Hexa[iNode+6]-1 << "\t" << Conn_Hexa[iNode+7]-1 << "\t";
    output_file << nElem << "\n"; nElem++;
  }
  
  for (iElem = 0; iElem < nGlobal_Pris; iElem++) {
    iNode = iElem*N_POINTS_PRISM;
    output_file << "13\t";
    output_file << Conn_Pris[iNode+0]-1 << "\t" << Conn_Pris[iNode+1]-1 << "\t";
    output_file << Conn_Pris[iNode+2]-1 << "\t" << Conn_Pris[iNode+3]-1 << "\t";
    output_file << Conn_Pris[iNode+4]-1 << "\t" << Conn_Pris[iNode+5]-1 << "\t";
    output_file << nElem << "\n"; nElem++;
  }
  
  for (iElem = 0; iElem < nGlobal_Pyra; iElem++) {
    iNode = iElem*N_POINTS_PYRAMID;
    output_file << "14\t";
    output_file << Conn_Pyra[iNode+0]-1 << "\t" << Conn_Pyra[iNode+1]-1 << "\t";
    output_file << Conn_Pyra[iNode+2]-1 << "\t" << Conn_Pyra[iNode+3]-1 << "\t";
    output_file << Conn_Pyra[iNode+4]-1 << "\t";
    output_file << nElem << "\n"; nElem++;
  }
  
  /*--- Write the node coordinates ---*/
  
  output_file << "NPOIN= " << nGlobal_Doma;
  if (geometry->GetGlobal_nPointDomain() != nGlobal_Doma)
    output_file << "\t" << geometry->GetGlobal_nPointDomain();
  output_file << endl;

  for (iPoint = 0; iPoint < nGlobal_Doma; iPoint++) {
     for (iDim = 0; iDim < nDim; iDim++)
      output_file << scientific << Coords[iDim][iPoint] << "\t";
    output_file << iPoint << endl;
  }
  
  /*--- Read the boundary information ---*/

  str = "boundary.dat";

  str = config->GetMultizone_FileName(str, val_iZone);

  input_file.open(str.c_str(), ios::out);
  
  /*--- Read grid file with format SU2 ---*/
  
  while (getline (input_file, text_line)) {

    /*--- Write the physical boundaries ---*/
    
    position = text_line.find ("NMARK=",0);
    if (position != string::npos) {
      
      text_line.erase (0,6); nMarker_ = atoi(text_line.c_str());
      output_file << "NMARK= " << nMarker_ << endl;
      
      for (iMarker = 0 ; iMarker < nMarker_; iMarker++) {
        
        getline (input_file, text_line);
        text_line.erase (0,11);
        string::size_type position;
        for (iChar = 0; iChar < 20; iChar++) {
          position = text_line.find( " ", 0 );
          if (position != string::npos) text_line.erase (position,1);
          position = text_line.find( "\r", 0 );
          if (position != string::npos) text_line.erase (position,1);
          position = text_line.find( "\n", 0 );
          if (position != string::npos) text_line.erase (position,1);
        }
        Marker_Tag = text_line.c_str();
        
        /*--- Standart physical boundary ---*/
        
          getline (input_file, text_line);
          
          text_line.erase (0,13); nElem_Bound_ = atoi(text_line.c_str());
          output_file << "MARKER_TAG= " << Marker_Tag << endl;
          output_file << "MARKER_ELEMS= " << nElem_Bound_<< endl;
<<<<<<< HEAD
          getline (input_file, text_line);

          text_line.erase (0,8); SendTo = atoi(text_line.c_str());

          if (Marker_Tag == "SEND_RECEIVE"){
            output_file << "SEND_TO= " << SendTo << endl;
=======
          
          if (Marker_Tag == "SEND_RECEIVE"){
            if (config->GetMarker_All_SendRecv(iMarker) > 0) output_file << "SEND_TO= " << config->GetMarker_All_SendRecv(iMarker) << endl;
            if (config->GetMarker_All_SendRecv(iMarker) < 0) output_file << "SEND_TO= " << config->GetMarker_All_SendRecv(iMarker) << endl;
>>>>>>> 8b240e30
          }
          for (iElem_Bound = 0; iElem_Bound < nElem_Bound_; iElem_Bound++) {
            
            getline(input_file, text_line);
            istringstream bound_line(text_line);
            
            bound_line >> VTK_Type;
            output_file << VTK_Type;
            
            switch(VTK_Type) {
              case LINE:
                bound_line >> vnodes_edge[0]; bound_line >> vnodes_edge[1];
                output_file << "\t" << vnodes_edge[0] << "\t" << vnodes_edge[1] << endl;
                break;
              case TRIANGLE:
                bound_line >> vnodes_triangle[0]; bound_line >> vnodes_triangle[1]; bound_line >> vnodes_triangle[2];
                output_file << "\t" << vnodes_triangle[0] << "\t" << vnodes_triangle[1] << "\t" << vnodes_triangle[2] << endl;
                break;
              case QUADRILATERAL:
                bound_line >> vnodes_quad[0]; bound_line >> vnodes_quad[1]; bound_line >> vnodes_quad[2]; bound_line >> vnodes_quad[3];
                output_file << "\t" << vnodes_quad[0] << "\t" << vnodes_quad[1] << "\t" << vnodes_quad[2] << "\t" << vnodes_quad[3] << endl;
                break;
              case VERTEX:
                bound_line >> vnodes_edge[0]; bound_line >> vnodes_edge[1];
                output_file << "\t" << vnodes_edge[0] <<  "\t" << vnodes_edge[1] <<endl;
                break;
            }
          }
      }
    }
    
  }
  
  input_file.close();

  remove(str.c_str());

  /*--- Get the total number of periodic transformations ---*/
  
  nPeriodic = config->GetnPeriodicIndex();
  output_file << "NPERIODIC= " << nPeriodic << endl;
  
  /*--- From iPeriodic obtain the iMarker ---*/
  
  for (iPeriodic = 0; iPeriodic < nPeriodic; iPeriodic++) {
    
    /*--- Retrieve the supplied periodic information. ---*/
    
    center = config->GetPeriodicCenter(iPeriodic);
    angles = config->GetPeriodicRotation(iPeriodic);
    transl = config->GetPeriodicTranslate(iPeriodic);
    
    output_file << "PERIODIC_INDEX= " << iPeriodic << endl;
    output_file << center[0] << "\t" << center[1] << "\t" << center[2] << endl;
    output_file << angles[0] << "\t" << angles[1] << "\t" << angles[2] << endl;
    output_file << transl[0] << "\t" << transl[1] << "\t" << transl[2] << endl;
    
  }

}

void COutput::SetSU2_MeshBinary(CConfig *config, CGeometry *geometry) { }<|MERGE_RESOLUTION|>--- conflicted
+++ resolved
@@ -164,19 +164,12 @@
           text_line.erase (0,13); nElem_Bound_ = atoi(text_line.c_str());
           output_file << "MARKER_TAG= " << Marker_Tag << endl;
           output_file << "MARKER_ELEMS= " << nElem_Bound_<< endl;
-<<<<<<< HEAD
           getline (input_file, text_line);
 
           text_line.erase (0,8); SendTo = atoi(text_line.c_str());
 
           if (Marker_Tag == "SEND_RECEIVE"){
             output_file << "SEND_TO= " << SendTo << endl;
-=======
-          
-          if (Marker_Tag == "SEND_RECEIVE"){
-            if (config->GetMarker_All_SendRecv(iMarker) > 0) output_file << "SEND_TO= " << config->GetMarker_All_SendRecv(iMarker) << endl;
-            if (config->GetMarker_All_SendRecv(iMarker) < 0) output_file << "SEND_TO= " << config->GetMarker_All_SendRecv(iMarker) << endl;
->>>>>>> 8b240e30
           }
           for (iElem_Bound = 0; iElem_Bound < nElem_Bound_; iElem_Bound++) {
             
