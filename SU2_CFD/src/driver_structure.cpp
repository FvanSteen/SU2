/*!
 * \file driver_structure.cpp
 * \brief The main subroutines for driving single or multi-zone problems.
 * \author T. Economon, H. Kline, R. Sanchez
<<<<<<< HEAD
 * \version 4.1.0 "Cardinal"
=======
 * \version 4.1.2 "Cardinal"
 *
>>>>>>> 4afdaaa5
 * SU2 Lead Developers: Dr. Francisco Palacios (Francisco.D.Palacios@boeing.com).
 *                      Dr. Thomas D. Economon (economon@stanford.edu).
 *
 * SU2 Developers: Prof. Juan J. Alonso's group at Stanford University.
 *                 Prof. Piero Colonna's group at Delft University of Technology.
 *                 Prof. Nicolas R. Gauger's group at Kaiserslautern University of Technology.
 *                 Prof. Alberto Guardone's group at Polytechnic University of Milan.
 *                 Prof. Rafael Palacios' group at Imperial College London.
 *
 * Copyright (C) 2012-2016 SU2, the open-source CFD code.
 *
 * SU2 is free software; you can redistribute it and/or
 * modify it under the terms of the GNU Lesser General Public
 * License as published by the Free Software Foundation; either
 * version 2.1 of the License, or (at your option) any later version.
 *
 * SU2 is distributed in the hope that it will be useful,
 * but WITHOUT ANY WARRANTY; without even the implied warranty of
 * MERCHANTABILITY or FITNESS FOR A PARTICULAR PURPOSE. See the GNU
 * Lesser General Public License for more details.
 *
 * You should have received a copy of the GNU Lesser General Public
 * License along with SU2. If not, see <http://www.gnu.org/licenses/>.
 */

#include "../include/driver_structure.hpp"

CDriver::CDriver(CIteration **iteration_container,
                 CSolver ****solver_container,
                 CGeometry ***geometry_container,
                 CIntegration ***integration_container,
                 CNumerics *****numerics_container,
                 CInterpolator ***interpolator_container,
                 CTransfer ***transfer_container,
                 CConfig **config_container,
                 unsigned short val_nZone,
                 unsigned short val_nDim) {
  

  unsigned short iMesh, iZone, jZone, iSol;
  unsigned short nDim;
  
  bool fsi = config_container[ZONE_0]->GetFSI_Simulation();

  int rank = MASTER_NODE;
#ifdef HAVE_MPI
  MPI_Comm_rank(MPI_COMM_WORLD, &rank);
#endif
  
  /*--- Store the number of zones for the problem (class data member). ---*/
  
  nZone = val_nZone;
  nDim = val_nDim;
  
  for (iZone = 0; iZone < nZone; iZone++) {
    
    /*--- Instantiate the type of physics iteration to be executed within each zone. For
     example, one can execute the same physics across multiple zones (mixing plane),
     different physics in different zones (fluid-structure interaction), or couple multiple
     systems tightly within a single zone by creating a new iteration class (e.g., RANS). ---*/
    if (rank == MASTER_NODE){
      cout << endl <<"------------------------ Iteration Preprocessing ------------------------" << endl;
    }
    Iteration_Preprocessing(iteration_container, config_container, iZone);
    
    /*--- Definition of the solver class: solver_container[#ZONES][#MG_GRIDS][#EQ_SYSTEMS].
     The solver classes are specific to a particular set of governing equations,
     and they contain the subroutines with instructions for computing each spatial
     term of the PDE, i.e. loops over the edges to compute convective and viscous
     fluxes, loops over the nodes to compute source terms, and routines for
     imposing various boundary condition type for the PDE. ---*/
    if (rank == MASTER_NODE)
      cout << endl <<"------------------------- Solver Preprocessing --------------------------" << endl;
    
    solver_container[iZone] = new CSolver** [config_container[iZone]->GetnMGLevels()+1];
    for (iMesh = 0; iMesh <= config_container[iZone]->GetnMGLevels(); iMesh++)
      solver_container[iZone][iMesh] = NULL;
    
    for (iMesh = 0; iMesh <= config_container[iZone]->GetnMGLevels(); iMesh++) {
      solver_container[iZone][iMesh] = new CSolver* [MAX_SOLS];
      for (iSol = 0; iSol < MAX_SOLS; iSol++)
        solver_container[iZone][iMesh][iSol] = NULL;
    }
    Solver_Preprocessing(solver_container[iZone], geometry_container[iZone],
                         config_container[iZone]);
    
    
    if (rank == MASTER_NODE)
      cout << endl <<"----------------- Integration and Numerics Preprocessing ----------------" << endl;
    
    /*--- Definition of the integration class: integration_container[#ZONES][#EQ_SYSTEMS].
     The integration class orchestrates the execution of the spatial integration
     subroutines contained in the solver class (including multigrid) for computing
     the residual at each node, R(U) and then integrates the equations to a
     steady state or time-accurately. ---*/
    
    integration_container[iZone] = new CIntegration*[MAX_SOLS];
    Integration_Preprocessing(integration_container[iZone], geometry_container[iZone],
                              config_container[iZone]);
    
    
    if (rank == MASTER_NODE) cout << "Integration Preprocessing." << endl;
    
    /*--- Definition of the numerical method class:
     numerics_container[#ZONES][#MG_GRIDS][#EQ_SYSTEMS][#EQ_TERMS].
     The numerics class contains the implementation of the numerical methods for
     evaluating convective or viscous fluxes between any two nodes in the edge-based
     data structure (centered, upwind, galerkin), as well as any source terms
     (piecewise constant reconstruction) evaluated in each dual mesh volume. ---*/
    
    numerics_container[iZone] = new CNumerics***[config_container[iZone]->GetnMGLevels()+1];
    Numerics_Preprocessing(numerics_container[iZone], solver_container[iZone],
                           geometry_container[iZone], config_container[iZone]);
    
    if (rank == MASTER_NODE) cout << "Numerics Preprocessing." << endl;
    
  }
  
	/*--- Definition of the interface and transfer conditions between different zones.
	 *--- The transfer container is defined for zones paired one to one.
	 *--- This only works for a multizone FSI problem (nZone > 1).
	 *--- Also, at the moment this capability is limited to two zones (nZone < 3).
	 *--- This will change in the future. ---*/

	if ((rank == MASTER_NODE) && (fsi))
		cout << endl <<"------------------- Multizone Interface Preprocessing -------------------" << endl;


	if (((nZone > 1) && (nZone < 3)) && (fsi)) {

		for (iZone = 0; iZone < nZone; iZone++){
			transfer_container[iZone] = new CTransfer*[nZone];
			interpolator_container[iZone] = new CInterpolator*[nZone];
			for (jZone = 0; jZone < nZone; jZone++){
				transfer_container[iZone][jZone] = NULL;
				interpolator_container[iZone][jZone] = NULL;
			}
		}

		Interface_Preprocessing(transfer_container, interpolator_container, geometry_container,
				config_container, solver_container, nZone, nDim);

	}

}

void CDriver::Postprocessing(CIteration **iteration_container,
                 CSolver ****solver_container,
                 CGeometry ***geometry_container,
                 CIntegration ***integration_container,
                 CNumerics *****numerics_container,
                 CInterpolator ***interpolator_container,
                 CTransfer ***transfer_container,
                 CConfig **config_container,
                 unsigned short val_nZone){


  unsigned short iZone;

  int rank = MASTER_NODE;
#ifdef HAVE_MPI
  MPI_Comm_rank(MPI_COMM_WORLD, &rank);
#endif

  for (iZone = 0; iZone < nZone; iZone++) {
    /*
    if (rank == MASTER_NODE)
          cout << endl <<"----------------- Numerics Postprocessing ----------------" << endl;
    Numerics_Postprocessing(numerics_container[iZone], solver_container[iZone],
                                   geometry_container[iZone], config_container[iZone]);
    */
    if (rank == MASTER_NODE)
          cout << endl <<"----------------- Integration Postprocessing ----------------" << endl;

    Integration_Postprocessing(integration_container[iZone], geometry_container[iZone],
                                      config_container[iZone]);

    if (rank == MASTER_NODE)
          cout << endl <<"----------------- Solver Postprocessing ---------------------" << endl;


    Solver_Postprocessing(solver_container[iZone], geometry_container[iZone],
        config_container[iZone]);
    // TODO: implement Iteration Postprocessing
    /*
    if (rank == MASTER_NODE){
      cout << endl <<"------------------------ Iteration Postprocessing ------------------------" << endl;
    }
    Iteration_Postprocessing(iteration_container, config_container, iZone);
     */

    delete[] numerics_container[iZone];
    delete[] integration_container[iZone];
    delete[] solver_container[iZone];
  }
  delete[] numerics_container;
  delete[] integration_container;
  delete[] solver_container;

}

void CDriver::Solver_Preprocessing(CSolver ***solver_container, CGeometry **geometry,
                                   CConfig *config) {
  
  unsigned short iMGlevel;
  bool euler, ns, turbulent,
  adj_euler, adj_ns, adj_turb,
  poisson, wave, heat, fem,
  spalart_allmaras, neg_spalart_allmaras, menter_sst, transition,
  template_solver, disc_adj;
  
  /*--- Initialize some useful booleans ---*/
  
  euler            = false;  ns              = false;  turbulent = false;
  adj_euler        = false;  adj_ns          = false;  adj_turb  = false;
  spalart_allmaras = false;  menter_sst      = false;
  poisson          = false;  neg_spalart_allmaras = false;
  wave             = false;	 disc_adj        = false;
  fem = false;
  heat             = false;
  transition       = false;
  template_solver  = false;
  
  /*--- Assign booleans ---*/
  
  switch (config->GetKind_Solver()) {
    case TEMPLATE_SOLVER: template_solver = true; break;
    case EULER : euler = true; break;
    case NAVIER_STOKES: ns = true; break;
    case RANS : ns = true; turbulent = true; if (config->GetKind_Trans_Model() == LM) transition = true; break;
    case POISSON_EQUATION: poisson = true; break;
    case WAVE_EQUATION: wave = true; break;
    case HEAT_EQUATION: heat = true; break;
    case FEM_ELASTICITY: fem = true; break;
    case ADJ_EULER : euler = true; adj_euler = true; break;
    case ADJ_NAVIER_STOKES : ns = true; turbulent = (config->GetKind_Turb_Model() != NONE); adj_ns = true; break;
    case ADJ_RANS : ns = true; turbulent = true; adj_ns = true; adj_turb = (!config->GetFrozen_Visc()); break;
    case DISC_ADJ_EULER: euler = true; disc_adj = true; break;
    case DISC_ADJ_NAVIER_STOKES: ns = true; disc_adj = true; break;
    case DISC_ADJ_RANS: ns = true; turbulent = true; disc_adj = true; break;
  }
  
  /*--- Assign turbulence model booleans ---*/
  
  if (turbulent)
    switch (config->GetKind_Turb_Model()) {
      case SA:     spalart_allmaras = true;     break;
      case SA_NEG: neg_spalart_allmaras = true; break;
      case SST:    menter_sst = true;           break;
        
      default: cout << "Specified turbulence model unavailable or none selected" << endl; exit(EXIT_FAILURE); break;
    }
  
  /*--- Definition of the Class for the solution: solver_container[DOMAIN][MESH_LEVEL][EQUATION]. Note that euler, ns
   and potential are incompatible, they use the same position in sol container ---*/
  for (iMGlevel = 0; iMGlevel <= config->GetnMGLevels(); iMGlevel++) {
    
    /*--- Allocate solution for a template problem ---*/
    if (template_solver) {
      solver_container[iMGlevel][TEMPLATE_SOL] = new CTemplateSolver(geometry[iMGlevel], config);
    }
    
    /*--- Allocate solution for direct problem, and run the preprocessing and postprocessing ---*/
    if (euler) {
      solver_container[iMGlevel][FLOW_SOL] = new CEulerSolver(geometry[iMGlevel], config, iMGlevel);
      solver_container[iMGlevel][FLOW_SOL]->Preprocessing(geometry[iMGlevel], solver_container[iMGlevel], config, iMGlevel, NO_RK_ITER, RUNTIME_FLOW_SYS, false);
    }
    if (ns) {
      solver_container[iMGlevel][FLOW_SOL] = new CNSSolver(geometry[iMGlevel], config, iMGlevel);
    }
    if (turbulent) {
      if (spalart_allmaras) {
        solver_container[iMGlevel][TURB_SOL] = new CTurbSASolver(geometry[iMGlevel], config, iMGlevel, solver_container[iMGlevel][FLOW_SOL]->GetFluidModel() );
        solver_container[iMGlevel][FLOW_SOL]->Preprocessing(geometry[iMGlevel], solver_container[iMGlevel], config, iMGlevel, NO_RK_ITER, RUNTIME_FLOW_SYS, false);
        solver_container[iMGlevel][TURB_SOL]->Postprocessing(geometry[iMGlevel], solver_container[iMGlevel], config, iMGlevel);
      }
      else if (neg_spalart_allmaras) {
        solver_container[iMGlevel][TURB_SOL] = new CTurbSASolver(geometry[iMGlevel], config, iMGlevel, solver_container[iMGlevel][FLOW_SOL]->GetFluidModel() );
        solver_container[iMGlevel][FLOW_SOL]->Preprocessing(geometry[iMGlevel], solver_container[iMGlevel], config, iMGlevel, NO_RK_ITER, RUNTIME_FLOW_SYS, false);
        solver_container[iMGlevel][TURB_SOL]->Postprocessing(geometry[iMGlevel], solver_container[iMGlevel], config, iMGlevel);
      }
      else if (menter_sst) {
        solver_container[iMGlevel][TURB_SOL] = new CTurbSSTSolver(geometry[iMGlevel], config, iMGlevel);
        solver_container[iMGlevel][FLOW_SOL]->Preprocessing(geometry[iMGlevel], solver_container[iMGlevel], config, iMGlevel, NO_RK_ITER, RUNTIME_FLOW_SYS, false);
        solver_container[iMGlevel][TURB_SOL]->Postprocessing(geometry[iMGlevel], solver_container[iMGlevel], config, iMGlevel);
      }
      if (transition) {
        solver_container[iMGlevel][TRANS_SOL] = new CTransLMSolver(geometry[iMGlevel], config, iMGlevel);
      }
    }
    if (poisson) {
      solver_container[iMGlevel][POISSON_SOL] = new CPoissonSolver(geometry[iMGlevel], config);
    }
    if (wave) {
      solver_container[iMGlevel][WAVE_SOL] = new CWaveSolver(geometry[iMGlevel], config);
    }
    if (heat) {
      solver_container[iMGlevel][HEAT_SOL] = new CHeatSolver(geometry[iMGlevel], config);
    }
    if (fem) {
      solver_container[iMGlevel][FEA_SOL] = new CFEM_ElasticitySolver(geometry[iMGlevel], config);
    }
    
    /*--- Allocate solution for adjoint problem ---*/
    if (adj_euler) {
      solver_container[iMGlevel][ADJFLOW_SOL] = new CAdjEulerSolver(geometry[iMGlevel], config, iMGlevel);
    }
    if (adj_ns) {
      solver_container[iMGlevel][ADJFLOW_SOL] = new CAdjNSSolver(geometry[iMGlevel], config, iMGlevel);
    }
    if (adj_turb) {
      solver_container[iMGlevel][ADJTURB_SOL] = new CAdjTurbSolver(geometry[iMGlevel], config, iMGlevel);
    }
    
    if (disc_adj) {
      solver_container[iMGlevel][ADJFLOW_SOL] = new CDiscAdjSolver(geometry[iMGlevel], config, solver_container[iMGlevel][FLOW_SOL], RUNTIME_FLOW_SYS, iMGlevel);
      if (turbulent)
        solver_container[iMGlevel][ADJTURB_SOL] = new CDiscAdjSolver(geometry[iMGlevel], config, solver_container[iMGlevel][TURB_SOL], RUNTIME_TURB_SYS, iMGlevel);
    }
  }
}


void CDriver::Solver_Postprocessing(CSolver ***solver_container, CGeometry **geometry,
    CConfig *config) {
  unsigned short iMGlevel;
  bool euler, ns, turbulent,
  adj_euler, adj_ns, adj_turb,
  poisson, wave, heat, fem,
  spalart_allmaras, neg_spalart_allmaras, menter_sst, transition,
  template_solver, disc_adj;

  /*--- Initialize some useful booleans ---*/

  euler            = false;  ns              = false;  turbulent = false;
  adj_euler        = false;  adj_ns          = false;  adj_turb  = false;
  spalart_allmaras = false;  menter_sst      = false;
  poisson          = false;  neg_spalart_allmaras = false;
  wave             = false;  disc_adj        = false;
  fem = false;
  heat             = false;
  transition       = false;
  template_solver  = false;

  /*--- Assign booleans ---*/

  switch (config->GetKind_Solver()) {
  case TEMPLATE_SOLVER: template_solver = true; break;
  case EULER : euler = true; break;
  case NAVIER_STOKES: ns = true; break;
  case RANS : ns = true; turbulent = true; if (config->GetKind_Trans_Model() == LM) transition = true; break;
  case POISSON_EQUATION: poisson = true; break;
  case WAVE_EQUATION: wave = true; break;
  case HEAT_EQUATION: heat = true; break;
  case FEM_ELASTICITY: fem = true; break;
  case ADJ_EULER : euler = true; adj_euler = true; break;
  case ADJ_NAVIER_STOKES : ns = true; turbulent = (config->GetKind_Turb_Model() != NONE); adj_ns = true; break;
  case ADJ_RANS : ns = true; turbulent = true; adj_ns = true; adj_turb = (!config->GetFrozen_Visc()); break;
  case DISC_ADJ_EULER: euler = true; disc_adj = true; break;
  case DISC_ADJ_NAVIER_STOKES: ns = true; disc_adj = true; break;
  case DISC_ADJ_RANS: ns = true; turbulent = true; disc_adj = true; break;
  }

  /*--- Assign turbulence model booleans --- */

  if (turbulent)
    switch (config->GetKind_Turb_Model()) {
    case SA:     spalart_allmaras = true;     break;
    case SA_NEG: neg_spalart_allmaras = true; break;
    case SST:    menter_sst = true;           break;
    }

  /*--- Definition of the Class for the solution: solver_container[DOMAIN][MESH_LEVEL][EQUATION]. Note that euler, ns
and potential are incompatible, they use the same position in sol container ---*/
  for (iMGlevel = 1; iMGlevel <= config->GetnMGLevels(); iMGlevel++) {

    /*--- DeAllocate solution for a template problem ---*/
    if (template_solver) {
      delete solver_container[iMGlevel][TEMPLATE_SOL];
    }

    /*--- DeAllocate solution for adjoint problem ---*/
    if (adj_euler || adj_ns || disc_adj) {
      delete solver_container[iMGlevel][ADJFLOW_SOL];
      if ((turbulent and disc_adj) or adj_turb){
        delete solver_container[iMGlevel][ADJTURB_SOL];
      }
    }

    /*--- DeAllocate solution for direct problem ---*/
    if (euler || ns) {
      delete solver_container[iMGlevel][FLOW_SOL];
    }

    if (turbulent) {
      if (spalart_allmaras || neg_spalart_allmaras || menter_sst ) {
        delete solver_container[iMGlevel][TURB_SOL];
      }
      if (transition) {
        delete solver_container[iMGlevel][TRANS_SOL];
      }
    }
    if (poisson) {
      delete solver_container[iMGlevel][POISSON_SOL];
    }
    if (wave) {
      delete solver_container[iMGlevel][WAVE_SOL];
    }
    if (heat) {
      delete solver_container[iMGlevel][HEAT_SOL];
    }
    if (fem) {
      delete solver_container[iMGlevel][FEA_SOL];
    }


    //delete[] solver_container[iMGlevel];
  }
}

void CDriver::Integration_Preprocessing(CIntegration **integration_container,
                                        CGeometry **geometry, CConfig *config) {
  
  bool
  euler, adj_euler,
  ns, adj_ns,
  turbulent, adj_turb,
  poisson, wave, fem, heat, template_solver, transition, disc_adj;
  
  /*--- Initialize some useful booleans ---*/
  euler            = false; adj_euler        = false;
  ns               = false; adj_ns           = false;
  turbulent        = false; adj_turb         = false;
  poisson          = false; disc_adj         = false;
  wave             = false;
  heat             = false;
  fem = false;
  transition       = false;
  template_solver  = false;
  
  /*--- Assign booleans ---*/
  switch (config->GetKind_Solver()) {
    case TEMPLATE_SOLVER: template_solver = true; break;
    case EULER : euler = true; break;
    case NAVIER_STOKES: ns = true; break;
    case RANS : ns = true; turbulent = true; if (config->GetKind_Trans_Model() == LM) transition = true; break;
    case POISSON_EQUATION: poisson = true; break;
    case WAVE_EQUATION: wave = true; break;
    case HEAT_EQUATION: heat = true; break;
    case FEM_ELASTICITY: fem = true; break;
    case ADJ_EULER : euler = true; adj_euler = true; break;
    case ADJ_NAVIER_STOKES : ns = true; turbulent = (config->GetKind_Turb_Model() != NONE); adj_ns = true; break;
    case ADJ_RANS : ns = true; turbulent = true; adj_ns = true; adj_turb = (!config->GetFrozen_Visc()); break;
    case DISC_ADJ_EULER : euler = true; disc_adj = true; break;
    case DISC_ADJ_NAVIER_STOKES: ns = true; disc_adj = true; break;
    case DISC_ADJ_RANS : ns = true; turbulent = true; disc_adj = true; break;
      
  }
  
  /*--- Allocate solution for a template problem ---*/
  if (template_solver) integration_container[TEMPLATE_SOL] = new CSingleGridIntegration(config);
  
  /*--- Allocate solution for direct problem ---*/
  if (euler) integration_container[FLOW_SOL] = new CMultiGridIntegration(config);
  if (ns) integration_container[FLOW_SOL] = new CMultiGridIntegration(config);
  if (turbulent) integration_container[TURB_SOL] = new CSingleGridIntegration(config);
  if (transition) integration_container[TRANS_SOL] = new CSingleGridIntegration(config);
  if (poisson) integration_container[POISSON_SOL] = new CSingleGridIntegration(config);
  if (wave) integration_container[WAVE_SOL] = new CSingleGridIntegration(config);
  if (heat) integration_container[HEAT_SOL] = new CSingleGridIntegration(config);
  if (fem) integration_container[FEA_SOL] = new CStructuralIntegration(config);
  
  /*--- Allocate solution for adjoint problem ---*/
  if (adj_euler) integration_container[ADJFLOW_SOL] = new CMultiGridIntegration(config);
  if (adj_ns) integration_container[ADJFLOW_SOL] = new CMultiGridIntegration(config);
  if (adj_turb) integration_container[ADJTURB_SOL] = new CSingleGridIntegration(config);
  
  if (disc_adj) integration_container[ADJFLOW_SOL] = new CIntegration(config);
  
}

void CDriver::Integration_Postprocessing(CIntegration **integration_container, CGeometry **geometry, CConfig *config){
  bool
  euler, adj_euler,
  ns, adj_ns,
  turbulent, adj_turb,
  poisson, wave, fem, heat, template_solver, transition, disc_adj;

  /*--- Initialize some useful booleans ---*/
  euler            = false; adj_euler        = false;
  ns               = false; adj_ns           = false;
  turbulent        = false; adj_turb         = false;
  poisson          = false; disc_adj         = false;
  wave             = false;
  heat             = false;
  fem = false;
  transition       = false;
  template_solver  = false;

  /*--- Assign booleans ---*/
  switch (config->GetKind_Solver()) {
    case TEMPLATE_SOLVER: template_solver = true; break;
    case EULER : euler = true; break;
    case NAVIER_STOKES: ns = true; break;
    case RANS : ns = true; turbulent = true; if (config->GetKind_Trans_Model() == LM) transition = true; break;
    case POISSON_EQUATION: poisson = true; break;
    case WAVE_EQUATION: wave = true; break;
    case HEAT_EQUATION: heat = true; break;
    case FEM_ELASTICITY: fem = true; break;
    case ADJ_EULER : euler = true; adj_euler = true; break;
    case ADJ_NAVIER_STOKES : ns = true; turbulent = (config->GetKind_Turb_Model() != NONE); adj_ns = true; break;
    case ADJ_RANS : ns = true; turbulent = true; adj_ns = true; adj_turb = (!config->GetFrozen_Visc()); break;
    case DISC_ADJ_EULER : euler = true; disc_adj = true; break;
    case DISC_ADJ_NAVIER_STOKES: ns = true; disc_adj = true; break;
    case DISC_ADJ_RANS : ns = true; turbulent = true; disc_adj = true; adj_turb=true; break;

  }

  /*--- DeAllocate solution for a template problem ---*/
  if (template_solver) integration_container[TEMPLATE_SOL] = new CSingleGridIntegration(config);

  /*--- DeAllocate solution for direct problem ---*/
  if (euler || ns) delete integration_container[FLOW_SOL];
  if (turbulent) delete integration_container[TURB_SOL];
  if (transition) delete integration_container[TRANS_SOL];
  if (poisson) delete integration_container[POISSON_SOL];
  if (wave) delete integration_container[WAVE_SOL];
  if (heat) delete integration_container[HEAT_SOL];
  if (fem) delete integration_container[FEA_SOL];

  /*--- DeAllocate solution for adjoint problem ---*/
  if (adj_euler || adj_ns || disc_adj) delete integration_container[ADJFLOW_SOL];
  if (adj_turb) delete integration_container[ADJTURB_SOL];


}

void CDriver::Numerics_Preprocessing(CNumerics ****numerics_container,
                                     CSolver ***solver_container, CGeometry **geometry,
                                     CConfig *config) {
  
  unsigned short iMGlevel, iSol, nDim,
  
  nVar_Template         = 0,
  nVar_Flow             = 0,
  nVar_Trans            = 0,
  nVar_Turb             = 0,
  nVar_Adj_Flow         = 0,
  nVar_Adj_Turb         = 0,
  nVar_Poisson          = 0,
  nVar_FEM				= 0,
  nVar_Wave             = 0,
  nVar_Heat             = 0;
  
  su2double *constants = NULL;
  
  bool
  euler, adj_euler,
  ns, adj_ns,
  turbulent, adj_turb,
  spalart_allmaras, neg_spalart_allmaras, menter_sst,
  poisson,
  wave,
  fem,
  heat,
  transition,
  template_solver;
  
  bool compressible = (config->GetKind_Regime() == COMPRESSIBLE);
  bool incompressible = (config->GetKind_Regime() == INCOMPRESSIBLE);
  bool freesurface = (config->GetKind_Regime() == FREESURFACE);
  bool ideal_gas = (config->GetKind_FluidModel() == STANDARD_AIR || config->GetKind_FluidModel() == IDEAL_GAS );
  
  /*--- Initialize some useful booleans ---*/
  euler            = false;   ns               = false;   turbulent        = false;
  poisson          = false;
  adj_euler        = false;   adj_ns           = false;   adj_turb         = false;
  wave             = false;   heat             = false;   fem				= false;
  spalart_allmaras = false; neg_spalart_allmaras = false;	menter_sst       = false;
  transition       = false;
  template_solver  = false;
  
  /*--- Assign booleans ---*/
  switch (config->GetKind_Solver()) {
    case TEMPLATE_SOLVER: template_solver = true; break;
    case EULER : case DISC_ADJ_EULER: euler = true; break;
    case NAVIER_STOKES: case DISC_ADJ_NAVIER_STOKES: ns = true; break;
    case RANS : case DISC_ADJ_RANS:  ns = true; turbulent = true; if (config->GetKind_Trans_Model() == LM) transition = true; break;
    case POISSON_EQUATION: poisson = true; break;
    case WAVE_EQUATION: wave = true; break;
    case HEAT_EQUATION: heat = true; break;
    case FEM_ELASTICITY: fem = true; break;
    case ADJ_EULER : euler = true; adj_euler = true; break;
    case ADJ_NAVIER_STOKES : ns = true; turbulent = (config->GetKind_Turb_Model() != NONE); adj_ns = true; break;
    case ADJ_RANS : ns = true; turbulent = true; adj_ns = true; adj_turb = (!config->GetFrozen_Visc()); break;
  }
  
  /*--- Assign turbulence model booleans ---*/
  
  if (turbulent)
    switch (config->GetKind_Turb_Model()) {
      case SA:     spalart_allmaras = true;     break;
      case SA_NEG: neg_spalart_allmaras = true; break;
      case SST:    menter_sst = true; constants = solver_container[MESH_0][TURB_SOL]->GetConstants(); break;
      default: cout << "Specified turbulence model unavailable or none selected" << endl; exit(EXIT_FAILURE); break;
    }
  
  /*--- Number of variables for the template ---*/
  
  if (template_solver) nVar_Flow = solver_container[MESH_0][FLOW_SOL]->GetnVar();
  
  /*--- Number of variables for direct problem ---*/
  
  if (euler)        nVar_Flow = solver_container[MESH_0][FLOW_SOL]->GetnVar();
  if (ns)           nVar_Flow = solver_container[MESH_0][FLOW_SOL]->GetnVar();
  if (turbulent)    nVar_Turb = solver_container[MESH_0][TURB_SOL]->GetnVar();
  if (transition)   nVar_Trans = solver_container[MESH_0][TRANS_SOL]->GetnVar();
  if (poisson)      nVar_Poisson = solver_container[MESH_0][POISSON_SOL]->GetnVar();
  
  if (wave)				nVar_Wave = solver_container[MESH_0][WAVE_SOL]->GetnVar();
  if (fem)				nVar_FEM = solver_container[MESH_0][FEA_SOL]->GetnVar();
  if (heat)				nVar_Heat = solver_container[MESH_0][HEAT_SOL]->GetnVar();
  
  /*--- Number of variables for adjoint problem ---*/
  
  if (adj_euler)        nVar_Adj_Flow = solver_container[MESH_0][ADJFLOW_SOL]->GetnVar();
  if (adj_ns)           nVar_Adj_Flow = solver_container[MESH_0][ADJFLOW_SOL]->GetnVar();
  if (adj_turb)         nVar_Adj_Turb = solver_container[MESH_0][ADJTURB_SOL]->GetnVar();
  
  /*--- Number of dimensions ---*/
  
  nDim = geometry[MESH_0]->GetnDim();
  
  /*--- Definition of the Class for the numerical method: numerics_container[MESH_LEVEL][EQUATION][EQ_TERM] ---*/
  
  for (iMGlevel = 0; iMGlevel <= config->GetnMGLevels(); iMGlevel++) {
    numerics_container[iMGlevel] = new CNumerics** [MAX_SOLS];
    for (iSol = 0; iSol < MAX_SOLS; iSol++)
      numerics_container[iMGlevel][iSol] = new CNumerics* [MAX_TERMS];
  }
  
  /*--- Solver definition for the template problem ---*/
  if (template_solver) {
    
    /*--- Definition of the convective scheme for each equation and mesh level ---*/
    switch (config->GetKind_ConvNumScheme_Template()) {
      case SPACE_CENTERED : case SPACE_UPWIND :
        for (iMGlevel = 0; iMGlevel <= config->GetnMGLevels(); iMGlevel++)
          numerics_container[iMGlevel][TEMPLATE_SOL][CONV_TERM] = new CConvective_Template(nDim, nVar_Template, config);
        break;
      default : cout << "Convective scheme not implemented (template_solver)." << endl; exit(EXIT_FAILURE); break;
    }
    
    /*--- Definition of the viscous scheme for each equation and mesh level ---*/
    for (iMGlevel = 0; iMGlevel <= config->GetnMGLevels(); iMGlevel++)
      numerics_container[iMGlevel][TEMPLATE_SOL][VISC_TERM] = new CViscous_Template(nDim, nVar_Template, config);
    
    /*--- Definition of the source term integration scheme for each equation and mesh level ---*/
    for (iMGlevel = 0; iMGlevel <= config->GetnMGLevels(); iMGlevel++)
      numerics_container[iMGlevel][TEMPLATE_SOL][SOURCE_FIRST_TERM] = new CSource_Template(nDim, nVar_Template, config);
    
    /*--- Definition of the boundary condition method ---*/
    for (iMGlevel = 0; iMGlevel <= config->GetnMGLevels(); iMGlevel++) {
      numerics_container[iMGlevel][TEMPLATE_SOL][CONV_BOUND_TERM] = new CConvective_Template(nDim, nVar_Template, config);
    }
    
  }
  
  /*--- Solver definition for the Potential, Euler, Navier-Stokes problems ---*/
  if ((euler) || (ns)) {
    
    /*--- Definition of the convective scheme for each equation and mesh level ---*/
    switch (config->GetKind_ConvNumScheme_Flow()) {
      case NO_CONVECTIVE :
        cout << "No convective scheme." << endl; exit(EXIT_FAILURE);
        break;
        
      case SPACE_CENTERED :
        if (compressible) {
          /*--- Compressible flow ---*/
          switch (config->GetKind_Centered_Flow()) {
            case NO_CENTERED : cout << "No centered scheme." << endl; break;
            case LAX : numerics_container[MESH_0][FLOW_SOL][CONV_TERM] = new CCentLax_Flow(nDim, nVar_Flow, config); break;
            case JST : numerics_container[MESH_0][FLOW_SOL][CONV_TERM] = new CCentJST_Flow(nDim, nVar_Flow, config); break;
            case JST_KE : numerics_container[MESH_0][FLOW_SOL][CONV_TERM] = new CCentJST_KE_Flow(nDim, nVar_Flow, config); break;
            default : cout << "Centered scheme not implemented." << endl; exit(EXIT_FAILURE); break;
          }
          
          if (!config->GetLowFidelitySim()) {
            for (iMGlevel = 1; iMGlevel <= config->GetnMGLevels(); iMGlevel++)
              numerics_container[iMGlevel][FLOW_SOL][CONV_TERM] = new CCentLax_Flow(nDim, nVar_Flow, config);
          }
          else {
            numerics_container[MESH_1][FLOW_SOL][CONV_TERM] = new CCentJST_Flow(nDim, nVar_Flow, config);
            for (iMGlevel = 2; iMGlevel <= config->GetnMGLevels(); iMGlevel++)
              numerics_container[iMGlevel][FLOW_SOL][CONV_TERM] = new CCentLax_Flow(nDim, nVar_Flow, config);
          }
          
          /*--- Definition of the boundary condition method ---*/
          for (iMGlevel = 0; iMGlevel <= config->GetnMGLevels(); iMGlevel++)
            numerics_container[iMGlevel][FLOW_SOL][CONV_BOUND_TERM] = new CUpwRoe_Flow(nDim, nVar_Flow, config);
          
        }
        if (incompressible) {
          /*--- Incompressible flow, use artificial compressibility method ---*/
          switch (config->GetKind_Centered_Flow()) {
            case NO_CENTERED : cout << "No centered scheme." << endl; break;
            case LAX : numerics_container[MESH_0][FLOW_SOL][CONV_TERM] = new CCentLaxArtComp_Flow(nDim, nVar_Flow, config); break;
            case JST : numerics_container[MESH_0][FLOW_SOL][CONV_TERM] = new CCentJSTArtComp_Flow(nDim, nVar_Flow, config); break;
            default : cout << "Centered scheme not implemented." << endl; exit(EXIT_FAILURE); break;
          }
          for (iMGlevel = 1; iMGlevel <= config->GetnMGLevels(); iMGlevel++)
            numerics_container[iMGlevel][FLOW_SOL][CONV_TERM] = new CCentLaxArtComp_Flow(nDim, nVar_Flow, config);
          
          /*--- Definition of the boundary condition method ---*/
          for (iMGlevel = 0; iMGlevel <= config->GetnMGLevels(); iMGlevel++)
            numerics_container[iMGlevel][FLOW_SOL][CONV_BOUND_TERM] = new CUpwArtComp_Flow(nDim, nVar_Flow, config);
          
        }
        if (freesurface) {
          /*--- FreeSurface flow, use artificial compressibility method ---*/
          cout << "Centered scheme not implemented." << endl; exit(EXIT_FAILURE);
        }
        break;
      case SPACE_UPWIND :
        if (compressible) {
          /*--- Compressible flow ---*/
          switch (config->GetKind_Upwind_Flow()) {
            case NO_UPWIND : cout << "No upwind scheme." << endl; break;
            case ROE:
              if (ideal_gas) {
                
                for (iMGlevel = 0; iMGlevel <= config->GetnMGLevels(); iMGlevel++) {
                  numerics_container[iMGlevel][FLOW_SOL][CONV_TERM] = new CUpwRoe_Flow(nDim, nVar_Flow, config);
                  numerics_container[iMGlevel][FLOW_SOL][CONV_BOUND_TERM] = new CUpwRoe_Flow(nDim, nVar_Flow, config);
                }
              } else {
                
                for (iMGlevel = 0; iMGlevel <= config->GetnMGLevels(); iMGlevel++) {
                  numerics_container[iMGlevel][FLOW_SOL][CONV_TERM] = new CUpwGeneralRoe_Flow(nDim, nVar_Flow, config);
                  numerics_container[iMGlevel][FLOW_SOL][CONV_BOUND_TERM] = new CUpwGeneralRoe_Flow(nDim, nVar_Flow, config);
                }
              }
              break;
              
            case AUSM:
              for (iMGlevel = 0; iMGlevel <= config->GetnMGLevels(); iMGlevel++) {
                numerics_container[iMGlevel][FLOW_SOL][CONV_TERM] = new CUpwAUSM_Flow(nDim, nVar_Flow, config);
                numerics_container[iMGlevel][FLOW_SOL][CONV_BOUND_TERM] = new CUpwAUSM_Flow(nDim, nVar_Flow, config);
              }
              break;
              
            case TURKEL:
              for (iMGlevel = 0; iMGlevel <= config->GetnMGLevels(); iMGlevel++) {
                numerics_container[iMGlevel][FLOW_SOL][CONV_TERM] = new CUpwTurkel_Flow(nDim, nVar_Flow, config);
                numerics_container[iMGlevel][FLOW_SOL][CONV_BOUND_TERM] = new CUpwTurkel_Flow(nDim, nVar_Flow, config);
              }
              break;
              
            case HLLC:
		if (ideal_gas) {
		      for (iMGlevel = 0; iMGlevel <= config->GetnMGLevels(); iMGlevel++) {
		        numerics_container[iMGlevel][FLOW_SOL][CONV_TERM] = new CUpwHLLC_Flow(nDim, nVar_Flow, config);
		        numerics_container[iMGlevel][FLOW_SOL][CONV_BOUND_TERM] = new CUpwHLLC_Flow(nDim, nVar_Flow, config);
		      }
		}
		else {
		      for (iMGlevel = 0; iMGlevel <= config->GetnMGLevels(); iMGlevel++) {
		        numerics_container[iMGlevel][FLOW_SOL][CONV_TERM] = new CUpwGeneralHLLC_Flow(nDim, nVar_Flow, config);
		        numerics_container[iMGlevel][FLOW_SOL][CONV_BOUND_TERM] = new CUpwGeneralHLLC_Flow(nDim, nVar_Flow, config);
		      }
		}
             	break;
              
            case MSW:
              for (iMGlevel = 0; iMGlevel <= config->GetnMGLevels(); iMGlevel++) {
                numerics_container[iMGlevel][FLOW_SOL][CONV_TERM] = new CUpwMSW_Flow(nDim, nVar_Flow, config);
                numerics_container[iMGlevel][FLOW_SOL][CONV_BOUND_TERM] = new CUpwMSW_Flow(nDim, nVar_Flow, config);
              }
              break;
              
            case CUSP:
              for (iMGlevel = 0; iMGlevel <= config->GetnMGLevels(); iMGlevel++) {
                numerics_container[iMGlevel][FLOW_SOL][CONV_TERM] = new CUpwCUSP_Flow(nDim, nVar_Flow, config);
                numerics_container[iMGlevel][FLOW_SOL][CONV_BOUND_TERM] = new CUpwCUSP_Flow(nDim, nVar_Flow, config);
              }
              break;
              
            default : cout << "Upwind scheme not implemented." << endl; exit(EXIT_FAILURE); break;
          }
          
        }
        if (incompressible) {
          /*--- Incompressible flow, use artificial compressibility method ---*/
          switch (config->GetKind_Upwind_Flow()) {
            case NO_UPWIND : cout << "No upwind scheme." << endl; break;
            case ROE:
              for (iMGlevel = 0; iMGlevel <= config->GetnMGLevels(); iMGlevel++) {
                numerics_container[iMGlevel][FLOW_SOL][CONV_TERM] = new CUpwArtComp_Flow(nDim, nVar_Flow, config);
                numerics_container[iMGlevel][FLOW_SOL][CONV_BOUND_TERM] = new CUpwArtComp_Flow(nDim, nVar_Flow, config);
              }
              break;
            default : cout << "Upwind scheme not implemented." << endl; exit(EXIT_FAILURE); break;
          }
        }
        if (freesurface) {
          /*--- Incompressible flow, use artificial compressibility method ---*/
          switch (config->GetKind_Upwind_Flow()) {
            case NO_UPWIND : cout << "No upwind scheme." << endl; break;
            case ROE:
              for (iMGlevel = 0; iMGlevel <= config->GetnMGLevels(); iMGlevel++) {
                numerics_container[iMGlevel][FLOW_SOL][CONV_TERM] = new CUpwArtComp_FreeSurf_Flow(nDim, nVar_Flow, config);
                numerics_container[iMGlevel][FLOW_SOL][CONV_BOUND_TERM] = new CUpwArtComp_FreeSurf_Flow(nDim, nVar_Flow, config);
              }
              break;
            default : cout << "Upwind scheme not implemented." << endl; exit(EXIT_FAILURE); break;
          }
        }
        
        break;
        
      default :
        cout << "Convective scheme not implemented (euler and ns)." << endl; exit(EXIT_FAILURE);
        break;
    }
    
    /*--- Definition of the viscous scheme for each equation and mesh level ---*/
    if (compressible) {
      if (ideal_gas) {
        
        /*--- Compressible flow Ideal gas ---*/
        numerics_container[MESH_0][FLOW_SOL][VISC_TERM] = new CAvgGradCorrected_Flow(nDim, nVar_Flow, config);
        for (iMGlevel = 1; iMGlevel <= config->GetnMGLevels(); iMGlevel++)
          numerics_container[iMGlevel][FLOW_SOL][VISC_TERM] = new CAvgGrad_Flow(nDim, nVar_Flow, config);
        
        /*--- Definition of the boundary condition method ---*/
        for (iMGlevel = 0; iMGlevel <= config->GetnMGLevels(); iMGlevel++)
          numerics_container[iMGlevel][FLOW_SOL][VISC_BOUND_TERM] = new CAvgGrad_Flow(nDim, nVar_Flow, config);
        
      } else{
        
        /*--- Compressible flow Realgas ---*/
        numerics_container[MESH_0][FLOW_SOL][VISC_TERM] = new CGeneralAvgGradCorrected_Flow(nDim, nVar_Flow, config);
        for (iMGlevel = 1; iMGlevel <= config->GetnMGLevels(); iMGlevel++)
          numerics_container[iMGlevel][FLOW_SOL][VISC_TERM] = new CGeneralAvgGrad_Flow(nDim, nVar_Flow, config);
        
        /*--- Definition of the boundary condition method ---*/
        for (iMGlevel = 0; iMGlevel <= config->GetnMGLevels(); iMGlevel++)
          numerics_container[iMGlevel][FLOW_SOL][VISC_BOUND_TERM] = new CGeneralAvgGrad_Flow(nDim, nVar_Flow, config);
        
      }
    }
    if (incompressible) {
      /*--- Incompressible flow, use artificial compressibility method ---*/
      numerics_container[MESH_0][FLOW_SOL][VISC_TERM] = new CAvgGradCorrectedArtComp_Flow(nDim, nVar_Flow, config);
      for (iMGlevel = 1; iMGlevel <= config->GetnMGLevels(); iMGlevel++)
        numerics_container[iMGlevel][FLOW_SOL][VISC_TERM] = new CAvgGradArtComp_Flow(nDim, nVar_Flow, config);
      
      /*--- Definition of the boundary condition method ---*/
      for (iMGlevel = 0; iMGlevel <= config->GetnMGLevels(); iMGlevel++)
        numerics_container[iMGlevel][FLOW_SOL][VISC_BOUND_TERM] = new CAvgGradArtComp_Flow(nDim, nVar_Flow, config);
    }
    if (freesurface) {
      /*--- Freesurface flow, use artificial compressibility method ---*/
      numerics_container[MESH_0][FLOW_SOL][VISC_TERM] = new CAvgGradCorrectedArtComp_Flow(nDim, nVar_Flow, config);
      for (iMGlevel = 1; iMGlevel <= config->GetnMGLevels(); iMGlevel++)
        numerics_container[iMGlevel][FLOW_SOL][VISC_TERM] = new CAvgGradArtComp_Flow(nDim, nVar_Flow, config);
      
      /*--- Definition of the boundary condition method ---*/
      for (iMGlevel = 0; iMGlevel <= config->GetnMGLevels(); iMGlevel++)
        numerics_container[iMGlevel][FLOW_SOL][VISC_BOUND_TERM] = new CAvgGradArtComp_Flow(nDim, nVar_Flow, config);
    }
    
    /*--- Definition of the source term integration scheme for each equation and mesh level ---*/
    for (iMGlevel = 0; iMGlevel <= config->GetnMGLevels(); iMGlevel++) {
      
      if (config->GetRotating_Frame() == YES)
        numerics_container[iMGlevel][FLOW_SOL][SOURCE_FIRST_TERM] = new CSourceRotatingFrame_Flow(nDim, nVar_Flow, config);
      else if (config->GetAxisymmetric() == YES)
        numerics_container[iMGlevel][FLOW_SOL][SOURCE_FIRST_TERM] = new CSourceAxisymmetric_Flow(nDim, nVar_Flow, config);
      else if (config->GetGravityForce() == YES)
        numerics_container[iMGlevel][FLOW_SOL][SOURCE_FIRST_TERM] = new CSourceGravity(nDim, nVar_Flow, config);
      else if (config->GetWind_Gust() == YES)
        numerics_container[iMGlevel][FLOW_SOL][SOURCE_FIRST_TERM] = new CSourceWindGust(nDim, nVar_Flow, config);
      else
        numerics_container[iMGlevel][FLOW_SOL][SOURCE_FIRST_TERM] = new CSourceNothing(nDim, nVar_Flow, config);
      
      numerics_container[iMGlevel][FLOW_SOL][SOURCE_SECOND_TERM] = new CSourceNothing(nDim, nVar_Flow, config);
    }
    
  }
  
  /*--- Solver definition for the turbulent model problem ---*/
  
  if (turbulent) {
    
    /*--- Definition of the convective scheme for each equation and mesh level ---*/
    
    switch (config->GetKind_ConvNumScheme_Turb()) {
      case NONE :
        break;
      case SPACE_UPWIND :
        for (iMGlevel = 0; iMGlevel <= config->GetnMGLevels(); iMGlevel++) {
          if (spalart_allmaras) numerics_container[iMGlevel][TURB_SOL][CONV_TERM] = new CUpwSca_TurbSA(nDim, nVar_Turb, config);
          else if (neg_spalart_allmaras) numerics_container[iMGlevel][TURB_SOL][CONV_TERM] = new CUpwSca_TurbSA(nDim, nVar_Turb, config);
          else if (menter_sst) numerics_container[iMGlevel][TURB_SOL][CONV_TERM] = new CUpwSca_TurbSST(nDim, nVar_Turb, config);
        }
        break;
      default :
        cout << "Convective scheme not implemented (turbulent)." << endl; exit(EXIT_FAILURE);
        break;
    }
    
    /*--- Definition of the viscous scheme for each equation and mesh level ---*/
    
    for (iMGlevel = 0; iMGlevel <= config->GetnMGLevels(); iMGlevel++) {
      if (spalart_allmaras) numerics_container[iMGlevel][TURB_SOL][VISC_TERM] = new CAvgGradCorrected_TurbSA(nDim, nVar_Turb, config);
      else if (neg_spalart_allmaras) numerics_container[iMGlevel][TURB_SOL][VISC_TERM] = new CAvgGradCorrected_TurbSA_Neg(nDim, nVar_Turb, config);
      else if (menter_sst) numerics_container[iMGlevel][TURB_SOL][VISC_TERM] = new CAvgGradCorrected_TurbSST(nDim, nVar_Turb, constants, config);
    }
    
    /*--- Definition of the source term integration scheme for each equation and mesh level ---*/
    
    for (iMGlevel = 0; iMGlevel <= config->GetnMGLevels(); iMGlevel++) {
      if (spalart_allmaras) numerics_container[iMGlevel][TURB_SOL][SOURCE_FIRST_TERM] = new CSourcePieceWise_TurbSA(nDim, nVar_Turb, config);
      else if (neg_spalart_allmaras) numerics_container[iMGlevel][TURB_SOL][SOURCE_FIRST_TERM] = new CSourcePieceWise_TurbSA_Neg(nDim, nVar_Turb, config);
      else if (menter_sst) numerics_container[iMGlevel][TURB_SOL][SOURCE_FIRST_TERM] = new CSourcePieceWise_TurbSST(nDim, nVar_Turb, constants, config);
      numerics_container[iMGlevel][TURB_SOL][SOURCE_SECOND_TERM] = new CSourceNothing(nDim, nVar_Turb, config);
    }
    
    /*--- Definition of the boundary condition method ---*/
    
    for (iMGlevel = 0; iMGlevel <= config->GetnMGLevels(); iMGlevel++) {
      if (spalart_allmaras) {
        numerics_container[iMGlevel][TURB_SOL][CONV_BOUND_TERM] = new CUpwSca_TurbSA(nDim, nVar_Turb, config);
        numerics_container[iMGlevel][TURB_SOL][VISC_BOUND_TERM] = new CAvgGrad_TurbSA(nDim, nVar_Turb, config);
      }
      else if (neg_spalart_allmaras) {
        numerics_container[iMGlevel][TURB_SOL][CONV_BOUND_TERM] = new CUpwSca_TurbSA(nDim, nVar_Turb, config);
        numerics_container[iMGlevel][TURB_SOL][VISC_BOUND_TERM] = new CAvgGrad_TurbSA_Neg(nDim, nVar_Turb, config);
      }
      else if (menter_sst) {
        numerics_container[iMGlevel][TURB_SOL][CONV_BOUND_TERM] = new CUpwSca_TurbSST(nDim, nVar_Turb, config);
        numerics_container[iMGlevel][TURB_SOL][VISC_BOUND_TERM] = new CAvgGrad_TurbSST(nDim, nVar_Turb, constants, config);
      }
    }
  }
  
  /*--- Solver definition for the transition model problem ---*/
  if (transition) {
    
    /*--- Definition of the convective scheme for each equation and mesh level ---*/
    switch (config->GetKind_ConvNumScheme_Turb()) {
      case NONE :
        break;
      case SPACE_UPWIND :
        for (iMGlevel = 0; iMGlevel <= config->GetnMGLevels(); iMGlevel++) {
          numerics_container[iMGlevel][TRANS_SOL][CONV_TERM] = new CUpwSca_TransLM(nDim, nVar_Trans, config);
        }
        break;
      default :
        cout << "Convective scheme not implemented (transition)." << endl; exit(EXIT_FAILURE);
        break;
    }
    
    /*--- Definition of the viscous scheme for each equation and mesh level ---*/
    for (iMGlevel = 0; iMGlevel <= config->GetnMGLevels(); iMGlevel++) {
      numerics_container[iMGlevel][TRANS_SOL][VISC_TERM] = new CAvgGradCorrected_TransLM(nDim, nVar_Trans, config);
    }
    
    /*--- Definition of the source term integration scheme for each equation and mesh level ---*/
    for (iMGlevel = 0; iMGlevel <= config->GetnMGLevels(); iMGlevel++) {
      numerics_container[iMGlevel][TRANS_SOL][SOURCE_FIRST_TERM] = new CSourcePieceWise_TransLM(nDim, nVar_Trans, config);
      numerics_container[iMGlevel][TRANS_SOL][SOURCE_SECOND_TERM] = new CSourceNothing(nDim, nVar_Trans, config);
    }
    
    /*--- Definition of the boundary condition method ---*/
    for (iMGlevel = 0; iMGlevel <= config->GetnMGLevels(); iMGlevel++) {
      numerics_container[iMGlevel][TRANS_SOL][CONV_BOUND_TERM] = new CUpwLin_TransLM(nDim, nVar_Trans, config);
    }
  }
  
  /*--- Solver definition for the poisson potential problem ---*/
  if (poisson) {
    
    /*--- Definition of the viscous scheme for each equation and mesh level ---*/
    numerics_container[MESH_0][POISSON_SOL][VISC_TERM] = new CGalerkin_Flow(nDim, nVar_Poisson, config);
    
    /*--- Definition of the source term integration scheme for each equation and mesh level ---*/
    numerics_container[MESH_0][POISSON_SOL][SOURCE_FIRST_TERM] = new CSourceNothing(nDim, nVar_Poisson, config);
    numerics_container[MESH_0][POISSON_SOL][SOURCE_SECOND_TERM] = new CSourceNothing(nDim, nVar_Poisson, config);
    
  }
  
  /*--- Solver definition for the poisson potential problem ---*/
  if (heat) {
    
    /*--- Definition of the viscous scheme for each equation and mesh level ---*/
    numerics_container[MESH_0][HEAT_SOL][VISC_TERM] = new CGalerkin_Flow(nDim, nVar_Heat, config);
    
    /*--- Definition of the source term integration scheme for each equation and mesh level ---*/
    numerics_container[MESH_0][HEAT_SOL][SOURCE_FIRST_TERM] = new CSourceNothing(nDim, nVar_Heat, config);
    numerics_container[MESH_0][HEAT_SOL][SOURCE_SECOND_TERM] = new CSourceNothing(nDim, nVar_Heat, config);
    
  }
  
  /*--- Solver definition for the flow adjoint problem ---*/
  
  if (adj_euler || adj_ns) {
    
    /*--- Definition of the convective scheme for each equation and mesh level ---*/
    
    switch (config->GetKind_ConvNumScheme_AdjFlow()) {
      case NO_CONVECTIVE :
        cout << "No convective scheme." << endl; exit(EXIT_FAILURE);
        break;
        
      case SPACE_CENTERED :
        
        if (compressible) {
          
          /*--- Compressible flow ---*/
          
          switch (config->GetKind_Centered_AdjFlow()) {
            case NO_CENTERED : cout << "No centered scheme." << endl; break;
            case LAX : numerics_container[MESH_0][ADJFLOW_SOL][CONV_TERM] = new CCentLax_AdjFlow(nDim, nVar_Adj_Flow, config); break;
            case JST : numerics_container[MESH_0][ADJFLOW_SOL][CONV_TERM] = new CCentJST_AdjFlow(nDim, nVar_Adj_Flow, config); break;
            default : cout << "Centered scheme not implemented." << endl; exit(EXIT_FAILURE); break;
          }
          
          for (iMGlevel = 1; iMGlevel <= config->GetnMGLevels(); iMGlevel++)
            numerics_container[iMGlevel][ADJFLOW_SOL][CONV_TERM] = new CCentLax_AdjFlow(nDim, nVar_Adj_Flow, config);
          
          for (iMGlevel = 0; iMGlevel <= config->GetnMGLevels(); iMGlevel++)
            numerics_container[iMGlevel][ADJFLOW_SOL][CONV_BOUND_TERM] = new CUpwRoe_AdjFlow(nDim, nVar_Adj_Flow, config);
          
        }
        
        if (incompressible || freesurface) {
          
          /*--- Incompressible flow, use artificial compressibility method ---*/
          
          switch (config->GetKind_Centered_AdjFlow()) {
            case NO_CENTERED : cout << "No centered scheme." << endl; break;
            case LAX : numerics_container[MESH_0][ADJFLOW_SOL][CONV_TERM] = new CCentLaxArtComp_AdjFlow(nDim, nVar_Adj_Flow, config); break;
            case JST : numerics_container[MESH_0][ADJFLOW_SOL][CONV_TERM] = new CCentJSTArtComp_AdjFlow(nDim, nVar_Adj_Flow, config); break;
            default : cout << "Centered scheme not implemented." << endl; exit(EXIT_FAILURE); break;
          }
          
          for (iMGlevel = 1; iMGlevel <= config->GetnMGLevels(); iMGlevel++)
            numerics_container[iMGlevel][ADJFLOW_SOL][CONV_TERM] = new CCentLaxArtComp_AdjFlow(nDim, nVar_Adj_Flow, config);
          
          for (iMGlevel = 0; iMGlevel <= config->GetnMGLevels(); iMGlevel++)
            numerics_container[iMGlevel][ADJFLOW_SOL][CONV_BOUND_TERM] = new CUpwRoeArtComp_AdjFlow(nDim, nVar_Adj_Flow, config);
          
        }
        
        break;
        
      case SPACE_UPWIND :
        
        if (compressible) {
          
          /*--- Compressible flow ---*/
          
          switch (config->GetKind_Upwind_AdjFlow()) {
            case NO_UPWIND : cout << "No upwind scheme." << endl; break;
            case ROE:
              for (iMGlevel = 0; iMGlevel <= config->GetnMGLevels(); iMGlevel++) {
                numerics_container[iMGlevel][ADJFLOW_SOL][CONV_TERM] = new CUpwRoe_AdjFlow(nDim, nVar_Adj_Flow, config);
                numerics_container[iMGlevel][ADJFLOW_SOL][CONV_BOUND_TERM] = new CUpwRoe_AdjFlow(nDim, nVar_Adj_Flow, config);
              }
              break;
            default : cout << "Upwind scheme not implemented." << endl; exit(EXIT_FAILURE); break;
          }
        }
        
        if (incompressible || freesurface) {
          
          /*--- Incompressible flow, use artificial compressibility method ---*/
          
          switch (config->GetKind_Upwind_AdjFlow()) {
            case NO_UPWIND : cout << "No upwind scheme." << endl; break;
            case ROE:
              for (iMGlevel = 0; iMGlevel <= config->GetnMGLevels(); iMGlevel++) {
                numerics_container[iMGlevel][ADJFLOW_SOL][CONV_TERM] = new CUpwRoeArtComp_AdjFlow(nDim, nVar_Adj_Flow, config);
                numerics_container[iMGlevel][ADJFLOW_SOL][CONV_BOUND_TERM] = new CUpwRoeArtComp_AdjFlow(nDim, nVar_Adj_Flow, config);
              }
              break;
            default : cout << "Upwind scheme not implemented." << endl; exit(EXIT_FAILURE); break;
          }
        }
        
        break;
        
      default :
        cout << "Convective scheme not implemented (adj_euler and adj_ns)." << endl; exit(EXIT_FAILURE);
        break;
    }
    
    /*--- Definition of the viscous scheme for each equation and mesh level ---*/
    
    if (compressible) {
      
      /*--- Compressible flow ---*/
      
      numerics_container[MESH_0][ADJFLOW_SOL][VISC_TERM] = new CAvgGradCorrected_AdjFlow(nDim, nVar_Adj_Flow, config);
      numerics_container[MESH_0][ADJFLOW_SOL][VISC_BOUND_TERM] = new CAvgGrad_AdjFlow(nDim, nVar_Adj_Flow, config);
      
      for (iMGlevel = 1; iMGlevel <= config->GetnMGLevels(); iMGlevel++) {
        numerics_container[iMGlevel][ADJFLOW_SOL][VISC_TERM] = new CAvgGrad_AdjFlow(nDim, nVar_Adj_Flow, config);
        numerics_container[iMGlevel][ADJFLOW_SOL][VISC_BOUND_TERM] = new CAvgGrad_AdjFlow(nDim, nVar_Adj_Flow, config);
      }
      
    }
    
    if (incompressible || freesurface) {
      
      /*--- Incompressible flow, use artificial compressibility method ---*/
      
      numerics_container[MESH_0][ADJFLOW_SOL][VISC_TERM] = new CAvgGradCorrectedArtComp_AdjFlow(nDim, nVar_Adj_Flow, config);
      numerics_container[MESH_0][ADJFLOW_SOL][VISC_BOUND_TERM] = new CAvgGradArtComp_AdjFlow(nDim, nVar_Adj_Flow, config);
      
      for (iMGlevel = 1; iMGlevel <= config->GetnMGLevels(); iMGlevel++) {
        numerics_container[iMGlevel][ADJFLOW_SOL][VISC_TERM] = new CAvgGradArtComp_AdjFlow(nDim, nVar_Adj_Flow, config);
        numerics_container[iMGlevel][ADJFLOW_SOL][VISC_BOUND_TERM] = new CAvgGradArtComp_AdjFlow(nDim, nVar_Adj_Flow, config);
      }
      
    }
    
    /*--- Definition of the source term integration scheme for each equation and mesh level ---*/
    
    for (iMGlevel = 0; iMGlevel <= config->GetnMGLevels(); iMGlevel++) {
      
      /*--- Note that RANS is incompatible with Axisymmetric or Rotational (Fix it!) ---*/
      
      if (compressible) {
        
        if (adj_ns) {
          
          numerics_container[iMGlevel][ADJFLOW_SOL][SOURCE_FIRST_TERM] = new CSourceViscous_AdjFlow(nDim, nVar_Adj_Flow, config);
          
          if (config->GetRotating_Frame() == YES)
            numerics_container[iMGlevel][ADJFLOW_SOL][SOURCE_SECOND_TERM] = new CSourceRotatingFrame_AdjFlow(nDim, nVar_Adj_Flow, config);
          else
            numerics_container[iMGlevel][ADJFLOW_SOL][SOURCE_SECOND_TERM] = new CSourceConservative_AdjFlow(nDim, nVar_Adj_Flow, config);
          
        }
        
        else {
          
          if (config->GetRotating_Frame() == YES)
            numerics_container[iMGlevel][ADJFLOW_SOL][SOURCE_FIRST_TERM] = new CSourceRotatingFrame_AdjFlow(nDim, nVar_Adj_Flow, config);
          else if (config->GetAxisymmetric() == YES)
            numerics_container[iMGlevel][ADJFLOW_SOL][SOURCE_FIRST_TERM] = new CSourceAxisymmetric_AdjFlow(nDim, nVar_Adj_Flow, config);
          else
            numerics_container[iMGlevel][ADJFLOW_SOL][SOURCE_FIRST_TERM] = new CSourceNothing(nDim, nVar_Adj_Flow, config);
          
          numerics_container[iMGlevel][ADJFLOW_SOL][SOURCE_SECOND_TERM] = new CSourceNothing(nDim, nVar_Adj_Flow, config);
          
        }
        
      }
      
      if (incompressible || freesurface) {
        
        numerics_container[iMGlevel][ADJFLOW_SOL][SOURCE_FIRST_TERM] = new CSourceNothing(nDim, nVar_Adj_Flow, config);
        numerics_container[iMGlevel][ADJFLOW_SOL][SOURCE_SECOND_TERM] = new CSourceNothing(nDim, nVar_Adj_Flow, config);
        
      }
      
    }
    
  }
    
  /*--- Solver definition for the turbulent adjoint problem ---*/
  if (adj_turb) {
    /*--- Definition of the convective scheme for each equation and mesh level ---*/
    switch (config->GetKind_ConvNumScheme_AdjTurb()) {
      case NONE :
        break;
      case SPACE_UPWIND :
        for (iMGlevel = 0; iMGlevel <= config->GetnMGLevels(); iMGlevel++)
          if (spalart_allmaras) {
            numerics_container[iMGlevel][ADJTURB_SOL][CONV_TERM] = new CUpwSca_AdjTurb(nDim, nVar_Adj_Turb, config);
          }
          else if (neg_spalart_allmaras) {cout << "Adjoint Neg SA turbulence model not implemented." << endl; exit(EXIT_FAILURE);}
          else if (menter_sst) {cout << "Adjoint SST turbulence model not implemented." << endl; exit(EXIT_FAILURE);}
        break;
      default :
        cout << "Convective scheme not implemented (adj_turb)." << endl; exit(EXIT_FAILURE);
        break;
    }
    
    /*--- Definition of the viscous scheme for each equation and mesh level ---*/
    for (iMGlevel = 0; iMGlevel <= config->GetnMGLevels(); iMGlevel++) {
      if (spalart_allmaras) {
        numerics_container[iMGlevel][ADJTURB_SOL][VISC_TERM] = new CAvgGradCorrected_AdjTurb(nDim, nVar_Adj_Turb, config);
      }
      else if (neg_spalart_allmaras) {cout << "Adjoint Neg SA turbulence model not implemented." << endl; exit(EXIT_FAILURE);}
      else if (menter_sst) {cout << "Adjoint SST turbulence model not implemented." << endl; exit(EXIT_FAILURE);}
    }
    
    /*--- Definition of the source term integration scheme for each equation and mesh level ---*/
    for (iMGlevel = 0; iMGlevel <= config->GetnMGLevels(); iMGlevel++) {
      if (spalart_allmaras) {
        numerics_container[iMGlevel][ADJTURB_SOL][SOURCE_FIRST_TERM] = new CSourcePieceWise_AdjTurb(nDim, nVar_Adj_Turb, config);
        numerics_container[iMGlevel][ADJTURB_SOL][SOURCE_SECOND_TERM] = new CSourceConservative_AdjTurb(nDim, nVar_Adj_Turb, config);
      }
      else if (neg_spalart_allmaras) {cout << "Adjoint Neg SA turbulence model not implemented." << endl; exit(EXIT_FAILURE);}
      else if (menter_sst) {cout << "Adjoint SST turbulence model not implemented." << endl; exit(EXIT_FAILURE);}
    }
    
    /*--- Definition of the boundary condition method ---*/
    for (iMGlevel = 0; iMGlevel <= config->GetnMGLevels(); iMGlevel++) {
      if (spalart_allmaras) numerics_container[iMGlevel][ADJTURB_SOL][CONV_BOUND_TERM] = new CUpwLin_AdjTurb(nDim, nVar_Adj_Turb, config);
      else if (neg_spalart_allmaras) {cout << "Adjoint Neg SA turbulence model not implemented." << endl; exit(EXIT_FAILURE);}
      else if (menter_sst) {cout << "Adjoint SST turbulence model not implemented." << endl; exit(EXIT_FAILURE);}
    }
    
  }
  
  /*--- Solver definition for the wave problem ---*/
  if (wave) {
    
    /*--- Definition of the viscous scheme for each equation and mesh level ---*/
    numerics_container[MESH_0][WAVE_SOL][VISC_TERM] = new CGalerkin_Flow(nDim, nVar_Wave, config);
    
  }

  /*--- Solver definition for the FEM problem ---*/
  if (fem) {
	switch (config->GetGeometricConditions()) {
    	case SMALL_DEFORMATIONS :
    		switch (config->GetMaterialModel()) {
    			case LINEAR_ELASTIC: numerics_container[MESH_0][FEA_SOL][FEA_TERM] = new CFEM_LinearElasticity(nDim, nVar_FEM, config); break;
    			case NEO_HOOKEAN : cout << "Material model does not correspond to geometric conditions." << endl; exit(EXIT_FAILURE); break;
    			default: cout << "Material model not implemented." << endl; exit(EXIT_FAILURE); break;
    		}
    		break;
    	case LARGE_DEFORMATIONS :
    		switch (config->GetMaterialModel()) {
				case LINEAR_ELASTIC: cout << "Material model does not correspond to geometric conditions." << endl; exit(EXIT_FAILURE); break;
    			case NEO_HOOKEAN :
    				switch (config->GetMaterialCompressibility()) {
    					case COMPRESSIBLE_MAT : numerics_container[MESH_0][FEA_SOL][FEA_TERM] = new CFEM_NeoHookean_Comp(nDim, nVar_FEM, config); break;
    					case INCOMPRESSIBLE_MAT : numerics_container[MESH_0][FEA_SOL][FEA_TERM] = new CFEM_NeoHookean_Incomp(nDim, nVar_FEM, config); break;
    					default: cout << "Material model not implemented." << endl; exit(EXIT_FAILURE); break;
    				}
    				break;
    			default: cout << "Material model not implemented." << endl; exit(EXIT_FAILURE); break;
    		}
    		break;
    	default: cout << " Solver not implemented." << endl; exit(EXIT_FAILURE); break;
	}

  }

}


void CDriver::Numerics_Postprocessing(CNumerics ****numerics_container,
                            CSolver ***solver_container, CGeometry **geometry,
                            CConfig *config) {

  unsigned short iMGlevel, iSol;


  bool
  euler, adj_euler,
  ns, adj_ns,
  turbulent, adj_turb,
  spalart_allmaras, neg_spalart_allmaras, menter_sst,
  poisson,
  wave,
  fem,
  heat,
  transition,
  template_solver;

  bool compressible = (config->GetKind_Regime() == COMPRESSIBLE);
  bool incompressible = (config->GetKind_Regime() == INCOMPRESSIBLE);
  bool freesurface = (config->GetKind_Regime() == FREESURFACE);

  /*--- Initialize some useful booleans ---*/
  euler            = false;   ns               = false;   turbulent        = false;
  poisson          = false;
  adj_euler        = false;   adj_ns           = false;   adj_turb         = false;
  wave             = false;   heat             = false;   fem        = false;
  spalart_allmaras = false; neg_spalart_allmaras = false; menter_sst       = false;
  transition       = false;
  template_solver  = false;

  /*--- Assign booleans ---*/
  switch (config->GetKind_Solver()) {
    case TEMPLATE_SOLVER: template_solver = true; break;
    case EULER : case DISC_ADJ_EULER: euler = true; break;
    case NAVIER_STOKES: case DISC_ADJ_NAVIER_STOKES: ns = true; break;
    case RANS : case DISC_ADJ_RANS:  ns = true; turbulent = true; if (config->GetKind_Trans_Model() == LM) transition = true; break;
    case POISSON_EQUATION: poisson = true; break;
    case WAVE_EQUATION: wave = true; break;
    case HEAT_EQUATION: heat = true; break;
    case FEM_ELASTICITY: fem = true; break;
    case ADJ_EULER : euler = true; adj_euler = true; break;
    case ADJ_NAVIER_STOKES : ns = true; turbulent = (config->GetKind_Turb_Model() != NONE); adj_ns = true; break;
    case ADJ_RANS : ns = true; turbulent = true; adj_ns = true; adj_turb = (!config->GetFrozen_Visc()); break;
  }

  /*--- Assign turbulence model booleans --- */

  if (turbulent)
    switch (config->GetKind_Turb_Model()) {
      case SA:     spalart_allmaras = true;     break;
      case SA_NEG: neg_spalart_allmaras = true; break;
      case SST:    menter_sst = true;  break;

    }

  /*--- Solver definition for the template problem ---*/
  if (template_solver) {

    /*--- Definition of the convective scheme for each equation and mesh level ---*/
    switch (config->GetKind_ConvNumScheme_Template()) {
      case SPACE_CENTERED : case SPACE_UPWIND :
        for (iMGlevel = 0; iMGlevel <= config->GetnMGLevels(); iMGlevel++)
          delete numerics_container[iMGlevel][TEMPLATE_SOL][CONV_TERM];
        break;
    }

    for (iMGlevel = 0; iMGlevel <= config->GetnMGLevels(); iMGlevel++){
      /*--- Definition of the viscous scheme for each equation and mesh level ---*/
      delete numerics_container[iMGlevel][TEMPLATE_SOL][VISC_TERM];
      /*--- Definition of the source term integration scheme for each equation and mesh level ---*/
      delete numerics_container[iMGlevel][TEMPLATE_SOL][SOURCE_FIRST_TERM];
      /*--- Definition of the boundary condition method ---*/
      delete numerics_container[iMGlevel][TEMPLATE_SOL][CONV_BOUND_TERM];
    }

  }

  /*--- Solver definition for the Potential, Euler, Navier-Stokes problems ---*/
  if ((euler) || (ns)) {

    /*--- Definition of the convective scheme for each equation and mesh level ---*/
    switch (config->GetKind_ConvNumScheme_Flow()) {

      case SPACE_CENTERED :
        if (compressible) {

          /*--- Compressible flow ---*/
          switch (config->GetKind_Centered_Flow()) {
            case LAX : case JST :  case JST_KE : delete numerics_container[MESH_0][FLOW_SOL][CONV_TERM]; break;
          }
          for (iMGlevel = 1; iMGlevel <= config->GetnMGLevels(); iMGlevel++)
            delete numerics_container[iMGlevel][FLOW_SOL][CONV_TERM];

          /*--- Definition of the boundary condition method ---*/
          for (iMGlevel = 0; iMGlevel <= config->GetnMGLevels(); iMGlevel++)
            delete numerics_container[iMGlevel][FLOW_SOL][CONV_BOUND_TERM];

        }
        if (incompressible) {
          /*--- Incompressible flow, use artificial compressibility method ---*/
          switch (config->GetKind_Centered_Flow()) {

            case LAX : case JST : delete numerics_container[MESH_0][FLOW_SOL][CONV_TERM]; break;

          }
          for (iMGlevel = 1; iMGlevel <= config->GetnMGLevels(); iMGlevel++)
            delete numerics_container[iMGlevel][FLOW_SOL][CONV_TERM];

          /*--- Definition of the boundary condition method ---*/
          for (iMGlevel = 0; iMGlevel <= config->GetnMGLevels(); iMGlevel++)
            delete numerics_container[iMGlevel][FLOW_SOL][CONV_BOUND_TERM];

        }
        break;
      case SPACE_UPWIND :

        if (compressible) {
          /*--- Compressible flow ---*/
          switch (config->GetKind_Upwind_Flow()) {
            case ROE: case AUSM : case TURKEL: case HLLC: case MSW:  case CUSP:
              for (iMGlevel = 0; iMGlevel <= config->GetnMGLevels(); iMGlevel++) {
                delete numerics_container[iMGlevel][FLOW_SOL][CONV_TERM];
                delete numerics_container[iMGlevel][FLOW_SOL][CONV_BOUND_TERM];
              }

              break;
          }

        }
        if (incompressible || freesurface) {
          /*--- Incompressible flow, use artificial compressibility method ---*/
          switch (config->GetKind_Upwind_Flow()) {
            case ROE:
              for (iMGlevel = 0; iMGlevel <= config->GetnMGLevels(); iMGlevel++) {
                delete numerics_container[iMGlevel][FLOW_SOL][CONV_TERM];
                delete numerics_container[iMGlevel][FLOW_SOL][CONV_BOUND_TERM];
              }
              break;
          }
        }

        break;
    }

    /*--- Definition of the viscous scheme for each equation and mesh level ---*/
    if (compressible||incompressible||freesurface) {
      /*--- Compressible flow Ideal gas ---*/
      delete numerics_container[MESH_0][FLOW_SOL][VISC_TERM];
      for (iMGlevel = 1; iMGlevel <= config->GetnMGLevels(); iMGlevel++)
        delete numerics_container[iMGlevel][FLOW_SOL][VISC_TERM];

      /*--- Definition of the boundary condition method ---*/
      for (iMGlevel = 0; iMGlevel <= config->GetnMGLevels(); iMGlevel++)
        delete numerics_container[iMGlevel][FLOW_SOL][VISC_BOUND_TERM];

    }

    /*--- Definition of the source term integration scheme for each equation and mesh level ---*/
    for (iMGlevel = 0; iMGlevel <= config->GetnMGLevels(); iMGlevel++) {
      delete numerics_container[iMGlevel][FLOW_SOL][SOURCE_FIRST_TERM];
      delete numerics_container[iMGlevel][FLOW_SOL][SOURCE_SECOND_TERM];
    }

  }


  /*--- Solver definition for the turbulent model problem ---*/

  if (turbulent) {

    /*--- Definition of the convective scheme for each equation and mesh level ---*/

    switch (config->GetKind_ConvNumScheme_Turb()) {
      case SPACE_UPWIND :
        for (iMGlevel = 0; iMGlevel <= config->GetnMGLevels(); iMGlevel++) {
          if (spalart_allmaras || neg_spalart_allmaras ||menter_sst)
            delete numerics_container[iMGlevel][TURB_SOL][CONV_TERM];
        }
        break;
    }

    /*--- Definition of the viscous scheme for each equation and mesh level ---*/
    if (spalart_allmaras || neg_spalart_allmaras || menter_sst){
      for (iMGlevel = 0; iMGlevel <= config->GetnMGLevels(); iMGlevel++) {
          delete numerics_container[iMGlevel][TURB_SOL][VISC_TERM];
          delete numerics_container[iMGlevel][TURB_SOL][SOURCE_FIRST_TERM];
          delete numerics_container[iMGlevel][TURB_SOL][SOURCE_SECOND_TERM];
          /*--- Definition of the boundary condition method ---*/
          delete numerics_container[iMGlevel][TURB_SOL][CONV_BOUND_TERM];
          delete numerics_container[iMGlevel][TURB_SOL][VISC_BOUND_TERM];

      }
    }

  }

  /*--- Solver definition for the transition model problem ---*/
  if (transition) {

    /*--- Definition of the convective scheme for each equation and mesh level ---*/
    switch (config->GetKind_ConvNumScheme_Turb()) {
      case SPACE_UPWIND :
        for (iMGlevel = 0; iMGlevel <= config->GetnMGLevels(); iMGlevel++) {
          delete numerics_container[iMGlevel][TRANS_SOL][CONV_TERM];
        }
        break;
    }

    for (iMGlevel = 0; iMGlevel <= config->GetnMGLevels(); iMGlevel++) {
      /*--- Definition of the viscous scheme for each equation and mesh level ---*/
      delete numerics_container[iMGlevel][TRANS_SOL][VISC_TERM];
      /*--- Definition of the source term integration scheme for each equation and mesh level ---*/
      delete numerics_container[iMGlevel][TRANS_SOL][SOURCE_FIRST_TERM];
      delete numerics_container[iMGlevel][TRANS_SOL][SOURCE_SECOND_TERM];
      /*--- Definition of the boundary condition method ---*/
      delete numerics_container[iMGlevel][TRANS_SOL][CONV_BOUND_TERM];
    }
  }

  /*--- Solver definition for the poisson potential problem ---*/
  if (poisson || heat) {

    /*--- Definition of the viscous scheme for each equation and mesh level ---*/
    delete numerics_container[MESH_0][POISSON_SOL][VISC_TERM];

    /*--- Definition of the source term integration scheme for each equation and mesh level ---*/
    delete numerics_container[MESH_0][POISSON_SOL][SOURCE_FIRST_TERM];
    delete numerics_container[MESH_0][POISSON_SOL][SOURCE_SECOND_TERM];

  }

  /*--- Solver definition for the flow adjoint problem ---*/

  if (adj_euler || adj_ns ) {

    /*--- Definition of the convective scheme for each equation and mesh level ---*/

    switch (config->GetKind_ConvNumScheme_AdjFlow()) {
      case SPACE_CENTERED :

        if (compressible) {

          /*--- Compressible flow ---*/

          switch (config->GetKind_Centered_AdjFlow()) {
            case LAX : case JST:
              delete numerics_container[MESH_0][ADJFLOW_SOL][CONV_TERM];
              break;
          }

          for (iMGlevel = 1; iMGlevel <= config->GetnMGLevels(); iMGlevel++)
            delete numerics_container[iMGlevel][ADJFLOW_SOL][CONV_TERM];

          for (iMGlevel = 0; iMGlevel <= config->GetnMGLevels(); iMGlevel++)
            delete numerics_container[iMGlevel][ADJFLOW_SOL][CONV_BOUND_TERM];

        }

        if (incompressible || freesurface) {

          /*--- Incompressible flow, use artificial compressibility method ---*/

          switch (config->GetKind_Centered_AdjFlow()) {
            case LAX : case JST:
              delete numerics_container[MESH_0][ADJFLOW_SOL][CONV_TERM]; break;
          }

          for (iMGlevel = 1; iMGlevel <= config->GetnMGLevels(); iMGlevel++)
            delete numerics_container[iMGlevel][ADJFLOW_SOL][CONV_TERM];

          for (iMGlevel = 0; iMGlevel <= config->GetnMGLevels(); iMGlevel++)
            delete numerics_container[iMGlevel][ADJFLOW_SOL][CONV_BOUND_TERM];

        }

        break;

      case SPACE_UPWIND :

        if (compressible || incompressible || freesurface) {

          /*--- Compressible flow ---*/

          switch (config->GetKind_Upwind_AdjFlow()) {
            case ROE:
              for (iMGlevel = 0; iMGlevel <= config->GetnMGLevels(); iMGlevel++) {
                delete numerics_container[iMGlevel][ADJFLOW_SOL][CONV_TERM];
                delete numerics_container[iMGlevel][ADJFLOW_SOL][CONV_BOUND_TERM];
              }
              break;
          }
        }

        break;
    }

    /*--- Definition of the viscous scheme for each equation and mesh level ---*/

    if (compressible || incompressible || freesurface) {

      /*--- Compressible flow ---*/
      for (iMGlevel = 0; iMGlevel <= config->GetnMGLevels(); iMGlevel++) {
        delete numerics_container[iMGlevel][ADJFLOW_SOL][VISC_TERM];
        delete numerics_container[iMGlevel][ADJFLOW_SOL][VISC_BOUND_TERM];
      }
    }

    /*--- Definition of the source term integration scheme for each equation and mesh level ---*/

    for (iMGlevel = 0; iMGlevel <= config->GetnMGLevels(); iMGlevel++) {


      if (compressible || incompressible || freesurface) {

        delete numerics_container[iMGlevel][ADJFLOW_SOL][SOURCE_FIRST_TERM];
        delete numerics_container[iMGlevel][ADJFLOW_SOL][SOURCE_SECOND_TERM];

      }
    }

  }


  /*--- Solver definition for the turbulent adjoint problem ---*/
  if (adj_turb) {
    /*--- Definition of the convective scheme for each equation and mesh level ---*/
    switch (config->GetKind_ConvNumScheme_AdjTurb()) {

      case SPACE_UPWIND :
        for (iMGlevel = 0; iMGlevel <= config->GetnMGLevels(); iMGlevel++)
          if (spalart_allmaras) {
            delete numerics_container[iMGlevel][ADJTURB_SOL][CONV_TERM];
          }
        break;
    }


    for (iMGlevel = 0; iMGlevel <= config->GetnMGLevels(); iMGlevel++) {
      if (spalart_allmaras) {
        /*--- Definition of the viscous scheme for each equation and mesh level ---*/
        delete numerics_container[iMGlevel][ADJTURB_SOL][VISC_TERM];
        /*--- Definition of the source term integration scheme for each equation and mesh level ---*/
        delete numerics_container[iMGlevel][ADJTURB_SOL][SOURCE_FIRST_TERM];
        delete numerics_container[iMGlevel][ADJTURB_SOL][SOURCE_SECOND_TERM];
        /*--- Definition of the boundary condition method ---*/
        delete numerics_container[iMGlevel][ADJTURB_SOL][CONV_BOUND_TERM];
      }
    }
  }

  /*--- Solver definition for the wave problem ---*/
  if (wave) {

    /*--- Definition of the viscous scheme for each equation and mesh level ---*/
    delete numerics_container[MESH_0][WAVE_SOL][VISC_TERM];

  }

  /*--- Solver definition for the FEA problem ---*/
  if (fem) {

    /*--- Definition of the viscous scheme for each equation and mesh level ---*/
    delete numerics_container[MESH_0][FEA_SOL][VISC_TERM];

  }


  /*--- Definition of the Class for the numerical method: numerics_container[MESH_LEVEL][EQUATION][EQ_TERM] ---*/
  for (iMGlevel = 0; iMGlevel <= config->GetnMGLevels(); iMGlevel++) {
    for (iSol = 0; iSol < MAX_SOLS; iSol++){
      delete numerics_container[iMGlevel][iSol];
    }
    delete[] numerics_container[iMGlevel];
  }

}

void CDriver::Iteration_Preprocessing(CIteration **iteration_container, CConfig **config, unsigned short iZone) {
  
  int rank = MASTER_NODE;
#ifdef HAVE_MPI
  MPI_Comm_rank(MPI_COMM_WORLD, &rank);
#endif
  
  /*--- Initial print to console for this zone. ---*/
  
  if (rank == MASTER_NODE) cout << "Zone " << iZone+1;
  
  /*--- Loop over all zones and instantiate the physics iteration. ---*/
  
  switch (config[iZone]->GetKind_Solver()) {
      
    case EULER: case NAVIER_STOKES: case RANS:
      if (rank == MASTER_NODE)
        cout << ": Euler/Navier-Stokes/RANS flow iteration." << endl;
      iteration_container[iZone] = new CMeanFlowIteration(config[iZone]);
      break;
      
    case WAVE_EQUATION:
      if (rank == MASTER_NODE)
        cout << ": wave iteration." << endl;
      iteration_container[iZone] = new CWaveIteration(config[iZone]);
      break;
      
    case HEAT_EQUATION:
      if (rank == MASTER_NODE)
        cout << ": heat iteration." << endl;
      iteration_container[iZone] = new CHeatIteration(config[iZone]);
      break;
      
    case POISSON_EQUATION:
      if (rank == MASTER_NODE)
        cout << ": poisson iteration." << endl;
      iteration_container[iZone] = new CPoissonIteration(config[iZone]);
      break;
      
    case FEM_ELASTICITY:
      if (rank == MASTER_NODE)
        cout << ": FEM iteration." << endl;
      iteration_container[iZone] = new CFEM_StructuralAnalysis(config[iZone]);
      break;
    case ADJ_EULER: case ADJ_NAVIER_STOKES: case ADJ_RANS:
      if (rank == MASTER_NODE)
        cout << ": adjoint Euler/Navier-Stokes/RANS flow iteration." << endl;
      iteration_container[iZone] = new CAdjMeanFlowIteration(config[iZone]);
      break;
      
    case DISC_ADJ_EULER: case DISC_ADJ_NAVIER_STOKES: case DISC_ADJ_RANS:
      if (rank == MASTER_NODE)
        cout << ": discrete adjoint Euler/Navier-Stokes/RANS flow iteration." << endl;
      iteration_container[iZone] = new CDiscAdjMeanFlowIteration(config[iZone]);
      break;
  }
  
}


void CDriver::Interface_Preprocessing(CTransfer ***transfer_container, CInterpolator ***interpolator_container,
							 CGeometry ***geometry_container, CConfig **config_container,
							 CSolver ****solver_container, unsigned short nZone, unsigned short nDim) {

	int rank = MASTER_NODE;
	unsigned short donorZone, targetZone;
	unsigned short nVar, nVarTransfer;

	/*--- Initialize some useful booleans ---*/
	bool fluid_donor, structural_donor;
	bool fluid_target, structural_target;

	bool matching_mesh;

	fluid_donor  = false;  structural_donor  = false;
	fluid_target  = false;  structural_target  = false;


#ifdef HAVE_MPI
	MPI_Comm_rank(MPI_COMM_WORLD, &rank);
#endif

	/*--- Coupling between zones (limited to two zones at the moment) ---*/
	for (targetZone = 0; targetZone < nZone; targetZone++){

    /*--- Initialize target booleans ---*/
    fluid_target  = false;  structural_target  = false;

    /*--- Set the target boolean: as of now, only Fluid-Structure Interaction considered ---*/
    switch (config_container[targetZone]->GetKind_Solver()) {
      case EULER : case NAVIER_STOKES: case RANS: fluid_target  = true;     break;
      case FEM_ELASTICITY:            structural_target = true;   break;
    }

		for (donorZone = 0; donorZone < nZone; donorZone++){
	    /*--- Initialize donor booleans ---*/
	    fluid_donor  = false;  structural_donor  = false;
	    matching_mesh = config_container[donorZone]->GetMatchingMesh();

	    /*--- Set the donor boolean: as of now, only Fluid-Structure Interaction considered ---*/
	    switch (config_container[donorZone]->GetKind_Solver()) {
	      case EULER : case NAVIER_STOKES: case RANS: fluid_donor  = true;    break;
	      case FEM_ELASTICITY:            structural_donor = true;  break;
	    }


			/*--- Retrieve the number of conservative variables (for problems not involving structural analysis ---*/
			if (!structural_donor && !structural_target){
				nVar = solver_container[donorZone][MESH_0][FLOW_SOL]->GetnVar();
			}
			else{
				/*--- If at least one of the components is structural ---*/
				nVar = nDim;
			}

			/*--- Interface conditions are only defined between different zones ---*/
			if (donorZone != targetZone){

				if (rank == MASTER_NODE) cout << "From zone " << donorZone << " to zone " << targetZone << ": ";

				/*--- Match Zones ---*/
				if (rank == MASTER_NODE) cout << "Setting coupling "<<endl;

				/*--- If the mesh is matching: match points ---*/
				if (matching_mesh){
					if (rank == MASTER_NODE) cout << "between matching meshes. " << endl;
					geometry_container[donorZone][MESH_0]->MatchZone(config_container[donorZone], geometry_container[targetZone][MESH_0],
							config_container[targetZone], donorZone, nZone);
				}
				/*--- Else: interpolate ---*/
				else {
          switch (config_container[donorZone]->GetKindInterpolation()){
            case NEAREST_NEIGHBOR:
              interpolator_container[donorZone][targetZone] = new CNearestNeighbor(geometry_container, config_container, donorZone, targetZone);
              if (rank == MASTER_NODE) cout << "using a nearest-neighbor approach." << endl;
              break;
            case ISOPARAMETRIC:
              interpolator_container[donorZone][targetZone] = new CIsoparametric(geometry_container, config_container, donorZone, targetZone);
              if (rank == MASTER_NODE) cout << "using an isoparametric approach." << endl;
              break;
            case CONSISTCONSERVE:
              if (targetZone>0 && structural_target){
                interpolator_container[donorZone][targetZone] = new CMirror(geometry_container, config_container, donorZone, targetZone);
                if (rank == MASTER_NODE) cout << "using a mirror approach: matching coefficients from opposite mesh." << endl;
              }
              else{
                interpolator_container[donorZone][targetZone] = new CIsoparametric(geometry_container, config_container, donorZone, targetZone);
                if (rank == MASTER_NODE) cout << "using an isoparametric approach." << endl;
              }
              if (targetZone==0 && structural_target){
                if (rank == MASTER_NODE) cout << "Consistent and conservative interpolation assumes the structure model mesh is evaluated second. Somehow this has not happened. The isoparametric coefficients will be calculated for both meshes, and are not guaranteed to be consistent." << endl;
              }
              break;
				  }
				}

				/*--- Initialize the appropriate transfer strategy ---*/
				if (rank == MASTER_NODE) cout << "Transferring ";

				if (fluid_donor && structural_target) {
					nVarTransfer = 2;
					transfer_container[donorZone][targetZone] = new CTransfer_FlowTraction(nVar, nVarTransfer, config_container[donorZone]);
					if (rank == MASTER_NODE) cout << "flow tractions. "<< endl;
				}
				else if (structural_donor && fluid_target){
					nVarTransfer = 0;
					transfer_container[donorZone][targetZone] = new CTransfer_StructuralDisplacements(nVar, nVarTransfer, config_container[donorZone]);
					if (rank == MASTER_NODE) cout << "structural displacements. "<< endl;
				}
				else {
					nVarTransfer = 0;
					transfer_container[donorZone][targetZone] = new CTransfer_ConservativeVars(nVar, nVarTransfer, config_container[donorZone]);
					if (rank == MASTER_NODE) cout << "generic conservative variables. " << endl;
				}

			}


		}

	}

}


CDriver::~CDriver(void) {}


CSingleZoneDriver::CSingleZoneDriver(CIteration **iteration_container,
                                     CSolver ****solver_container,
                                     CGeometry ***geometry_container,
                                     CIntegration ***integration_container,
                                     CNumerics *****numerics_container,
                                     CInterpolator ***interpolator_container,
                                     CTransfer ***transfer_container,
                                     CConfig **config_container,
                                     unsigned short val_nZone,
                                     unsigned short val_nDim) : CDriver(iteration_container,
                                                                         solver_container,
                                                                         geometry_container,
                                                                         integration_container,
                                                                         numerics_container,
                                                                         interpolator_container,
                                                                         transfer_container,
                                                                         config_container,
                                                                         val_nZone,
                                                                         val_nDim) { }

CSingleZoneDriver::~CSingleZoneDriver(void) { }

void CSingleZoneDriver::Run(CIteration **iteration_container,
                            COutput *output,
                            CIntegration ***integration_container,
                            CGeometry ***geometry_container,
                            CSolver ****solver_container,
                            CNumerics *****numerics_container,
                            CConfig **config_container,
                            CSurfaceMovement **surface_movement,
                            CVolumetricMovement **grid_movement,
                            CFreeFormDefBox*** FFDBox,
                            CInterpolator ***interpolator_container,
                            CTransfer ***transfer_container) {

  /*--- Run an iteration of the physics within this single zone.
   We assume that the zone of interest is in the ZONE_0 container position. ---*/
  
  iteration_container[ZONE_0]->Preprocess(output, integration_container, geometry_container,
                                          solver_container, numerics_container, config_container,
                                          surface_movement, grid_movement, FFDBox, ZONE_0);
  
  iteration_container[ZONE_0]->Iterate(output, integration_container, geometry_container,
                                       solver_container, numerics_container, config_container,
                                       surface_movement, grid_movement, FFDBox, ZONE_0);
  
  iteration_container[ZONE_0]->Update(output, integration_container, geometry_container,
                                      solver_container, numerics_container, config_container,
                                      surface_movement, grid_movement, FFDBox, ZONE_0);
  
  iteration_container[ZONE_0]->Monitor();     /*--- Does nothing for now. ---*/
  
  iteration_container[ZONE_0]->Output();      /*--- Does nothing for now. ---*/
  
  iteration_container[ZONE_0]->Postprocess(); /*--- Does nothing for now. ---*/
  
}


CMultiZoneDriver::CMultiZoneDriver(CIteration **iteration_container,
                                   CSolver ****solver_container,
                                   CGeometry ***geometry_container,
                                   CIntegration ***integration_container,
                                   CNumerics *****numerics_container,
                                   CInterpolator ***interpolator_container,
                                   CTransfer ***transfer_container,
                                   CConfig **config_container,
                                   unsigned short val_nZone,
                                   unsigned short val_nDim) : CDriver(iteration_container,
                                                                       solver_container,
                                                                       geometry_container,
                                                                       integration_container,
                                                                       numerics_container,
                                                                       interpolator_container,
                                                                       transfer_container,
                                                                       config_container,
                                                                       val_nZone,
                                                                       val_nDim) { }


CMultiZoneDriver::~CMultiZoneDriver(void) { }

void CMultiZoneDriver::Run(CIteration **iteration_container,
                           COutput *output,
                           CIntegration ***integration_container,
                           CGeometry ***geometry_container,
                           CSolver ****solver_container,
                           CNumerics *****numerics_container,
                           CConfig **config_container,
                           CSurfaceMovement **surface_movement,
                           CVolumetricMovement **grid_movement,
                           CFreeFormDefBox*** FFDBox,
                           CInterpolator ***interpolator_container,
                           CTransfer ***transfer_container) {
  
  unsigned short iZone;
  
  /*--- Run a single iteration of a multi-zone problem by looping over all
   zones and executing the iterations. Note that data transers between zones
   and other intermediate procedures may be required. ---*/
  
  for (iZone = 0; iZone < nZone; iZone++) {
    
    iteration_container[iZone]->Preprocess(output, integration_container, geometry_container,
                                           solver_container, numerics_container, config_container,
                                           surface_movement, grid_movement, FFDBox, iZone);
    
    iteration_container[iZone]->Iterate(output, integration_container, geometry_container,
                                        solver_container, numerics_container, config_container,
                                        surface_movement, grid_movement, FFDBox, iZone);
    
    iteration_container[iZone]->Update(output, integration_container, geometry_container,
                                       solver_container, numerics_container, config_container,
                                       surface_movement, grid_movement, FFDBox, iZone);
    
    iteration_container[iZone]->Monitor();     /*--- Does nothing for now. ---*/
    
    iteration_container[iZone]->Output();      /*--- Does nothing for now. ---*/
    
    iteration_container[iZone]->Postprocess(); /*--- Does nothing for now. ---*/
    
  }
  
}

CSpectralDriver::CSpectralDriver(CIteration **iteration_container,
                                 CSolver ****solver_container,
                                 CGeometry ***geometry_container,
                                 CIntegration ***integration_container,
                                 CNumerics *****numerics_container,
                                 CInterpolator ***interpolator_container,
                                 CTransfer ***transfer_container,
                                 CConfig **config_container,
                                 unsigned short val_nZone,
                                 unsigned short val_nDim) : CDriver(iteration_container,
                                                                     solver_container,
                                                                     geometry_container,
                                                                     integration_container,
                                                                     numerics_container,
                                                                     interpolator_container,
                                                                     transfer_container,
                                                                     config_container,
                                                                     val_nZone,
                                                                     val_nDim) { }

CSpectralDriver::~CSpectralDriver(void) { }

void CSpectralDriver::Run(CIteration **iteration_container,
        				COutput *output,
        				CIntegration ***integration_container,
        				CGeometry ***geometry_container,
        				CSolver ****solver_container,
        				CNumerics *****numerics_container,
        				CConfig **config_container,
        				CSurfaceMovement **surface_movement,
        				CVolumetricMovement **grid_movement,
        				CFreeFormDefBox*** FFDBox,
        				CInterpolator ***interpolator_container,
        				CTransfer ***transfer_container) {
  
  unsigned short iZone;
  unsigned long ExtIter = config_container[ZONE_0]->GetExtIter();
  
  /*--- If this is the first iteration, set up the spectral operators,
   initialize the source terms, and compute any grid veocities, if necessary. ---*/
  
  if (ExtIter == 0) {
      if (config_container[ZONE_0]->GetGrid_Movement() && (config_container[ZONE_0]->GetSpectralMethod_Type() == TIME_SPECTRAL)) {
          SetTimeSpectral_Velocities(geometry_container, config_container, nZone);
      }
    
    for (iZone = 0; iZone < nZone; iZone++)
      SetSpectralMethod(geometry_container, solver_container, config_container, nZone, (iZone+1)%nZone);
  }
  
  /*--- Run a single iteration of a spectral method problem. Preprocess all
   all zones before beginning the iteration. ---*/
  
  for (iZone = 0; iZone < nZone; iZone++)
    iteration_container[iZone]->Preprocess(output, integration_container, geometry_container,
                                           solver_container, numerics_container, config_container,
                                           surface_movement, grid_movement, FFDBox, iZone);
  
  for (iZone = 0; iZone < nZone; iZone++) {
    iteration_container[iZone]->Iterate(output, integration_container, geometry_container,
                                        solver_container, numerics_container, config_container,
                                        surface_movement, grid_movement, FFDBox, iZone);
    
    
    /*--- Update the spectral source terms across all zones ---*/
    
    SetSpectralMethod(geometry_container, solver_container, config_container, nZone, (iZone+1)%nZone);
    
    iteration_container[iZone]->Update(output, integration_container, geometry_container,
                                       solver_container, numerics_container, config_container,
                                       surface_movement, grid_movement, FFDBox, iZone);
    
    iteration_container[iZone]->Monitor();     /*--- Does nothing for now. ---*/
    
    iteration_container[iZone]->Output();      /*--- Does nothing for now. ---*/
    
    iteration_container[iZone]->Postprocess(); /*--- Does nothing for now. ---*/
    
  }
  
}

void CSpectralDriver::SetSpectralMethod(CGeometry ***geometry_container, CSolver ****solver_container,
                                      CConfig **config_container, unsigned short nZone, unsigned short iZone) {
  
  int rank = MASTER_NODE;
#ifdef HAVE_MPI
  MPI_Comm_rank(MPI_COMM_WORLD, &rank);
#endif
  
  unsigned short iVar, jZone, kZone, iMGlevel;
  unsigned short nVar = solver_container[ZONE_0][MESH_0][FLOW_SOL]->GetnVar();
  unsigned long iPoint;
  bool implicit = (config_container[ZONE_0]->GetKind_TimeIntScheme_Flow() == EULER_IMPLICIT);
  bool adjoint = (config_container[ZONE_0]->GetContinuous_Adjoint());
  if (adjoint) {
    implicit = (config_container[ZONE_0]->GetKind_TimeIntScheme_AdjFlow() == EULER_IMPLICIT);
  }
  
  /*--- Retrieve values from the config file ---*/
  su2double *U = new su2double[nVar];
  su2double *U_old = new su2double[nVar];
  su2double *Psi = new su2double[nVar];
  su2double *Psi_old = new su2double[nVar];
  su2double *Source = new su2double[nVar];
  su2double deltaU, deltaPsi;
  
  /*--- Compute period of oscillation ---*/
  su2double period = config_container[ZONE_0]->GetSpectralMethod_Period();
  
  /*--- allocate dynamic memory for D ---*/
  su2double **D = new su2double*[nZone];
  for (kZone = 0; kZone < nZone; kZone++) {
    D[kZone] = new su2double[nZone];
  }
  
  /*--- Build the time-spectral operator matrix ---*/
  if (config_container[ZONE_0]->GetSpectralMethod_Type() == TIME_SPECTRAL) {
    ComputeTimeSpectral_Operator(D, period, nZone);
  }
  if (config_container[ZONE_0]->GetSpectralMethod_Type() == HARMONIC_BALANCE) {
    su2double *Omega_HB = config_container[ZONE_0]->GetOmega_HB();
    ComputeHarmonicBalance_Operator(D, Omega_HB, period, nZone);
  }
    
  /*--- Compute various source terms for explicit direct, implicit direct, and adjoint problems ---*/
  /*--- Loop over all grid levels ---*/
  for (iMGlevel = 0; iMGlevel <= config_container[ZONE_0]->GetnMGLevels(); iMGlevel++) {
    
    /*--- Loop over each node in the volume mesh ---*/
    for (iPoint = 0; iPoint < geometry_container[ZONE_0][iMGlevel]->GetnPoint(); iPoint++) {
      
      for (iVar = 0; iVar < nVar; iVar++) {
        Source[iVar] = 0.0;
      }
      
      /*--- Step across the columns ---*/
      for (jZone = 0; jZone < nZone; jZone++) {
        
        /*--- Retrieve solution at this node in current zone ---*/
        for (iVar = 0; iVar < nVar; iVar++) {
          
          if (!adjoint) {
            U[iVar] = solver_container[jZone][iMGlevel][FLOW_SOL]->node[iPoint]->GetSolution(iVar);
            Source[iVar] += U[iVar]*D[iZone][jZone];
            
            if (implicit) {
              U_old[iVar] = solver_container[jZone][iMGlevel][FLOW_SOL]->node[iPoint]->GetSolution_Old(iVar);
              deltaU = U[iVar] - U_old[iVar];
              Source[iVar] += deltaU*D[iZone][jZone];
            }
            
          }
          
          else {
            Psi[iVar] = solver_container[jZone][iMGlevel][ADJFLOW_SOL]->node[iPoint]->GetSolution(iVar);
            Source[iVar] += Psi[iVar]*D[jZone][iZone];
            
            if (implicit) {
              Psi_old[iVar] = solver_container[jZone][iMGlevel][ADJFLOW_SOL]->node[iPoint]->GetSolution_Old(iVar);
              deltaPsi = Psi[iVar] - Psi_old[iVar];
              Source[iVar] += deltaPsi*D[jZone][iZone];
            }
          }
        }
        
        /*--- Store sources for current row ---*/
        for (iVar = 0; iVar < nVar; iVar++) {
          if (!adjoint) {
            solver_container[iZone][iMGlevel][FLOW_SOL]->node[iPoint]->SetSpectralMethod_Source(iVar, Source[iVar]);
          }
          else {
            solver_container[iZone][iMGlevel][ADJFLOW_SOL]->node[iPoint]->SetSpectralMethod_Source(iVar, Source[iVar]);
          }
        }
        
      }
    }
  }
  
  /*--- Source term for a turbulence model ---*/
  if (config_container[ZONE_0]->GetKind_Solver() == RANS) {
    
    /*--- Extra variables needed if we have a turbulence model. ---*/
    unsigned short nVar_Turb = solver_container[ZONE_0][MESH_0][TURB_SOL]->GetnVar();
    su2double *U_Turb = new su2double[nVar_Turb];
    su2double *Source_Turb = new su2double[nVar_Turb];
    
    /*--- Loop over only the finest mesh level (turbulence is always solved
     on the original grid only). ---*/
    for (iPoint = 0; iPoint < geometry_container[ZONE_0][MESH_0]->GetnPoint(); iPoint++) {
      for (iVar = 0; iVar < nVar_Turb; iVar++) Source_Turb[iVar] = 0.0;
      for (jZone = 0; jZone < nZone; jZone++) {
        
        /*--- Retrieve solution at this node in current zone ---*/
        for (iVar = 0; iVar < nVar_Turb; iVar++) {
          U_Turb[iVar] = solver_container[jZone][MESH_0][TURB_SOL]->node[iPoint]->GetSolution(iVar);
          Source_Turb[iVar] += U_Turb[iVar]*D[iZone][jZone];
        }
      }
      
      /*--- Store sources for current iZone ---*/
      for (iVar = 0; iVar < nVar_Turb; iVar++)
        solver_container[iZone][MESH_0][TURB_SOL]->node[iPoint]->SetSpectralMethod_Source(iVar, Source_Turb[iVar]);
    }
    
    delete [] U_Turb;
    delete [] Source_Turb;
  }
  
  /*--- delete dynamic memory for D ---*/
  for (kZone = 0; kZone < nZone; kZone++) {
    delete [] D[kZone];
  }
  delete [] D;
  delete [] U;
  delete [] U_old;
  delete [] Psi;
  delete [] Psi_old;
  delete [] Source;
  
  /*--- Write file with force coefficients ---*/
  ofstream TS_Flow_file;
  ofstream mean_TS_Flow_file;
  
  /*--- MPI Send/Recv buffers ---*/
  su2double *sbuf_force = NULL,  *rbuf_force = NULL;
  
  /*--- Other variables ---*/
  unsigned short nVar_Force = 8;
  unsigned long current_iter = config_container[ZONE_0]->GetExtIter();
  
  /*--- Allocate memory for send buffer ---*/
  sbuf_force = new su2double[nVar_Force];
  
  su2double *averages = new su2double[nVar_Force];
  for (iVar = 0; iVar < nVar_Force; iVar++)
    averages[iVar] = 0;
  
  /*--- Allocate memory for receive buffer ---*/
  if (rank == MASTER_NODE) {
    rbuf_force = new su2double[nVar_Force];
    
    TS_Flow_file.precision(15);
    TS_Flow_file.open("TS_force_coefficients.csv", ios::out);
    TS_Flow_file <<  "\"time_instance\",\"lift_coeff\",\"drag_coeff\",\"moment_coeff_x\",\"moment_coeff_y\",\"moment_coeff_z\"" << endl;
    
    mean_TS_Flow_file.precision(15);
    if (current_iter == 0 && iZone == 1) {
      mean_TS_Flow_file.open("history_TS_forces.plt", ios::trunc);
      mean_TS_Flow_file << "TITLE = \"SU2 TIME-SPECTRAL SIMULATION\"" << endl;
      mean_TS_Flow_file <<  "VARIABLES = \"Iteration\",\"CLift\",\"CDrag\",\"CMx\",\"CMy\",\"CMz\",\"CT\",\"CQ\",\"CMerit\"" << endl;
      mean_TS_Flow_file << "ZONE T= \"Average Convergence History\"" << endl;
    }
    else
      mean_TS_Flow_file.open("history_TS_forces.plt", ios::out | ios::app);
  }
  
  if (rank == MASTER_NODE) {
    
    /*--- Run through the zones, collecting the forces coefficients
     N.B. Summing across processors within a given zone is being done
     elsewhere. ---*/
    for (kZone = 0; kZone < nZone; kZone++) {
      
      /*--- Flow solution coefficients (parallel) ---*/
      sbuf_force[0] = solver_container[kZone][MESH_0][FLOW_SOL]->GetTotal_CLift();
      sbuf_force[1] = solver_container[kZone][MESH_0][FLOW_SOL]->GetTotal_CDrag();
      sbuf_force[2] = solver_container[kZone][MESH_0][FLOW_SOL]->GetTotal_CMx();
      sbuf_force[3] = solver_container[kZone][MESH_0][FLOW_SOL]->GetTotal_CMy();
      sbuf_force[4] = solver_container[kZone][MESH_0][FLOW_SOL]->GetTotal_CMz();
      sbuf_force[5] = solver_container[kZone][MESH_0][FLOW_SOL]->GetTotal_CT();
      sbuf_force[6] = solver_container[kZone][MESH_0][FLOW_SOL]->GetTotal_CQ();
      sbuf_force[7] = solver_container[kZone][MESH_0][FLOW_SOL]->GetTotal_CMerit();
      
      for (iVar = 0; iVar < nVar_Force; iVar++) {
        rbuf_force[iVar] = sbuf_force[iVar];
      }
      
      TS_Flow_file << kZone << ", ";
      for (iVar = 0; iVar < nVar_Force; iVar++)
        TS_Flow_file << rbuf_force[iVar] << ", ";
      TS_Flow_file << endl;
      
      /*--- Increment the total contributions from each zone, dividing by nZone as you go ---*/
      for (iVar = 0; iVar < nVar_Force; iVar++) {
        averages[iVar] += (1.0/su2double(nZone))*rbuf_force[iVar];
      }
    }
  }
  
  if (rank == MASTER_NODE && iZone == ZONE_0) {
    
    mean_TS_Flow_file << current_iter << ", ";
    for (iVar = 0; iVar < nVar_Force; iVar++) {
      mean_TS_Flow_file << averages[iVar];
      if (iVar < nVar_Force-1)
        mean_TS_Flow_file << ", ";
    }
    mean_TS_Flow_file << endl;
  }
  
  if (rank == MASTER_NODE) {
    TS_Flow_file.close();
    mean_TS_Flow_file.close();
    delete [] rbuf_force;
  }
  
  delete [] sbuf_force;
  delete [] averages;
  
}

void CSpectralDriver::ComputeTimeSpectral_Operator(su2double **D, su2double period, unsigned short nZone) {
  
  unsigned short kZone, jZone;
  
  /*--- Build the time-spectral operator matrix ---*/
  for (kZone = 0; kZone < nZone; kZone++) {
    for (jZone = 0; jZone < nZone; jZone++) {
      
      if (nZone%2 == 0) {
        
        /*--- For an even number of time instances ---*/
        if (kZone == jZone) {
          D[kZone][jZone] = 0.0;
        }
        else {
          D[kZone][jZone] = (PI_NUMBER/period)*pow(-1.0,(kZone-jZone))*(1/tan(PI_NUMBER*(kZone-jZone)/nZone));
        }
      }
      else {
        
        /*--- For an odd number of time instances ---*/
        if (kZone == jZone) {
          D[kZone][jZone] = 0.0;
        }
        else {
          D[kZone][jZone] = (PI_NUMBER/period)*pow(-1.0,(kZone-jZone))*(1/sin(PI_NUMBER*(kZone-jZone)/nZone));
        }
      }
      
    }
  }
  
}

/* Matrix - matrix product */
void CSpectralDriver::MatrixMatrixProduct(unsigned short nRows_prod, unsigned short nCols_prod, su2double *matrix_a, su2double *matrix_b, su2double *product)  {
    
    unsigned short iVar, jVar, kVar;
    
    for (iVar = 0; iVar < nRows_prod; iVar++) {
        for (jVar = 0; jVar < nCols_prod; jVar++) {
            product[iVar*nCols_prod+jVar] = 0.0;
            for (kVar = 0; kVar < nRows_prod; kVar++) {
                product[iVar*nCols_prod+jVar] += matrix_a[iVar*nRows_prod+kVar]*matrix_b[kVar*nCols_prod+jVar];
            }
        }
    }
    
}

/* Matrix inverse using Gauss-Jordan elimination */
void CSpectralDriver::InverseBlock(unsigned short nVar_mat, su2double *block, su2double *invBlock) {
    
    unsigned short i, j, k;
    unsigned short temp;
    su2double temporary, r;
    su2double **augmentedmatrix = new su2double*[nVar_mat];
    
    for (i = 0; i < nVar_mat; i++) {
        augmentedmatrix[i] = new su2double[2*nVar_mat];
    }
    
    for(i=0; i<nVar_mat; i++)
        for(j=0; j<nVar_mat; j++)
            augmentedmatrix[i][j] = block[i*nVar_mat+j] ;
    
    /* augmenting with identity matrix of similar dimensions */
    
    for(i=0;i<nVar_mat; i++)
        for(j=nVar_mat; j<2*nVar_mat; j++)
            if(i==j%nVar_mat)
                augmentedmatrix[i][j]=1;
            else
                augmentedmatrix[i][j]=0;
    
    /* using gauss-jordan elimination */
    
    for(j=0; j<nVar_mat; j++)
    {
        temp=j;
        
        /* swapping row if a[j][j]=0 with first non-zero row below jth row */
        
        if (augmentedmatrix[j][j]==0)
        {
            /* Finding first non-zero row */
            for(i=j+1; i<nVar_mat; i++)
                if(augmentedmatrix[i][j]!=0)
                {
                    temp=i;
                    break;
                }
            
            /* Swapping current row with temp row */
            for(k=0; k<2*nVar_mat; k++)
            {
                temporary=augmentedmatrix[j][k] ;
                augmentedmatrix[j][k]=augmentedmatrix[temp][k] ;
                augmentedmatrix[temp][k]=temporary ;
            }
        }
        
        
        
        /* performing row operations to form required identity matrix out of the input matrix */
        
        for(i=0; i<nVar_mat; i++)
            if(i!=j)
            {
                r=augmentedmatrix[i][j];
                for(k=0; k<2*nVar_mat; k++)
                {
                    if (augmentedmatrix[j][j]!=0) {
                        augmentedmatrix[i][k]-=(augmentedmatrix[j][k]/augmentedmatrix[j][j])*r ;
                        
                    }
                }
            }
            else
            {
                r=augmentedmatrix[i][j];
                if (r!=0) {
                    for(k=0; k<2*nVar_mat; k++)
                        augmentedmatrix[i][k]/=r ;
                }
                
                
            }
        
    }
    
    for(i=0; i<nVar_mat; i++)
    {
        for(j=nVar_mat; j<2*nVar_mat; j++)
            invBlock[i*nVar_mat+j-nVar_mat] = augmentedmatrix[i][j];
    }
    
    /*--- delete dynamic memory for augmented matrix ---*/
    for (k = 0; k < nVar_mat; k++) {
        delete [] augmentedmatrix[k];
    }
    delete [] augmentedmatrix;
    
}

/* ----- Computing harmonic balance operator --------- */
void CSpectralDriver::ComputeHarmonicBalance_Operator(su2double **D, su2double *Omega_HB, su2double period, unsigned short nZone) {
    
    unsigned short iVar, jVar;
    
    su2double *Einv_Re  = new su2double[nZone*nZone];
    su2double *Einv_Im  = new su2double[nZone*nZone];
    su2double *E_Re     = new su2double[nZone*nZone];
    su2double *E_Im     = new su2double[nZone*nZone];
    su2double *D_diag   = new su2double[nZone*nZone];
    
    for (iVar = 0; iVar < nZone; iVar++) {
        for (jVar = 0; jVar < nZone; jVar++) {
            E_Re[iVar*nZone+jVar] = cos(Omega_HB[jVar]*(iVar*period/nZone));
            E_Im[iVar*nZone+jVar] = sin(Omega_HB[jVar]*(iVar*period/nZone));
            D_diag[iVar*nZone+jVar] = 0.;
        }
        D_diag[iVar*nZone+iVar] = Omega_HB[iVar];
    }
    
    
    /*---- Finding inverse of matrix E = E_Re + 1i*E_Im -----*/
    su2double *L = new su2double[(2*nZone)*(2*nZone)];
    su2double *L_inv = new su2double[(2*nZone)*(2*nZone)];
    su2double *M = new su2double[(2*nZone)*nZone];
    
    for (iVar = 0; iVar < nZone; iVar++) {
        for (jVar = 0; jVar < nZone; jVar++) {
            L[iVar*(2*nZone)+jVar] = E_Re[iVar*nZone+jVar];
            L[iVar*(2*nZone)+(nZone+jVar)] = -E_Im[iVar*nZone+jVar];
            L[(iVar+nZone)*(2*nZone)+jVar] = E_Im[iVar*nZone+jVar];
            L[(iVar+nZone)*(2*nZone)+(nZone+jVar)] = E_Re[iVar*nZone+jVar];
            M[iVar*nZone+jVar] = 0.;
            M[(iVar+nZone)*nZone+jVar] = 0.;
        }
        M[iVar*nZone+iVar] = 1.;
    }
    
    /* Inverse of E ( 2nZone*nZone )- inv(L)*M */
    InverseBlock(2*nZone, L, L_inv);
    
    su2double *Linv_M = new su2double[(2*nZone)*nZone];
    MatrixMatrixProduct(2*nZone, nZone, L_inv, M, Linv_M);
    
    
    for (iVar = 0; iVar < nZone; iVar++) {
        for (jVar = 0; jVar < nZone; jVar++) {
            Einv_Re[iVar*nZone+jVar] = Linv_M[iVar*nZone+jVar];
            Einv_Im[iVar*nZone+jVar] = Linv_M[(iVar+nZone)*nZone+jVar];
        }
    }
    delete [] L;
    delete [] L_inv;
    delete [] M;
    delete [] Linv_M;
    
    
    /* Spectral operator - inv(E)*D_diag*E= -E_Im*D_diag*Einv_Re - E_Re*D_diag*Einv_Im */
    su2double *prod1 = new su2double[nZone*nZone];
    su2double *prod2 = new su2double[nZone*nZone];
    
    /* E_Im*D_diag*Einv_Re stored in prod1 */
    MatrixMatrixProduct(nZone, nZone, E_Im, D_diag, prod2);
    MatrixMatrixProduct(nZone, nZone, prod2, Einv_Re, prod1);
    
    /* E_Re*D_diag*Einv_Im stored in prod2 */
    MatrixMatrixProduct(nZone, nZone, E_Re, D_diag, E_Im);
    MatrixMatrixProduct(nZone, nZone, E_Im, Einv_Im, prod2);
    
    /* Harmonic Balance spectral operator */
    for (iVar = 0; iVar < nZone; iVar++) {
        for (jVar = 0; jVar < nZone; jVar++) {
            D[iVar][jVar] = -prod1[iVar*nZone+jVar] - prod2[iVar*nZone+jVar];
        }
    }
    
    delete [] prod1;
    delete [] prod2;
    delete [] E_Re;
    delete [] E_Im;
    delete [] Einv_Re;
    delete [] Einv_Im;
    delete [] D_diag;
    
}

void CSpectralDriver::SetTimeSpectral_Velocities(CGeometry ***geometry_container,
                                                 CConfig **config_container, unsigned short nZone) {
  
  unsigned short iZone, jDegree, iDim, iMGlevel;
  unsigned short nDim = geometry_container[ZONE_0][MESH_0]->GetnDim();
  
  su2double angular_interval = 2.0*PI_NUMBER/(su2double)(nZone);
  su2double *Coord;
  unsigned long iPoint;
  
  /*--- Compute period of oscillation & compute time interval using nTimeInstances ---*/
  su2double period = config_container[ZONE_0]->GetSpectralMethod_Period();
  su2double deltaT = period/(su2double)(config_container[ZONE_0]->GetnTimeInstances());
  
  /*--- allocate dynamic memory for angular positions (these are the abscissas) ---*/
  su2double *angular_positions = new su2double [nZone];
  for (iZone = 0; iZone < nZone; iZone++) {
    angular_positions[iZone] = iZone*angular_interval;
  }
  
  /*--- find the highest-degree trigonometric polynomial allowed by the Nyquist criterion---*/
  su2double high_degree = (nZone-1)/2.0;
  int highest_degree = SU2_TYPE::Int(high_degree);
  
  /*--- allocate dynamic memory for a given point's coordinates ---*/
  su2double **coords = new su2double *[nZone];
  for (iZone = 0; iZone < nZone; iZone++) {
    coords[iZone] = new su2double [nDim];
  }
  
  /*--- allocate dynamic memory for vectors of Fourier coefficients ---*/
  su2double *a_coeffs = new su2double [highest_degree+1];
  su2double *b_coeffs = new su2double [highest_degree+1];
  
  /*--- allocate dynamic memory for the interpolated positions and velocities ---*/
  su2double *fitted_coords = new su2double [nZone];
  su2double *fitted_velocities = new su2double [nZone];
  
  /*--- Loop over all grid levels ---*/
  for (iMGlevel = 0; iMGlevel <= config_container[ZONE_0]->GetnMGLevels(); iMGlevel++) {
    
    /*--- Loop over each node in the volume mesh ---*/
    for (iPoint = 0; iPoint < geometry_container[ZONE_0][iMGlevel]->GetnPoint(); iPoint++) {
      
      /*--- Populate the 2D coords array with the
       coordinates of a given mesh point across
       the time instances (i.e. the Zones) ---*/
      /*--- Loop over each zone ---*/
      for (iZone = 0; iZone < nZone; iZone++) {
        /*--- get the coordinates of the given point ---*/
        Coord = geometry_container[iZone][iMGlevel]->node[iPoint]->GetCoord();
        for (iDim = 0; iDim < nDim; iDim++) {
          /*--- add them to the appropriate place in the 2D coords array ---*/
          coords[iZone][iDim] = Coord[iDim];
        }
      }
      
      /*--- Loop over each Dimension ---*/
      for (iDim = 0; iDim < nDim; iDim++) {
        
        /*--- compute the Fourier coefficients ---*/
        for (jDegree = 0; jDegree < highest_degree+1; jDegree++) {
          a_coeffs[jDegree] = 0;
          b_coeffs[jDegree] = 0;
          for (iZone = 0; iZone < nZone; iZone++) {
            a_coeffs[jDegree] = a_coeffs[jDegree] + (2.0/(su2double)nZone)*cos(jDegree*angular_positions[iZone])*coords[iZone][iDim];
            b_coeffs[jDegree] = b_coeffs[jDegree] + (2.0/(su2double)nZone)*sin(jDegree*angular_positions[iZone])*coords[iZone][iDim];
          }
        }
        
        /*--- find the interpolation of the coordinates and its derivative (the velocities) ---*/
        for (iZone = 0; iZone < nZone; iZone++) {
          fitted_coords[iZone] = a_coeffs[0]/2.0;
          fitted_velocities[iZone] = 0.0;
          for (jDegree = 1; jDegree < highest_degree+1; jDegree++) {
            fitted_coords[iZone] = fitted_coords[iZone] + a_coeffs[jDegree]*cos(jDegree*angular_positions[iZone]) + b_coeffs[jDegree]*sin(jDegree*angular_positions[iZone]);
            fitted_velocities[iZone] = fitted_velocities[iZone] + (angular_interval/deltaT)*jDegree*(b_coeffs[jDegree]*cos(jDegree*angular_positions[iZone]) - a_coeffs[jDegree]*sin(jDegree*angular_positions[iZone]));
          }
        }
        
        /*--- Store grid velocity for this point, at this given dimension, across the Zones ---*/
        for (iZone = 0; iZone < nZone; iZone++) {
          geometry_container[iZone][iMGlevel]->node[iPoint]->SetGridVel(iDim, fitted_velocities[iZone]);
        }
      }
    }
  }
  
  /*--- delete dynamic memory for the abscissas, coefficients, et cetera ---*/
  delete [] angular_positions;
  delete [] a_coeffs;
  delete [] b_coeffs;
  delete [] fitted_coords;
  delete [] fitted_velocities;
  for (iZone = 0; iZone < nZone; iZone++) {
    delete [] coords[iZone];
  }
  delete [] coords;
  
}

CFSIDriver::CFSIDriver(CIteration **iteration_container,
                       CSolver ****solver_container,
                       CGeometry ***geometry_container,
                       CIntegration ***integration_container,
                       CNumerics *****numerics_container,
                       CInterpolator ***interpolator_container,
                       CTransfer ***transfer_container,
                       CConfig **config_container,
                       unsigned short val_nZone,
                       unsigned short val_nDim) : CDriver(iteration_container,
                                                           solver_container,
                                                           geometry_container,
                                                           integration_container,
                                                           numerics_container,
                                                           interpolator_container,
                                                           transfer_container,
                                                           config_container,
                                                           val_nZone,
                                                           val_nDim) { }

CFSIDriver::~CFSIDriver(void) { }

void CFSIDriver::Run(CIteration **iteration_container,
                     COutput *output,
                     CIntegration ***integration_container,
                     CGeometry ***geometry_container,
                     CSolver ****solver_container,
                     CNumerics *****numerics_container,
                     CConfig **config_container,
                     CSurfaceMovement **surface_movement,
                     CVolumetricMovement **grid_movement,
                     CFreeFormDefBox*** FFDBox,
                     CInterpolator ***interpolator_container,
                     CTransfer ***transfer_container) {

	/*--- As of now, we are coding it for just 2 zones. ---*/
	/*--- This will become more general, but we need to modify the configuration for that ---*/
	unsigned short ZONE_FLOW = 0, ZONE_STRUCT = 1;
	unsigned short iZone;

	unsigned long IntIter = 0; for (iZone = 0; iZone < nZone; iZone++) config_container[iZone]->SetIntIter(IntIter);
	unsigned long FSIIter = 0; for (iZone = 0; iZone < nZone; iZone++) config_container[iZone]->SetFSIIter(FSIIter);
	unsigned long nFSIIter = config_container[ZONE_FLOW]->GetnIterFSI();

#ifdef HAVE_MPI
  int rank = MASTER_NODE;
	MPI_Comm_rank(MPI_COMM_WORLD, &rank);
#endif

	 /*--- If there is a restart, we need to get the old geometry from the fluid field ---*/
	 bool restart = (config_container[ZONE_FLOW]->GetRestart() || config_container[ZONE_FLOW]->GetRestart_Flow());
	 unsigned long ExtIter = config_container[ZONE_FLOW]->GetExtIter();

	 if (restart && (long)ExtIter == config_container[ZONE_FLOW]->GetUnst_RestartIter()){
		unsigned short ZONE_FLOW = 0;
		solver_container[ZONE_FLOW][MESH_0][FLOW_SOL]->Restart_OldGeometry(geometry_container[ZONE_FLOW][MESH_0],config_container[ZONE_FLOW]);
	 }

	/*-----------------------------------------------------------------*/
	/*---------------- Predict structural displacements ---------------*/
	/*-----------------------------------------------------------------*/

	Predict_Displacements(output, integration_container, geometry_container,
            		      solver_container, numerics_container, config_container,
            		      surface_movement, grid_movement, FFDBox,
            		      ZONE_STRUCT, ZONE_FLOW);

	while (FSIIter < nFSIIter){

		/*-----------------------------------------------------------------*/
		/*------------------- Transfer Displacements ----------------------*/
		/*-----------------------------------------------------------------*/

		Transfer_Displacements(output, integration_container, geometry_container,
                solver_container, numerics_container, config_container,
                surface_movement, grid_movement, FFDBox, transfer_container,
                ZONE_STRUCT, ZONE_FLOW);

		/*-----------------------------------------------------------------*/
		/*-------------------- Fluid subiteration -------------------------*/
		/*-----------------------------------------------------------------*/

		iteration_container[ZONE_FLOW]->Preprocess(output, integration_container, geometry_container,
		                                       solver_container, numerics_container, config_container,
		                                       surface_movement, grid_movement, FFDBox, ZONE_FLOW);

		iteration_container[ZONE_FLOW]->Iterate(output, integration_container, geometry_container,
		                                       solver_container, numerics_container, config_container,
		                                       surface_movement, grid_movement, FFDBox, ZONE_FLOW);

		/*--- Write the convergence history for the fluid (only screen output) ---*/

		output->SetConvHistory_Body(NULL, geometry_container, solver_container, config_container, integration_container, true, 0.0, ZONE_FLOW);

		/*--- Set the fluid convergence to false (to make sure FSI subiterations converge) ---*/

		integration_container[ZONE_FLOW][FLOW_SOL]->SetConvergence(false);

		/*-----------------------------------------------------------------*/
		/*------------------- Set FEA loads from fluid --------------------*/
		/*-----------------------------------------------------------------*/

		Transfer_Tractions(output, integration_container, geometry_container,
                solver_container, numerics_container, config_container,
                surface_movement, grid_movement, FFDBox, transfer_container,
                ZONE_FLOW, ZONE_STRUCT);

		/*-----------------------------------------------------------------*/
		/*------------------ Structural subiteration ----------------------*/
		/*-----------------------------------------------------------------*/

		iteration_container[ZONE_STRUCT]->Iterate(output, integration_container, geometry_container,
		                                       solver_container, numerics_container, config_container,
		                                       surface_movement, grid_movement, FFDBox, ZONE_STRUCT);

		/*--- Write the convergence history for the structure (only screen output) ---*/

		output->SetConvHistory_Body(NULL, geometry_container, solver_container, config_container, integration_container, true, 0.0, ZONE_STRUCT);

		/*--- Set the fluid convergence to false (to make sure FSI subiterations converge) ---*/

		integration_container[ZONE_STRUCT][FEA_SOL]->SetConvergence(false);

		/*-----------------------------------------------------------------*/
		/*----------------- Displacements relaxation ----------------------*/
		/*-----------------------------------------------------------------*/

		Relaxation_Displacements(output, geometry_container, solver_container, config_container,
								 ZONE_STRUCT, ZONE_FLOW, FSIIter);

		/*-----------------------------------------------------------------*/
		/*-------------------- Check convergence --------------------------*/
		/*-----------------------------------------------------------------*/

		integration_container[ZONE_STRUCT][FEA_SOL]->Convergence_Monitoring_FSI(geometry_container[ZONE_STRUCT][MESH_0], config_container[ZONE_STRUCT],
																solver_container[ZONE_STRUCT][MESH_0][FEA_SOL], FSIIter);

		if (integration_container[ZONE_STRUCT][FEA_SOL]->GetConvergence_FSI()) break;

		/*-----------------------------------------------------------------*/
		/*--------------------- Update FSIIter ---------------------------*/
		/*-----------------------------------------------------------------*/

		FSIIter++; for (iZone = 0; iZone < nZone; iZone++) config_container[iZone]->SetFSIIter(FSIIter);

	}

	/*-----------------------------------------------------------------*/
  	/*------------------ Update coupled solver ------------------------*/
	/*-----------------------------------------------------------------*/

	Update(output, integration_container, geometry_container,
           solver_container, numerics_container, config_container,
           surface_movement, grid_movement, FFDBox, transfer_container,
           ZONE_FLOW, ZONE_STRUCT);


	/*-----------------------------------------------------------------*/
  	/*-------------------- Update fluid solver ------------------------*/
	/*-----------------------------------------------------------------*/

	iteration_container[ZONE_FLOW]->Update(output, integration_container, geometry_container,
	          	  	  	  	  	  	  	  solver_container, numerics_container, config_container,
	          	  	  	  	  	  	  	  surface_movement, grid_movement, FFDBox, ZONE_FLOW);

	/*-----------------------------------------------------------------*/
  	/*----------------- Update structural solver ----------------------*/
	/*-----------------------------------------------------------------*/

	iteration_container[ZONE_STRUCT]->Update(output, integration_container, geometry_container,
	          	  	  	  	  	  	  	  solver_container, numerics_container, config_container,
	          	  	  	  	  	  	  	  surface_movement, grid_movement, FFDBox, ZONE_STRUCT);


	/*-----------------------------------------------------------------*/
	/*--------------- Update convergence parameter --------------------*/
	/*-----------------------------------------------------------------*/
	integration_container[ZONE_STRUCT][FEA_SOL]->SetConvergence_FSI(false);

  
}

void CFSIDriver::Predict_Displacements(COutput *output, CIntegration ***integration_container, CGeometry ***geometry_container,
		     CSolver ****solver_container, CNumerics *****numerics_container, CConfig **config_container,
			 CSurfaceMovement **surface_movement, CVolumetricMovement **grid_movement, CFreeFormDefBox*** FFDBox,
			 unsigned short donorZone, unsigned short targetZone){

#ifdef HAVE_MPI
	int rank;
	MPI_Comm_rank(MPI_COMM_WORLD, &rank);
#endif

	solver_container[donorZone][MESH_0][FEA_SOL]->PredictStruct_Displacement(geometry_container[donorZone], config_container[donorZone],
			solver_container[donorZone]);

	/*--- For parallel simulations we need to communicate the predicted solution before updating the fluid mesh ---*/

	solver_container[donorZone][MESH_0][FEA_SOL]->Set_MPI_Solution_Pred(geometry_container[donorZone][MESH_0], config_container[donorZone]);


}

void CFSIDriver::Predict_Tractions(COutput *output, CIntegration ***integration_container, CGeometry ***geometry_container,
		     CSolver ****solver_container, CNumerics *****numerics_container, CConfig **config_container,
			 CSurfaceMovement **surface_movement, CVolumetricMovement **grid_movement, CFreeFormDefBox*** FFDBox,
			 unsigned short donorZone, unsigned short targetZone){

}

void CFSIDriver::Transfer_Displacements(COutput *output, CIntegration ***integration_container, CGeometry ***geometry_container,
		     CSolver ****solver_container, CNumerics *****numerics_container, CConfig **config_container,
			 CSurfaceMovement **surface_movement, CVolumetricMovement **grid_movement, CFreeFormDefBox*** FFDBox,
			 CTransfer ***transfer_container, unsigned short donorZone, unsigned short targetZone){

#ifdef HAVE_MPI
	int rank;
	MPI_Comm_rank(MPI_COMM_WORLD, &rank);
#endif

	bool MatchingMesh = config_container[targetZone]->GetMatchingMesh();

	/*--- Select the transfer method and the appropriate mesh properties (matching or nonmatching mesh) ---*/

	switch (config_container[targetZone]->GetKind_TransferMethod()) {
	case BROADCAST_DATA:
		if (MatchingMesh){
			transfer_container[donorZone][targetZone]->Broadcast_InterfaceData_Matching(solver_container[donorZone][MESH_0][FEA_SOL],solver_container[targetZone][MESH_0][FLOW_SOL],
					geometry_container[donorZone][MESH_0],geometry_container[targetZone][MESH_0],
					config_container[donorZone], config_container[targetZone]);
			/*--- Set the volume deformation for the fluid zone ---*/
//			grid_movement[targetZone]->SetVolume_Deformation(geometry_container[targetZone][MESH_0], config_container[targetZone], true);

		}
		else {
			transfer_container[donorZone][targetZone]->Broadcast_InterfaceData_Interpolate(solver_container[donorZone][MESH_0][FEA_SOL],solver_container[targetZone][MESH_0][FLOW_SOL],
					geometry_container[donorZone][MESH_0],geometry_container[targetZone][MESH_0],
					config_container[donorZone], config_container[targetZone]);
			/*--- Set the volume deformation for the fluid zone ---*/
//			grid_movement[targetZone]->SetVolume_Deformation(geometry_container[targetZone][MESH_0], config_container[targetZone], true);

		}
		break;
	case SCATTER_DATA:
		if (MatchingMesh){
			transfer_container[donorZone][targetZone]->Scatter_InterfaceData(solver_container[donorZone][MESH_0][FEA_SOL],solver_container[targetZone][MESH_0][FLOW_SOL],
					geometry_container[donorZone][MESH_0],geometry_container[targetZone][MESH_0],
					config_container[donorZone], config_container[targetZone]);
			/*--- Set the volume deformation for the fluid zone ---*/
//			grid_movement[targetZone]->SetVolume_Deformation(geometry_container[targetZone][MESH_0], config_container[targetZone], true);
		}
		else {
			cout << "Scatter method not implemented for non-matching meshes. Exiting..." << endl;
			exit(EXIT_FAILURE);
		}
		break;
	case ALLGATHER_DATA:
		if (MatchingMesh){
			cout << "Allgather method not yet implemented for matching meshes. Exiting..." << endl;
			exit(EXIT_FAILURE);
		}
		else {
			transfer_container[donorZone][targetZone]->Allgather_InterfaceData(solver_container[donorZone][MESH_0][FEA_SOL],solver_container[targetZone][MESH_0][FLOW_SOL],
					geometry_container[donorZone][MESH_0],geometry_container[targetZone][MESH_0],
					config_container[donorZone], config_container[targetZone]);
			/*--- Set the volume deformation for the fluid zone ---*/
//			grid_movement[targetZone]->SetVolume_Deformation(geometry_container[targetZone][MESH_0], config_container[targetZone], true);
		}
		break;
	case LEGACY_METHOD:
		if (MatchingMesh){
			solver_container[targetZone][MESH_0][FLOW_SOL]->SetFlow_Displacement(geometry_container[targetZone], grid_movement[targetZone],
					config_container[targetZone], config_container[donorZone],
					geometry_container[donorZone], solver_container[donorZone]);
		}
		else {
			solver_container[targetZone][MESH_0][FLOW_SOL]->SetFlow_Displacement_Int(geometry_container[targetZone], grid_movement[targetZone],
					config_container[targetZone], config_container[donorZone],
					geometry_container[donorZone], solver_container[donorZone]);
		}
		break;
	}

}

void CFSIDriver::Transfer_Tractions(COutput *output, CIntegration ***integration_container, CGeometry ***geometry_container,
		     CSolver ****solver_container, CNumerics *****numerics_container, CConfig **config_container,
			 CSurfaceMovement **surface_movement, CVolumetricMovement **grid_movement, CFreeFormDefBox*** FFDBox,
			 CTransfer ***transfer_container, unsigned short donorZone, unsigned short targetZone){

#ifdef HAVE_MPI
	int rank;
	MPI_Comm_rank(MPI_COMM_WORLD, &rank);
#endif

	bool MatchingMesh = config_container[donorZone]->GetMatchingMesh();

	/*--- Load transfer --  This will have to be modified for non-matching meshes ---*/

	unsigned short SolContainer_Position_fea = config_container[targetZone]->GetContainerPosition(RUNTIME_FEA_SYS);

	/*--- FEA equations -- Necessary as the SetFEA_Load routine is as of now contained in the structural solver ---*/
	unsigned long ExtIter = config_container[targetZone]->GetExtIter();
	config_container[targetZone]->SetGlobalParam(FEM_ELASTICITY, RUNTIME_FEA_SYS, ExtIter);

	/*--- Select the transfer method and the appropriate mesh properties (matching or nonmatching mesh) ---*/

	switch (config_container[donorZone]->GetKind_TransferMethod()) {
	case BROADCAST_DATA:
		if (MatchingMesh){
			transfer_container[donorZone][targetZone]->Broadcast_InterfaceData_Matching(solver_container[donorZone][MESH_0][FLOW_SOL],solver_container[targetZone][MESH_0][FEA_SOL],
					geometry_container[donorZone][MESH_0],geometry_container[targetZone][MESH_0],
					config_container[donorZone], config_container[targetZone]);
		}
		else {
			transfer_container[donorZone][targetZone]->Broadcast_InterfaceData_Interpolate(solver_container[donorZone][MESH_0][FLOW_SOL],solver_container[targetZone][MESH_0][FEA_SOL],
					geometry_container[donorZone][MESH_0],geometry_container[targetZone][MESH_0],
					config_container[donorZone], config_container[targetZone]);
		}
		break;
	case SCATTER_DATA:
		if (MatchingMesh){
			transfer_container[donorZone][targetZone]->Scatter_InterfaceData(solver_container[donorZone][MESH_0][FLOW_SOL],solver_container[targetZone][MESH_0][FEA_SOL],
					geometry_container[donorZone][MESH_0],geometry_container[targetZone][MESH_0],
					config_container[donorZone], config_container[targetZone]);
		}
		else {
			cout << "Scatter method not implemented for non-matching meshes. Exiting..." << endl;
			exit(EXIT_FAILURE);
		}
		break;
	case ALLGATHER_DATA:
		if (MatchingMesh){
			cout << "Allgather method not yet implemented for matching meshes. Exiting..." << endl;
			exit(EXIT_FAILURE);
		}
		else {
			transfer_container[donorZone][targetZone]->Allgather_InterfaceData(solver_container[donorZone][MESH_0][FLOW_SOL],solver_container[targetZone][MESH_0][FEA_SOL],
					geometry_container[donorZone][MESH_0],geometry_container[targetZone][MESH_0],
					config_container[donorZone], config_container[targetZone]);
		}
		break;
	case LEGACY_METHOD:
		if (MatchingMesh){
			solver_container[targetZone][MESH_0][FEA_SOL]->SetFEA_Load(solver_container[donorZone], geometry_container[targetZone], geometry_container[donorZone],
					config_container[targetZone], config_container[donorZone], numerics_container[targetZone][MESH_0][SolContainer_Position_fea][FEA_TERM]);
		}
		else {
			solver_container[targetZone][MESH_0][FEA_SOL]->SetFEA_Load_Int(solver_container[donorZone], geometry_container[targetZone], geometry_container[donorZone],
					config_container[targetZone], config_container[donorZone], numerics_container[targetZone][MESH_0][SolContainer_Position_fea][FEA_TERM]);
		}
		break;
	}

}

void CFSIDriver::Relaxation_Displacements(COutput *output, CGeometry ***geometry_container, CSolver ****solver_container,
			CConfig **config_container, unsigned short donorZone, unsigned short targetZone, unsigned long FSIIter){

#ifdef HAVE_MPI
	int rank;
	MPI_Comm_rank(MPI_COMM_WORLD, &rank);
#endif

	/*-------------------- Aitken's relaxation ------------------------*/

	/*------------------- Compute the coefficient ---------------------*/

	solver_container[donorZone][MESH_0][FEA_SOL]->ComputeAitken_Coefficient(geometry_container[donorZone], config_container[donorZone],
			solver_container[donorZone], FSIIter);

	/*----------------- Set the relaxation parameter ------------------*/

	solver_container[donorZone][MESH_0][FEA_SOL]->SetAitken_Relaxation(geometry_container[donorZone], config_container[donorZone],
			solver_container[donorZone]);


	/*----------------- Communicate the predicted solution and the old one ------------------*/
	solver_container[donorZone][MESH_0][FEA_SOL]->Set_MPI_Solution_Pred_Old(geometry_container[donorZone][MESH_0], config_container[donorZone]);


}

void CFSIDriver::Relaxation_Tractions(COutput *output, CGeometry ***geometry_container, CSolver ****solver_container,
			CConfig **config_container, unsigned short donorZone, unsigned short targetZone, unsigned long FSIIter){

}

void CFSIDriver::Update(COutput *output, CIntegration ***integration_container, CGeometry ***geometry_container,
			 CSolver ****solver_container, CNumerics *****numerics_container, CConfig **config_container,
			 CSurfaceMovement **surface_movement, CVolumetricMovement **grid_movement, CFreeFormDefBox*** FFDBox,
			 CTransfer ***transfer_container, unsigned short ZONE_FLOW, unsigned short ZONE_STRUCT){

	unsigned long IntIter = 0; // This doesn't affect here but has to go into the function
	unsigned long ExtIter = config_container[ZONE_FLOW]->GetExtIter();


	/*-----------------------------------------------------------------*/
	/*--------------------- Enforce continuity ------------------------*/
	/*-----------------------------------------------------------------*/

	/*--- Enforces that the geometry of the flow corresponds to the converged, relaxed solution ---*/

	/*-------------------- Transfer the displacements --------------------*/

	Transfer_Displacements(output, integration_container, geometry_container,
            solver_container, numerics_container, config_container,
            surface_movement, grid_movement, FFDBox, transfer_container,
            ZONE_STRUCT, ZONE_FLOW);

	/*-------------------- Set the grid movement -------------------------*/

	SetGrid_Movement(geometry_container[ZONE_FLOW], surface_movement[ZONE_FLOW],
				grid_movement[ZONE_FLOW], FFDBox[ZONE_FLOW], solver_container[ZONE_FLOW], config_container[ZONE_FLOW],
				ZONE_FLOW, IntIter, ExtIter);

	/*----------- Store the solution_pred as solution_pred_old --------------*/

}

<|MERGE_RESOLUTION|>--- conflicted
+++ resolved
@@ -2,12 +2,8 @@
  * \file driver_structure.cpp
  * \brief The main subroutines for driving single or multi-zone problems.
  * \author T. Economon, H. Kline, R. Sanchez
-<<<<<<< HEAD
- * \version 4.1.0 "Cardinal"
-=======
  * \version 4.1.2 "Cardinal"
  *
->>>>>>> 4afdaaa5
  * SU2 Lead Developers: Dr. Francisco Palacios (Francisco.D.Palacios@boeing.com).
  *                      Dr. Thomas D. Economon (economon@stanford.edu).
  *
