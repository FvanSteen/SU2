/*!
 * \file driver_structure.cpp
 * \brief The main subroutines for driving single or multi-zone problems.
 * \author T. Economon, H. Kline, R. Sanchez, F. Palacios
 * \version 5.0.0 "Raven"
 *
 * SU2 Lead Developers: Dr. Francisco Palacios (Francisco.D.Palacios@boeing.com).
 *                      Dr. Thomas D. Economon (economon@stanford.edu).
 *
 * SU2 Developers: Prof. Juan J. Alonso's group at Stanford University.
 *                 Prof. Piero Colonna's group at Delft University of Technology.
 *                 Prof. Nicolas R. Gauger's group at Kaiserslautern University of Technology.
 *                 Prof. Alberto Guardone's group at Polytechnic University of Milan.
 *                 Prof. Rafael Palacios' group at Imperial College London.
 *                 Prof. Edwin van der Weide's group at the University of Twente.
 *                 Prof. Vincent Terrapon's group at the University of Liege.
 *
 * Copyright (C) 2012-2017 SU2, the open-source CFD code.
 *
 * SU2 is free software; you can redistribute it and/or
 * modify it under the terms of the GNU Lesser General Public
 * License as published by the Free Software Foundation; either
 * version 2.1 of the License, or (at your option) any later version.
 *
 * SU2 is distributed in the hope that it will be useful,
 * but WITHOUT ANY WARRANTY; without even the implied warranty of
 * MERCHANTABILITY or FITNESS FOR A PARTICULAR PURPOSE. See the GNU
 * Lesser General Public License for more details.
 *
 * You should have received a copy of the GNU Lesser General Public
 * License along with SU2. If not, see <http://www.gnu.org/licenses/>.
 */

#include "../include/driver_structure.hpp"
#include "../include/definition_structure.hpp"

#ifdef VTUNEPROF
#include <ittnotify.h>
#endif

CDriver::CDriver(char* confFile,
                 unsigned short val_nZone,
                 unsigned short val_nDim,
                 SU2_Comm MPICommunicator):config_file_name(confFile), StartTime(0.0), StopTime(0.0), UsedTime(0.0), ExtIter(0), nZone(val_nZone), nDim(val_nDim), StopCalc(false), fsi(false) {


  unsigned short jZone, iSol;
  bool fem_solver = false;
  double tick = 0.0;

  int rank = MASTER_NODE;
#ifdef HAVE_MPI
  MPI_Comm_rank(MPICommunicator, &rank);
#endif

  /*--- Start timer to track preprocessing for benchmarking. ---*/
#ifndef HAVE_MPI
  StartTime = su2double(clock())/su2double(CLOCKS_PER_SEC);
#else
  StartTime = MPI_Wtime();
#endif

  /*--- Create pointers to all of the classes that may be used throughout
   the SU2_CFD code. In general, the pointers are instantiated down a
   hierarchy over all zones, multigrid levels, equation sets, and equation
   terms as described in the comments below. ---*/

  iteration_container           = NULL;
  output                        = NULL;
  integration_container         = NULL;
  geometry_container            = NULL;
  solver_container              = NULL;
  numerics_container            = NULL;
  config_container              = NULL;
  surface_movement              = NULL;
  grid_movement                 = NULL;
  FFDBox                        = NULL;
  interpolator_container        = NULL;
  transfer_container            = NULL;

  /*--- Definition and of the containers for all possible zones. ---*/

  iteration_container    = new CIteration*[nZone];
  solver_container       = new CSolver***[nZone];
  integration_container  = new CIntegration**[nZone];
  numerics_container     = new CNumerics****[nZone];
  config_container       = new CConfig*[nZone];
  geometry_container     = new CGeometry**[nZone];
  surface_movement       = new CSurfaceMovement*[nZone];
  grid_movement          = new CVolumetricMovement*[nZone];
  FFDBox                 = new CFreeFormDefBox**[nZone];
  interpolator_container = new CInterpolator**[nZone];
  transfer_container     = new CTransfer**[nZone];

  for (iZone = 0; iZone < nZone; iZone++) {
    solver_container[iZone]       = NULL;
    integration_container[iZone]  = NULL;
    numerics_container[iZone]     = NULL;
    config_container[iZone]       = NULL;
    geometry_container[iZone]     = NULL;
    surface_movement[iZone]       = NULL;
    grid_movement[iZone]          = NULL;
    FFDBox[iZone]                 = NULL;
    interpolator_container[iZone] = NULL;
    transfer_container[iZone]     = NULL;
  }

  /*--- Loop over all zones to initialize the various classes. In most
   cases, nZone is equal to one. This represents the solution of a partial
   differential equation on a single block, unstructured mesh. ---*/

  for (iZone = 0; iZone < nZone; iZone++) {

    /*--- Definition of the configuration option class for all zones. In this
     constructor, the input configuration file is parsed and all options are
     read and stored. ---*/

    config_container[iZone] = new CConfig(config_file_name, SU2_CFD, iZone, nZone, nDim, VERB_HIGH);

    /*--- Determine whether or not the FEM solver is used, which decides the
     type of geometry classes that are instantiated. ---*/
    fem_solver = ((config_container[iZone]->GetKind_Solver() == FEM_EULER)         ||
                  (config_container[iZone]->GetKind_Solver() == FEM_NAVIER_STOKES) ||
                  (config_container[iZone]->GetKind_Solver() == FEM_RANS)          ||
                  (config_container[iZone]->GetKind_Solver() == FEM_LES));

    /*--- Set the MPI communicator ---*/

    config_container[iZone]->SetMPICommunicator(MPICommunicator);

    /*--- Definition of the geometry class to store the primal grid in the
     partitioning process. ---*/

    CGeometry *geometry_aux = NULL;

    /*--- For the FEM solver with time-accurate local time-stepping, use
     a dummy solver class to retrieve the initial flow state. ---*/

    CSolver *solver_aux = NULL;
    if (fem_solver) solver_aux = new CFEM_DG_EulerSolver(config_container[iZone], nDim, MESH_0);

    /*--- All ranks process the grid and call ParMETIS for partitioning ---*/

    config_container[ZONE_0]->Tick(&tick);
    geometry_aux = new CPhysicalGeometry(config_container[iZone], iZone, nZone);
    config_container[ZONE_0]->Tock(tick,"CPhysicalGeometry_1",1);

    /*--- Color the initial grid and set the send-receive domains (ParMETIS) ---*/

    config_container[ZONE_0]->Tick(&tick);
    if ( fem_solver ) geometry_aux->SetColorFEMGrid_Parallel(config_container[iZone]);
    else              geometry_aux->SetColorGrid_Parallel(config_container[iZone]);
    config_container[ZONE_0]->Tock(tick,"SetColorGrid_Parallel",1);

    /*--- Allocate the memory of the current domain, and divide the grid
     between the ranks. ---*/

    config_container[ZONE_0]->Tick(&tick);
    geometry_container[iZone] = new CGeometry *[config_container[iZone]->GetnMGLevels()+1];

    if( fem_solver ) {
      switch( config_container[iZone]->GetKind_FEM_Flow() ) {
        case DG: {
          geometry_container[iZone][MESH_0] = new CMeshFEM_DG(geometry_aux, config_container[iZone]);
          break;
        }
      }
    }
    else {
      geometry_container[iZone][MESH_0] = new CPhysicalGeometry(geometry_aux, config_container[iZone]);
    }
    config_container[ZONE_0]->Tock(tick,"CPhysicalGeometry_2",1);

    /*--- Deallocate the memory of geometry_aux and solver_aux ---*/

    delete geometry_aux;
    if (solver_aux != NULL) delete solver_aux;

    /*--- Add the Send/Receive boundaries ---*/
    config_container[ZONE_0]->Tick(&tick);
    geometry_container[iZone][MESH_0]->SetSendReceive(config_container[iZone]);
    config_container[ZONE_0]->Tock(tick,"SetSendReceive",1);

    /*--- Add the Send/Receive boundaries ---*/
    config_container[ZONE_0]->Tick(&tick);
    geometry_container[iZone][MESH_0]->SetBoundaries(config_container[iZone]);
    config_container[ZONE_0]->Tock(tick,"SetBoundaries",1);

  }

  /*--- Preprocessing of the geometry for all zones. In this routine, the edge-
   based data structure is constructed, i.e. node and cell neighbors are
   identified and linked, face areas and volumes of the dual mesh cells are
   computed, and the multigrid levels are created using an agglomeration procedure. ---*/

  if (rank == MASTER_NODE)
    cout << endl <<"------------------------- Geometry Preprocessing ------------------------" << endl;

  config_container[ZONE_0]->Tick(&tick);
  if( fem_solver ) {
    switch( config_container[ZONE_0]->GetKind_FEM_Flow() ) {
      case DG: {
        Geometrical_Preprocessing_DGFEM();
        break;
      }
    }
  }
  else {
    Geometrical_Preprocessing();
  }
  config_container[ZONE_0]->Tock(tick,"Geometrical_Preprocessing",1);

  for (iZone = 0; iZone < nZone; iZone++) {

    /*--- Computation of wall distances for turbulence modeling ---*/

    if ((config_container[iZone]->GetKind_Solver() == RANS) ||
        (config_container[iZone]->GetKind_Solver() == ADJ_RANS) ||
        (config_container[iZone]->GetKind_Solver() == DISC_ADJ_RANS) ||
        (config_container[iZone]->GetKind_Solver() == FEM_RANS) ||
        (config_container[iZone]->GetKind_Solver() == FEM_LES) ) {

      if (rank == MASTER_NODE)
        cout << "Computing wall distances." << endl;

      config_container[ZONE_0]->Tick(&tick);
      geometry_container[iZone][MESH_0]->ComputeWall_Distance(config_container[iZone]);
      config_container[ZONE_0]->Tock(tick,"ComputeWall_Distance",1);
    }

    /*--- Computation of positive surface area in the z-plane which is used for
     the calculation of force coefficient (non-dimensionalization). ---*/

    config_container[ZONE_0]->Tick(&tick);
    geometry_container[iZone][MESH_0]->SetPositive_ZArea(config_container[iZone]);
    config_container[ZONE_0]->Tock(tick,"SetPositive_ZArea",1);

    /*--- Set the near-field, interface and actuator disk boundary conditions, if necessary. ---*/

    for (iMesh = 0; iMesh <= config_container[iZone]->GetnMGLevels(); iMesh++) {
      geometry_container[iZone][iMesh]->MatchNearField(config_container[iZone]);
      geometry_container[iZone][iMesh]->MatchInterface(config_container[iZone]);
      geometry_container[iZone][iMesh]->MatchActuator_Disk(config_container[iZone]);
    }

  }

  /*--- If activated by the compile directive, perform a partition analysis. ---*/
#if PARTITION
  if( fem_solver ) Partition_Analysis_FEM(geometry_container[ZONE_0][MESH_0], config_container[ZONE_0]);
  else Partition_Analysis(geometry_container[ZONE_0][MESH_0], config_container[ZONE_0]);
#endif

  /*--- Output some information about the driver that has been instantiated for the problem. ---*/

  if (rank == MASTER_NODE)
    cout << endl <<"------------------------- Driver information --------------------------" << endl;

  fsi = config_container[ZONE_0]->GetFSI_Simulation();

  if ( (config_container[ZONE_0]->GetKind_Solver() == FEM_ELASTICITY ||
        config_container[ZONE_0]->GetKind_Solver() == POISSON_EQUATION ||
        config_container[ZONE_0]->GetKind_Solver() == WAVE_EQUATION ||
        config_container[ZONE_0]->GetKind_Solver() == HEAT_EQUATION) ) {
    if (rank == MASTER_NODE) cout << "A General driver has been instantiated." << endl;
  }
  else if (config_container[ZONE_0]->GetUnsteady_Simulation() == HARMONIC_BALANCE) {
    if (rank == MASTER_NODE) cout << "A Harmonic Balance driver has been instantiated." << endl;
  }
  else if (nZone == 2 && fsi) {
    if (rank == MASTER_NODE) cout << "A Fluid-Structure Interaction driver has been instantiated." << endl;
  }
  else {
    if (rank == MASTER_NODE) cout << "A Fluid driver has been instantiated." << endl;
  }

  for (iZone = 0; iZone < nZone; iZone++) {

    /*--- Instantiate the type of physics iteration to be executed within each zone. For
     example, one can execute the same physics across multiple zones (mixing plane),
     different physics in different zones (fluid-structure interaction), or couple multiple
     systems tightly within a single zone by creating a new iteration class (e.g., RANS). ---*/

    if (rank == MASTER_NODE) {
      cout << endl <<"------------------------ Iteration Preprocessing ------------------------" << endl;
    }
    config_container[ZONE_0]->Tick(&tick);
    Iteration_Preprocessing();
    config_container[ZONE_0]->Tock(tick,"Iteration_Preprocessing",1);

    /*--- Definition of the solver class: solver_container[#ZONES][#MG_GRIDS][#EQ_SYSTEMS].
     The solver classes are specific to a particular set of governing equations,
     and they contain the subroutines with instructions for computing each spatial
     term of the PDE, i.e. loops over the edges to compute convective and viscous
     fluxes, loops over the nodes to compute source terms, and routines for
     imposing various boundary condition type for the PDE. ---*/

    if (rank == MASTER_NODE)
      cout << endl <<"------------------------- Solver Preprocessing --------------------------" << endl;

    solver_container[iZone] = new CSolver** [config_container[iZone]->GetnMGLevels()+1];
    for (iMesh = 0; iMesh <= config_container[iZone]->GetnMGLevels(); iMesh++)
      solver_container[iZone][iMesh] = NULL;

    for (iMesh = 0; iMesh <= config_container[iZone]->GetnMGLevels(); iMesh++) {
      solver_container[iZone][iMesh] = new CSolver* [MAX_SOLS];
      for (iSol = 0; iSol < MAX_SOLS; iSol++)
        solver_container[iZone][iMesh][iSol] = NULL;
    }
    config_container[ZONE_0]->Tick(&tick);
    Solver_Preprocessing(solver_container[iZone], geometry_container[iZone],
                         config_container[iZone]);
    config_container[ZONE_0]->Tock(tick,"Solver_Preprocessing",1);

    if (rank == MASTER_NODE)
      cout << endl <<"----------------- Integration and Numerics Preprocessing ----------------" << endl;

    /*--- Definition of the integration class: integration_container[#ZONES][#EQ_SYSTEMS].
     The integration class orchestrates the execution of the spatial integration
     subroutines contained in the solver class (including multigrid) for computing
     the residual at each node, R(U) and then integrates the equations to a
     steady state or time-accurately. ---*/

    integration_container[iZone] = new CIntegration*[MAX_SOLS];
    config_container[ZONE_0]->Tick(&tick);
    Integration_Preprocessing(integration_container[iZone], geometry_container[iZone],
                              config_container[iZone]);
    config_container[ZONE_0]->Tock(tick,"Integration_Preprocessing",1);

    if (rank == MASTER_NODE) cout << "Integration Preprocessing." << endl;

    /*--- Definition of the numerical method class:
     numerics_container[#ZONES][#MG_GRIDS][#EQ_SYSTEMS][#EQ_TERMS].
     The numerics class contains the implementation of the numerical methods for
     evaluating convective or viscous fluxes between any two nodes in the edge-based
     data structure (centered, upwind, galerkin), as well as any source terms
     (piecewise constant reconstruction) evaluated in each dual mesh volume. ---*/

    numerics_container[iZone] = new CNumerics***[config_container[iZone]->GetnMGLevels()+1];
    config_container[ZONE_0]->Tick(&tick);
    Numerics_Preprocessing(numerics_container[iZone], solver_container[iZone],
                           geometry_container[iZone], config_container[iZone]);
    config_container[ZONE_0]->Tock(tick,"Numerics_Preprocessing",1);

    if (rank == MASTER_NODE) cout << "Numerics Preprocessing." << endl;
  }

  /*--- Definition of the interface and transfer conditions between different zones.
   *--- The transfer container is defined for zones paired one to one.
   *--- This only works for a multizone FSI problem (nZone > 1).
   *--- Also, at the moment this capability is limited to two zones (nZone < 3).
   *--- This will change in the future. ---*/

  if ((rank == MASTER_NODE) && nZone > 1)
    cout << endl <<"------------------- Multizone Interface Preprocessing -------------------" << endl;

  if ( nZone > 1 ) {
    for (iZone = 0; iZone < nZone; iZone++){
      transfer_container[iZone] = new CTransfer*[nZone];
      interpolator_container[iZone] = new CInterpolator*[nZone];
      for (jZone = 0; jZone < nZone; jZone++){
        transfer_container[iZone][jZone]     = NULL;
        interpolator_container[iZone][jZone] = NULL;
      }
    }

    Interface_Preprocessing();
  }

  /*--- Instantiate the geometry movement classes for the solution of unsteady
   flows on dynamic meshes, including rigid mesh transformations, dynamically
   deforming meshes, and preprocessing of harmonic balance. ---*/

  for (iZone = 0; iZone < nZone; iZone++) {

    if (config_container[iZone]->GetGrid_Movement() ||
        (config_container[iZone]->GetDirectDiff() == D_DESIGN)) {
      if (rank == MASTER_NODE)
        cout << "Setting dynamic mesh structure." << endl;
      grid_movement[iZone] = new CVolumetricMovement(geometry_container[iZone][MESH_0], config_container[iZone]);
      FFDBox[iZone] = new CFreeFormDefBox*[MAX_NUMBER_FFD];
      surface_movement[iZone] = new CSurfaceMovement();
      surface_movement[iZone]->CopyBoundary(geometry_container[iZone][MESH_0], config_container[iZone]);
      if (config_container[iZone]->GetUnsteady_Simulation() == HARMONIC_BALANCE)
        iteration_container[iZone]->SetGrid_Movement(geometry_container, surface_movement, grid_movement, FFDBox, solver_container, config_container, iZone, 0, 0);
    }

    if (config_container[iZone]->GetDirectDiff() == D_DESIGN) {
      if (rank == MASTER_NODE)
        cout << "Setting surface/volume derivatives." << endl;

      /*--- Set the surface derivatives, i.e. the derivative of the surface mesh nodes with respect to the design variables ---*/

      surface_movement[iZone]->SetSurface_Derivative(geometry_container[iZone][MESH_0],config_container[iZone]);

      /*--- Call the volume deformation routine with derivative mode enabled.
       This computes the derivative of the volume mesh with respect to the surface nodes ---*/

      grid_movement[iZone]->SetVolume_Deformation(geometry_container[iZone][MESH_0],config_container[iZone], true, true);

      /*--- Update the multi-grid structure to propagate the derivative information to the coarser levels ---*/

      geometry_container[iZone][MESH_0]->UpdateGeometry(geometry_container[iZone],config_container[iZone]);

      /*--- Set the derivative of the wall-distance with respect to the surface nodes ---*/

      if ( (config_container[iZone]->GetKind_Solver() == RANS) ||
          (config_container[iZone]->GetKind_Solver() == ADJ_RANS) ||
          (config_container[iZone]->GetKind_Solver() == DISC_ADJ_RANS))
        geometry_container[iZone][MESH_0]->ComputeWall_Distance(config_container[iZone]);
    }

  }

  /*--- Definition of the output class (one for all zones). The output class
   manages the writing of all restart, volume solution, surface solution,
   surface comma-separated value, and convergence history files (both in serial
   and in parallel). ---*/

  output = new COutput();

  /*--- Open the convergence history file ---*/

  if (rank == MASTER_NODE)
    output->SetConvHistory_Header(&ConvHist_file, config_container[ZONE_0]);

  /*--- Check for an unsteady restart. Update ExtIter if necessary. ---*/
  if (config_container[ZONE_0]->GetWrt_Unsteady() && config_container[ZONE_0]->GetRestart())
    ExtIter = config_container[ZONE_0]->GetUnst_RestartIter();

  /*--- Check for a dynamic restart (structural analysis). Update ExtIter if necessary. ---*/
  if (config_container[ZONE_0]->GetKind_Solver() == FEM_ELASTICITY
      && config_container[ZONE_0]->GetWrt_Dynamic() && config_container[ZONE_0]->GetRestart())
    ExtIter = config_container[ZONE_0]->GetDyn_RestartIter();

  /*--- Initiate value at each interface for the mixing plane ---*/
  if(config_container[ZONE_0]->GetBoolMixingPlane())
    for (iZone = 0; iZone < nZone; iZone++)
      iteration_container[iZone]->Preprocess(output, integration_container, geometry_container, solver_container, numerics_container, config_container, surface_movement, grid_movement, FFDBox, iZone);

  /*--- Initialize some variables used for external communications trough the Py wrapper. ---*/
  APIVarCoord[0] = 0.0;
  APIVarCoord[1] = 0.0;
  APIVarCoord[2] = 0.0;
  APINodalForce[0] = 0.0;
  APINodalForce[1] = 0.0;
  APINodalForce[2] = 0.0;
  APINodalForceDensity[0] = 0.0;
  APINodalForceDensity[1] = 0.0;
  APINodalForceDensity[2] = 0.0;

  /*--- Preprocessing time is reported now, but not included in the next compute portion. ---*/

#ifndef HAVE_MPI
  StopTime = su2double(clock())/su2double(CLOCKS_PER_SEC);
#else
  StopTime = MPI_Wtime();
#endif

  /*--- Compute/print the total time for performance benchmarking. ---*/

  UsedTime = StopTime-StartTime;
  UsedTimePreproc = UsedTime;

  /*--- Reset timer for compute performance benchmarking. ---*/
#ifndef HAVE_MPI
  StartTime = su2double(clock())/su2double(CLOCKS_PER_SEC);
#else
  StartTime = MPI_Wtime();
#endif

}

void CDriver::Postprocessing() {

  int rank = MASTER_NODE;
  int size = SINGLE_NODE;

#ifdef HAVE_MPI
  MPI_Comm_rank(MPI_COMM_WORLD, &rank);
  MPI_Comm_size(MPI_COMM_WORLD, &size);
#endif

  double tick = 0.0;
  config_container[ZONE_0]->Tick(&tick);

    /*--- Output some information to the console. ---*/

  if (rank == MASTER_NODE) {

    /*--- Print out the number of non-physical points and reconstructions ---*/

    if (config_container[ZONE_0]->GetNonphysical_Points() > 0)
      cout << "Warning: there are " << config_container[ZONE_0]->GetNonphysical_Points() << " non-physical points in the solution." << endl;
    if (config_container[ZONE_0]->GetNonphysical_Reconstr() > 0)
      cout << "Warning: " << config_container[ZONE_0]->GetNonphysical_Reconstr() << " reconstructed states for upwinding are non-physical." << endl;

    /*--- Close the convergence history file. ---*/

    ConvHist_file.close();
    cout << "History file, closed." << endl;
  }

  if (rank == MASTER_NODE)
    cout << endl <<"------------------------- Solver Postprocessing -------------------------" << endl;

  for (iZone = 0; iZone < nZone; iZone++) {
     Numerics_Postprocessing(numerics_container[iZone], solver_container[iZone],
     geometry_container[iZone], config_container[iZone]);
    delete [] numerics_container[iZone];
  }
  delete [] numerics_container;
  if (rank == MASTER_NODE) cout << "Deleted CNumerics container." << endl;

  for (iZone = 0; iZone < nZone; iZone++) {
    Integration_Postprocessing(integration_container[iZone],
                               geometry_container[iZone],
                               config_container[iZone]);
    delete [] integration_container[iZone];
  }
  delete [] integration_container;
  if (rank == MASTER_NODE) cout << "Deleted CIntegration container." << endl;

  for (iZone = 0; iZone < nZone; iZone++) {
    Solver_Postprocessing(solver_container[iZone],
                          geometry_container[iZone],
                          config_container[iZone]);
    delete [] solver_container[iZone];
  }
  delete [] solver_container;
  if (rank == MASTER_NODE) cout << "Deleted CSolver container." << endl;

  for (iZone = 0; iZone < nZone; iZone++) {
    delete iteration_container[iZone];
  }
  delete [] iteration_container;
  if (rank == MASTER_NODE) cout << "Deleted CIteration container." << endl;

  if (interpolator_container != NULL) {
    for (iZone = 0; iZone < nZone; iZone++) {
    if (interpolator_container[iZone] != NULL){
            delete interpolator_container[iZone];
      }
    }
    delete [] interpolator_container;
    if (rank == MASTER_NODE) cout << "Deleted CInterpolator container." << endl;
  }

  if (transfer_container != NULL) {
    for (iZone = 0; iZone < nZone; iZone++) {
        if (transfer_container[iZone] != NULL)
          delete transfer_container[iZone];
    }
    delete [] transfer_container;
    if (rank == MASTER_NODE) cout << "Deleted CTransfer container." << endl;
  }

  for (iZone = 0; iZone < nZone; iZone++) {
    if (geometry_container[iZone] != NULL) {
      for (unsigned short iMGlevel = 0; iMGlevel < config_container[iZone]->GetnMGLevels()+1; iMGlevel++) {
        if (geometry_container[iZone][iMGlevel] != NULL) delete geometry_container[iZone][iMGlevel];
      }
      delete [] geometry_container[iZone];
    }
  }
  delete [] geometry_container;
  if (rank == MASTER_NODE) cout << "Deleted CGeometry container." << endl;

  /*--- Free-form deformation class deallocation ---*/
  for (iZone = 0; iZone < nZone; iZone++) {
    delete FFDBox[iZone];
  }
  delete [] FFDBox;
  if (rank == MASTER_NODE) cout << "Deleted CFreeFormDefBox class." << endl;

  /*--- Grid movement and surface movement class deallocation ---*/
  for (iZone = 0; iZone < nZone; iZone++) {
    delete surface_movement[iZone];
  }
  delete [] surface_movement;
  if (rank == MASTER_NODE) cout << "Deleted CSurfaceMovement class." << endl;

  for (iZone = 0; iZone < nZone; iZone++) {
    delete grid_movement[iZone];
  }
  delete [] grid_movement;
  if (rank == MASTER_NODE) cout << "Deleted CVolumetricMovement class." << endl;

  /*--- Deallocate output container ---*/
  if (output!= NULL) delete output;
  if (rank == MASTER_NODE) cout << "Deleted COutput class." << endl;

  if (rank == MASTER_NODE) cout << "-------------------------------------------------------------------------" << endl;


  /*--- Print the time for the compute portion for performance benchmarking.
   Note that the StopTime was computed in the Monitor() routine, so that
   we do not include solution output time in the reported value. ---*/

  UsedTime = StopTime-StartTime;
  UsedTimeCompute = UsedTime;

  if (rank == MASTER_NODE) {
    cout << "\nPreprocessing phase completed in " << fixed << UsedTimePreproc << " seconds on "<< size;
    if (size == 1) cout << " core." << endl; else cout << " cores." << endl;
  }
  if (rank == MASTER_NODE) {
    cout << "Compute phase completed in " << fixed << UsedTimeCompute << " seconds on "<< size;
    if (size == 1) cout << " core." << endl; else cout << " cores." << endl;
  }

  config_container[ZONE_0]->Tock(tick,"Postprocessing",1);

  /*--- Output profiling information ---*/
  // Note that for now this is called only by a single thread, but all
  // necessary variables have been made thread private for safety (tick/tock)!!
  config_container[ZONE_0]->SetProfilingCSV();
  config_container[ZONE_0]->GEMMProfilingCSV();

  /*--- Deallocate config container ---*/
  if (config_container!= NULL) {
    for (iZone = 0; iZone < nZone; iZone++) {
      if (config_container[iZone] != NULL) {
        delete config_container[iZone];
      }
    }
    delete [] config_container;
  }
  if (rank == MASTER_NODE) cout << "Deleted CConfig container." << endl;


  /*--- Exit the solver cleanly ---*/

  if (rank == MASTER_NODE)
    cout << endl <<"------------------------- Exit Success (SU2_CFD) ------------------------" << endl << endl;

}

void CDriver::Geometrical_Preprocessing() {

  unsigned short iMGlevel;
  unsigned short requestedMGlevels = config_container[ZONE_0]->GetnMGLevels();
  unsigned long iPoint;
  int rank = MASTER_NODE;

#ifdef HAVE_MPI
  MPI_Comm_rank(MPI_COMM_WORLD, &rank);
#endif

  for (iZone = 0; iZone < nZone; iZone++) {

    /*--- Compute elements surrounding points, points surrounding points ---*/

    if (rank == MASTER_NODE) cout << "Setting point connectivity." << endl;
    geometry_container[iZone][MESH_0]->SetPoint_Connectivity();

    /*--- Renumbering points using Reverse Cuthill McKee ordering ---*/

    if (rank == MASTER_NODE) cout << "Renumbering points (Reverse Cuthill McKee Ordering)." << endl;
    geometry_container[iZone][MESH_0]->SetRCM_Ordering(config_container[iZone]);

    /*--- recompute elements surrounding points, points surrounding points ---*/

    if (rank == MASTER_NODE) cout << "Recomputing point connectivity." << endl;
    geometry_container[iZone][MESH_0]->SetPoint_Connectivity();

    /*--- Compute elements surrounding elements ---*/

    if (rank == MASTER_NODE) cout << "Setting element connectivity." << endl;
    geometry_container[iZone][MESH_0]->SetElement_Connectivity();

    /*--- Check the orientation before computing geometrical quantities ---*/

    if (rank == MASTER_NODE) cout << "Checking the numerical grid orientation." << endl;
    geometry_container[iZone][MESH_0]->SetBoundVolume();
    geometry_container[iZone][MESH_0]->Check_IntElem_Orientation(config_container[iZone]);
    geometry_container[iZone][MESH_0]->Check_BoundElem_Orientation(config_container[iZone]);

    /*--- Create the edge structure ---*/

    if (rank == MASTER_NODE) cout << "Identifying edges and vertices." << endl;
    geometry_container[iZone][MESH_0]->SetEdges();
    geometry_container[iZone][MESH_0]->SetVertex(config_container[iZone]);

    /*--- Compute cell center of gravity ---*/

    if (rank == MASTER_NODE) cout << "Computing centers of gravity." << endl;
    geometry_container[iZone][MESH_0]->SetCoord_CG();

    /*--- Create the control volume structures ---*/

    if (rank == MASTER_NODE) cout << "Setting the control volume structure." << endl;
    geometry_container[iZone][MESH_0]->SetControlVolume(config_container[iZone], ALLOCATE);
    geometry_container[iZone][MESH_0]->SetBoundControlVolume(config_container[iZone], ALLOCATE);

    /*--- Visualize a dual control volume if requested ---*/

    if ((config_container[iZone]->GetVisualize_CV() >= 0) &&
        (config_container[iZone]->GetVisualize_CV() < (long)geometry_container[iZone][MESH_0]->GetnPointDomain()))
      geometry_container[iZone][MESH_0]->VisualizeControlVolume(config_container[iZone], UPDATE);

    /*--- Identify closest normal neighbor ---*/

    if (rank == MASTER_NODE) cout << "Searching for the closest normal neighbors to the surfaces." << endl;
    geometry_container[iZone][MESH_0]->FindNormal_Neighbor(config_container[iZone]);

    /*--- Store the global to local mapping. ---*/

    if (rank == MASTER_NODE) cout << "Storing a mapping from global to local point index." << endl;
    geometry_container[iZone][MESH_0]->SetGlobal_to_Local_Point();

    /*--- Compute the surface curvature ---*/

    if (rank == MASTER_NODE) cout << "Compute the surface curvature." << endl;
    geometry_container[iZone][MESH_0]->ComputeSurf_Curvature(config_container[iZone]);

    /*--- Check for periodicity and disable MG if necessary. ---*/

    if (rank == MASTER_NODE) cout << "Checking for periodicity." << endl;
    geometry_container[iZone][MESH_0]->Check_Periodicity(config_container[iZone]);

    if ((config_container[iZone]->GetnMGLevels() != 0) && (rank == MASTER_NODE))
      cout << "Setting the multigrid structure." << endl;

  }

  /*--- Loop over all the new grid ---*/

  for (iMGlevel = 1; iMGlevel <= config_container[ZONE_0]->GetnMGLevels(); iMGlevel++) {

    /*--- Loop over all zones at each grid level. ---*/

    for (iZone = 0; iZone < nZone; iZone++) {

      /*--- Create main agglomeration structure ---*/

      geometry_container[iZone][iMGlevel] = new CMultiGridGeometry(geometry_container, config_container, iMGlevel, iZone);

      /*--- Compute points surrounding points. ---*/

      geometry_container[iZone][iMGlevel]->SetPoint_Connectivity(geometry_container[iZone][iMGlevel-1]);

      /*--- Create the edge structure ---*/

      geometry_container[iZone][iMGlevel]->SetEdges();
      geometry_container[iZone][iMGlevel]->SetVertex(geometry_container[iZone][iMGlevel-1], config_container[iZone]);

      /*--- Create the control volume structures ---*/

      geometry_container[iZone][iMGlevel]->SetControlVolume(config_container[iZone], geometry_container[iZone][iMGlevel-1], ALLOCATE);
      geometry_container[iZone][iMGlevel]->SetBoundControlVolume(config_container[iZone], geometry_container[iZone][iMGlevel-1], ALLOCATE);
      geometry_container[iZone][iMGlevel]->SetCoord(geometry_container[iZone][iMGlevel-1]);

      /*--- Find closest neighbor to a surface point ---*/

      geometry_container[iZone][iMGlevel]->FindNormal_Neighbor(config_container[iZone]);

      /*--- Protect against the situation that we were not able to complete
       the agglomeration for this level, i.e., there weren't enough points.
       We need to check if we changed the total number of levels and delete
       the incomplete CMultiGridGeometry object. ---*/

      if (config_container[iZone]->GetnMGLevels() != requestedMGlevels) {
        delete geometry_container[iZone][iMGlevel];
        break;
      }

    }

  }

  /*--- For unsteady simulations, initialize the grid volumes
   and coordinates for previous solutions. Loop over all zones/grids ---*/

  for (iZone = 0; iZone < nZone; iZone++) {
    if (config_container[iZone]->GetUnsteady_Simulation() && config_container[iZone]->GetGrid_Movement()) {
      for (iMGlevel = 0; iMGlevel <= config_container[iZone]->GetnMGLevels(); iMGlevel++) {
        for (iPoint = 0; iPoint < geometry_container[iZone][iMGlevel]->GetnPoint(); iPoint++) {

          /*--- Update cell volume ---*/

          geometry_container[iZone][iMGlevel]->node[iPoint]->SetVolume_n();
          geometry_container[iZone][iMGlevel]->node[iPoint]->SetVolume_nM1();

          /*--- Update point coordinates ---*/
          geometry_container[iZone][iMGlevel]->node[iPoint]->SetCoord_n();
          geometry_container[iZone][iMGlevel]->node[iPoint]->SetCoord_n1();

        }
      }
    }
  }

}

void CDriver::Geometrical_Preprocessing_DGFEM() {

  int rank = MASTER_NODE;

#ifdef HAVE_MPI
  MPI_Comm_rank(MPI_COMM_WORLD, &rank);
#endif

  /*--- Loop over the number of zones of the fine grid. ---*/

  for(unsigned short iZone = 0; iZone < nZone; iZone++) {

    /*--- Carry out a dynamic cast to CMeshFEM_DG, such that it is not needed to
     define all virtual functions in the base class CGeometry. ---*/
    CMeshFEM_DG *DGMesh = dynamic_cast<CMeshFEM_DG *>(geometry_container[iZone][MESH_0]);

    /*--- Determine the standard elements for the volume elements. ---*/
    if (rank == MASTER_NODE) cout << "Creating standard volume elements." << endl;
    DGMesh->CreateStandardVolumeElements(config_container[iZone]);

    /*--- Create the face information needed to compute the contour integral
     for the elements in the Discontinuous Galerkin formulation. ---*/
    if (rank == MASTER_NODE) cout << "Creating face information." << endl;
    DGMesh->CreateFaces(config_container[iZone]);

    /*--- Compute the metric terms of the volume elements. ---*/
    if (rank == MASTER_NODE) cout << "Computing metric terms volume elements." << endl;
    DGMesh->MetricTermsVolumeElements(config_container[iZone]);

    /*--- Compute the metric terms of the surface elements. ---*/
    if (rank == MASTER_NODE) cout << "Computing metric terms surface elements." << endl;
    DGMesh->MetricTermsSurfaceElements(config_container[iZone]);

    /*--- Compute a length scale of the volume elements. ---*/
    if (rank == MASTER_NODE) cout << "Computing length scale volume elements." << endl;
    DGMesh->LengthScaleVolumeElements();

    /*--- Compute the coordinates of the integration points. ---*/
    if (rank == MASTER_NODE) cout << "Computing coordinates of the integration points." << endl;
    DGMesh->CoordinatesIntegrationPoints();

    /*--- Store the global to local mapping. ---*/
    if (rank == MASTER_NODE) cout << "Storing a mapping from global to local DOF index." << endl;
    geometry_container[iZone][MESH_0]->SetGlobal_to_Local_Point();
  }

  /*--- Loop to create the coarser grid levels. ---*/

  for(unsigned short iMGlevel=1; iMGlevel<=config_container[ZONE_0]->GetnMGLevels(); iMGlevel++) {

    if (rank == MASTER_NODE)
      cout << "Geometrical_Preprocessing_DGFEM: Coarse grid levels not implemented yet." << endl;
#ifndef HAVE_MPI
    exit(EXIT_FAILURE);
#else
    MPI_Barrier(MPI_COMM_WORLD);
    MPI_Abort(MPI_COMM_WORLD,1);
    MPI_Finalize();
#endif

  }
}

void CDriver::Solver_Preprocessing(CSolver ***solver_container, CGeometry **geometry,
                                   CConfig *config) {

  unsigned short iMGlevel;
  bool euler, ns, turbulent,
  fem_euler, fem_ns, fem_turbulent, fem_transition,
  adj_euler, adj_ns, adj_turb,
  poisson, wave, heat, fem,
  spalart_allmaras, neg_spalart_allmaras, menter_sst, transition,
  template_solver, disc_adj, fem_dg_flow, fem_dg_shock_persson;

  int val_iter = 0;

  int rank = MASTER_NODE;
#ifdef HAVE_MPI
  MPI_Comm_rank(MPI_COMM_WORLD, &rank);
#endif

  /*--- Initialize some useful booleans ---*/

  euler            = false;  ns              = false;  turbulent     = false;
  fem_euler        = false;  fem_ns          = false;  fem_turbulent = false;
  adj_euler        = false;  adj_ns          = false;  adj_turb      = false;
  spalart_allmaras = false;  menter_sst      = false;
  poisson          = false;  neg_spalart_allmaras = false;
  wave             = false;  disc_adj        = false;
  fem              = false;
  heat             = false;
  transition       = false;  fem_transition  = false;
  template_solver  = false;
  fem_dg_flow      = false;  fem_dg_shock_persson = false;

  bool compressible   = (config->GetKind_Regime() == COMPRESSIBLE);
  bool incompressible = (config->GetKind_Regime() == INCOMPRESSIBLE);

  /*--- Check for restarts and use the LoadRestart() routines. ---*/

  bool restart      = config->GetRestart();
  bool restart_flow = config->GetRestart_Flow();
  bool no_restart   = false;

  /*--- Adjust iteration number for unsteady restarts. ---*/

  bool dual_time = ((config->GetUnsteady_Simulation() == DT_STEPPING_1ST) ||
                    (config->GetUnsteady_Simulation() == DT_STEPPING_2ND));
  bool time_stepping = config->GetUnsteady_Simulation() == TIME_STEPPING;
  bool adjoint = (config->GetDiscrete_Adjoint() || config->GetContinuous_Adjoint());
  bool dynamic = (config->GetDynamic_Analysis() == DYNAMIC); // Dynamic simulation (FSI).

  if (dual_time) {
    if (adjoint) val_iter = SU2_TYPE::Int(config->GetUnst_AdjointIter())-1;
    else if (config->GetUnsteady_Simulation() == DT_STEPPING_1ST)
      val_iter = SU2_TYPE::Int(config->GetUnst_RestartIter())-1;
    else val_iter = SU2_TYPE::Int(config->GetUnst_RestartIter())-2;
  }

  if (time_stepping) {
    if (adjoint) val_iter = SU2_TYPE::Int(config->GetUnst_AdjointIter())-1;
    else val_iter = SU2_TYPE::Int(config->GetUnst_RestartIter())-1;
  }

  /*--- Be careful with whether or not we load the coords and grid velocity
   from the restart files... this needs to be standardized for the different
   solvers, in particular with FSI. ---*/

  bool update_geo = true;
  if (config->GetFSI_Simulation()) update_geo = false;

  /*--- Assign booleans ---*/

  switch (config->GetKind_Solver()) {
    case TEMPLATE_SOLVER: template_solver = true; break;
    case EULER : euler = true; break;
    case NAVIER_STOKES: ns = true; break;
    case RANS : ns = true; turbulent = true; if (config->GetKind_Trans_Model() == LM) transition = true; break;
    case FEM_EULER : fem_euler = true; break;
    case FEM_NAVIER_STOKES: fem_ns = true; break;
    case FEM_RANS : fem_ns = true; fem_turbulent = true; if(config->GetKind_Trans_Model() == LM) fem_transition = true; break;
    case FEM_LES : fem_ns = true; break;
    case POISSON_EQUATION: poisson = true; break;
    case WAVE_EQUATION: wave = true; break;
    case HEAT_EQUATION: heat = true; break;
    case FEM_ELASTICITY: fem = true; break;
    case ADJ_EULER : euler = true; adj_euler = true; break;
    case ADJ_NAVIER_STOKES : ns = true; turbulent = (config->GetKind_Turb_Model() != NONE); adj_ns = true; break;
    case ADJ_RANS : ns = true; turbulent = true; adj_ns = true; adj_turb = (!config->GetFrozen_Visc()); break;
    case DISC_ADJ_EULER: euler = true; disc_adj = true; break;
    case DISC_ADJ_NAVIER_STOKES: ns = true; disc_adj = true; break;
    case DISC_ADJ_RANS: ns = true; turbulent = true; disc_adj = true; break;
  }

  /*--- Determine the kind of FEM solver used for the flow. ---*/

  switch( config->GetKind_FEM_Flow() ) {
    case DG: fem_dg_flow = true; break;
  }

  /*--- Determine the kind of shock capturing method for FEM DG solver. ---*/

  switch( config->GetKind_FEM_DG_Shock() ) {
    case PERSSON: fem_dg_shock_persson = true; break;
  }

  /*--- Assign turbulence model booleans ---*/

  if (turbulent || fem_turbulent)
    switch (config->GetKind_Turb_Model()) {
      case SA:     spalart_allmaras = true;     break;
      case SA_NEG: neg_spalart_allmaras = true; break;
      case SST:    menter_sst = true;           break;

      default: cout << "Specified turbulence model unavailable or none selected" << endl; exit(EXIT_FAILURE); break;
    }

  /*--- Definition of the Class for the solution: solver_container[DOMAIN][MESH_LEVEL][EQUATION]. Note that euler, ns
   and potential are incompatible, they use the same position in sol container ---*/

  for (iMGlevel = 0; iMGlevel <= config->GetnMGLevels(); iMGlevel++) {

    /*--- Allocate solution for a template problem ---*/

    if (template_solver) {
      solver_container[iMGlevel][TEMPLATE_SOL] = new CTemplateSolver(geometry[iMGlevel], config);
    }

    /*--- Allocate solution for direct problem, and run the preprocessing and postprocessing ---*/

    if (euler) {
      if (compressible) {
        solver_container[iMGlevel][FLOW_SOL] = new CEulerSolver(geometry[iMGlevel], config, iMGlevel);
        solver_container[iMGlevel][FLOW_SOL]->Preprocessing(geometry[iMGlevel], solver_container[iMGlevel], config, iMGlevel, NO_RK_ITER, RUNTIME_FLOW_SYS, false);
      }
      if (incompressible) {
        solver_container[iMGlevel][FLOW_SOL] = new CIncEulerSolver(geometry[iMGlevel], config, iMGlevel);
        solver_container[iMGlevel][FLOW_SOL]->Preprocessing(geometry[iMGlevel], solver_container[iMGlevel], config, iMGlevel, NO_RK_ITER, RUNTIME_FLOW_SYS, false);
      }
    }
    if (ns) {
      if (compressible) {
        solver_container[iMGlevel][FLOW_SOL] = new CNSSolver(geometry[iMGlevel], config, iMGlevel);
      }
      if (incompressible) {
        solver_container[iMGlevel][FLOW_SOL] = new CIncNSSolver(geometry[iMGlevel], config, iMGlevel);
      }
    }
    if (turbulent) {
      if (spalart_allmaras) {
        solver_container[iMGlevel][TURB_SOL] = new CTurbSASolver(geometry[iMGlevel], config, iMGlevel, solver_container[iMGlevel][FLOW_SOL]->GetFluidModel() );
        solver_container[iMGlevel][FLOW_SOL]->Preprocessing(geometry[iMGlevel], solver_container[iMGlevel], config, iMGlevel, NO_RK_ITER, RUNTIME_FLOW_SYS, false);
        solver_container[iMGlevel][TURB_SOL]->Postprocessing(geometry[iMGlevel], solver_container[iMGlevel], config, iMGlevel);
      }
      else if (neg_spalart_allmaras) {
        solver_container[iMGlevel][TURB_SOL] = new CTurbSASolver(geometry[iMGlevel], config, iMGlevel, solver_container[iMGlevel][FLOW_SOL]->GetFluidModel() );
        solver_container[iMGlevel][FLOW_SOL]->Preprocessing(geometry[iMGlevel], solver_container[iMGlevel], config, iMGlevel, NO_RK_ITER, RUNTIME_FLOW_SYS, false);
        solver_container[iMGlevel][TURB_SOL]->Postprocessing(geometry[iMGlevel], solver_container[iMGlevel], config, iMGlevel);
      }
      else if (menter_sst) {
        solver_container[iMGlevel][TURB_SOL] = new CTurbSSTSolver(geometry[iMGlevel], config, iMGlevel);
        solver_container[iMGlevel][FLOW_SOL]->Preprocessing(geometry[iMGlevel], solver_container[iMGlevel], config, iMGlevel, NO_RK_ITER, RUNTIME_FLOW_SYS, false);
        solver_container[iMGlevel][TURB_SOL]->Postprocessing(geometry[iMGlevel], solver_container[iMGlevel], config, iMGlevel);
        solver_container[iMGlevel][FLOW_SOL]->Preprocessing(geometry[iMGlevel], solver_container[iMGlevel], config, iMGlevel, NO_RK_ITER, RUNTIME_FLOW_SYS, false);
      }
      if (transition) {
        solver_container[iMGlevel][TRANS_SOL] = new CTransLMSolver(geometry[iMGlevel], config, iMGlevel);
      }
    }
    if (fem_euler) {
      if( fem_dg_flow ) {
          if( fem_dg_shock_persson ) {
              solver_container[iMGlevel][FLOW_SOL] = new CFEM_DG_NSSolver(geometry[iMGlevel], config, iMGlevel);
          }
          else {
              solver_container[iMGlevel][FLOW_SOL] = new CFEM_DG_EulerSolver(geometry[iMGlevel], config, iMGlevel);
          }
      }
    }
    if (fem_ns) {
      if( fem_dg_flow )
        solver_container[iMGlevel][FLOW_SOL] = new CFEM_DG_NSSolver(geometry[iMGlevel], config, iMGlevel);
    }
    if (fem_turbulent) {
      cout << "Finite element turbulence model not yet implemented." << endl; exit(EXIT_FAILURE);

      if(fem_transition) {
        cout << "Finite element transition model not yet implemented." << endl; exit(EXIT_FAILURE);
      }
    }
    if (poisson) {
      solver_container[iMGlevel][POISSON_SOL] = new CPoissonSolver(geometry[iMGlevel], config);
    }
    if (wave) {
      solver_container[iMGlevel][WAVE_SOL] = new CWaveSolver(geometry[iMGlevel], config);
    }
    if (heat) {
      solver_container[iMGlevel][HEAT_SOL] = new CHeatSolver(geometry[iMGlevel], config);
    }
    if (fem) {
      solver_container[iMGlevel][FEA_SOL] = new CFEM_ElasticitySolver(geometry[iMGlevel], config);
    }

    /*--- Allocate solution for adjoint problem ---*/

    if (adj_euler) {
      if (compressible) {
        solver_container[iMGlevel][ADJFLOW_SOL] = new CAdjEulerSolver(geometry[iMGlevel], config, iMGlevel);
      }
      if (incompressible) {
        solver_container[iMGlevel][ADJFLOW_SOL] = new CAdjIncEulerSolver(geometry[iMGlevel], config, iMGlevel);
      }
    }
    if (adj_ns) {
      if (compressible) {
        solver_container[iMGlevel][ADJFLOW_SOL] = new CAdjNSSolver(geometry[iMGlevel], config, iMGlevel);
      }
      if (incompressible) {
        solver_container[iMGlevel][ADJFLOW_SOL] = new CAdjIncNSSolver(geometry[iMGlevel], config, iMGlevel);
      }
    }
    if (adj_turb) {
      solver_container[iMGlevel][ADJTURB_SOL] = new CAdjTurbSolver(geometry[iMGlevel], config, iMGlevel);
    }

    if (disc_adj) {
      solver_container[iMGlevel][ADJFLOW_SOL] = new CDiscAdjSolver(geometry[iMGlevel], config, solver_container[iMGlevel][FLOW_SOL], RUNTIME_FLOW_SYS, iMGlevel);
      if (turbulent)
        solver_container[iMGlevel][ADJTURB_SOL] = new CDiscAdjSolver(geometry[iMGlevel], config, solver_container[iMGlevel][TURB_SOL], RUNTIME_TURB_SYS, iMGlevel);
    }
  }

  /*--- Load restarts for any of the active solver containers. Note that
   these restart routines fill the fine grid and interpolate to all MG levels. ---*/

  if (restart || restart_flow) {
    if (euler || ns) {
      solver_container[MESH_0][FLOW_SOL]->LoadRestart(geometry, solver_container, config, val_iter, update_geo);
    }
    if (turbulent) {
      solver_container[MESH_0][TURB_SOL]->LoadRestart(geometry, solver_container, config, val_iter, update_geo);
    }
    if (fem) {
      if (dynamic) val_iter = SU2_TYPE::Int(config->GetDyn_RestartIter())-1;
      solver_container[MESH_0][FEA_SOL]->LoadRestart(geometry, solver_container, config, val_iter, update_geo);
    }
    if (fem_euler || fem_ns) {
      if (fem_dg_flow)
        solver_container[MESH_0][FLOW_SOL]->LoadRestart(geometry, solver_container, config, val_iter, update_geo);
    }
  }

  if (restart) {
    if (template_solver) {
      no_restart = true;
    }
    if (poisson) {
      no_restart = true;
    }
    if (wave) {
      no_restart = true;
    }
    if (heat) {
      no_restart = true;
    }
    if (adj_euler || adj_ns) {
      solver_container[MESH_0][ADJFLOW_SOL]->LoadRestart(geometry, solver_container, config, val_iter, update_geo);
    }
    if (adj_turb) {
      no_restart = true;
    }
    if (disc_adj) {
      solver_container[MESH_0][ADJFLOW_SOL]->LoadRestart(geometry, solver_container, config, val_iter, update_geo);
      if (turbulent)
        solver_container[MESH_0][ADJTURB_SOL]->LoadRestart(geometry, solver_container, config, val_iter, update_geo);
    }
  }

  /*--- Exit if a restart was requested for a solver that is not available. ---*/

  if (no_restart) {
    if (rank == MASTER_NODE) {
      cout << endl << "A restart capability has not been implemented yet for this solver. " << endl;
      cout << "Please set RESTART_SOL= NO and try again." << endl << endl;
    }
#ifndef HAVE_MPI
    exit(EXIT_FAILURE);
#else
    MPI_Barrier(MPI_COMM_WORLD);
    MPI_Abort(MPI_COMM_WORLD,1);
    MPI_Finalize();
#endif
  }

  /*--- Think about calls to pre / post-processing here, plus realizability checks. ---*/


}

void CDriver::Solver_Postprocessing(CSolver ***solver_container, CGeometry **geometry,
                                    CConfig *config) {
  unsigned short iMGlevel;
  bool euler, ns, turbulent,
  adj_euler, adj_ns, adj_turb,
  poisson, wave, heat, fem,
  spalart_allmaras, neg_spalart_allmaras, menter_sst, transition,
  template_solver, disc_adj;

  /*--- Initialize some useful booleans ---*/

  euler            = false;  ns              = false;  turbulent = false;
  adj_euler        = false;  adj_ns          = false;  adj_turb  = false;
  spalart_allmaras = false;  menter_sst      = false;
  poisson          = false;  neg_spalart_allmaras = false;
  wave             = false;  disc_adj        = false;
  fem = false;
  heat             = false;
  transition       = false;
  template_solver  = false;

  /*--- Assign booleans ---*/

  switch (config->GetKind_Solver()) {
    case TEMPLATE_SOLVER: template_solver = true; break;
    case EULER :
    case FEM_EULER : euler = true; break;
    case NAVIER_STOKES:
    case FEM_NAVIER_STOKES:
    case FEM_LES: ns = true; break;
    case RANS :
    case FEM_RANS: ns = true; turbulent = true; if (config->GetKind_Trans_Model() == LM) transition = true; break;
    case POISSON_EQUATION: poisson = true; break;
    case WAVE_EQUATION: wave = true; break;
    case HEAT_EQUATION: heat = true; break;
    case FEM_ELASTICITY: fem = true; break;
    case ADJ_EULER : euler = true; adj_euler = true; break;
    case ADJ_NAVIER_STOKES : ns = true; turbulent = (config->GetKind_Turb_Model() != NONE); adj_ns = true; break;
    case ADJ_RANS : ns = true; turbulent = true; adj_ns = true; adj_turb = (!config->GetFrozen_Visc()); break;
    case DISC_ADJ_EULER: euler = true; disc_adj = true; break;
    case DISC_ADJ_NAVIER_STOKES: ns = true; disc_adj = true; break;
    case DISC_ADJ_RANS: ns = true; turbulent = true; disc_adj = true; break;
  }

  /*--- Assign turbulence model booleans ---*/

  if (turbulent)
    switch (config->GetKind_Turb_Model()) {
      case SA:     spalart_allmaras = true;     break;
      case SA_NEG: neg_spalart_allmaras = true; break;
      case SST:    menter_sst = true;           break;
    }

  /*--- Definition of the Class for the solution: solver_container[DOMAIN][MESH_LEVEL][EQUATION]. Note that euler, ns
   and potential are incompatible, they use the same position in sol container ---*/

  for (iMGlevel = 0; iMGlevel <= config->GetnMGLevels(); iMGlevel++) {

    /*--- DeAllocate solution for a template problem ---*/

    if (template_solver) {
      delete solver_container[iMGlevel][TEMPLATE_SOL];
    }

    /*--- DeAllocate solution for adjoint problem ---*/

    if (adj_euler || adj_ns || disc_adj) {
      delete solver_container[iMGlevel][ADJFLOW_SOL];
      if ((turbulent && disc_adj) || adj_turb) {
        delete solver_container[iMGlevel][ADJTURB_SOL];
      }
    }

    /*--- DeAllocate solution for direct problem ---*/

    if (euler || ns) {
      delete solver_container[iMGlevel][FLOW_SOL];
    }

    if (turbulent) {
      if (spalart_allmaras || neg_spalart_allmaras || menter_sst ) {
        delete solver_container[iMGlevel][TURB_SOL];
      }
      if (transition) {
        delete solver_container[iMGlevel][TRANS_SOL];
      }
    }
    if (poisson) {
      delete solver_container[iMGlevel][POISSON_SOL];
    }
    if (wave) {
      delete solver_container[iMGlevel][WAVE_SOL];
    }
    if (heat) {
      delete solver_container[iMGlevel][HEAT_SOL];
    }
    if (fem) {
      delete solver_container[iMGlevel][FEA_SOL];
    }

    delete [] solver_container[iMGlevel];
  }

}

void CDriver::Integration_Preprocessing(CIntegration **integration_container,
                                        CGeometry **geometry, CConfig *config) {

  bool euler, adj_euler, ns, adj_ns, turbulent, adj_turb, poisson, wave, fem,
      fem_euler, fem_ns, fem_turbulent,
      heat, template_solver, transition, disc_adj;

  /*--- Initialize some useful booleans ---*/
  euler            = false; adj_euler        = false;
  ns               = false; adj_ns           = false;
  turbulent        = false; adj_turb         = false;
  poisson          = false; disc_adj         = false;
  fem_euler        = false;
  fem_ns           = false;
  fem_turbulent    = false;
  wave             = false;
  heat             = false;
  fem = false;
  transition       = false;
  template_solver  = false;

  /*--- Assign booleans ---*/
  switch (config->GetKind_Solver()) {
    case TEMPLATE_SOLVER: template_solver = true; break;
    case EULER : euler = true; break;
    case NAVIER_STOKES: ns = true; break;
    case RANS : ns = true; turbulent = true; if (config->GetKind_Trans_Model() == LM) transition = true; break;
    case FEM_EULER : fem_euler = true; break;
    case FEM_NAVIER_STOKES: fem_ns = true; break;
    case FEM_RANS : fem_ns = true; fem_turbulent = true; break;
    case FEM_LES :  fem_ns = true; break;
    case POISSON_EQUATION: poisson = true; break;
    case WAVE_EQUATION: wave = true; break;
    case HEAT_EQUATION: heat = true; break;
    case FEM_ELASTICITY: fem = true; break;
    case ADJ_EULER : euler = true; adj_euler = true; break;
    case ADJ_NAVIER_STOKES : ns = true; turbulent = (config->GetKind_Turb_Model() != NONE); adj_ns = true; break;
    case ADJ_RANS : ns = true; turbulent = true; adj_ns = true; adj_turb = (!config->GetFrozen_Visc()); break;
    case DISC_ADJ_EULER : euler = true; disc_adj = true; break;
    case DISC_ADJ_NAVIER_STOKES: ns = true; disc_adj = true; break;
    case DISC_ADJ_RANS : ns = true; turbulent = true; disc_adj = true; break;

  }

  /*--- Allocate solution for a template problem ---*/
  if (template_solver) integration_container[TEMPLATE_SOL] = new CSingleGridIntegration(config);

  /*--- Allocate solution for direct problem ---*/
  if (euler) integration_container[FLOW_SOL] = new CMultiGridIntegration(config);
  if (ns) integration_container[FLOW_SOL] = new CMultiGridIntegration(config);
  if (turbulent) integration_container[TURB_SOL] = new CSingleGridIntegration(config);
  if (transition) integration_container[TRANS_SOL] = new CSingleGridIntegration(config);
  if (poisson) integration_container[POISSON_SOL] = new CSingleGridIntegration(config);
  if (wave) integration_container[WAVE_SOL] = new CSingleGridIntegration(config);
  if (heat) integration_container[HEAT_SOL] = new CSingleGridIntegration(config);
  if (fem) integration_container[FEA_SOL] = new CStructuralIntegration(config);

  /*--- Allocate integration container for finite element flow solver. ---*/

  if (fem_euler) integration_container[FLOW_SOL] = new CFEM_DG_Integration(config);
  if (fem_ns)    integration_container[FLOW_SOL] = new CFEM_DG_Integration(config);
  //if (fem_turbulent) integration_container[FEM_TURB_SOL] = new CSingleGridIntegration(config);

  /*--- Allocate solution for adjoint problem ---*/
  if (adj_euler) integration_container[ADJFLOW_SOL] = new CMultiGridIntegration(config);
  if (adj_ns) integration_container[ADJFLOW_SOL] = new CMultiGridIntegration(config);
  if (adj_turb) integration_container[ADJTURB_SOL] = new CSingleGridIntegration(config);

  if (disc_adj) integration_container[ADJFLOW_SOL] = new CIntegration(config);

}

void CDriver::Integration_Postprocessing(CIntegration **integration_container,
    CGeometry **geometry, CConfig *config) {
  bool euler, adj_euler, ns, adj_ns, turbulent, adj_turb, poisson, wave, fem,
      fem_euler, fem_ns, fem_turbulent,
      heat, template_solver, transition, disc_adj;

  /*--- Initialize some useful booleans ---*/
  euler            = false; adj_euler        = false;
  ns               = false; adj_ns           = false;
  turbulent        = false; adj_turb         = false;
  poisson          = false; disc_adj         = false;
  fem_euler        = false;
  fem_ns           = false;
  fem_turbulent    = false;
  wave             = false;
  heat             = false;
  fem = false;
  transition       = false;
  template_solver  = false;

  /*--- Assign booleans ---*/
  switch (config->GetKind_Solver()) {
    case TEMPLATE_SOLVER: template_solver = true; break;
    case EULER : euler = true; break;
    case NAVIER_STOKES: ns = true; break;
    case RANS : ns = true; turbulent = true; if (config->GetKind_Trans_Model() == LM) transition = true; break;
    case FEM_EULER : fem_euler = true; break;
    case FEM_NAVIER_STOKES: fem_ns = true; break;
    case FEM_RANS : fem_ns = true; fem_turbulent = true; break;
    case FEM_LES :  fem_ns = true; break;
    case POISSON_EQUATION: poisson = true; break;
    case WAVE_EQUATION: wave = true; break;
    case HEAT_EQUATION: heat = true; break;
    case FEM_ELASTICITY: fem = true; break;
    case ADJ_EULER : euler = true; adj_euler = true; break;
    case ADJ_NAVIER_STOKES : ns = true; turbulent = (config->GetKind_Turb_Model() != NONE); adj_ns = true; break;
    case ADJ_RANS : ns = true; turbulent = true; adj_ns = true; adj_turb = (!config->GetFrozen_Visc()); break;
    case DISC_ADJ_EULER : euler = true; disc_adj = true; break;
    case DISC_ADJ_NAVIER_STOKES: ns = true; disc_adj = true; break;
    case DISC_ADJ_RANS : ns = true; turbulent = true; disc_adj = true; break;

  }

  /*--- DeAllocate solution for a template problem ---*/
  if (template_solver) integration_container[TEMPLATE_SOL] = new CSingleGridIntegration(config);

  /*--- DeAllocate solution for direct problem ---*/
  if (euler || ns) delete integration_container[FLOW_SOL];
  if (turbulent) delete integration_container[TURB_SOL];
  if (transition) delete integration_container[TRANS_SOL];
  if (poisson) delete integration_container[POISSON_SOL];
  if (wave) delete integration_container[WAVE_SOL];
  if (heat) delete integration_container[HEAT_SOL];
  if (fem) delete integration_container[FEA_SOL];

  /*--- DeAllocate solution for adjoint problem ---*/
  if (adj_euler || adj_ns || disc_adj) delete integration_container[ADJFLOW_SOL];
  if (adj_turb) delete integration_container[ADJTURB_SOL];

  /*--- DeAllocate integration container for finite element flow solver. ---*/
  if (fem_euler || fem_ns) delete integration_container[FLOW_SOL];
  //if (fem_turbulent)     delete integration_container[FEM_TURB_SOL];
}

void CDriver::Numerics_Preprocessing(CNumerics ****numerics_container,
                                     CSolver ***solver_container, CGeometry **geometry,
                                     CConfig *config) {

  unsigned short iMGlevel, iSol, nDim,

  nVar_Template         = 0,
  nVar_Flow             = 0,
  nVar_Trans            = 0,
  nVar_Turb             = 0,
  nVar_Adj_Flow         = 0,
  nVar_Adj_Turb         = 0,
  nVar_Poisson          = 0,
  nVar_FEM              = 0,
  nVar_Wave             = 0,
  nVar_Heat             = 0;

  su2double *constants = NULL;

  bool
  euler, adj_euler,
  ns, adj_ns,
  turbulent, adj_turb,
  fem_euler, fem_ns, fem_turbulent,
  spalart_allmaras, neg_spalart_allmaras, menter_sst,
  poisson,
  wave,
  fem,
  heat,
  transition,
  template_solver;

  bool compressible = (config->GetKind_Regime() == COMPRESSIBLE);
  bool incompressible = (config->GetKind_Regime() == INCOMPRESSIBLE);
  bool ideal_gas = (config->GetKind_FluidModel() == STANDARD_AIR || config->GetKind_FluidModel() == IDEAL_GAS );

  /*--- Initialize some useful booleans ---*/
  euler            = false; ns     = false; turbulent     = false;
  fem_euler        = false; fem_ns = false; fem_turbulent = false;
  poisson          = false;
  adj_euler        = false;   adj_ns           = false;   adj_turb         = false;
  wave             = false;   heat             = false;   fem        = false;
  spalart_allmaras = false; neg_spalart_allmaras = false;  menter_sst       = false;
  transition       = false;
  template_solver  = false;

  /*--- Assign booleans ---*/
  switch (config->GetKind_Solver()) {
    case TEMPLATE_SOLVER: template_solver = true; break;
    case EULER : case DISC_ADJ_EULER: euler = true; break;
    case NAVIER_STOKES: case DISC_ADJ_NAVIER_STOKES: ns = true; break;
    case RANS : case DISC_ADJ_RANS:  ns = true; turbulent = true; if (config->GetKind_Trans_Model() == LM) transition = true; break;
    case FEM_EULER : fem_euler = true; break;
    case FEM_NAVIER_STOKES: fem_ns = true; break;
    case FEM_RANS : fem_ns = true; fem_turbulent = true; break;
    case FEM_LES :  fem_ns = true; break;
    case POISSON_EQUATION: poisson = true; break;
    case WAVE_EQUATION: wave = true; break;
    case HEAT_EQUATION: heat = true; break;
    case FEM_ELASTICITY: fem = true; break;
    case ADJ_EULER : euler = true; adj_euler = true; break;
    case ADJ_NAVIER_STOKES : ns = true; turbulent = (config->GetKind_Turb_Model() != NONE); adj_ns = true; break;
    case ADJ_RANS : ns = true; turbulent = true; adj_ns = true; adj_turb = (!config->GetFrozen_Visc()); break;
  }

  /*--- Assign turbulence model booleans ---*/

  if (turbulent || fem_turbulent)
    switch (config->GetKind_Turb_Model()) {
      case SA:     spalart_allmaras = true;     break;
      case SA_NEG: neg_spalart_allmaras = true; break;
      case SST:    menter_sst = true; constants = solver_container[MESH_0][TURB_SOL]->GetConstants(); break;
      default: cout << "Specified turbulence model unavailable or none selected" << endl; exit(EXIT_FAILURE); break;
    }

  /*--- Number of variables for the template ---*/

  if (template_solver) nVar_Flow = solver_container[MESH_0][FLOW_SOL]->GetnVar();

  /*--- Number of variables for direct problem ---*/

  if (euler)        nVar_Flow = solver_container[MESH_0][FLOW_SOL]->GetnVar();
  if (ns)           nVar_Flow = solver_container[MESH_0][FLOW_SOL]->GetnVar();
  if (turbulent)    nVar_Turb = solver_container[MESH_0][TURB_SOL]->GetnVar();
  if (transition)   nVar_Trans = solver_container[MESH_0][TRANS_SOL]->GetnVar();
  if (poisson)      nVar_Poisson = solver_container[MESH_0][POISSON_SOL]->GetnVar();

  if (fem_euler)        nVar_Flow = solver_container[MESH_0][FLOW_SOL]->GetnVar();
  if (fem_ns)           nVar_Flow = solver_container[MESH_0][FLOW_SOL]->GetnVar();
  //if (fem_turbulent)    nVar_Turb = solver_container[MESH_0][FEM_TURB_SOL]->GetnVar();

  if (wave)				nVar_Wave = solver_container[MESH_0][WAVE_SOL]->GetnVar();
  if (fem)				nVar_FEM = solver_container[MESH_0][FEA_SOL]->GetnVar();
  if (heat)				nVar_Heat = solver_container[MESH_0][HEAT_SOL]->GetnVar();

  /*--- Number of variables for adjoint problem ---*/

  if (adj_euler)        nVar_Adj_Flow = solver_container[MESH_0][ADJFLOW_SOL]->GetnVar();
  if (adj_ns)           nVar_Adj_Flow = solver_container[MESH_0][ADJFLOW_SOL]->GetnVar();
  if (adj_turb)         nVar_Adj_Turb = solver_container[MESH_0][ADJTURB_SOL]->GetnVar();

  /*--- Number of dimensions ---*/

  nDim = geometry[MESH_0]->GetnDim();

  /*--- Definition of the Class for the numerical method: numerics_container[MESH_LEVEL][EQUATION][EQ_TERM] ---*/

  for (iMGlevel = 0; iMGlevel <= config->GetnMGLevels(); iMGlevel++) {
    numerics_container[iMGlevel] = new CNumerics** [MAX_SOLS];
    for (iSol = 0; iSol < MAX_SOLS; iSol++)
      numerics_container[iMGlevel][iSol] = new CNumerics* [MAX_TERMS];
  }

  /*--- Solver definition for the template problem ---*/
  if (template_solver) {

    /*--- Definition of the convective scheme for each equation and mesh level ---*/
    switch (config->GetKind_ConvNumScheme_Template()) {
      case SPACE_CENTERED : case SPACE_UPWIND :
        for (iMGlevel = 0; iMGlevel <= config->GetnMGLevels(); iMGlevel++)
          numerics_container[iMGlevel][TEMPLATE_SOL][CONV_TERM] = new CConvective_Template(nDim, nVar_Template, config);
        break;
      default : cout << "Convective scheme not implemented (template_solver)." << endl; exit(EXIT_FAILURE); break;
    }

    /*--- Definition of the viscous scheme for each equation and mesh level ---*/
    for (iMGlevel = 0; iMGlevel <= config->GetnMGLevels(); iMGlevel++)
      numerics_container[iMGlevel][TEMPLATE_SOL][VISC_TERM] = new CViscous_Template(nDim, nVar_Template, config);

    /*--- Definition of the source term integration scheme for each equation and mesh level ---*/
    for (iMGlevel = 0; iMGlevel <= config->GetnMGLevels(); iMGlevel++)
      numerics_container[iMGlevel][TEMPLATE_SOL][SOURCE_FIRST_TERM] = new CSource_Template(nDim, nVar_Template, config);

    /*--- Definition of the boundary condition method ---*/
    for (iMGlevel = 0; iMGlevel <= config->GetnMGLevels(); iMGlevel++) {
      numerics_container[iMGlevel][TEMPLATE_SOL][CONV_BOUND_TERM] = new CConvective_Template(nDim, nVar_Template, config);
    }

  }

  /*--- Solver definition for the Potential, Euler, Navier-Stokes problems ---*/
  if ((euler) || (ns)) {

    /*--- Definition of the convective scheme for each equation and mesh level ---*/
    switch (config->GetKind_ConvNumScheme_Flow()) {
      case NO_CONVECTIVE :
        cout << "No convective scheme." << endl; exit(EXIT_FAILURE);
        break;

      case SPACE_CENTERED :
        if (compressible) {
          /*--- Compressible flow ---*/
          switch (config->GetKind_Centered_Flow()) {
            case NO_CENTERED : cout << "No centered scheme." << endl; break;
            case LAX : numerics_container[MESH_0][FLOW_SOL][CONV_TERM] = new CCentLax_Flow(nDim, nVar_Flow, config); break;
            case JST : numerics_container[MESH_0][FLOW_SOL][CONV_TERM] = new CCentJST_Flow(nDim, nVar_Flow, config); break;
            case JST_KE : numerics_container[MESH_0][FLOW_SOL][CONV_TERM] = new CCentJST_KE_Flow(nDim, nVar_Flow, config); break;
            default : cout << "Centered scheme not implemented." << endl; exit(EXIT_FAILURE); break;
          }

          if (!config->GetLowFidelitySim()) {
            for (iMGlevel = 1; iMGlevel <= config->GetnMGLevels(); iMGlevel++)
              numerics_container[iMGlevel][FLOW_SOL][CONV_TERM] = new CCentLax_Flow(nDim, nVar_Flow, config);
          }
          else {
            numerics_container[MESH_1][FLOW_SOL][CONV_TERM] = new CCentJST_Flow(nDim, nVar_Flow, config);
            for (iMGlevel = 2; iMGlevel <= config->GetnMGLevels(); iMGlevel++)
              numerics_container[iMGlevel][FLOW_SOL][CONV_TERM] = new CCentLax_Flow(nDim, nVar_Flow, config);
          }

          /*--- Definition of the boundary condition method ---*/
          for (iMGlevel = 0; iMGlevel <= config->GetnMGLevels(); iMGlevel++)
            numerics_container[iMGlevel][FLOW_SOL][CONV_BOUND_TERM] = new CUpwRoe_Flow(nDim, nVar_Flow, config);

        }
        if (incompressible) {
          /*--- Incompressible flow, use artificial compressibility method ---*/
          switch (config->GetKind_Centered_Flow()) {
            case NO_CENTERED : cout << "No centered scheme." << endl; break;
            case LAX : numerics_container[MESH_0][FLOW_SOL][CONV_TERM] = new CCentLaxArtComp_Flow(nDim, nVar_Flow, config); break;
            case JST : numerics_container[MESH_0][FLOW_SOL][CONV_TERM] = new CCentJSTArtComp_Flow(nDim, nVar_Flow, config); break;
            default : cout << "Centered scheme not implemented." << endl; exit(EXIT_FAILURE); break;
          }
          for (iMGlevel = 1; iMGlevel <= config->GetnMGLevels(); iMGlevel++)
            numerics_container[iMGlevel][FLOW_SOL][CONV_TERM] = new CCentLaxArtComp_Flow(nDim, nVar_Flow, config);

          /*--- Definition of the boundary condition method ---*/
          for (iMGlevel = 0; iMGlevel <= config->GetnMGLevels(); iMGlevel++)
            numerics_container[iMGlevel][FLOW_SOL][CONV_BOUND_TERM] = new CUpwArtComp_Flow(nDim, nVar_Flow, config);

        }
        break;
      case SPACE_UPWIND :
        if (compressible) {
          /*--- Compressible flow ---*/
          switch (config->GetKind_Upwind_Flow()) {
            case NO_UPWIND : cout << "No upwind scheme." << endl; break;
            case ROE:
              if (ideal_gas) {

                for (iMGlevel = 0; iMGlevel <= config->GetnMGLevels(); iMGlevel++) {
                  numerics_container[iMGlevel][FLOW_SOL][CONV_TERM] = new CUpwRoe_Flow(nDim, nVar_Flow, config);
                  numerics_container[iMGlevel][FLOW_SOL][CONV_BOUND_TERM] = new CUpwRoe_Flow(nDim, nVar_Flow, config);
                }
              } else {

                for (iMGlevel = 0; iMGlevel <= config->GetnMGLevels(); iMGlevel++) {
                  numerics_container[iMGlevel][FLOW_SOL][CONV_TERM] = new CUpwGeneralRoe_Flow(nDim, nVar_Flow, config);
                  numerics_container[iMGlevel][FLOW_SOL][CONV_BOUND_TERM] = new CUpwGeneralRoe_Flow(nDim, nVar_Flow, config);
                }
              }
              break;

            case AUSM:
              for (iMGlevel = 0; iMGlevel <= config->GetnMGLevels(); iMGlevel++) {
                numerics_container[iMGlevel][FLOW_SOL][CONV_TERM] = new CUpwAUSM_Flow(nDim, nVar_Flow, config);
                numerics_container[iMGlevel][FLOW_SOL][CONV_BOUND_TERM] = new CUpwAUSM_Flow(nDim, nVar_Flow, config);
              }
              break;

            case TURKEL:
              for (iMGlevel = 0; iMGlevel <= config->GetnMGLevels(); iMGlevel++) {
                numerics_container[iMGlevel][FLOW_SOL][CONV_TERM] = new CUpwTurkel_Flow(nDim, nVar_Flow, config);
                numerics_container[iMGlevel][FLOW_SOL][CONV_BOUND_TERM] = new CUpwTurkel_Flow(nDim, nVar_Flow, config);
              }
              break;

            case HLLC:
              if (ideal_gas) {
                for (iMGlevel = 0; iMGlevel <= config->GetnMGLevels(); iMGlevel++) {
                  numerics_container[iMGlevel][FLOW_SOL][CONV_TERM] = new CUpwHLLC_Flow(nDim, nVar_Flow, config);
                  numerics_container[iMGlevel][FLOW_SOL][CONV_BOUND_TERM] = new CUpwHLLC_Flow(nDim, nVar_Flow, config);
                }
              }
              else {
                for (iMGlevel = 0; iMGlevel <= config->GetnMGLevels(); iMGlevel++) {
                  numerics_container[iMGlevel][FLOW_SOL][CONV_TERM] = new CUpwGeneralHLLC_Flow(nDim, nVar_Flow, config);
                  numerics_container[iMGlevel][FLOW_SOL][CONV_BOUND_TERM] = new CUpwGeneralHLLC_Flow(nDim, nVar_Flow, config);
                }
              }
              break;

            case MSW:
              for (iMGlevel = 0; iMGlevel <= config->GetnMGLevels(); iMGlevel++) {
                numerics_container[iMGlevel][FLOW_SOL][CONV_TERM] = new CUpwMSW_Flow(nDim, nVar_Flow, config);
                numerics_container[iMGlevel][FLOW_SOL][CONV_BOUND_TERM] = new CUpwMSW_Flow(nDim, nVar_Flow, config);
              }
              break;

            case CUSP:
              for (iMGlevel = 0; iMGlevel <= config->GetnMGLevels(); iMGlevel++) {
                numerics_container[iMGlevel][FLOW_SOL][CONV_TERM] = new CUpwCUSP_Flow(nDim, nVar_Flow, config);
                numerics_container[iMGlevel][FLOW_SOL][CONV_BOUND_TERM] = new CUpwCUSP_Flow(nDim, nVar_Flow, config);
              }
              break;

            default : cout << "Upwind scheme not implemented." << endl; exit(EXIT_FAILURE); break;
          }

        }
        if (incompressible) {
          /*--- Incompressible flow, use artificial compressibility method ---*/
          switch (config->GetKind_Upwind_Flow()) {
            case NO_UPWIND : cout << "No upwind scheme." << endl; break;
            case ROE:
              for (iMGlevel = 0; iMGlevel <= config->GetnMGLevels(); iMGlevel++) {
                numerics_container[iMGlevel][FLOW_SOL][CONV_TERM] = new CUpwArtComp_Flow(nDim, nVar_Flow, config);
                numerics_container[iMGlevel][FLOW_SOL][CONV_BOUND_TERM] = new CUpwArtComp_Flow(nDim, nVar_Flow, config);
              }
              break;
            default : cout << "Upwind scheme not implemented." << endl; exit(EXIT_FAILURE); break;
          }
        }
        break;

      default :
        cout << "Convective scheme not implemented (euler and ns)." << endl; exit(EXIT_FAILURE);
        break;
    }

    /*--- Definition of the viscous scheme for each equation and mesh level ---*/
    if (compressible) {
      if (ideal_gas) {

        /*--- Compressible flow Ideal gas ---*/
        numerics_container[MESH_0][FLOW_SOL][VISC_TERM] = new CAvgGradCorrected_Flow(nDim, nVar_Flow, config);
        for (iMGlevel = 1; iMGlevel <= config->GetnMGLevels(); iMGlevel++)
          numerics_container[iMGlevel][FLOW_SOL][VISC_TERM] = new CAvgGrad_Flow(nDim, nVar_Flow, config);

        /*--- Definition of the boundary condition method ---*/
        for (iMGlevel = 0; iMGlevel <= config->GetnMGLevels(); iMGlevel++)
          numerics_container[iMGlevel][FLOW_SOL][VISC_BOUND_TERM] = new CAvgGrad_Flow(nDim, nVar_Flow, config);

      } else {

        /*--- Compressible flow Realgas ---*/
        numerics_container[MESH_0][FLOW_SOL][VISC_TERM] = new CGeneralAvgGradCorrected_Flow(nDim, nVar_Flow, config);
        for (iMGlevel = 1; iMGlevel <= config->GetnMGLevels(); iMGlevel++)
          numerics_container[iMGlevel][FLOW_SOL][VISC_TERM] = new CGeneralAvgGrad_Flow(nDim, nVar_Flow, config);

        /*--- Definition of the boundary condition method ---*/
        for (iMGlevel = 0; iMGlevel <= config->GetnMGLevels(); iMGlevel++)
          numerics_container[iMGlevel][FLOW_SOL][VISC_BOUND_TERM] = new CGeneralAvgGrad_Flow(nDim, nVar_Flow, config);

      }
    }
    if (incompressible) {
      /*--- Incompressible flow, use artificial compressibility method ---*/
      numerics_container[MESH_0][FLOW_SOL][VISC_TERM] = new CAvgGradCorrectedArtComp_Flow(nDim, nVar_Flow, config);
      for (iMGlevel = 1; iMGlevel <= config->GetnMGLevels(); iMGlevel++)
        numerics_container[iMGlevel][FLOW_SOL][VISC_TERM] = new CAvgGradArtComp_Flow(nDim, nVar_Flow, config);

      /*--- Definition of the boundary condition method ---*/
      for (iMGlevel = 0; iMGlevel <= config->GetnMGLevels(); iMGlevel++)
        numerics_container[iMGlevel][FLOW_SOL][VISC_BOUND_TERM] = new CAvgGradArtComp_Flow(nDim, nVar_Flow, config);
    }

    /*--- Definition of the source term integration scheme for each equation and mesh level ---*/
    for (iMGlevel = 0; iMGlevel <= config->GetnMGLevels(); iMGlevel++) {

      if (config->GetBody_Force() == YES)
        numerics_container[iMGlevel][FLOW_SOL][SOURCE_FIRST_TERM] = new CSourceBodyForce(nDim, nVar_Flow, config);
      else if (config->GetRotating_Frame() == YES)
        numerics_container[iMGlevel][FLOW_SOL][SOURCE_FIRST_TERM] = new CSourceRotatingFrame_Flow(nDim, nVar_Flow, config);
      else if (config->GetAxisymmetric() == YES)
        numerics_container[iMGlevel][FLOW_SOL][SOURCE_FIRST_TERM] = new CSourceAxisymmetric_Flow(nDim, nVar_Flow, config);
      else if (config->GetGravityForce() == YES)
        numerics_container[iMGlevel][FLOW_SOL][SOURCE_FIRST_TERM] = new CSourceGravity(nDim, nVar_Flow, config);
      else if (config->GetWind_Gust() == YES)
        numerics_container[iMGlevel][FLOW_SOL][SOURCE_FIRST_TERM] = new CSourceWindGust(nDim, nVar_Flow, config);
      else
        numerics_container[iMGlevel][FLOW_SOL][SOURCE_FIRST_TERM] = new CSourceNothing(nDim, nVar_Flow, config);

      numerics_container[iMGlevel][FLOW_SOL][SOURCE_SECOND_TERM] = new CSourceNothing(nDim, nVar_Flow, config);
    }

  }

  /*--- Riemann solver definition for the Potential, Euler, Navier-Stokes problems ---*/
  if ((fem_euler) || (fem_ns)) {

    switch (config->GetRiemann_Solver_FEM()) {
      case NO_UPWIND : cout << "Riemann solver disabled." << endl; break;
      case ROE:
          for (iMGlevel = 0; iMGlevel <= config->GetnMGLevels(); iMGlevel++) {
            numerics_container[iMGlevel][FLOW_SOL][CONV_TERM] = new CUpwRoe_Flow(nDim, nVar_Flow, config);
            numerics_container[iMGlevel][FLOW_SOL][CONV_BOUND_TERM] = new CUpwRoe_Flow(nDim, nVar_Flow, config);
          }
        break;

      case AUSM:
        for (iMGlevel = 0; iMGlevel <= config->GetnMGLevels(); iMGlevel++) {
          numerics_container[iMGlevel][FLOW_SOL][CONV_TERM] = new CUpwAUSM_Flow(nDim, nVar_Flow, config);
          numerics_container[iMGlevel][FLOW_SOL][CONV_BOUND_TERM] = new CUpwAUSM_Flow(nDim, nVar_Flow, config);
        }
        break;

      case TURKEL:
        for (iMGlevel = 0; iMGlevel <= config->GetnMGLevels(); iMGlevel++) {
          numerics_container[iMGlevel][FLOW_SOL][CONV_TERM] = new CUpwTurkel_Flow(nDim, nVar_Flow, config);
          numerics_container[iMGlevel][FLOW_SOL][CONV_BOUND_TERM] = new CUpwTurkel_Flow(nDim, nVar_Flow, config);
        }
        break;

      case HLLC:
          for (iMGlevel = 0; iMGlevel <= config->GetnMGLevels(); iMGlevel++) {
            numerics_container[iMGlevel][FLOW_SOL][CONV_TERM] = new CUpwHLLC_Flow(nDim, nVar_Flow, config);
            numerics_container[iMGlevel][FLOW_SOL][CONV_BOUND_TERM] = new CUpwHLLC_Flow(nDim, nVar_Flow, config);
          }
        break;

      case MSW:
        for (iMGlevel = 0; iMGlevel <= config->GetnMGLevels(); iMGlevel++) {
          numerics_container[iMGlevel][FLOW_SOL][CONV_TERM] = new CUpwMSW_Flow(nDim, nVar_Flow, config);
          numerics_container[iMGlevel][FLOW_SOL][CONV_BOUND_TERM] = new CUpwMSW_Flow(nDim, nVar_Flow, config);
        }
        break;

      case CUSP:
        for (iMGlevel = 0; iMGlevel <= config->GetnMGLevels(); iMGlevel++) {
          numerics_container[iMGlevel][FLOW_SOL][CONV_TERM] = new CUpwCUSP_Flow(nDim, nVar_Flow, config);
          numerics_container[iMGlevel][FLOW_SOL][CONV_BOUND_TERM] = new CUpwCUSP_Flow(nDim, nVar_Flow, config);
        }
        break;

      default : cout << "Riemann solver not implemented." << endl; exit(EXIT_FAILURE); break;
    }

    /*--- Note: if we don't end up using the other numerics classes for DG, we should remove them. ---*/

    /*--- Definition of the viscous scheme for each equation and mesh level ---*/

    numerics_container[MESH_0][FLOW_SOL][VISC_TERM] = new CFEMVisc_Flow(nDim, nVar_Flow, config);
    for (iMGlevel = 1; iMGlevel <= config->GetnMGLevels(); iMGlevel++)
      numerics_container[iMGlevel][FLOW_SOL][VISC_TERM] = new CFEMVisc_Flow(nDim, nVar_Flow, config);

    /*--- Definition of the boundary condition method ---*/
    for (iMGlevel = 0; iMGlevel <= config->GetnMGLevels(); iMGlevel++)
      numerics_container[iMGlevel][FLOW_SOL][VISC_BOUND_TERM] = new CFEMVisc_Flow(nDim, nVar_Flow, config);

    /*--- Definition of the source term integration scheme for each equation and mesh level ---*/
    for (iMGlevel = 0; iMGlevel <= config->GetnMGLevels(); iMGlevel++) {

      numerics_container[iMGlevel][FLOW_SOL][SOURCE_FIRST_TERM] = new CSourceFEM(nDim, nVar_Flow, config);

      numerics_container[iMGlevel][FLOW_SOL][SOURCE_SECOND_TERM] = new CSourceNothing(nDim, nVar_Flow, config);
    }

  }

  /*--- Solver definition for the turbulent model problem ---*/

  if (turbulent) {

    /*--- Definition of the convective scheme for each equation and mesh level ---*/

    switch (config->GetKind_ConvNumScheme_Turb()) {
      case NONE :
        break;
      case SPACE_UPWIND :
        for (iMGlevel = 0; iMGlevel <= config->GetnMGLevels(); iMGlevel++) {
          if (spalart_allmaras) numerics_container[iMGlevel][TURB_SOL][CONV_TERM] = new CUpwSca_TurbSA(nDim, nVar_Turb, config);
          else if (neg_spalart_allmaras) numerics_container[iMGlevel][TURB_SOL][CONV_TERM] = new CUpwSca_TurbSA(nDim, nVar_Turb, config);
          else if (menter_sst) numerics_container[iMGlevel][TURB_SOL][CONV_TERM] = new CUpwSca_TurbSST(nDim, nVar_Turb, config);
        }
        break;
      default :
        cout << "Convective scheme not implemented (turbulent)." << endl; exit(EXIT_FAILURE);
        break;
    }

    /*--- Definition of the viscous scheme for each equation and mesh level ---*/

    for (iMGlevel = 0; iMGlevel <= config->GetnMGLevels(); iMGlevel++) {
      if (spalart_allmaras) numerics_container[iMGlevel][TURB_SOL][VISC_TERM] = new CAvgGradCorrected_TurbSA(nDim, nVar_Turb, config);
      else if (neg_spalart_allmaras) numerics_container[iMGlevel][TURB_SOL][VISC_TERM] = new CAvgGradCorrected_TurbSA_Neg(nDim, nVar_Turb, config);
      else if (menter_sst) numerics_container[iMGlevel][TURB_SOL][VISC_TERM] = new CAvgGradCorrected_TurbSST(nDim, nVar_Turb, constants, config);
    }

    /*--- Definition of the source term integration scheme for each equation and mesh level ---*/

    for (iMGlevel = 0; iMGlevel <= config->GetnMGLevels(); iMGlevel++) {
      if (spalart_allmaras) numerics_container[iMGlevel][TURB_SOL][SOURCE_FIRST_TERM] = new CSourcePieceWise_TurbSA(nDim, nVar_Turb, config);
      else if (neg_spalart_allmaras) numerics_container[iMGlevel][TURB_SOL][SOURCE_FIRST_TERM] = new CSourcePieceWise_TurbSA_Neg(nDim, nVar_Turb, config);
      else if (menter_sst) numerics_container[iMGlevel][TURB_SOL][SOURCE_FIRST_TERM] = new CSourcePieceWise_TurbSST(nDim, nVar_Turb, constants, config);
      numerics_container[iMGlevel][TURB_SOL][SOURCE_SECOND_TERM] = new CSourceNothing(nDim, nVar_Turb, config);
    }

    /*--- Definition of the boundary condition method ---*/

    for (iMGlevel = 0; iMGlevel <= config->GetnMGLevels(); iMGlevel++) {
      if (spalart_allmaras) {
        numerics_container[iMGlevel][TURB_SOL][CONV_BOUND_TERM] = new CUpwSca_TurbSA(nDim, nVar_Turb, config);
        numerics_container[iMGlevel][TURB_SOL][VISC_BOUND_TERM] = new CAvgGrad_TurbSA(nDim, nVar_Turb, config);
      }
      else if (neg_spalart_allmaras) {
        numerics_container[iMGlevel][TURB_SOL][CONV_BOUND_TERM] = new CUpwSca_TurbSA(nDim, nVar_Turb, config);
        numerics_container[iMGlevel][TURB_SOL][VISC_BOUND_TERM] = new CAvgGrad_TurbSA_Neg(nDim, nVar_Turb, config);
      }
      else if (menter_sst) {
        numerics_container[iMGlevel][TURB_SOL][CONV_BOUND_TERM] = new CUpwSca_TurbSST(nDim, nVar_Turb, config);
        numerics_container[iMGlevel][TURB_SOL][VISC_BOUND_TERM] = new CAvgGrad_TurbSST(nDim, nVar_Turb, constants, config);
      }
    }
  }

  /*--- Solver definition for the transition model problem ---*/
  if (transition) {

    /*--- Definition of the convective scheme for each equation and mesh level ---*/
    switch (config->GetKind_ConvNumScheme_Turb()) {
      case NONE :
        break;
      case SPACE_UPWIND :
        for (iMGlevel = 0; iMGlevel <= config->GetnMGLevels(); iMGlevel++) {
          numerics_container[iMGlevel][TRANS_SOL][CONV_TERM] = new CUpwSca_TransLM(nDim, nVar_Trans, config);
        }
        break;
      default :
        cout << "Convective scheme not implemented (transition)." << endl; exit(EXIT_FAILURE);
        break;
    }

    /*--- Definition of the viscous scheme for each equation and mesh level ---*/
    for (iMGlevel = 0; iMGlevel <= config->GetnMGLevels(); iMGlevel++) {
      numerics_container[iMGlevel][TRANS_SOL][VISC_TERM] = new CAvgGradCorrected_TransLM(nDim, nVar_Trans, config);
    }

    /*--- Definition of the source term integration scheme for each equation and mesh level ---*/
    for (iMGlevel = 0; iMGlevel <= config->GetnMGLevels(); iMGlevel++) {
      numerics_container[iMGlevel][TRANS_SOL][SOURCE_FIRST_TERM] = new CSourcePieceWise_TransLM(nDim, nVar_Trans, config);
      numerics_container[iMGlevel][TRANS_SOL][SOURCE_SECOND_TERM] = new CSourceNothing(nDim, nVar_Trans, config);
    }

    /*--- Definition of the boundary condition method ---*/
    for (iMGlevel = 0; iMGlevel <= config->GetnMGLevels(); iMGlevel++) {
      numerics_container[iMGlevel][TRANS_SOL][CONV_BOUND_TERM] = new CUpwLin_TransLM(nDim, nVar_Trans, config);
    }
  }

  /*--- Solver definition for the poisson potential problem ---*/
  if (poisson) {

    /*--- Definition of the viscous scheme for each equation and mesh level ---*/
    numerics_container[MESH_0][POISSON_SOL][VISC_TERM] = new CGalerkin_Flow(nDim, nVar_Poisson, config);

    /*--- Definition of the source term integration scheme for each equation and mesh level ---*/
    numerics_container[MESH_0][POISSON_SOL][SOURCE_FIRST_TERM] = new CSourceNothing(nDim, nVar_Poisson, config);
    numerics_container[MESH_0][POISSON_SOL][SOURCE_SECOND_TERM] = new CSourceNothing(nDim, nVar_Poisson, config);

  }

  /*--- Solver definition for the poisson potential problem ---*/
  if (heat) {

    /*--- Definition of the viscous scheme for each equation and mesh level ---*/
    numerics_container[MESH_0][HEAT_SOL][VISC_TERM] = new CGalerkin_Flow(nDim, nVar_Heat, config);

    /*--- Definition of the source term integration scheme for each equation and mesh level ---*/
    numerics_container[MESH_0][HEAT_SOL][SOURCE_FIRST_TERM] = new CSourceNothing(nDim, nVar_Heat, config);
    numerics_container[MESH_0][HEAT_SOL][SOURCE_SECOND_TERM] = new CSourceNothing(nDim, nVar_Heat, config);

  }

  /*--- Solver definition for the flow adjoint problem ---*/

  if (adj_euler || adj_ns) {

    /*--- Definition of the convective scheme for each equation and mesh level ---*/

    switch (config->GetKind_ConvNumScheme_AdjFlow()) {
      case NO_CONVECTIVE :
        cout << "No convective scheme." << endl; exit(EXIT_FAILURE);
        break;

      case SPACE_CENTERED :

        if (compressible) {

          /*--- Compressible flow ---*/

          switch (config->GetKind_Centered_AdjFlow()) {
            case NO_CENTERED : cout << "No centered scheme." << endl; break;
            case LAX : numerics_container[MESH_0][ADJFLOW_SOL][CONV_TERM] = new CCentLax_AdjFlow(nDim, nVar_Adj_Flow, config); break;
            case JST : numerics_container[MESH_0][ADJFLOW_SOL][CONV_TERM] = new CCentJST_AdjFlow(nDim, nVar_Adj_Flow, config); break;
            default : cout << "Centered scheme not implemented." << endl; exit(EXIT_FAILURE); break;
          }

          for (iMGlevel = 1; iMGlevel <= config->GetnMGLevels(); iMGlevel++)
            numerics_container[iMGlevel][ADJFLOW_SOL][CONV_TERM] = new CCentLax_AdjFlow(nDim, nVar_Adj_Flow, config);

          for (iMGlevel = 0; iMGlevel <= config->GetnMGLevels(); iMGlevel++)
            numerics_container[iMGlevel][ADJFLOW_SOL][CONV_BOUND_TERM] = new CUpwRoe_AdjFlow(nDim, nVar_Adj_Flow, config);

        }

        if (incompressible) {

          /*--- Incompressible flow, use artificial compressibility method ---*/

          switch (config->GetKind_Centered_AdjFlow()) {
            case NO_CENTERED : cout << "No centered scheme." << endl; break;
            case LAX : numerics_container[MESH_0][ADJFLOW_SOL][CONV_TERM] = new CCentLaxArtComp_AdjFlow(nDim, nVar_Adj_Flow, config); break;
            case JST : numerics_container[MESH_0][ADJFLOW_SOL][CONV_TERM] = new CCentJSTArtComp_AdjFlow(nDim, nVar_Adj_Flow, config); break;
            default : cout << "Centered scheme not implemented." << endl; exit(EXIT_FAILURE); break;
          }

          for (iMGlevel = 1; iMGlevel <= config->GetnMGLevels(); iMGlevel++)
            numerics_container[iMGlevel][ADJFLOW_SOL][CONV_TERM] = new CCentLaxArtComp_AdjFlow(nDim, nVar_Adj_Flow, config);

          for (iMGlevel = 0; iMGlevel <= config->GetnMGLevels(); iMGlevel++)
            numerics_container[iMGlevel][ADJFLOW_SOL][CONV_BOUND_TERM] = new CUpwRoeArtComp_AdjFlow(nDim, nVar_Adj_Flow, config);

        }

        break;

      case SPACE_UPWIND :

        if (compressible) {

          /*--- Compressible flow ---*/

          switch (config->GetKind_Upwind_AdjFlow()) {
            case NO_UPWIND : cout << "No upwind scheme." << endl; break;
            case ROE:
              for (iMGlevel = 0; iMGlevel <= config->GetnMGLevels(); iMGlevel++) {
                numerics_container[iMGlevel][ADJFLOW_SOL][CONV_TERM] = new CUpwRoe_AdjFlow(nDim, nVar_Adj_Flow, config);
                numerics_container[iMGlevel][ADJFLOW_SOL][CONV_BOUND_TERM] = new CUpwRoe_AdjFlow(nDim, nVar_Adj_Flow, config);
              }
              break;
            default : cout << "Upwind scheme not implemented." << endl; exit(EXIT_FAILURE); break;
          }
        }

        if (incompressible) {

          /*--- Incompressible flow, use artificial compressibility method ---*/

          switch (config->GetKind_Upwind_AdjFlow()) {
            case NO_UPWIND : cout << "No upwind scheme." << endl; break;
            case ROE:
              for (iMGlevel = 0; iMGlevel <= config->GetnMGLevels(); iMGlevel++) {
                numerics_container[iMGlevel][ADJFLOW_SOL][CONV_TERM] = new CUpwRoeArtComp_AdjFlow(nDim, nVar_Adj_Flow, config);
                numerics_container[iMGlevel][ADJFLOW_SOL][CONV_BOUND_TERM] = new CUpwRoeArtComp_AdjFlow(nDim, nVar_Adj_Flow, config);
              }
              break;
            default : cout << "Upwind scheme not implemented." << endl; exit(EXIT_FAILURE); break;
          }
        }

        break;

      default :
        cout << "Convective scheme not implemented (adj_euler and adj_ns)." << endl; exit(EXIT_FAILURE);
        break;
    }

    /*--- Definition of the viscous scheme for each equation and mesh level ---*/

    if (compressible) {

      /*--- Compressible flow ---*/

      numerics_container[MESH_0][ADJFLOW_SOL][VISC_TERM] = new CAvgGradCorrected_AdjFlow(nDim, nVar_Adj_Flow, config);
      numerics_container[MESH_0][ADJFLOW_SOL][VISC_BOUND_TERM] = new CAvgGrad_AdjFlow(nDim, nVar_Adj_Flow, config);

      for (iMGlevel = 1; iMGlevel <= config->GetnMGLevels(); iMGlevel++) {
        numerics_container[iMGlevel][ADJFLOW_SOL][VISC_TERM] = new CAvgGrad_AdjFlow(nDim, nVar_Adj_Flow, config);
        numerics_container[iMGlevel][ADJFLOW_SOL][VISC_BOUND_TERM] = new CAvgGrad_AdjFlow(nDim, nVar_Adj_Flow, config);
      }

    }

    if (incompressible) {

      /*--- Incompressible flow, use artificial compressibility method ---*/

      numerics_container[MESH_0][ADJFLOW_SOL][VISC_TERM] = new CAvgGradCorrectedArtComp_AdjFlow(nDim, nVar_Adj_Flow, config);
      numerics_container[MESH_0][ADJFLOW_SOL][VISC_BOUND_TERM] = new CAvgGradArtComp_AdjFlow(nDim, nVar_Adj_Flow, config);

      for (iMGlevel = 1; iMGlevel <= config->GetnMGLevels(); iMGlevel++) {
        numerics_container[iMGlevel][ADJFLOW_SOL][VISC_TERM] = new CAvgGradArtComp_AdjFlow(nDim, nVar_Adj_Flow, config);
        numerics_container[iMGlevel][ADJFLOW_SOL][VISC_BOUND_TERM] = new CAvgGradArtComp_AdjFlow(nDim, nVar_Adj_Flow, config);
      }

    }

    /*--- Definition of the source term integration scheme for each equation and mesh level ---*/

    for (iMGlevel = 0; iMGlevel <= config->GetnMGLevels(); iMGlevel++) {

      /*--- Note that RANS is incompatible with Axisymmetric or Rotational (Fix it!) ---*/

      if (compressible) {

        if (adj_ns) {

          numerics_container[iMGlevel][ADJFLOW_SOL][SOURCE_FIRST_TERM] = new CSourceViscous_AdjFlow(nDim, nVar_Adj_Flow, config);

          if (config->GetRotating_Frame() == YES)
            numerics_container[iMGlevel][ADJFLOW_SOL][SOURCE_SECOND_TERM] = new CSourceRotatingFrame_AdjFlow(nDim, nVar_Adj_Flow, config);
          else
            numerics_container[iMGlevel][ADJFLOW_SOL][SOURCE_SECOND_TERM] = new CSourceConservative_AdjFlow(nDim, nVar_Adj_Flow, config);

        }

        else {

          if (config->GetRotating_Frame() == YES)
            numerics_container[iMGlevel][ADJFLOW_SOL][SOURCE_FIRST_TERM] = new CSourceRotatingFrame_AdjFlow(nDim, nVar_Adj_Flow, config);
          else if (config->GetAxisymmetric() == YES)
            numerics_container[iMGlevel][ADJFLOW_SOL][SOURCE_FIRST_TERM] = new CSourceAxisymmetric_AdjFlow(nDim, nVar_Adj_Flow, config);
          else
            numerics_container[iMGlevel][ADJFLOW_SOL][SOURCE_FIRST_TERM] = new CSourceNothing(nDim, nVar_Adj_Flow, config);

          numerics_container[iMGlevel][ADJFLOW_SOL][SOURCE_SECOND_TERM] = new CSourceNothing(nDim, nVar_Adj_Flow, config);

        }

      }

      if (incompressible) {

        numerics_container[iMGlevel][ADJFLOW_SOL][SOURCE_FIRST_TERM] = new CSourceNothing(nDim, nVar_Adj_Flow, config);
        numerics_container[iMGlevel][ADJFLOW_SOL][SOURCE_SECOND_TERM] = new CSourceNothing(nDim, nVar_Adj_Flow, config);

      }

    }

  }

  /*--- Solver definition for the turbulent adjoint problem ---*/
  if (adj_turb) {
    /*--- Definition of the convective scheme for each equation and mesh level ---*/
    switch (config->GetKind_ConvNumScheme_AdjTurb()) {
      case NONE :
        break;
      case SPACE_UPWIND :
        for (iMGlevel = 0; iMGlevel <= config->GetnMGLevels(); iMGlevel++)
          if (spalart_allmaras) {
            numerics_container[iMGlevel][ADJTURB_SOL][CONV_TERM] = new CUpwSca_AdjTurb(nDim, nVar_Adj_Turb, config);
          }
          else if (neg_spalart_allmaras) {cout << "Adjoint Neg SA turbulence model not implemented." << endl; exit(EXIT_FAILURE);}
          else if (menter_sst) {cout << "Adjoint SST turbulence model not implemented." << endl; exit(EXIT_FAILURE);}
        break;
      default :
        cout << "Convective scheme not implemented (adj_turb)." << endl; exit(EXIT_FAILURE);
        break;
    }

    /*--- Definition of the viscous scheme for each equation and mesh level ---*/
    for (iMGlevel = 0; iMGlevel <= config->GetnMGLevels(); iMGlevel++) {
      if (spalart_allmaras) {
        numerics_container[iMGlevel][ADJTURB_SOL][VISC_TERM] = new CAvgGradCorrected_AdjTurb(nDim, nVar_Adj_Turb, config);
      }
      else if (neg_spalart_allmaras) {cout << "Adjoint Neg SA turbulence model not implemented." << endl; exit(EXIT_FAILURE);}
      else if (menter_sst) {cout << "Adjoint SST turbulence model not implemented." << endl; exit(EXIT_FAILURE);}
    }

    /*--- Definition of the source term integration scheme for each equation and mesh level ---*/
    for (iMGlevel = 0; iMGlevel <= config->GetnMGLevels(); iMGlevel++) {
      if (spalart_allmaras) {
        numerics_container[iMGlevel][ADJTURB_SOL][SOURCE_FIRST_TERM] = new CSourcePieceWise_AdjTurb(nDim, nVar_Adj_Turb, config);
        numerics_container[iMGlevel][ADJTURB_SOL][SOURCE_SECOND_TERM] = new CSourceConservative_AdjTurb(nDim, nVar_Adj_Turb, config);
      }
      else if (neg_spalart_allmaras) {cout << "Adjoint Neg SA turbulence model not implemented." << endl; exit(EXIT_FAILURE);}
      else if (menter_sst) {cout << "Adjoint SST turbulence model not implemented." << endl; exit(EXIT_FAILURE);}
    }

    /*--- Definition of the boundary condition method ---*/
    for (iMGlevel = 0; iMGlevel <= config->GetnMGLevels(); iMGlevel++) {
      if (spalart_allmaras) numerics_container[iMGlevel][ADJTURB_SOL][CONV_BOUND_TERM] = new CUpwLin_AdjTurb(nDim, nVar_Adj_Turb, config);
      else if (neg_spalart_allmaras) {cout << "Adjoint Neg SA turbulence model not implemented." << endl; exit(EXIT_FAILURE);}
      else if (menter_sst) {cout << "Adjoint SST turbulence model not implemented." << endl; exit(EXIT_FAILURE);}
    }

  }

  /*--- Solver definition for the wave problem ---*/
  if (wave) {

    /*--- Definition of the viscous scheme for each equation and mesh level ---*/
    numerics_container[MESH_0][WAVE_SOL][VISC_TERM] = new CGalerkin_Flow(nDim, nVar_Wave, config);

  }

  /*--- Solver definition for the FEM problem ---*/
  if (fem) {
    switch (config->GetGeometricConditions()) {
      case SMALL_DEFORMATIONS :
      switch (config->GetMaterialModel()) {
          case LINEAR_ELASTIC: numerics_container[MESH_0][FEA_SOL][FEA_TERM] = new CFEM_LinearElasticity(nDim, nVar_FEM, config); break;
          case NEO_HOOKEAN : cout << "Material model does not correspond to geometric conditions." << endl; exit(EXIT_FAILURE); break;
          default: cout << "Material model not implemented." << endl; exit(EXIT_FAILURE); break;
      }
      break;
      case LARGE_DEFORMATIONS :
      switch (config->GetMaterialModel()) {
          case LINEAR_ELASTIC: cout << "Material model does not correspond to geometric conditions." << endl; exit(EXIT_FAILURE); break;
          case NEO_HOOKEAN :
        switch (config->GetMaterialCompressibility()) {
              case COMPRESSIBLE_MAT : numerics_container[MESH_0][FEA_SOL][FEA_TERM] = new CFEM_NeoHookean_Comp(nDim, nVar_FEM, config); break;
              case INCOMPRESSIBLE_MAT : numerics_container[MESH_0][FEA_SOL][FEA_TERM] = new CFEM_NeoHookean_Incomp(nDim, nVar_FEM, config); break;
              default: cout << "Material model not implemented." << endl; exit(EXIT_FAILURE); break;
        }
        break;
          default: cout << "Material model not implemented." << endl; exit(EXIT_FAILURE); break;
      }
      break;
      default: cout << " Solver not implemented." << endl; exit(EXIT_FAILURE); break;
    }

  }

}

void CDriver::Numerics_Postprocessing(CNumerics ****numerics_container,
                                      CSolver ***solver_container, CGeometry **geometry,
                                      CConfig *config) {

  unsigned short iMGlevel, iSol;


  bool
  euler, adj_euler,
  ns, adj_ns,
  fem_euler, fem_ns, fem_turbulent,
  turbulent, adj_turb,
  spalart_allmaras, neg_spalart_allmaras, menter_sst,
  poisson,
  wave,
  fem,
  heat,
  transition,
  template_solver;

  bool compressible = (config->GetKind_Regime() == COMPRESSIBLE);
  bool incompressible = (config->GetKind_Regime() == INCOMPRESSIBLE);

  /*--- Initialize some useful booleans ---*/
  euler            = false; ns     = false; turbulent     = false;
  fem_euler        = false; fem_ns = false; fem_turbulent = false;
  poisson          = false;
  adj_euler        = false; adj_ns           = false;   adj_turb         = false;
  wave             = false; heat             = false;   fem        = false;
  spalart_allmaras = false; neg_spalart_allmaras = false; menter_sst       = false;
  transition       = false;
  template_solver  = false;

  /*--- Assign booleans ---*/
  switch (config->GetKind_Solver()) {
    case TEMPLATE_SOLVER: template_solver = true; break;
    case EULER : case DISC_ADJ_EULER: euler = true; break;
    case NAVIER_STOKES: case DISC_ADJ_NAVIER_STOKES: ns = true; break;
    case RANS : case DISC_ADJ_RANS:  ns = true; turbulent = true; if (config->GetKind_Trans_Model() == LM) transition = true; break;
    case FEM_EULER : fem_euler = true; break;
    case FEM_NAVIER_STOKES: fem_ns = true; break;
    case FEM_RANS : fem_ns = true; fem_turbulent = true; break;
    case FEM_LES :  fem_ns = true; break;
    case POISSON_EQUATION: poisson = true; break;
    case WAVE_EQUATION: wave = true; break;
    case HEAT_EQUATION: heat = true; break;
    case FEM_ELASTICITY: fem = true; break;
    case ADJ_EULER : euler = true; adj_euler = true; break;
    case ADJ_NAVIER_STOKES : ns = true; turbulent = (config->GetKind_Turb_Model() != NONE); adj_ns = true; break;
    case ADJ_RANS : ns = true; turbulent = true; adj_ns = true; adj_turb = (!config->GetFrozen_Visc()); break;
  }

  /*--- Assign turbulence model booleans ---*/

  if (turbulent || fem_turbulent)
    switch (config->GetKind_Turb_Model()) {
      case SA:     spalart_allmaras = true;     break;
      case SA_NEG: neg_spalart_allmaras = true; break;
      case SST:    menter_sst = true;  break;

    }

  /*--- Solver definition for the template problem ---*/
  if (template_solver) {

    /*--- Definition of the convective scheme for each equation and mesh level ---*/
    switch (config->GetKind_ConvNumScheme_Template()) {
      case SPACE_CENTERED : case SPACE_UPWIND :
        for (iMGlevel = 0; iMGlevel <= config->GetnMGLevels(); iMGlevel++)
          delete numerics_container[iMGlevel][TEMPLATE_SOL][CONV_TERM];
        break;
    }

    for (iMGlevel = 0; iMGlevel <= config->GetnMGLevels(); iMGlevel++) {
      /*--- Definition of the viscous scheme for each equation and mesh level ---*/
      delete numerics_container[iMGlevel][TEMPLATE_SOL][VISC_TERM];
      /*--- Definition of the source term integration scheme for each equation and mesh level ---*/
      delete numerics_container[iMGlevel][TEMPLATE_SOL][SOURCE_FIRST_TERM];
      /*--- Definition of the boundary condition method ---*/
      delete numerics_container[iMGlevel][TEMPLATE_SOL][CONV_BOUND_TERM];
    }

  }

  /*--- Solver definition for the Potential, Euler, Navier-Stokes problems ---*/
  if ((euler) || (ns)) {

    /*--- Definition of the convective scheme for each equation and mesh level ---*/
    switch (config->GetKind_ConvNumScheme_Flow()) {

      case SPACE_CENTERED :
        if (compressible) {

          /*--- Compressible flow ---*/
          switch (config->GetKind_Centered_Flow()) {
            case LAX : case JST :  case JST_KE : delete numerics_container[MESH_0][FLOW_SOL][CONV_TERM]; break;
          }
          for (iMGlevel = 1; iMGlevel <= config->GetnMGLevels(); iMGlevel++)
            delete numerics_container[iMGlevel][FLOW_SOL][CONV_TERM];

          /*--- Definition of the boundary condition method ---*/
          for (iMGlevel = 0; iMGlevel <= config->GetnMGLevels(); iMGlevel++)
            delete numerics_container[iMGlevel][FLOW_SOL][CONV_BOUND_TERM];

        }
        if (incompressible) {
          /*--- Incompressible flow, use artificial compressibility method ---*/
          switch (config->GetKind_Centered_Flow()) {

            case LAX : case JST : delete numerics_container[MESH_0][FLOW_SOL][CONV_TERM]; break;

          }
          for (iMGlevel = 1; iMGlevel <= config->GetnMGLevels(); iMGlevel++)
            delete numerics_container[iMGlevel][FLOW_SOL][CONV_TERM];

          /*--- Definition of the boundary condition method ---*/
          for (iMGlevel = 0; iMGlevel <= config->GetnMGLevels(); iMGlevel++)
            delete numerics_container[iMGlevel][FLOW_SOL][CONV_BOUND_TERM];

        }
        break;
      case SPACE_UPWIND :

        if (compressible) {
          /*--- Compressible flow ---*/
          switch (config->GetKind_Upwind_Flow()) {
            case ROE: case AUSM : case TURKEL: case HLLC: case MSW:  case CUSP:
              for (iMGlevel = 0; iMGlevel <= config->GetnMGLevels(); iMGlevel++) {
                delete numerics_container[iMGlevel][FLOW_SOL][CONV_TERM];
                delete numerics_container[iMGlevel][FLOW_SOL][CONV_BOUND_TERM];
              }

              break;
          }

        }
        if (incompressible) {
          /*--- Incompressible flow, use artificial compressibility method ---*/
          switch (config->GetKind_Upwind_Flow()) {
            case ROE:
              for (iMGlevel = 0; iMGlevel <= config->GetnMGLevels(); iMGlevel++) {
                delete numerics_container[iMGlevel][FLOW_SOL][CONV_TERM];
                delete numerics_container[iMGlevel][FLOW_SOL][CONV_BOUND_TERM];
              }
              break;
          }
        }

        break;
    }

    /*--- Definition of the viscous scheme for each equation and mesh level ---*/
    if (compressible||incompressible) {
      /*--- Compressible flow Ideal gas ---*/
      delete numerics_container[MESH_0][FLOW_SOL][VISC_TERM];
      for (iMGlevel = 1; iMGlevel <= config->GetnMGLevels(); iMGlevel++)
        delete numerics_container[iMGlevel][FLOW_SOL][VISC_TERM];

      /*--- Definition of the boundary condition method ---*/
      for (iMGlevel = 0; iMGlevel <= config->GetnMGLevels(); iMGlevel++)
        delete numerics_container[iMGlevel][FLOW_SOL][VISC_BOUND_TERM];

    }

    /*--- Definition of the source term integration scheme for each equation and mesh level ---*/
    for (iMGlevel = 0; iMGlevel <= config->GetnMGLevels(); iMGlevel++) {
      delete numerics_container[iMGlevel][FLOW_SOL][SOURCE_FIRST_TERM];
      delete numerics_container[iMGlevel][FLOW_SOL][SOURCE_SECOND_TERM];
    }

  }

  /*--- DG-FEM solver definition for Euler, Navier-Stokes problems ---*/

  if ((fem_euler) || (fem_ns)) {

    /*--- Definition of the convective scheme for each equation and mesh level ---*/
    switch (config->GetRiemann_Solver_FEM()) {
      case ROE: case AUSM: case TURKEL: case HLLC: case MSW:

        for (iMGlevel = 0; iMGlevel <= config->GetnMGLevels(); iMGlevel++) {
          delete numerics_container[iMGlevel][FLOW_SOL][CONV_TERM];
          delete numerics_container[iMGlevel][FLOW_SOL][CONV_BOUND_TERM];
        }
        break;
    }

    /*--- Definition of the viscous scheme for each equation and mesh level ---*/
    delete numerics_container[MESH_0][FLOW_SOL][VISC_TERM];
    for (iMGlevel = 1; iMGlevel <= config->GetnMGLevels(); iMGlevel++)
      delete numerics_container[iMGlevel][FLOW_SOL][VISC_TERM];

    /*--- Definition of the boundary condition method ---*/
    for (iMGlevel = 0; iMGlevel <= config->GetnMGLevels(); iMGlevel++)
      delete numerics_container[iMGlevel][FLOW_SOL][VISC_BOUND_TERM];

    /*--- Definition of the source term integration scheme for each equation and mesh level ---*/
    for (iMGlevel = 0; iMGlevel <= config->GetnMGLevels(); iMGlevel++) {
      delete numerics_container[iMGlevel][FLOW_SOL][SOURCE_FIRST_TERM];
      delete numerics_container[iMGlevel][FLOW_SOL][SOURCE_SECOND_TERM];
    }
  }

  /*--- Solver definition for the turbulent model problem ---*/

  if (turbulent) {

    /*--- Definition of the convective scheme for each equation and mesh level ---*/

    switch (config->GetKind_ConvNumScheme_Turb()) {
      case SPACE_UPWIND :
        for (iMGlevel = 0; iMGlevel <= config->GetnMGLevels(); iMGlevel++) {
          if (spalart_allmaras || neg_spalart_allmaras ||menter_sst)
            delete numerics_container[iMGlevel][TURB_SOL][CONV_TERM];
        }
        break;
    }

    /*--- Definition of the viscous scheme for each equation and mesh level ---*/
    if (spalart_allmaras || neg_spalart_allmaras || menter_sst) {
      for (iMGlevel = 0; iMGlevel <= config->GetnMGLevels(); iMGlevel++) {
        delete numerics_container[iMGlevel][TURB_SOL][VISC_TERM];
        delete numerics_container[iMGlevel][TURB_SOL][SOURCE_FIRST_TERM];
        delete numerics_container[iMGlevel][TURB_SOL][SOURCE_SECOND_TERM];
        /*--- Definition of the boundary condition method ---*/
        delete numerics_container[iMGlevel][TURB_SOL][CONV_BOUND_TERM];
        delete numerics_container[iMGlevel][TURB_SOL][VISC_BOUND_TERM];

      }
    }

  }

  /*--- Solver definition for the transition model problem ---*/
  if (transition) {

    /*--- Definition of the convective scheme for each equation and mesh level ---*/
    switch (config->GetKind_ConvNumScheme_Turb()) {
      case SPACE_UPWIND :
        for (iMGlevel = 0; iMGlevel <= config->GetnMGLevels(); iMGlevel++) {
          delete numerics_container[iMGlevel][TRANS_SOL][CONV_TERM];
        }
        break;
    }

    for (iMGlevel = 0; iMGlevel <= config->GetnMGLevels(); iMGlevel++) {
      /*--- Definition of the viscous scheme for each equation and mesh level ---*/
      delete numerics_container[iMGlevel][TRANS_SOL][VISC_TERM];
      /*--- Definition of the source term integration scheme for each equation and mesh level ---*/
      delete numerics_container[iMGlevel][TRANS_SOL][SOURCE_FIRST_TERM];
      delete numerics_container[iMGlevel][TRANS_SOL][SOURCE_SECOND_TERM];
      /*--- Definition of the boundary condition method ---*/
      delete numerics_container[iMGlevel][TRANS_SOL][CONV_BOUND_TERM];
    }
  }

  /*--- Solver definition for the poisson potential problem ---*/
  if (poisson || heat) {

    /*--- Definition of the viscous scheme for each equation and mesh level ---*/
    delete numerics_container[MESH_0][POISSON_SOL][VISC_TERM];

    /*--- Definition of the source term integration scheme for each equation and mesh level ---*/
    delete numerics_container[MESH_0][POISSON_SOL][SOURCE_FIRST_TERM];
    delete numerics_container[MESH_0][POISSON_SOL][SOURCE_SECOND_TERM];

  }

  /*--- Solver definition for the flow adjoint problem ---*/

  if (adj_euler || adj_ns ) {

    /*--- Definition of the convective scheme for each equation and mesh level ---*/

    switch (config->GetKind_ConvNumScheme_AdjFlow()) {
      case SPACE_CENTERED :

        if (compressible) {

          /*--- Compressible flow ---*/

          switch (config->GetKind_Centered_AdjFlow()) {
            case LAX : case JST:
              delete numerics_container[MESH_0][ADJFLOW_SOL][CONV_TERM];
              break;
          }

          for (iMGlevel = 1; iMGlevel <= config->GetnMGLevels(); iMGlevel++)
            delete numerics_container[iMGlevel][ADJFLOW_SOL][CONV_TERM];

          for (iMGlevel = 0; iMGlevel <= config->GetnMGLevels(); iMGlevel++)
            delete numerics_container[iMGlevel][ADJFLOW_SOL][CONV_BOUND_TERM];

        }

        if (incompressible) {

          /*--- Incompressible flow, use artificial compressibility method ---*/

          switch (config->GetKind_Centered_AdjFlow()) {
            case LAX : case JST:
              delete numerics_container[MESH_0][ADJFLOW_SOL][CONV_TERM]; break;
          }

          for (iMGlevel = 1; iMGlevel <= config->GetnMGLevels(); iMGlevel++)
            delete numerics_container[iMGlevel][ADJFLOW_SOL][CONV_TERM];

          for (iMGlevel = 0; iMGlevel <= config->GetnMGLevels(); iMGlevel++)
            delete numerics_container[iMGlevel][ADJFLOW_SOL][CONV_BOUND_TERM];

        }

        break;

      case SPACE_UPWIND :

        if (compressible || incompressible) {

          /*--- Compressible flow ---*/

          switch (config->GetKind_Upwind_AdjFlow()) {
            case ROE:
              for (iMGlevel = 0; iMGlevel <= config->GetnMGLevels(); iMGlevel++) {
                delete numerics_container[iMGlevel][ADJFLOW_SOL][CONV_TERM];
                delete numerics_container[iMGlevel][ADJFLOW_SOL][CONV_BOUND_TERM];
              }
              break;
          }
        }

        break;
    }

    /*--- Definition of the viscous scheme for each equation and mesh level ---*/

    if (compressible || incompressible) {

      /*--- Compressible flow ---*/
      for (iMGlevel = 0; iMGlevel <= config->GetnMGLevels(); iMGlevel++) {
        delete numerics_container[iMGlevel][ADJFLOW_SOL][VISC_TERM];
        delete numerics_container[iMGlevel][ADJFLOW_SOL][VISC_BOUND_TERM];
      }
    }

    /*--- Definition of the source term integration scheme for each equation and mesh level ---*/

    for (iMGlevel = 0; iMGlevel <= config->GetnMGLevels(); iMGlevel++) {


      if (compressible || incompressible) {

        delete numerics_container[iMGlevel][ADJFLOW_SOL][SOURCE_FIRST_TERM];
        delete numerics_container[iMGlevel][ADJFLOW_SOL][SOURCE_SECOND_TERM];

      }
    }

  }


  /*--- Solver definition for the turbulent adjoint problem ---*/
  if (adj_turb) {
    /*--- Definition of the convective scheme for each equation and mesh level ---*/
    switch (config->GetKind_ConvNumScheme_AdjTurb()) {

      case SPACE_UPWIND :
        for (iMGlevel = 0; iMGlevel <= config->GetnMGLevels(); iMGlevel++)
          if (spalart_allmaras) {
            delete numerics_container[iMGlevel][ADJTURB_SOL][CONV_TERM];
          }
        break;
    }


    for (iMGlevel = 0; iMGlevel <= config->GetnMGLevels(); iMGlevel++) {
      if (spalart_allmaras) {
        /*--- Definition of the viscous scheme for each equation and mesh level ---*/
        delete numerics_container[iMGlevel][ADJTURB_SOL][VISC_TERM];
        /*--- Definition of the source term integration scheme for each equation and mesh level ---*/
        delete numerics_container[iMGlevel][ADJTURB_SOL][SOURCE_FIRST_TERM];
        delete numerics_container[iMGlevel][ADJTURB_SOL][SOURCE_SECOND_TERM];
        /*--- Definition of the boundary condition method ---*/
        delete numerics_container[iMGlevel][ADJTURB_SOL][CONV_BOUND_TERM];
      }
    }
  }

  /*--- Solver definition for the wave problem ---*/
  if (wave) {

    /*--- Definition of the viscous scheme for each equation and mesh level ---*/
    delete numerics_container[MESH_0][WAVE_SOL][VISC_TERM];

  }

  /*--- Solver definition for the FEA problem ---*/
  if (fem) {

    /*--- Definition of the viscous scheme for each equation and mesh level ---*/
    delete numerics_container[MESH_0][FEA_SOL][FEA_TERM];

  }

  /*--- Definition of the Class for the numerical method: numerics_container[MESH_LEVEL][EQUATION][EQ_TERM] ---*/
  for (iMGlevel = 0; iMGlevel <= config->GetnMGLevels(); iMGlevel++) {
    for (iSol = 0; iSol < MAX_SOLS; iSol++) {
      delete [] numerics_container[iMGlevel][iSol];
    }
    delete[] numerics_container[iMGlevel];
  }

}

void CDriver::Iteration_Preprocessing() {

  int rank = MASTER_NODE;
#ifdef HAVE_MPI
  MPI_Comm_rank(MPI_COMM_WORLD, &rank);
#endif

  /*--- Initial print to console for this zone. ---*/

  if (rank == MASTER_NODE) cout << "Zone " << iZone+1;

  /*--- Loop over all zones and instantiate the physics iteration. ---*/

  switch (config_container[iZone]->GetKind_Solver()) {

    case EULER: case NAVIER_STOKES: case RANS:
      if (rank == MASTER_NODE)
        cout << ": Euler/Navier-Stokes/RANS fluid iteration." << endl;
      iteration_container[iZone] = new CFluidIteration(config_container[iZone]);
    break;

    case FEM_EULER: case FEM_NAVIER_STOKES: case FEM_RANS: case FEM_LES:
      if (rank == MASTER_NODE)
        cout << ": finite element Euler/Navier-Stokes/RANS/LES flow iteration." << endl;
      iteration_container[iZone] = new CFEMFluidIteration(config_container[iZone]);
      break;

    case WAVE_EQUATION:
      if (rank == MASTER_NODE)
        cout << ": wave iteration." << endl;
      iteration_container[iZone] = new CWaveIteration(config_container[iZone]);
      break;

    case HEAT_EQUATION:
      if (rank == MASTER_NODE)
        cout << ": heat iteration." << endl;
      iteration_container[iZone] = new CHeatIteration(config_container[iZone]);
      break;

    case POISSON_EQUATION:
      if (rank == MASTER_NODE)
        cout << ": poisson iteration." << endl;
      iteration_container[iZone] = new CPoissonIteration(config_container[iZone]);
      break;

    case FEM_ELASTICITY:
      if (rank == MASTER_NODE)
        cout << ": FEM iteration." << endl;
      iteration_container[iZone] = new CFEM_StructuralAnalysis(config_container[iZone]);
      break;

    case ADJ_EULER: case ADJ_NAVIER_STOKES: case ADJ_RANS:
      if (rank == MASTER_NODE)
        cout << ": adjoint Euler/Navier-Stokes/RANS fluid iteration." << endl;
      iteration_container[iZone] = new CAdjFluidIteration(config_container[iZone]);
      break;

    case DISC_ADJ_EULER: case DISC_ADJ_NAVIER_STOKES: case DISC_ADJ_RANS:
      if (rank == MASTER_NODE)
        cout << ": discrete adjoint Euler/Navier-Stokes/RANS fluid iteration." << endl;
      iteration_container[iZone] = new CDiscAdjFluidIteration(config_container[iZone]);
      break;
  }
}

void CDriver::Interface_Preprocessing() {

  int rank = MASTER_NODE;
  unsigned short donorZone, targetZone;
  unsigned short nVar, nVarTransfer;

  unsigned short nMarkerTarget, iMarkerTarget, nMarkerDonor, iMarkerDonor;

  /*--- Initialize some useful booleans ---*/
  bool fluid_donor, structural_donor;
  bool fluid_target, structural_target;

  int markDonor, markTarget, Donor_check, Target_check, iMarkerInt, nMarkerInt;

#ifdef HAVE_MPI
  int *Buffer_Recv_mark = NULL, iRank, nProcessor = 1;;

  MPI_Comm_rank(config_container[ZONE_0]->GetMPICommunicator(), &rank);
  MPI_Comm_size(config_container[ZONE_0]->GetMPICommunicator(), &nProcessor);

  if (rank == MASTER_NODE)
  Buffer_Recv_mark = new int[nProcessor];
#endif

  if (config_container[ZONE_0]->GetFSI_Simulation() && nZone != 2 && rank == MASTER_NODE) {
    cout << "Error, cannot run the FSI solver on more than 2 zones!" << endl;
    exit(EXIT_FAILURE);
  }

  /*--- Coupling between zones ---*/
  // There's a limit here, the interface boundary must connect only 2 zones

  /*--- Loops over all target and donor zones to find which ones are connected through an interface boundary (fsi or sliding mesh) ---*/
  for (targetZone = 0; targetZone < nZone; targetZone++) {

    for (donorZone = 0; donorZone < nZone; donorZone++) {

      if ( donorZone == targetZone ) // We're processing the same zone, so skip the following
        continue;

      nMarkerInt = (int) ( config_container[donorZone]->GetMarker_n_ZoneInterface() / 2 );

      /*--- Loops on Interface markers to find if the 2 zones are sharing the boundary and to determine donor and target marker tag ---*/
      for (iMarkerInt = 1; iMarkerInt <= nMarkerInt; iMarkerInt++) {

        markDonor  = -1;
        markTarget = -1;

        /*--- On the donor side ---*/
        nMarkerDonor = config_container[donorZone]->GetnMarker_All();

        for (iMarkerDonor = 0; iMarkerDonor < nMarkerDonor; iMarkerDonor++) {

          /*--- If the tag GetMarker_All_FSIinterface(iMarker) equals the index we are looping at ---*/
          if ( config_container[donorZone]->GetMarker_All_ZoneInterface(iMarkerDonor) == iMarkerInt ) {
            /*--- We have identified the identifier for the interface marker ---*/
            markDonor = iMarkerDonor;

            break;
          }
        }

        /*--- On the target side ---*/
        nMarkerTarget = config_container[targetZone]->GetnMarker_All();

      for (iMarkerTarget = 0; iMarkerTarget < nMarkerTarget; iMarkerTarget++) {

          /*--- If the tag GetMarker_All_FSIinterface(iMarker) equals the index we are looping at ---*/
        if ( config_container[targetZone]->GetMarker_All_ZoneInterface(iMarkerTarget) == iMarkerInt ) {
            /*--- We have identified the identifier for the interface marker ---*/
            markTarget = iMarkerTarget;

            break;
        }
        }

#ifdef HAVE_MPI

      Donor_check  = -1;
      Target_check = -1;

        /*--- We gather a vector in MASTER_NODE that determines if the boundary is not on the processor because of the partition or because the zone does not include it ---*/

        SU2_MPI::Gather(&markDonor , 1, MPI_INT, Buffer_Recv_mark, 1, MPI_INT, MASTER_NODE, MPI_COMM_WORLD);

      if (rank == MASTER_NODE) {
        for (iRank = 0; iRank < nProcessor; iRank++) {
          if( Buffer_Recv_mark[iRank] != -1 ) {
              Donor_check = Buffer_Recv_mark[iRank];

              break;
            }
          }
        }

        SU2_MPI::Bcast(&Donor_check , 1, MPI_INT, MASTER_NODE, MPI_COMM_WORLD);

        SU2_MPI::Gather(&markTarget, 1, MPI_INT, Buffer_Recv_mark, 1, MPI_INT, MASTER_NODE, MPI_COMM_WORLD);

      if (rank == MASTER_NODE){
        for (iRank = 0; iRank < nProcessor; iRank++){
          if( Buffer_Recv_mark[iRank] != -1 ){
              Target_check = Buffer_Recv_mark[iRank];

              break;
            }
          }
        }

        SU2_MPI::Bcast(&Target_check, 1, MPI_INT, MASTER_NODE, MPI_COMM_WORLD);

#else
      Donor_check  = markDonor;
      Target_check = markTarget;
#endif

      /* --- Check ifzones are actually sharing the interface boundary, if not skip ---*/
      if(Target_check == -1 || Donor_check == -1)
          continue;

        /*--- Set some boolean to properly allocate data structure later ---*/
<<<<<<< HEAD
      fluid_target      = false;
        structural_target = false;
=======
      fluid_target      = false; 
      structural_target = false;
>>>>>>> f0525dca

      fluid_donor       = false;
      structural_donor  = false;

      switch ( config_container[targetZone]->GetKind_Solver() ) {

        case EULER : case NAVIER_STOKES: case RANS:
          fluid_target  = true;

          break;

        case FEM_ELASTICITY:
          structural_target = true;

          break;
        }


      switch ( config_container[donorZone]->GetKind_Solver() ) {

      case EULER : case NAVIER_STOKES: case RANS:
        fluid_donor  = true;

          break;

      case FEM_ELASTICITY:
        structural_donor = true;

          break;
        }

        /*--- Begin the creation of the communication pattern among zones ---*/

        /*--- Retrieve the number of conservative variables (for problems not involving structural analysis ---*/
        if (!structural_donor && !structural_target)
          nVar = solver_container[donorZone][MESH_0][FLOW_SOL]->GetnVar();
        else
          /*--- If at least one of the components is structural ---*/
          nVar = nDim;

      if (rank == MASTER_NODE) cout << "From zone " << donorZone << " to zone " << targetZone << ": ";

        /*--- Match Zones ---*/
      if (rank == MASTER_NODE) cout << "Setting coupling "<<endl;

        /*--- If the mesh is matching: match points ---*/
      if ( config_container[donorZone]->GetMatchingMesh() ) {
        if (rank == MASTER_NODE)
            cout << "between matching meshes. " << endl;
        geometry_container[donorZone][MESH_0]->MatchZone(config_container[donorZone], geometry_container[targetZone][MESH_0], config_container[targetZone], donorZone, nZone);
        }
        /*--- Else: interpolate ---*/
        else {
        switch (config_container[donorZone]->GetKindInterpolation()) {

          case NEAREST_NEIGHBOR:
            interpolator_container[donorZone][targetZone] = new CNearestNeighbor(geometry_container, config_container, donorZone, targetZone);
            if (rank == MASTER_NODE) cout << "using a nearest-neighbor approach." << endl;

            break;

          case ISOPARAMETRIC:
            interpolator_container[donorZone][targetZone] = new CIsoparametric(geometry_container, config_container, donorZone, targetZone);
            if (rank == MASTER_NODE) cout << "using an isoparametric approach." << endl;

            break;

          case WEIGHTED_AVERAGE:
            interpolator_container[donorZone][targetZone] = new CSlidingMesh(geometry_container, config_container, donorZone, targetZone);
            if (rank == MASTER_NODE) cout << "using an sliding mesh approach." << endl;

            break;

          case CONSISTCONSERVE:
            if ( targetZone > 0 && structural_target ) {
              interpolator_container[donorZone][targetZone] = new CMirror(geometry_container, config_container, donorZone, targetZone);
              if (rank == MASTER_NODE) cout << "using a mirror approach: matching coefficients from opposite mesh." << endl;
            }
            else{
              interpolator_container[donorZone][targetZone] = new CIsoparametric(geometry_container, config_container, donorZone, targetZone);
              if (rank == MASTER_NODE) cout << "using an isoparametric approach." << endl;
            }
            if ( targetZone == 0 && structural_target ) {
              if (rank == MASTER_NODE) cout << "Consistent and conservative interpolation assumes the structure model mesh is evaluated second. Somehow this has not happened. The isoparametric coefficients will be calculated for both meshes, and are not guaranteed to be consistent." << endl;
            }


            break;

          }
        }

        /*--- Initialize the appropriate transfer strategy ---*/
      if (rank == MASTER_NODE) cout << "Transferring ";

        if (fluid_donor && structural_target) {
          nVarTransfer = 2;
        transfer_container[donorZone][targetZone] = new CTransfer_FlowTraction(nVar, nVarTransfer, config_container[donorZone]);
        if (rank == MASTER_NODE) cout << "flow tractions. "<< endl;
      }
      else if (structural_donor && fluid_target) {
          nVarTransfer = 0;
        transfer_container[donorZone][targetZone] = new CTransfer_StructuralDisplacements(nVar, nVarTransfer, config_container[donorZone]);
        if (rank == MASTER_NODE) cout << "structural displacements. "<< endl;
      }
      else if (!structural_donor && !structural_target) {
          nVarTransfer = 0;
          nVar = solver_container[donorZone][MESH_0][FLOW_SOL]->GetnPrimVar();
        transfer_container[donorZone][targetZone] = new CTransfer_SlidingInterface(nVar, nVarTransfer, config_container[donorZone]);
        if (rank == MASTER_NODE) cout << "sliding interface. " << endl;
      }
      else {
          nVarTransfer = 0;
        transfer_container[donorZone][targetZone] = new CTransfer_ConservativeVars(nVar, nVarTransfer, config_container[donorZone]);
        if (rank == MASTER_NODE) cout << "generic conservative variables. " << endl;
        }

        break;

      }

    }

  }

#ifdef HAVE_MPI
  if (rank == MASTER_NODE)
  delete [] Buffer_Recv_mark;
#endif
}

void CDriver::StartSolver(){

#ifdef VTUNEPROF
  __itt_resume();
#endif

  int rank = MASTER_NODE;
  double tick = 0.0;

#ifdef HAVE_MPI
  MPI_Comm_rank(MPI_COMM_WORLD, &rank);
#endif

  /*--- Main external loop of the solver. Within this loop, each iteration ---*/

  if (rank == MASTER_NODE)
    cout << endl <<"------------------------------ Begin Solver -----------------------------" << endl;

  /*--- This is temporal and just to check. It will have to be added to the regular history file ---*/

  ofstream historyFile_FSI;
  bool writeHistFSI = config_container[ZONE_0]->GetWrite_Conv_FSI();
  if (writeHistFSI && (rank == MASTER_NODE)) {
    char cstrFSI[200];
    string filenameHistFSI = config_container[ZONE_0]->GetConv_FileName_FSI();
    strcpy (cstrFSI, filenameHistFSI.data());
    historyFile_FSI.open (cstrFSI);
    historyFile_FSI << "Time,Iteration,Aitken,URes,logResidual,orderMagnResidual" << endl;
    historyFile_FSI.close();
  }

  while ( ExtIter < config_container[ZONE_0]->GetnExtIter() ) {

    /*--- Perform some external iteration preprocessing. ---*/

    config_container[ZONE_0]->Tick(&tick);
    PreprocessExtIter(ExtIter);
    config_container[ZONE_0]->Tock(tick,"PreprocessExtIter",1);

    /*--- Perform a single iteration of the chosen PDE solver. ---*/

    if (!fsi) {

      /*--- Perform a dynamic mesh update if required. ---*/
      config_container[ZONE_0]->Tick(&tick);
      DynamicMeshUpdate(ExtIter);
      config_container[ZONE_0]->Tock(tick,"DynamicMeshUpdate",1);

      /*--- Run a single iteration of the problem (fluid, elasticty, wave, heat, ...). ---*/
      config_container[ZONE_0]->Tick(&tick);
      Run();
      config_container[ZONE_0]->Tock(tick,"Run",1);

      /*--- Update the solution for dual time stepping strategy ---*/
      config_container[ZONE_0]->Tick(&tick);
      Update();
      config_container[ZONE_0]->Tock(tick,"Update",1);
    }
    else{
      Run();      //In the FSIDriver case, mesh and solution updates are already included into the Run function
    }

    /*--- Terminate the simulation if only the Jacobian must be computed. ---*/
    if (config_container[ZONE_0]->GetJacobian_Spatial_Discretization_Only()) break;

    /*--- Monitor the computations after each iteration. ---*/
    config_container[ZONE_0]->Tick(&tick);
    Monitor(ExtIter);
    config_container[ZONE_0]->Tock(tick,"Monitor",1);

    /*--- Output the solution in files. ---*/
    config_container[ZONE_0]->Tick(&tick);
    Output(ExtIter);
    config_container[ZONE_0]->Tock(tick,"Output",1);

    /*--- If the convergence criteria has been met, terminate the simulation. ---*/
    if (StopCalc) break;

    ExtIter++;

  }
#ifdef VTUNEPROF
  __itt_pause();
#endif
}

void CDriver::PreprocessExtIter(unsigned long ExtIter) {

  /*--- Set the value of the external iteration. ---*/

  for (iZone = 0; iZone < nZone; iZone++) config_container[iZone]->SetExtIter(ExtIter);


  /*--- Read the target pressure ---*/

  if (config_container[ZONE_0]->GetInvDesign_Cp() == YES)
    output->SetCp_InverseDesign(solver_container[ZONE_0][MESH_0][FLOW_SOL],
        geometry_container[ZONE_0][MESH_0], config_container[ZONE_0], ExtIter);

  /*--- Read the target heat flux ---*/

  if (config_container[ZONE_0]->GetInvDesign_HeatFlux() == YES)
    output->SetHeat_InverseDesign(solver_container[ZONE_0][MESH_0][FLOW_SOL],
        geometry_container[ZONE_0][MESH_0], config_container[ZONE_0], ExtIter);

  /*--- Set the initial condition for EULER/N-S/RANS and for a non FSI simulation ---*/

  if ( (!fsi) &&
      ( (config_container[ZONE_0]->GetKind_Solver() ==  EULER) ||
       (config_container[ZONE_0]->GetKind_Solver() ==  NAVIER_STOKES) ||
       (config_container[ZONE_0]->GetKind_Solver() ==  RANS) ) ) {
        for(iZone = 0; iZone < nZone; iZone++) {
          solver_container[iZone][MESH_0][FLOW_SOL]->SetInitialCondition(geometry_container[iZone], solver_container[iZone], config_container[iZone], ExtIter);
    }
  }

#ifdef HAVE_MPI
  MPI_Barrier(MPI_COMM_WORLD);
#endif

}

bool CDriver::Monitor(unsigned long ExtIter) {

  /*--- Synchronization point after a single solver iteration. Compute the
   wall clock time required. ---*/

#ifndef HAVE_MPI
  StopTime = su2double(clock())/su2double(CLOCKS_PER_SEC);
#else
  StopTime = MPI_Wtime();
#endif

  UsedTime = (StopTime - StartTime);


  /*--- Check if there is any change in the runtime parameters ---*/

  CConfig *runtime = NULL;
  strcpy(runtime_file_name, "runtime.dat");
  runtime = new CConfig(runtime_file_name, config_container[ZONE_0]);
  runtime->SetExtIter(ExtIter);
  delete runtime;

  /*--- Update the convergence history file (serial and parallel computations). ---*/

  if (!fsi) {
    output->SetConvHistory_Body(&ConvHist_file, geometry_container, solver_container,
                                config_container, integration_container, false, UsedTime, ZONE_0);

  }


  /*--- Evaluate the new CFL number (adaptive). ---*/

  if (config_container[ZONE_0]->GetCFL_Adapt() == YES) {
    output->SetCFL_Number(solver_container, config_container, ZONE_0);
  }

  /*--- Check whether the current simulation has reached the specified
   convergence criteria, and set StopCalc to true, if so. ---*/

  switch (config_container[ZONE_0]->GetKind_Solver()) {
    case EULER: case NAVIER_STOKES: case RANS:
      StopCalc = integration_container[ZONE_0][FLOW_SOL]->GetConvergence(); break;
    case WAVE_EQUATION:
      StopCalc = integration_container[ZONE_0][WAVE_SOL]->GetConvergence(); break;
    case HEAT_EQUATION:
      StopCalc = integration_container[ZONE_0][HEAT_SOL]->GetConvergence(); break;
    case FEM_ELASTICITY:
      StopCalc = integration_container[ZONE_0][FEA_SOL]->GetConvergence(); break;
    case ADJ_EULER: case ADJ_NAVIER_STOKES: case ADJ_RANS:
    case DISC_ADJ_EULER: case DISC_ADJ_NAVIER_STOKES: case DISC_ADJ_RANS:
      StopCalc = integration_container[ZONE_0][ADJFLOW_SOL]->GetConvergence(); break;
  }

  return StopCalc;

}


void CDriver::Output(unsigned long ExtIter) {

  int rank = MASTER_NODE;
#ifdef HAVE_MPI
  MPI_Comm_rank(MPI_COMM_WORLD, &rank);
#endif

  /*--- Solution output. Determine whether a solution needs to be written
   after the current iteration, and if so, execute the output file writing
   routines. ---*/

  if ((ExtIter+1 >= config_container[ZONE_0]->GetnExtIter())

      ||

      ((ExtIter % config_container[ZONE_0]->GetWrt_Sol_Freq() == 0) && (ExtIter != 0) &&
       !((config_container[ZONE_0]->GetUnsteady_Simulation() == DT_STEPPING_1ST) ||
         (config_container[ZONE_0]->GetUnsteady_Simulation() == DT_STEPPING_2ND) ||
         (config_container[ZONE_0]->GetUnsteady_Simulation() == TIME_STEPPING)))

      ||

      (StopCalc)

      ||

      (((config_container[ZONE_0]->GetUnsteady_Simulation() == DT_STEPPING_1ST) ||
        (config_container[ZONE_0]->GetUnsteady_Simulation() == TIME_STEPPING)) &&
       ((ExtIter == 0) || (ExtIter % config_container[ZONE_0]->GetWrt_Sol_Freq_DualTime() == 0)))

      ||

      ((config_container[ZONE_0]->GetUnsteady_Simulation() == DT_STEPPING_2ND) && (!fsi) &&
       ((ExtIter == 0) || ((ExtIter % config_container[ZONE_0]->GetWrt_Sol_Freq_DualTime() == 0) ||
                           ((ExtIter-1) % config_container[ZONE_0]->GetWrt_Sol_Freq_DualTime() == 0))))

      ||

      ((config_container[ZONE_0]->GetUnsteady_Simulation() == DT_STEPPING_2ND) && (fsi) &&
       ((ExtIter == 0) || ((ExtIter % config_container[ZONE_0]->GetWrt_Sol_Freq_DualTime() == 0))))

      ||

      (((config_container[ZONE_0]->GetDynamic_Analysis() == DYNAMIC) &&
        ((ExtIter == 0) || (ExtIter % config_container[ZONE_0]->GetWrt_Sol_Freq_DualTime() == 0))))) {

    /*--- Low-fidelity simulations (using a coarser multigrid level
     approximation to the solution) require an interpolation back to the
     finest grid. ---*/

    if (config_container[ZONE_0]->GetLowFidelitySim()) {
      integration_container[ZONE_0][FLOW_SOL]->SetProlongated_Solution(RUNTIME_FLOW_SYS, solver_container[ZONE_0][MESH_0][FLOW_SOL], solver_container[ZONE_0][MESH_1][FLOW_SOL], geometry_container[ZONE_0][MESH_0], geometry_container[ZONE_0][MESH_1], config_container[ZONE_0]);
      integration_container[ZONE_0][FLOW_SOL]->Smooth_Solution(RUNTIME_FLOW_SYS, solver_container[ZONE_0][MESH_0][FLOW_SOL], geometry_container[ZONE_0][MESH_0], 3, 1.25, config_container[ZONE_0]);
      solver_container[ZONE_0][MESH_0][config_container[ZONE_0]->GetContainerPosition(RUNTIME_FLOW_SYS)]->Set_MPI_Solution(geometry_container[ZONE_0][MESH_0], config_container[ZONE_0]);
      solver_container[ZONE_0][MESH_0][config_container[ZONE_0]->GetContainerPosition(RUNTIME_FLOW_SYS)]->Preprocessing(geometry_container[ZONE_0][MESH_0], solver_container[ZONE_0][MESH_0], config_container[ZONE_0], MESH_0, 0, RUNTIME_FLOW_SYS, true);
    }

    if (rank == MASTER_NODE) cout << endl << "-------------------------- File Output Summary --------------------------";

    /*--- For specific applications, evaluate and plot the surface. ---*/

    if (config_container[ZONE_0]->GetnMarker_Analyze() != 0) {

      output->WriteSurface_Analysis(config_container[ZONE_0], geometry_container[ZONE_0][MESH_0],
                                    solver_container[ZONE_0][MESH_0][FLOW_SOL]);
    }

    /*--- For specific applications, evaluate and plot the equivalent area. ---*/

    if (config_container[ZONE_0]->GetEquivArea() == YES) {

      output->SetEquivalentArea(solver_container[ZONE_0][MESH_0][FLOW_SOL],
                                geometry_container[ZONE_0][MESH_0], config_container[ZONE_0], ExtIter);
    }

      /*--- Execute the routine for writing restart, volume solution,
       surface solution, and surface comma-separated value files. ---*/

      output->SetResult_Files_Parallel(solver_container, geometry_container, config_container, ExtIter, nZone);

      /*--- Output a file with the forces breakdown. ---*/

      output->SetForces_Breakdown(geometry_container, solver_container,
                                  config_container, integration_container, ZONE_0);

    /*--- Compute the forces at different sections. ---*/

    if (config_container[ZONE_0]->GetPlot_Section_Forces()) {
      output->SetForceSections(solver_container[ZONE_0][MESH_0][FLOW_SOL],
                               geometry_container[ZONE_0][MESH_0], config_container[ZONE_0], ExtIter);
    }

    if (rank == MASTER_NODE) cout << "-------------------------------------------------------------------------" << endl << endl;

  }

}


CDriver::~CDriver(void) {}

su2double CDriver::Get_Drag() {

  unsigned short val_iZone = ZONE_0;
  unsigned short FinestMesh = config_container[val_iZone]->GetFinestMesh();
  su2double CDrag, RefDensity, RefAreaCoeff, RefVel2, factor;

  /*--- Export free-stream density and reference area ---*/
  RefDensity = solver_container[val_iZone][FinestMesh][FLOW_SOL]->GetDensity_Inf();
  RefAreaCoeff = config_container[val_iZone]->GetRefAreaCoeff();

  /*--- Calculate free-stream velocity (squared) ---*/
  RefVel2 = 0.0;
  for(unsigned short iDim = 0; iDim < nDim; iDim++)
    RefVel2 += pow(solver_container[val_iZone][FinestMesh][FLOW_SOL]->GetVelocity_Inf(iDim),2);

  /*--- Calculate drag force based on drag coefficient ---*/
  factor = 0.5*RefDensity*RefAreaCoeff*RefVel2;
  CDrag = solver_container[val_iZone][FinestMesh][FLOW_SOL]->GetTotal_CD();

  return CDrag*factor;
}

su2double CDriver::Get_Lift() {

  unsigned short val_iZone = ZONE_0;
  unsigned short FinestMesh = config_container[val_iZone]->GetFinestMesh();
  su2double CLift, RefDensity, RefAreaCoeff, RefVel2, factor;

  /*--- Export free-stream density and reference area ---*/
  RefDensity = solver_container[val_iZone][FinestMesh][FLOW_SOL]->GetDensity_Inf();
  RefAreaCoeff = config_container[val_iZone]->GetRefAreaCoeff();

  /*--- Calculate free-stream velocity (squared) ---*/
  RefVel2 = 0.0;
  for(unsigned short iDim = 0; iDim < nDim; iDim++)
    RefVel2 += pow(solver_container[val_iZone][FinestMesh][FLOW_SOL]->GetVelocity_Inf(iDim),2);

  /*--- Calculate drag force based on drag coefficient ---*/
  factor = 0.5*RefDensity*RefAreaCoeff*RefVel2;
  CLift = solver_container[val_iZone][FinestMesh][FLOW_SOL]->GetTotal_CL();

  return CLift*factor;
}

su2double CDriver::Get_Mx(){

  unsigned short val_iZone = ZONE_0;
  unsigned short FinestMesh = config_container[val_iZone]->GetFinestMesh();
  su2double CMx, RefDensity, RefAreaCoeff, RefLengthCoeff, RefVel2, factor;

  /*--- Export free-stream density and reference area ---*/
  RefDensity = solver_container[val_iZone][FinestMesh][FLOW_SOL]->GetDensity_Inf();
  RefAreaCoeff = config_container[val_iZone]->GetRefAreaCoeff();
  RefLengthCoeff = config_container[val_iZone]->GetRefLengthMoment();

  /*--- Calculate free-stream velocity (squared) ---*/
  RefVel2 = 0.0;
  for (unsigned short iDim = 0; iDim < nDim; iDim++)
    RefVel2 += pow(solver_container[val_iZone][FinestMesh][FLOW_SOL]->GetVelocity_Inf(iDim),2);

  /*--- Calculate moment around x-axis based on coefficients ---*/
  factor = 0.5*RefDensity*RefAreaCoeff*RefVel2;
  CMx = solver_container[val_iZone][FinestMesh][FLOW_SOL]->GetTotal_CMx();

  return CMx*factor*RefLengthCoeff;

}

su2double CDriver::Get_My(){

  unsigned short val_iZone = ZONE_0;
  unsigned short FinestMesh = config_container[val_iZone]->GetFinestMesh();
  su2double CMy, RefDensity, RefAreaCoeff, RefLengthCoeff, RefVel2, factor;

  /*--- Export free-stream density and reference area ---*/
  RefDensity = solver_container[val_iZone][FinestMesh][FLOW_SOL]->GetDensity_Inf();
  RefAreaCoeff = config_container[val_iZone]->GetRefAreaCoeff();
  RefLengthCoeff = config_container[val_iZone]->GetRefLengthMoment();

  /*--- Calculate free-stream velocity (squared) ---*/
  RefVel2 = 0.0;
  for (unsigned short iDim = 0; iDim < nDim; iDim++)
    RefVel2 += pow(solver_container[val_iZone][FinestMesh][FLOW_SOL]->GetVelocity_Inf(iDim),2);

  /*--- Calculate moment around x-axis based on coefficients ---*/
  factor = 0.5*RefDensity*RefAreaCoeff*RefVel2;
  CMy = solver_container[val_iZone][FinestMesh][FLOW_SOL]->GetTotal_CMy();

  return CMy*factor*RefLengthCoeff;

}

su2double CDriver::Get_Mz() {

  unsigned short val_iZone = ZONE_0;
  unsigned short FinestMesh = config_container[val_iZone]->GetFinestMesh();
  su2double CMz, RefDensity, RefAreaCoeff, RefLengthCoeff, RefVel2, factor;

  /*--- Export free-stream density and reference area ---*/
  RefDensity = solver_container[val_iZone][FinestMesh][FLOW_SOL]->GetDensity_Inf();
  RefAreaCoeff = config_container[val_iZone]->GetRefAreaCoeff();
  RefLengthCoeff = config_container[val_iZone]->GetRefLengthMoment();

  /*--- Calculate free-stream velocity (squared) ---*/
  RefVel2 = 0.0;
  for(unsigned short iDim = 0; iDim < nDim; iDim++)
    RefVel2 += pow(solver_container[val_iZone][FinestMesh][FLOW_SOL]->GetVelocity_Inf(iDim),2);

  /*--- Calculate moment around z-axis based on coefficients ---*/
  factor = 0.5*RefDensity*RefAreaCoeff*RefVel2;
  CMz = solver_container[val_iZone][FinestMesh][FLOW_SOL]->GetTotal_CMz();

  return CMz*factor*RefLengthCoeff;

}

su2double CDriver::Get_DragCoeff() {

    unsigned short val_iZone = ZONE_0;
    unsigned short FinestMesh = config_container[val_iZone]->GetFinestMesh();
    su2double CDrag;

    CDrag = solver_container[val_iZone][FinestMesh][FLOW_SOL]->GetTotal_CD();

    return CDrag;
}

su2double CDriver::Get_LiftCoeff() {

    unsigned short val_iZone = ZONE_0;
    unsigned short FinestMesh = config_container[val_iZone]->GetFinestMesh();
    su2double CLift;

    CLift = solver_container[val_iZone][FinestMesh][FLOW_SOL]->GetTotal_CL();

    return CLift;
}

unsigned short CDriver::GetMovingMarker() {

  unsigned short IDtoSend,iMarker, jMarker, Moving;
  string Marker_Tag, Moving_Tag;

  IDtoSend = 0;
  for (iMarker = 0; iMarker < config_container[ZONE_0]->GetnMarker_All(); iMarker++) {
    Moving = config_container[ZONE_0]->GetMarker_All_Moving(iMarker);
    if (Moving == YES) {
      for (jMarker = 0; jMarker<config_container[ZONE_0]->GetnMarker_Moving(); jMarker++) {
        Moving_Tag = config_container[ZONE_0]->GetMarker_Moving_TagBound(jMarker);
        Marker_Tag = config_container[ZONE_0]->GetMarker_All_TagBound(iMarker);
        if (Marker_Tag == Moving_Tag) {
          IDtoSend = iMarker;
          break;
        }
      }
    }
  }

  return IDtoSend;

}

unsigned long CDriver::GetNumberVertices(unsigned short iMarker) {

  unsigned long nVertices;
  unsigned short jMarker, Moving;
  string Marker_Tag, Moving_Tag;

  nVertices = 0;
  Moving = config_container[ZONE_0]->GetMarker_All_Moving(iMarker);
  if (Moving == YES) {
    for (jMarker = 0; jMarker<config_container[ZONE_0]->GetnMarker_Moving(); jMarker++) {
      Moving_Tag = config_container[ZONE_0]->GetMarker_Moving_TagBound(jMarker);
      Marker_Tag = config_container[ZONE_0]->GetMarker_All_TagBound(iMarker);
      if (Marker_Tag == Moving_Tag) {
        nVertices = geometry_container[ZONE_0][MESH_0]->nVertex[iMarker];
      }
    }
  }

  return nVertices;

}

unsigned long CDriver::GetNumberHaloVertices(unsigned short iMarker) {

  unsigned long nHalovertices, iVertex, iPoint;
  unsigned short jMarker, Moving;
  string Marker_Tag, Moving_Tag;

  nHalovertices = 0;
  Moving = config_container[ZONE_0]->GetMarker_All_Moving(iMarker);
  if (Moving == YES) {
    for (jMarker = 0; jMarker<config_container[ZONE_0]->GetnMarker_Moving(); jMarker++) {
      Moving_Tag = config_container[ZONE_0]->GetMarker_Moving_TagBound(jMarker);
      Marker_Tag = config_container[ZONE_0]->GetMarker_All_TagBound(iMarker);
      if (Marker_Tag == Moving_Tag) {
        for(iVertex = 0; iVertex < geometry_container[ZONE_0][MESH_0]->nVertex[iMarker]; iVertex++){
          iPoint = geometry_container[ZONE_0][MESH_0]->vertex[iMarker][iVertex]->GetNode();
          if(!(geometry_container[ZONE_0][MESH_0]->node[iPoint]->GetDomain())) nHalovertices += 1;
        }
      }
    }
  }

  return nHalovertices;
}

unsigned long CDriver::GetVertexGlobalIndex(unsigned short iMarker, unsigned short iVertex) {

  unsigned long iPoint, GlobalIndex;

  iPoint = geometry_container[ZONE_0][MESH_0]->vertex[iMarker][iVertex]->GetNode();
  GlobalIndex = geometry_container[ZONE_0][MESH_0]->node[iPoint]->GetGlobalIndex();

  return GlobalIndex;

}

bool CDriver::IsAHaloNode(unsigned short iMarker, unsigned short iVertex) {

  unsigned long iPoint;

  iPoint = geometry_container[ZONE_0][MESH_0]->vertex[iMarker][iVertex]->GetNode();
  if(geometry_container[ZONE_0][MESH_0]->node[iPoint]->GetDomain()) return false;
  else return true;

}

unsigned long CDriver::GetnExtIter() {

    return config_container[ZONE_0]->GetnExtIter();
}

su2double CDriver::GetVertexCoordX(unsigned short iMarker, unsigned short iVertex) {

  su2double* Coord;
  unsigned long iPoint;

  iPoint = geometry_container[ZONE_0][MESH_0]->vertex[iMarker][iVertex]->GetNode();
  Coord = geometry_container[ZONE_0][MESH_0]->node[iPoint]->GetCoord();
  return Coord[0];

}

su2double CDriver::GetVertexCoordY(unsigned short iMarker, unsigned short iVertex) {

  su2double* Coord;
  unsigned long iPoint;

  iPoint = geometry_container[ZONE_0][MESH_0]->vertex[iMarker][iVertex]->GetNode();
  Coord = geometry_container[ZONE_0][MESH_0]->node[iPoint]->GetCoord();
  return Coord[1];
}

su2double CDriver::GetVertexCoordZ(unsigned short iMarker, unsigned short iVertex) {

  su2double* Coord;
  unsigned long iPoint;

  if(nDim == 3) {
    iPoint = geometry_container[ZONE_0][MESH_0]->vertex[iMarker][iVertex]->GetNode();
    Coord = geometry_container[ZONE_0][MESH_0]->node[iPoint]->GetCoord();
    return Coord[2];
  }
  else {
    return 0.0;
  }

}

bool CDriver::ComputeVertexForces(unsigned short iMarker, unsigned short iVertex) {

  unsigned long iPoint;
  unsigned short iDim, jDim;
  su2double *Normal, AreaSquare, Area;
  bool halo;

  unsigned short FinestMesh = config_container[ZONE_0]->GetFinestMesh();

  /*--- Check the kind of fluid problem ---*/
  bool compressible       = (config_container[ZONE_0]->GetKind_Regime() == COMPRESSIBLE);
  bool incompressible     = (config_container[ZONE_0]->GetKind_Regime() == INCOMPRESSIBLE);
  bool viscous_flow       = ((config_container[ZONE_0]->GetKind_Solver() == NAVIER_STOKES) ||
                 (config_container[ZONE_0]->GetKind_Solver() == RANS) );

  /*--- Parameters for the calculations ---*/
  // Pn: Pressure
  // Pinf: Pressure_infinite
  // div_vel: Velocity divergence
  // Dij: Dirac delta
  su2double Pn = 0.0, div_vel = 0.0, Dij = 0.0;
  su2double Viscosity = 0.0;
  su2double Grad_Vel[3][3] = { {0.0, 0.0, 0.0} ,
              {0.0, 0.0, 0.0} ,
              {0.0, 0.0, 0.0} } ;
  su2double Tau[3][3] = { {0.0, 0.0, 0.0} ,
              {0.0, 0.0, 0.0} ,
              {0.0, 0.0, 0.0} } ;

  su2double Pinf = solver_container[ZONE_0][FinestMesh][FLOW_SOL]->GetPressure_Inf();

  iPoint = geometry_container[ZONE_0][MESH_0]->vertex[iMarker][iVertex]->GetNode();

  /*--- It is necessary to distinguish the halo nodes from the others, since they introduce non physical forces. ---*/
  if(geometry_container[ZONE_0][MESH_0]->node[iPoint]->GetDomain()) {
    /*--- Get the normal at the vertex: this normal goes inside the fluid domain. ---*/
    Normal = geometry_container[ZONE_0][MESH_0]->vertex[iMarker][iVertex]->GetNormal();
    AreaSquare = 0.0;
    for(iDim = 0; iDim < nDim; iDim++) {
      AreaSquare += Normal[iDim]*Normal[iDim];
    }
    Area = sqrt(AreaSquare);

    /*--- Get the values of pressure and viscosity ---*/
    Pn = solver_container[ZONE_0][MESH_0][FLOW_SOL]->node[iPoint]->GetPressure();
    if (viscous_flow) {
      for(iDim=0; iDim<nDim; iDim++) {
        for(jDim=0; jDim<nDim; jDim++) {
          Grad_Vel[iDim][jDim] = solver_container[ZONE_0][FinestMesh][FLOW_SOL]->node[iPoint]->GetGradient_Primitive(iDim+1, jDim);
        }
      }
      Viscosity = solver_container[ZONE_0][MESH_0][FLOW_SOL]->node[iPoint]->GetLaminarViscosity();
    }

    /*--- Calculate the inviscid (pressure) part of tn in the fluid nodes (force units) ---*/
    for (iDim = 0; iDim < nDim; iDim++) {
     APINodalForce[iDim] = -(Pn-Pinf)*Normal[iDim];     //NB : norm(Normal) = Area
    }

    /*--- Calculate the viscous (shear stress) part of tn in the fluid nodes (force units) ---*/
    if ((incompressible || compressible) && viscous_flow) {
      div_vel = 0.0;
      for (iDim = 0; iDim < nDim; iDim++)
        div_vel += Grad_Vel[iDim][iDim];
     if (incompressible) div_vel = 0.0;

      for (iDim = 0; iDim < nDim; iDim++) {
       for (jDim = 0 ; jDim < nDim; jDim++) {
         Dij = 0.0; if (iDim == jDim) Dij = 1.0;
         Tau[iDim][jDim] = Viscosity*(Grad_Vel[jDim][iDim] + Grad_Vel[iDim][jDim]) - TWO3*Viscosity*div_vel*Dij;
         APINodalForce[iDim] += Tau[iDim][jDim]*Normal[jDim];
        }
      }
    }

    //Divide by local are in case of force density communication.
   for(iDim = 0; iDim < nDim; iDim++) {
     APINodalForceDensity[iDim] = APINodalForce[iDim]/Area;
    }

    halo = false;
  }
  else {
    halo = true;
  }

  return halo;

}

su2double CDriver::GetVertexForceX(unsigned short iMarker, unsigned short iVertex) {

  return APINodalForce[0];

}

su2double CDriver::GetVertexForceY(unsigned short iMarker, unsigned short iVertex) {

  return APINodalForce[1];

}

su2double CDriver::GetVertexForceZ(unsigned short iMarker, unsigned short iVertex) {

  return APINodalForce[2];

}

su2double CDriver::GetVertexForceDensityX(unsigned short iMarker, unsigned short iVertex) {
  return APINodalForceDensity[0];
}

su2double CDriver::GetVertexForceDensityY(unsigned short iMarker, unsigned short iVertex) {
  return APINodalForceDensity[1];
}

su2double CDriver::GetVertexForceDensityZ(unsigned short iMarker, unsigned short iVertex) {
  return APINodalForceDensity[2];
}

void CDriver::SetVertexCoordX(unsigned short iMarker, unsigned short iVertex, su2double newPosX) {

  unsigned long iPoint;
  su2double *Coord, *Coord_n;
  su2double dispX;

  iPoint = geometry_container[ZONE_0][MESH_0]->vertex[iMarker][iVertex]->GetNode();
  Coord = geometry_container[ZONE_0][MESH_0]->node[iPoint]->GetCoord();

  if(config_container[ZONE_0]->GetUnsteady_Simulation()) {
    Coord_n = geometry_container[ZONE_0][MESH_0]->node[iPoint]->GetCoord_n();
    dispX = newPosX - Coord_n[0];
    APIVarCoord[0] = dispX - Coord[0] + Coord_n[0];
  }
  else {
    APIVarCoord[0] = newPosX - Coord[0];
  }

}

void CDriver::SetVertexCoordY(unsigned short iMarker, unsigned short iVertex, su2double newPosY) {

  unsigned long iPoint;
  su2double *Coord, *Coord_n;
  su2double dispY;

  iPoint = geometry_container[ZONE_0][MESH_0]->vertex[iMarker][iVertex]->GetNode();
  Coord = geometry_container[ZONE_0][MESH_0]->node[iPoint]->GetCoord();

  if(config_container[ZONE_0]->GetUnsteady_Simulation()) {
    Coord_n = geometry_container[ZONE_0][MESH_0]->node[iPoint]->GetCoord_n();
    dispY = newPosY - Coord_n[1];
    APIVarCoord[1] = dispY - Coord[1] + Coord_n[1];
  }
  else {
    APIVarCoord[1] = newPosY - Coord[1];
  }
}

void CDriver::SetVertexCoordZ(unsigned short iMarker, unsigned short iVertex, su2double newPosZ) {

  unsigned long iPoint;
  su2double *Coord, *Coord_n;
  su2double dispZ;

  iPoint = geometry_container[ZONE_0][MESH_0]->vertex[iMarker][iVertex]->GetNode();
  Coord = geometry_container[ZONE_0][MESH_0]->node[iPoint]->GetCoord();
  Coord_n = geometry_container[ZONE_0][MESH_0]->node[iPoint]->GetCoord_n();
  if(nDim > 2) {
    if(config_container[ZONE_0]->GetUnsteady_Simulation()) {
      Coord_n = geometry_container[ZONE_0][MESH_0]->node[iPoint]->GetCoord_n();
      dispZ = newPosZ - Coord_n[2];
      APIVarCoord[2] = dispZ - Coord[2] + Coord_n[2];
    }
    else {
      APIVarCoord[2] = newPosZ - Coord[2];
    }
  }
  else {
    APIVarCoord[2] = 0.0;
  }
}

su2double CDriver::SetVertexVarCoord(unsigned short iMarker, unsigned short iVertex) {

  su2double nodalVarCoordNorm;

    geometry_container[ZONE_0][MESH_0]->vertex[iMarker][iVertex]->SetVarCoord(APIVarCoord);
    nodalVarCoordNorm = sqrt((APIVarCoord[0])*(APIVarCoord[0]) + (APIVarCoord[1])*(APIVarCoord[1]) + (APIVarCoord[2])*(APIVarCoord[2]));

  return nodalVarCoordNorm;

}

CGeneralDriver::CGeneralDriver(char* confFile, unsigned short val_nZone,
                               unsigned short val_nDim,
                               SU2_Comm MPICommunicator) : CDriver(confFile,
                                                                   val_nZone,
                                                                   val_nDim,
                                                                   MPICommunicator) { }

CGeneralDriver::~CGeneralDriver(void) { }

void CGeneralDriver::Run() {

  unsigned short iZone;

  /*--- Run a single iteration of a fem problem by looping over all
   zones and executing the iterations. Note that data transers between zones
   and other intermediate procedures may be required. ---*/

  for (iZone = 0; iZone < nZone; iZone++) {

    iteration_container[iZone]->Preprocess(output, integration_container, geometry_container,
                                           solver_container, numerics_container, config_container,
                                           surface_movement, grid_movement, FFDBox, iZone);

    iteration_container[iZone]->Iterate(output, integration_container, geometry_container,
                                        solver_container, numerics_container, config_container,
                                        surface_movement, grid_movement, FFDBox, iZone);
  }

}

void CGeneralDriver::Update() {

  for (iZone = 0; iZone < nZone; iZone++)
    iteration_container[ZONE_0]->Update(output, integration_container, geometry_container,
                                      solver_container, numerics_container, config_container,
                                      surface_movement, grid_movement, FFDBox, ZONE_0);

}

void CGeneralDriver::ResetConvergence() {

  switch (config_container[ZONE_0]->GetKind_Solver()) {

    case EULER: case NAVIER_STOKES: case RANS:
    integration_container[ZONE_0][FLOW_SOL]->SetConvergence(false);
      if (config_container[ZONE_0]->GetKind_Solver() == RANS) integration_container[ZONE_0][TURB_SOL]->SetConvergence(false);
      if(config_container[ZONE_0]->GetKind_Trans_Model() == LM) integration_container[ZONE_0][TRANS_SOL]->SetConvergence(false);
    break;

  case WAVE_EQUATION:
    integration_container[ZONE_0][WAVE_SOL]->SetConvergence(false);
    break;

  case HEAT_EQUATION:
    integration_container[ZONE_0][HEAT_SOL]->SetConvergence(false);
    break;

  case POISSON_EQUATION:
    break;

  case FEM_ELASTICITY:
    integration_container[ZONE_0][FEA_SOL]->SetConvergence(false);
    break;

    case ADJ_EULER: case ADJ_NAVIER_STOKES: case ADJ_RANS: case DISC_ADJ_EULER: case DISC_ADJ_NAVIER_STOKES: case DISC_ADJ_RANS:
    integration_container[ZONE_0][ADJFLOW_SOL]->SetConvergence(false);
      if( (config_container[ZONE_0]->GetKind_Solver() == ADJ_RANS) || (config_container[ZONE_0]->GetKind_Solver() == DISC_ADJ_RANS) )
      integration_container[ZONE_0][ADJTURB_SOL]->SetConvergence(false);
    break;

  }

}

void CGeneralDriver::DynamicMeshUpdate(unsigned long ExtIter) {

  bool harmonic_balance;

  for (iZone = 0; iZone < nZone; iZone++) {
   harmonic_balance = (config_container[iZone]->GetUnsteady_Simulation() == HARMONIC_BALANCE);
    /*--- Dynamic mesh update ---*/
    if ((config_container[iZone]->GetGrid_Movement()) && (!harmonic_balance)) {
      iteration_container[iZone]->SetGrid_Movement(geometry_container, surface_movement, grid_movement, FFDBox, solver_container, config_container, iZone, 0, ExtIter );
    }
  }
}

void CGeneralDriver::StaticMeshUpdate() {

  int rank = MASTER_NODE;

#ifdef HAVE_MPI
  MPI_Comm_rank(MPI_COMM_WORLD, &rank);
#endif

  if(rank == MASTER_NODE) cout << " Deforming the volume grid." << endl;
  grid_movement[ZONE_0]->SetVolume_Deformation(geometry_container[ZONE_0][MESH_0], config_container[ZONE_0], true);

  if(rank == MASTER_NODE) cout << "No grid velocity to be computed : static grid deformation." << endl;

  if(rank == MASTER_NODE) cout << " Updating multigrid structure." << endl;
  grid_movement[ZONE_0]->UpdateMultiGrid(geometry_container[ZONE_0], config_container[ZONE_0]);

}

void CGeneralDriver::SetInitialMesh() {

  unsigned long iPoint;

  StaticMeshUpdate();

  /*--- Propagate the initial deformation to the past ---*/
  //if (!restart) {
  for (iMesh = 0; iMesh <= config_container[ZONE_0]->GetnMGLevels(); iMesh++) {
      for(iPoint = 0; iPoint < geometry_container[ZONE_0][iMesh]->GetnPoint(); iPoint++) {
      //solver_container[ZONE_0][iMesh][FLOW_SOL]->node[iPoint]->Set_Solution_time_n();
      //solver_container[ZONE_0][iMesh][FLOW_SOL]->node[iPoint]->Set_Solution_time_n1();
      geometry_container[ZONE_0][iMesh]->node[iPoint]->SetVolume_n();
      geometry_container[ZONE_0][iMesh]->node[iPoint]->SetVolume_nM1();
      geometry_container[ZONE_0][iMesh]->node[iPoint]->SetCoord_n();
      geometry_container[ZONE_0][iMesh]->node[iPoint]->SetCoord_n1();
    }
  }
  //}

}

CFluidDriver::CFluidDriver(char* confFile, unsigned short val_nZone, unsigned short val_nDim, SU2_Comm MPICommunicator) : CDriver(confFile, val_nZone, val_nDim, MPICommunicator) { }

CFluidDriver::~CFluidDriver(void) { }

void CFluidDriver::Run() {

  unsigned short iZone, jZone, checkConvergence;
  unsigned long IntIter, nIntIter;
  bool unsteady;

  /*--- Run a single iteration of a multi-zone problem by looping over all
   zones and executing the iterations. Note that data transers between zones
   and other intermediate procedures may be required. ---*/

  unsteady = (config_container[MESH_0]->GetUnsteady_Simulation() == DT_STEPPING_1ST) || (config_container[MESH_0]->GetUnsteady_Simulation() == DT_STEPPING_2ND);

  /*--- Zone preprocessing ---*/

  for (iZone = 0; iZone < nZone; iZone++)
    iteration_container[iZone]->Preprocess(output, integration_container, geometry_container, solver_container, numerics_container, config_container, surface_movement, grid_movement, FFDBox, iZone);

  /*--- Updating zone interface communication patterns,
   needed only for unsteady simulation since for steady problems
  this is done once in the interpolator_container constructor
   at the beginning of the computation ---*/

  if ( unsteady ) {
    for (iZone = 0; iZone < nZone; iZone++) {
      for (jZone = 0; jZone < nZone; jZone++)
        if(jZone != iZone && interpolator_container[iZone][jZone] != NULL)
        interpolator_container[iZone][jZone]->Set_TransferCoeff(config_container);
    }
  }

  /*--- Begin Unsteady pseudo-time stepping internal loop, if not unsteady it does only one step --*/

  if (unsteady)
    nIntIter = config_container[MESH_0]->GetUnst_nIntIter();
  else
    nIntIter = 1;

  for (IntIter = 0; IntIter < nIntIter; IntIter++) {

    /*--- At each pseudo time-step updates transfer data ---*/
    for (iZone = 0; iZone < nZone; iZone++)
      for (jZone = 0; jZone < nZone; jZone++)
        if(jZone != iZone && transfer_container[iZone][jZone] != NULL)
          Transfer_Data(iZone, jZone);

    /*--- For each zone runs one single iteration ---*/

    for (iZone = 0; iZone < nZone; iZone++) {
      config_container[iZone]->SetIntIter(IntIter);
      iteration_container[iZone]->Iterate(output, integration_container, geometry_container, solver_container, numerics_container, config_container, surface_movement, grid_movement, FFDBox, iZone);
    }

    /*--- Check convergence in each zone --*/

    checkConvergence = 0;
    for (iZone = 0; iZone < nZone; iZone++)
    checkConvergence += (int) integration_container[iZone][FLOW_SOL]->GetConvergence();

    /*--- If convergence was reached in every zone --*/

  if (checkConvergence == nZone) break;
  }

}

void CFluidDriver::Transfer_Data(unsigned short donorZone, unsigned short targetZone) {

#ifdef HAVE_MPI
  int rank;
  MPI_Comm_rank(MPI_COMM_WORLD, &rank);
#endif

  bool MatchingMesh = config_container[targetZone]->GetMatchingMesh();

  /*--- Select the transfer method and the appropriate mesh properties (matching or nonmatching mesh) ---*/

  switch (config_container[targetZone]->GetKind_TransferMethod()) {

  case BROADCAST_DATA:
      if (MatchingMesh) {
        transfer_container[donorZone][targetZone]->Broadcast_InterfaceData_Matching(solver_container[donorZone][MESH_0][FLOW_SOL],solver_container[targetZone][MESH_0][FLOW_SOL],
            geometry_container[donorZone][MESH_0],geometry_container[targetZone][MESH_0],
            config_container[donorZone], config_container[targetZone]);
        if (config_container[targetZone]->GetKind_Solver() == RANS)
          transfer_container[donorZone][targetZone]->Broadcast_InterfaceData_Matching(solver_container[donorZone][MESH_0][TURB_SOL],solver_container[targetZone][MESH_0][TURB_SOL],
              geometry_container[donorZone][MESH_0],geometry_container[targetZone][MESH_0],
              config_container[donorZone], config_container[targetZone]);
      }
      else {
        transfer_container[donorZone][targetZone]->Broadcast_InterfaceData_Interpolate(solver_container[donorZone][MESH_0][FLOW_SOL],solver_container[targetZone][MESH_0][FLOW_SOL],
            geometry_container[donorZone][MESH_0],geometry_container[targetZone][MESH_0],
            config_container[donorZone], config_container[targetZone]);
        if (config_container[targetZone]->GetKind_Solver() == RANS)
          transfer_container[donorZone][targetZone]->Broadcast_InterfaceData_Interpolate(solver_container[donorZone][MESH_0][TURB_SOL],solver_container[targetZone][MESH_0][TURB_SOL],
              geometry_container[donorZone][MESH_0],geometry_container[targetZone][MESH_0],
              config_container[donorZone], config_container[targetZone]);
    }
    break;

  case SCATTER_DATA:
    if (MatchingMesh) {
      transfer_container[donorZone][targetZone]->Scatter_InterfaceData(solver_container[donorZone][MESH_0][FLOW_SOL],solver_container[targetZone][MESH_0][FLOW_SOL],
          geometry_container[donorZone][MESH_0],geometry_container[targetZone][MESH_0],
          config_container[donorZone], config_container[targetZone]);
      if (config_container[targetZone]->GetKind_Solver() == RANS)
        transfer_container[donorZone][targetZone]->Scatter_InterfaceData(solver_container[donorZone][MESH_0][TURB_SOL],solver_container[targetZone][MESH_0][TURB_SOL],
            geometry_container[donorZone][MESH_0],geometry_container[targetZone][MESH_0],
            config_container[donorZone], config_container[targetZone]);
    }
    else {
      cout << "Scatter method not implemented for non-matching meshes. Exiting..." << endl;
      exit(EXIT_FAILURE);
    }
    break;

  case ALLGATHER_DATA:
    if (MatchingMesh) {
      cout << "Allgather method not yet implemented for matching meshes. Exiting..." << endl;
      exit(EXIT_FAILURE);
    }
    else {
      transfer_container[donorZone][targetZone]->Allgather_InterfaceData(solver_container[donorZone][MESH_0][FLOW_SOL],solver_container[targetZone][MESH_0][FLOW_SOL],
          geometry_container[donorZone][MESH_0],geometry_container[targetZone][MESH_0],
          config_container[donorZone], config_container[targetZone]);
      if (config_container[targetZone]->GetKind_Solver() == RANS)
        transfer_container[donorZone][targetZone]->Allgather_InterfaceData(solver_container[donorZone][MESH_0][TURB_SOL],solver_container[targetZone][MESH_0][TURB_SOL],
            geometry_container[donorZone][MESH_0],geometry_container[targetZone][MESH_0],
            config_container[donorZone], config_container[targetZone]);
    }
    break;
  }

}

void CFluidDriver::Update() {

  for(iZone = 0; iZone < nZone; iZone++)
    iteration_container[iZone]->Update(output, integration_container, geometry_container,
                                       solver_container, numerics_container, config_container,
                                       surface_movement, grid_movement, FFDBox, iZone);
}

void CFluidDriver::ResetConvergence() {

  for(iZone = 0; iZone < nZone; iZone++) {
    switch (config_container[iZone]->GetKind_Solver()) {

    case EULER: case NAVIER_STOKES: case RANS:
      integration_container[iZone][FLOW_SOL]->SetConvergence(false);
      if (config_container[iZone]->GetKind_Solver() == RANS) integration_container[iZone][TURB_SOL]->SetConvergence(false);
      if(config_container[iZone]->GetKind_Trans_Model() == LM) integration_container[iZone][TRANS_SOL]->SetConvergence(false);
      break;

    case WAVE_EQUATION:
      integration_container[iZone][WAVE_SOL]->SetConvergence(false);
      break;

    case HEAT_EQUATION:
      integration_container[iZone][HEAT_SOL]->SetConvergence(false);
      break;

    case POISSON_EQUATION:
      break;

    case FEM_ELASTICITY:
      integration_container[iZone][FEA_SOL]->SetConvergence(false);
      break;

    case ADJ_EULER: case ADJ_NAVIER_STOKES: case ADJ_RANS: case DISC_ADJ_EULER: case DISC_ADJ_NAVIER_STOKES: case DISC_ADJ_RANS:
      integration_container[iZone][ADJFLOW_SOL]->SetConvergence(false);
      if( (config_container[iZone]->GetKind_Solver() == ADJ_RANS) || (config_container[iZone]->GetKind_Solver() == DISC_ADJ_RANS) )
        integration_container[iZone][ADJTURB_SOL]->SetConvergence(false);
      break;
    }
  }

}

void CFluidDriver::DynamicMeshUpdate(unsigned long ExtIter) {

  bool harmonic_balance;

  for (iZone = 0; iZone < nZone; iZone++) {
   harmonic_balance = (config_container[iZone]->GetUnsteady_Simulation() == HARMONIC_BALANCE);
    /*--- Dynamic mesh update ---*/
    if ((config_container[iZone]->GetGrid_Movement()) && (!harmonic_balance)) {
      iteration_container[iZone]->SetGrid_Movement(geometry_container, surface_movement, grid_movement, FFDBox, solver_container, config_container, iZone, 0, ExtIter );
    }
  }

}

void CFluidDriver::StaticMeshUpdate() {

  int rank = MASTER_NODE;

#ifdef HAVE_MPI
  MPI_Comm_rank(MPI_COMM_WORLD, &rank);
#endif

  for(iZone = 0; iZone < nZone; iZone++) {
    if(rank == MASTER_NODE) cout << " Deforming the volume grid." << endl;
    grid_movement[iZone]->SetVolume_Deformation(geometry_container[iZone][MESH_0], config_container[iZone], true);

    if(rank == MASTER_NODE) cout << "No grid velocity to be computde : static grid deformation." << endl;

    if(rank == MASTER_NODE) cout << " Updating multigrid structure." << endl;
    grid_movement[iZone]->UpdateMultiGrid(geometry_container[iZone], config_container[iZone]);
  }
}

void CFluidDriver::SetInitialMesh() {

  unsigned long iPoint;

  StaticMeshUpdate();

  /*--- Propagate the initial deformation to the past ---*/
  //if (!restart) {
    for(iZone = 0; iZone < nZone; iZone++) {
    for (iMesh = 0; iMesh <= config_container[iZone]->GetnMGLevels(); iMesh++) {
        for(iPoint = 0; iPoint < geometry_container[iZone][iMesh]->GetnPoint(); iPoint++) {
        //solver_container[iZone][iMesh][FLOW_SOL]->node[iPoint]->Set_Solution_time_n();
        //solver_container[iZone][iMesh][FLOW_SOL]->node[iPoint]->Set_Solution_time_n1();
        geometry_container[iZone][iMesh]->node[iPoint]->SetVolume_n();
        geometry_container[iZone][iMesh]->node[iPoint]->SetVolume_nM1();
        geometry_container[iZone][iMesh]->node[iPoint]->SetCoord_n();
        geometry_container[iZone][iMesh]->node[iPoint]->SetCoord_n1();
      }
    }
  }
  //}
}

CHBDriver::CHBDriver(char* confFile,
                                 unsigned short val_nZone,
                                 unsigned short val_nDim,
                                 SU2_Comm MPICommunicator) : CDriver(confFile,
                                                                    val_nZone,
                                                                    val_nDim,
                                                                    MPICommunicator) {
  unsigned short kZone;

  D = NULL;
  /*--- allocate dynamic memory for the Harmonic Balance operator ---*/
  D = new su2double*[nZone]; for (kZone = 0; kZone < nZone; kZone++) D[kZone] = new su2double[nZone];

}

CHBDriver::~CHBDriver(void) {

  unsigned short kZone;

  /*--- delete dynamic memory for the Harmonic Balance operator ---*/
    for (kZone = 0; kZone < nZone; kZone++) if (D[kZone] != NULL) delete [] D[kZone];
    if (D[kZone] != NULL) delete [] D;

}

void CHBDriver::Run() {

  /*--- Run a single iteration of a Harmonic Balance problem. Preprocess all
   all zones before beginning the iteration. ---*/

  for (iZone = 0; iZone < nZone; iZone++)
    iteration_container[iZone]->Preprocess(output, integration_container, geometry_container,
                                           solver_container, numerics_container, config_container,
                                           surface_movement, grid_movement, FFDBox, iZone);

  for (iZone = 0; iZone < nZone; iZone++)
    iteration_container[iZone]->Iterate(output, integration_container, geometry_container,
                                        solver_container, numerics_container, config_container,
                                        surface_movement, grid_movement, FFDBox, iZone);

}

void CHBDriver::Update() {

  for (iZone = 0; iZone < nZone; iZone++) {

    /*--- Update the harmonic balance terms across all zones ---*/
    SetHarmonicBalance(iZone);

    iteration_container[iZone]->Update(output, integration_container, geometry_container,
                                       solver_container, numerics_container, config_container,
                                       surface_movement, grid_movement, FFDBox, iZone);

    output->HarmonicBalanceOutput(solver_container, config_container, nZone, iZone);

  }

}

void CHBDriver::ResetConvergence() {

  for(iZone = 0; iZone < nZone; iZone++) {
    switch (config_container[iZone]->GetKind_Solver()) {

    case EULER: case NAVIER_STOKES: case RANS:
      integration_container[iZone][FLOW_SOL]->SetConvergence(false);
      if (config_container[iZone]->GetKind_Solver() == RANS) integration_container[iZone][TURB_SOL]->SetConvergence(false);
      if(config_container[iZone]->GetKind_Trans_Model() == LM) integration_container[iZone][TRANS_SOL]->SetConvergence(false);
      break;

    case WAVE_EQUATION:
      integration_container[iZone][WAVE_SOL]->SetConvergence(false);
      break;

    case HEAT_EQUATION:
      integration_container[iZone][HEAT_SOL]->SetConvergence(false);
      break;

    case POISSON_EQUATION:
      break;

    case FEM_ELASTICITY:
      integration_container[iZone][FEA_SOL]->SetConvergence(false);
      break;

    case ADJ_EULER: case ADJ_NAVIER_STOKES: case ADJ_RANS: case DISC_ADJ_EULER: case DISC_ADJ_NAVIER_STOKES: case DISC_ADJ_RANS:
      integration_container[iZone][ADJFLOW_SOL]->SetConvergence(false);
      if( (config_container[iZone]->GetKind_Solver() == ADJ_RANS) || (config_container[iZone]->GetKind_Solver() == DISC_ADJ_RANS) )
        integration_container[iZone][ADJTURB_SOL]->SetConvergence(false);
      break;
    }
  }

}

void CHBDriver::SetHarmonicBalance(unsigned short iZone) {

#ifdef HAVE_MPI
  int rank = MASTER_NODE;
  MPI_Comm_rank(MPI_COMM_WORLD, &rank);
#endif

  unsigned short iVar, jZone, iMGlevel;
  unsigned short nVar = solver_container[ZONE_0][MESH_0][FLOW_SOL]->GetnVar();
  unsigned long iPoint;
  bool implicit = (config_container[ZONE_0]->GetKind_TimeIntScheme_Flow() == EULER_IMPLICIT);
  bool adjoint = (config_container[ZONE_0]->GetContinuous_Adjoint());
  if (adjoint) {
    implicit = (config_container[ZONE_0]->GetKind_TimeIntScheme_AdjFlow() == EULER_IMPLICIT);
  }

  unsigned long ExtIter = config_container[ZONE_0]->GetExtIter();

  /*--- Retrieve values from the config file ---*/
  su2double *U = new su2double[nVar];
  su2double *U_old = new su2double[nVar];
  su2double *Psi = new su2double[nVar];
  su2double *Psi_old = new su2double[nVar];
  su2double *Source = new su2double[nVar];
  su2double deltaU, deltaPsi;

  /*--- Compute period of oscillation ---*/
  su2double period = config_container[ZONE_0]->GetHarmonicBalance_Period();

  /*--- Non-dimensionalize the input period, if necessary.  */
  period /= config_container[ZONE_0]->GetTime_Ref();

  if (ExtIter == 0)
    ComputeHB_Operator();

  /*--- Compute various source terms for explicit direct, implicit direct, and adjoint problems ---*/
  /*--- Loop over all grid levels ---*/
  for (iMGlevel = 0; iMGlevel <= config_container[ZONE_0]->GetnMGLevels(); iMGlevel++) {

    /*--- Loop over each node in the volume mesh ---*/
    for (iPoint = 0; iPoint < geometry_container[ZONE_0][iMGlevel]->GetnPoint(); iPoint++) {

      for (iVar = 0; iVar < nVar; iVar++) {
        Source[iVar] = 0.0;
      }

      /*--- Step across the columns ---*/
      for (jZone = 0; jZone < nZone; jZone++) {

        /*--- Retrieve solution at this node in current zone ---*/
        for (iVar = 0; iVar < nVar; iVar++) {

          if (!adjoint) {
            U[iVar] = solver_container[jZone][iMGlevel][FLOW_SOL]->node[iPoint]->GetSolution(iVar);
            Source[iVar] += U[iVar]*D[iZone][jZone];

            if (implicit) {
              U_old[iVar] = solver_container[jZone][iMGlevel][FLOW_SOL]->node[iPoint]->GetSolution_Old(iVar);
              deltaU = U[iVar] - U_old[iVar];
              Source[iVar] += deltaU*D[iZone][jZone];
            }

          }

          else {
            Psi[iVar] = solver_container[jZone][iMGlevel][ADJFLOW_SOL]->node[iPoint]->GetSolution(iVar);
            Source[iVar] += Psi[iVar]*D[jZone][iZone];

            if (implicit) {
              Psi_old[iVar] = solver_container[jZone][iMGlevel][ADJFLOW_SOL]->node[iPoint]->GetSolution_Old(iVar);
              deltaPsi = Psi[iVar] - Psi_old[iVar];
              Source[iVar] += deltaPsi*D[jZone][iZone];
            }
          }
        }

        /*--- Store sources for current row ---*/
        for (iVar = 0; iVar < nVar; iVar++) {
          if (!adjoint) {
            solver_container[iZone][iMGlevel][FLOW_SOL]->node[iPoint]->SetHarmonicBalance_Source(iVar, Source[iVar]);
          }
          else {
            solver_container[iZone][iMGlevel][ADJFLOW_SOL]->node[iPoint]->SetHarmonicBalance_Source(iVar, Source[iVar]);
          }
        }

      }
    }
  }

  /*--- Source term for a turbulence model ---*/
  if (config_container[ZONE_0]->GetKind_Solver() == RANS) {

    /*--- Extra variables needed if we have a turbulence model. ---*/
    unsigned short nVar_Turb = solver_container[ZONE_0][MESH_0][TURB_SOL]->GetnVar();
    su2double *U_Turb = new su2double[nVar_Turb];
    su2double *Source_Turb = new su2double[nVar_Turb];

    /*--- Loop over only the finest mesh level (turbulence is always solved
     on the original grid only). ---*/
    for (iPoint = 0; iPoint < geometry_container[ZONE_0][MESH_0]->GetnPoint(); iPoint++) {
      for (iVar = 0; iVar < nVar_Turb; iVar++) Source_Turb[iVar] = 0.0;
      for (jZone = 0; jZone < nZone; jZone++) {

        /*--- Retrieve solution at this node in current zone ---*/
        for (iVar = 0; iVar < nVar_Turb; iVar++) {
          U_Turb[iVar] = solver_container[jZone][MESH_0][TURB_SOL]->node[iPoint]->GetSolution(iVar);
          Source_Turb[iVar] += U_Turb[iVar]*D[iZone][jZone];
        }
      }

      /*--- Store sources for current iZone ---*/
      for (iVar = 0; iVar < nVar_Turb; iVar++)
        solver_container[iZone][MESH_0][TURB_SOL]->node[iPoint]->SetHarmonicBalance_Source(iVar, Source_Turb[iVar]);
    }

    delete [] U_Turb;
    delete [] Source_Turb;
  }

  delete [] U;
  delete [] U_old;
  delete [] Psi;
  delete [] Psi_old;

}

void CHBDriver::ComputeHB_Operator() {

  const   complex<su2double> J(0.0,1.0);
  unsigned short i, j, k, iZone;

  su2double *Omega_HB       = new su2double[nZone];
  complex<su2double> **E    = new complex<su2double>*[nZone];
  complex<su2double> **Einv = new complex<su2double>*[nZone];
  complex<su2double> **DD   = new complex<su2double>*[nZone];
  for (iZone = 0; iZone < nZone; iZone++) {
    E[iZone]    = new complex<su2double>[nZone];
    Einv[iZone] = new complex<su2double>[nZone];
    DD[iZone]   = new complex<su2double>[nZone];
  }

  /*--- Get simualation period from config file ---*/
  su2double Period = config_container[ZONE_0]->GetHarmonicBalance_Period();

  /*--- Non-dimensionalize the input period, if necessary.      */
  Period /= config_container[ZONE_0]->GetTime_Ref();

  /*--- Build the array containing the selected frequencies to solve ---*/
  for (iZone = 0; iZone < nZone; iZone++) {
    Omega_HB[iZone]  = config_container[iZone]->GetOmega_HB()[iZone];
    Omega_HB[iZone] /= config_container[iZone]->GetOmega_Ref();
  }

  /*--- Build the diagonal matrix of the frequencies DD ---*/
  for (i = 0; i < nZone; i++) {
    for (k = 0; k < nZone; k++) {
      if (k == i ) {
        DD[i][k] = J*Omega_HB[k];
      }
    }
  }


  /*--- Build the harmonic balance inverse matrix ---*/
  for (i = 0; i < nZone; i++) {
    for (k = 0; k < nZone; k++) {
      Einv[i][k] = complex<su2double>(cos(Omega_HB[k]*(i*Period/nZone))) + J*complex<su2double>(sin(Omega_HB[k]*(i*Period/nZone)));
    }
  }

  /*---  Invert inverse harmonic balance Einv with Gauss elimination ---*/

  /*--  A temporary matrix to hold the inverse, dynamically allocated ---*/
  complex<su2double> **temp = new complex<su2double>*[nZone];
  for (i = 0; i < nZone; i++) {
    temp[i] = new complex<su2double>[2 * nZone];
  }

  /*---  Copy the desired matrix into the temporary matrix ---*/
  for (i = 0; i < nZone; i++) {
    for (j = 0; j < nZone; j++) {
      temp[i][j] = Einv[i][j];
      temp[i][nZone + j] = 0;
    }
    temp[i][nZone + i] = 1;
  }

  su2double max_val;
  unsigned short max_idx;

  /*---  Pivot each column such that the largest number possible divides the other rows  ---*/
  for (k = 0; k < nZone - 1; k++) {
    max_idx = k;
    max_val = abs(temp[k][k]);
    /*---  Find the largest value (pivot) in the column  ---*/
    for (j = k; j < nZone; j++) {
      if (abs(temp[j][k]) > max_val) {
        max_idx = j;
        max_val = abs(temp[j][k]);
      }
    }
    /*---  Move the row with the highest value up  ---*/
    for (j = 0; j < (nZone * 2); j++) {
      complex<su2double> d = temp[k][j];
      temp[k][j] = temp[max_idx][j];
      temp[max_idx][j] = d;
    }
    /*---  Subtract the moved row from all other rows ---*/
    for (i = k + 1; i < nZone; i++) {
      complex<su2double> c = temp[i][k] / temp[k][k];
      for (j = 0; j < (nZone * 2); j++) {
        temp[i][j] = temp[i][j] - temp[k][j] * c;
      }
    }
  }
  /*---  Back-substitution  ---*/
  for (k = nZone - 1; k > 0; k--) {
    if (temp[k][k] != complex<su2double>(0.0)) {
      for (int i = k - 1; i > -1; i--) {
        complex<su2double> c = temp[i][k] / temp[k][k];
        for (j = 0; j < (nZone * 2); j++) {
          temp[i][j] = temp[i][j] - temp[k][j] * c;
        }
      }
    }
  }
  /*---  Normalize the inverse  ---*/
  for (i = 0; i < nZone; i++) {
    complex<su2double> c = temp[i][i];
    for (j = 0; j < nZone; j++) {
      temp[i][j + nZone] = temp[i][j + nZone] / c;
    }
  }
  /*---  Copy the inverse back to the main program flow ---*/
  for (i = 0; i < nZone; i++) {
    for (j = 0; j < nZone; j++) {
      E[i][j] = temp[i][j + nZone];
    }
  }
  /*---  Delete dynamic template  ---*/
  for (i = 0; i < nZone; i++) {
    delete[] temp[i];
  }
  delete[] temp;


  /*---  Temporary matrix for performing product  ---*/
  complex<su2double> **Temp    = new complex<su2double>*[nZone];

  /*---  Temporary complex HB operator  ---*/
  complex<su2double> **Dcpx    = new complex<su2double>*[nZone];

  for (iZone = 0; iZone < nZone; iZone++){
    Temp[iZone]    = new complex<su2double>[nZone];
    Dcpx[iZone]   = new complex<su2double>[nZone];
  }


  /*---  Calculation of the HB operator matrix ---*/
  for (int row = 0; row < nZone; row++) {
    for (int col = 0; col < nZone; col++) {
      for (int inner = 0; inner < nZone; inner++) {
        Temp[row][col] += Einv[row][inner] * DD[inner][col];
      }
    }
  }

  unsigned short row, col, inner;

  for (row = 0; row < nZone; row++) {
    for (col = 0; col < nZone; col++) {
      for (inner = 0; inner < nZone; inner++) {
        Dcpx[row][col] += Temp[row][inner] * E[inner][col];
      }
    }
  }

  /*---  Take just the real part of the HB operator matrix ---*/
  for (i = 0; i < nZone; i++) {
    for (k = 0; k < nZone; k++) {
      D[i][k] = real(Dcpx[i][k]);
    }
  }

  /*--- Deallocate dynamic memory ---*/
  for (iZone = 0; iZone < nZone; iZone++){
    delete [] E[iZone];
    delete [] Einv[iZone];
    delete [] DD[iZone];
    delete [] Temp[iZone];
    delete [] Dcpx[iZone];
  }
  delete [] E;
  delete [] Einv;
  delete [] DD;
  delete [] Temp;
  delete [] Dcpx;
  delete [] Omega_HB;

}

CFSIDriver::CFSIDriver(char* confFile,
                       unsigned short val_nZone,
                       unsigned short val_nDim,
                       SU2_Comm MPICommunicator) : CDriver(confFile,
                                                          val_nZone,
                                                          val_nDim,
                                                          MPICommunicator) { }

CFSIDriver::~CFSIDriver(void) { }

void CFSIDriver::Run() {

  /*--- As of now, we are coding it for just 2 zones. ---*/
  /*--- This will become more general, but we need to modify the configuration for that ---*/
  unsigned short ZONE_FLOW = 0, ZONE_STRUCT = 1;
  unsigned short iZone;

  unsigned long IntIter = 0; for (iZone = 0; iZone < nZone; iZone++) config_container[iZone]->SetIntIter(IntIter);
  unsigned long FSIIter = 0; for (iZone = 0; iZone < nZone; iZone++) config_container[iZone]->SetFSIIter(FSIIter);
  unsigned long nFSIIter = config_container[ZONE_FLOW]->GetnIterFSI();
  unsigned long nIntIter;

#ifdef HAVE_MPI
  int rank = MASTER_NODE;
  MPI_Comm_rank(MPI_COMM_WORLD, &rank);
#endif

  /*--- If there is a restart, we need to get the old geometry from the fluid field ---*/
  bool restart = (config_container[ZONE_FLOW]->GetRestart() || config_container[ZONE_FLOW]->GetRestart_Flow());
  ExtIter = config_container[ZONE_FLOW]->GetExtIter();

  if (restart && (long)ExtIter == config_container[ZONE_FLOW]->GetUnst_RestartIter()) {
    unsigned short ZONE_FLOW = 0;
    solver_container[ZONE_FLOW][MESH_0][FLOW_SOL]->Restart_OldGeometry(geometry_container[ZONE_FLOW][MESH_0],config_container[ZONE_FLOW]);
  }

  /*-----------------------------------------------------------------*/
  /*---------------- Predict structural displacements ---------------*/
  /*-----------------------------------------------------------------*/

  Predict_Displacements(ZONE_STRUCT, ZONE_FLOW);

  while (FSIIter < nFSIIter) {

    /*-----------------------------------------------------------------*/
    /*------------------- Transfer Displacements ----------------------*/
    /*-----------------------------------------------------------------*/
  if(transfer_container[ZONE_STRUCT][ZONE_FLOW] != NULL)
      Transfer_Displacements(ZONE_STRUCT, ZONE_FLOW);

    /*-----------------------------------------------------------------*/
    /*-------------------- Fluid subiteration -------------------------*/
    /*-----------------------------------------------------------------*/

  iteration_container[ZONE_FLOW]->SetGrid_Movement(geometry_container,surface_movement, grid_movement, FFDBox, solver_container,
        config_container, ZONE_FLOW, 0, ExtIter);

  iteration_container[ZONE_FLOW]->Preprocess(output, integration_container, geometry_container,
                                           solver_container, numerics_container, config_container,
                                           surface_movement, grid_movement, FFDBox, ZONE_FLOW);

  if ( (config_container[ZONE_FLOW]->GetUnsteady_Simulation() == DT_STEPPING_1ST) || (config_container[ZONE_FLOW]->GetUnsteady_Simulation() == DT_STEPPING_2ND) )
      nIntIter = config_container[ZONE_FLOW]->GetUnst_nIntIter();
    else
      nIntIter = 1;

  for (IntIter = 0; IntIter < nIntIter; IntIter++){

      config_container[ZONE_FLOW]->SetIntIter(IntIter);

    iteration_container[ZONE_FLOW]->Iterate(output, integration_container, geometry_container, solver_container, numerics_container, config_container, surface_movement, grid_movement, FFDBox, ZONE_FLOW);

      /*--- If convergence was reached in every zone --*/

    if (integration_container[ZONE_FLOW][FLOW_SOL]->GetConvergence() == 1) break;
    }

    /*--- Write the convergence history for the fluid (only screen output) ---*/

        output->SetConvHistory_Body(NULL, geometry_container, solver_container, config_container, integration_container, true, 0.0, ZONE_FLOW);

    /*--- Set the fluid convergence to false (to make sure FSI subiterations converge) ---*/

    integration_container[ZONE_FLOW][FLOW_SOL]->SetConvergence(false);

    /*-----------------------------------------------------------------*/
    /*------------------- Set FEA loads from fluid --------------------*/
    /*-----------------------------------------------------------------*/
  if(transfer_container[ZONE_FLOW][ZONE_STRUCT] != NULL)
      Transfer_Tractions(ZONE_FLOW, ZONE_STRUCT);

    /*-----------------------------------------------------------------*/
    /*------------------ Structural subiteration ----------------------*/
    /*-----------------------------------------------------------------*/

  iteration_container[ZONE_STRUCT]->Iterate(output, integration_container, geometry_container,
                                  solver_container, numerics_container, config_container,
                                  surface_movement, grid_movement, FFDBox, ZONE_STRUCT);

    /*--- Write the convergence history for the structure (only screen output) ---*/

        output->SetConvHistory_Body(NULL, geometry_container, solver_container, config_container, integration_container, true, 0.0, ZONE_STRUCT);

    /*--- Set the fluid convergence to false (to make sure FSI subiterations converge) ---*/

    integration_container[ZONE_STRUCT][FEA_SOL]->SetConvergence(false);

    /*-----------------------------------------------------------------*/
    /*----------------- Displacements relaxation ----------------------*/
    /*-----------------------------------------------------------------*/

    Relaxation_Displacements(ZONE_STRUCT, ZONE_FLOW, FSIIter);

    /*-----------------------------------------------------------------*/
    /*-------------------- Check convergence --------------------------*/
    /*-----------------------------------------------------------------*/

  integration_container[ZONE_STRUCT][FEA_SOL]->Convergence_Monitoring_FSI(geometry_container[ZONE_STRUCT][MESH_0], config_container[ZONE_STRUCT], solver_container[ZONE_STRUCT][MESH_0][FEA_SOL], FSIIter);

  if (integration_container[ZONE_STRUCT][FEA_SOL]->GetConvergence_FSI()) break;

    /*-----------------------------------------------------------------*/
    /*--------------------- Update FSIIter ---------------------------*/
    /*-----------------------------------------------------------------*/

  FSIIter++; for (iZone = 0; iZone < nZone; iZone++) config_container[iZone]->SetFSIIter(FSIIter);

  }

  /*-----------------------------------------------------------------*/
  /*------------------ Update coupled solver ------------------------*/
  /*-----------------------------------------------------------------*/

  Update(ZONE_FLOW, ZONE_STRUCT);

  /*-----------------------------------------------------------------*/
  /*-------------------- Update fluid solver ------------------------*/
  /*-----------------------------------------------------------------*/

  iteration_container[ZONE_FLOW]->Update(output, integration_container, geometry_container,
                       solver_container, numerics_container, config_container,
                       surface_movement, grid_movement, FFDBox, ZONE_FLOW);

  /*-----------------------------------------------------------------*/
  /*----------------- Update structural solver ----------------------*/
  /*-----------------------------------------------------------------*/

  iteration_container[ZONE_STRUCT]->Update(output, integration_container, geometry_container,
                         solver_container, numerics_container, config_container,
                         surface_movement, grid_movement, FFDBox, ZONE_STRUCT);


  /*-----------------------------------------------------------------*/
  /*--------------- Update convergence parameter --------------------*/
  /*-----------------------------------------------------------------*/
  integration_container[ZONE_STRUCT][FEA_SOL]->SetConvergence_FSI(false);

}

void CFSIDriver::Predict_Displacements(unsigned short donorZone, unsigned short targetZone) {

#ifdef HAVE_MPI
  int rank;
  MPI_Comm_rank(MPI_COMM_WORLD, &rank);
#endif

  solver_container[donorZone][MESH_0][FEA_SOL]->PredictStruct_Displacement(geometry_container[donorZone], config_container[donorZone],
      solver_container[donorZone]);

  /*--- For parallel simulations we need to communicate the predicted solution before updating the fluid mesh ---*/

  solver_container[donorZone][MESH_0][FEA_SOL]->Set_MPI_Solution_Pred(geometry_container[donorZone][MESH_0], config_container[donorZone]);


}

void CFSIDriver::Predict_Tractions(unsigned short donorZone, unsigned short targetZone) {

}

void CFSIDriver::Transfer_Displacements(unsigned short donorZone, unsigned short targetZone) {

#ifdef HAVE_MPI
  int rank;
  MPI_Comm_rank(MPI_COMM_WORLD, &rank);
#endif

  bool MatchingMesh = config_container[targetZone]->GetMatchingMesh();

  /*--- Select the transfer method and the appropriate mesh properties (matching or nonmatching mesh) ---*/

  switch (config_container[targetZone]->GetKind_TransferMethod()) {
  case BROADCAST_DATA:
    if (MatchingMesh) {
        transfer_container[donorZone][targetZone]->Broadcast_InterfaceData_Matching(solver_container[donorZone][MESH_0][FEA_SOL],solver_container[targetZone][MESH_0][FLOW_SOL],
                                                                                    geometry_container[donorZone][MESH_0],geometry_container[targetZone][MESH_0],
                                                                                    config_container[donorZone], config_container[targetZone]);
      /*--- Set the volume deformation for the fluid zone ---*/
      //      grid_movement[targetZone]->SetVolume_Deformation(geometry_container[targetZone][MESH_0], config_container[targetZone], true);

      }
      else {
        transfer_container[donorZone][targetZone]->Broadcast_InterfaceData_Interpolate(solver_container[donorZone][MESH_0][FEA_SOL],solver_container[targetZone][MESH_0][FLOW_SOL],
                                                                                       geometry_container[donorZone][MESH_0],geometry_container[targetZone][MESH_0],
                                                                                       config_container[donorZone], config_container[targetZone]);
      /*--- Set the volume deformation for the fluid zone ---*/
      //      grid_movement[targetZone]->SetVolume_Deformation(geometry_container[targetZone][MESH_0], config_container[targetZone], true);
    }
    break;
  case SCATTER_DATA:
    if (MatchingMesh) {
        transfer_container[donorZone][targetZone]->Scatter_InterfaceData(solver_container[donorZone][MESH_0][FEA_SOL],solver_container[targetZone][MESH_0][FLOW_SOL],
                                                                         geometry_container[donorZone][MESH_0],geometry_container[targetZone][MESH_0],
                                                                         config_container[donorZone], config_container[targetZone]);
      /*--- Set the volume deformation for the fluid zone ---*/
      //      grid_movement[targetZone]->SetVolume_Deformation(geometry_container[targetZone][MESH_0], config_container[targetZone], true);
      }
      else {
        cout << "Scatter method not implemented for non-matching meshes. Exiting..." << endl;
      exit(EXIT_FAILURE);
    }
    break;
  case ALLGATHER_DATA:
    if (MatchingMesh) {
        cout << "Allgather method not yet implemented for matching meshes. Exiting..." << endl;
      exit(EXIT_FAILURE);
      }
      else {
        transfer_container[donorZone][targetZone]->Allgather_InterfaceData(solver_container[donorZone][MESH_0][FEA_SOL],solver_container[targetZone][MESH_0][FLOW_SOL],
                                                                           geometry_container[donorZone][MESH_0],geometry_container[targetZone][MESH_0],
                                                                           config_container[donorZone], config_container[targetZone]);
      /*--- Set the volume deformation for the fluid zone ---*/
      //      grid_movement[targetZone]->SetVolume_Deformation(geometry_container[targetZone][MESH_0], config_container[targetZone], true);
    }
    break;
  case LEGACY_METHOD:
    if (MatchingMesh) {
        solver_container[targetZone][MESH_0][FLOW_SOL]->SetFlow_Displacement(geometry_container[targetZone], grid_movement[targetZone],
          config_container[targetZone], config_container[donorZone],
          geometry_container[donorZone], solver_container[donorZone]);
      }
      else {
        solver_container[targetZone][MESH_0][FLOW_SOL]->SetFlow_Displacement_Int(geometry_container[targetZone], grid_movement[targetZone],
          config_container[targetZone], config_container[donorZone],
          geometry_container[donorZone], solver_container[donorZone]);
    }
    break;
  }

}

void CFSIDriver::Transfer_Tractions(unsigned short donorZone, unsigned short targetZone) {

#ifdef HAVE_MPI
  int rank;
  MPI_Comm_rank(MPI_COMM_WORLD, &rank);
#endif

  bool MatchingMesh = config_container[donorZone]->GetMatchingMesh();

  /*--- Load transfer --  This will have to be modified for non-matching meshes ---*/

  unsigned short SolContainer_Position_fea = config_container[targetZone]->GetContainerPosition(RUNTIME_FEA_SYS);

  /*--- FEA equations -- Necessary as the SetFEA_Load routine is as of now contained in the structural solver ---*/
  unsigned long ExtIter = config_container[targetZone]->GetExtIter();
  config_container[targetZone]->SetGlobalParam(FEM_ELASTICITY, RUNTIME_FEA_SYS, ExtIter);

  /*--- Select the transfer method and the appropriate mesh properties (matching or nonmatching mesh) ---*/

  switch (config_container[donorZone]->GetKind_TransferMethod()) {
  case BROADCAST_DATA:
    if (MatchingMesh) {
        transfer_container[donorZone][targetZone]->Broadcast_InterfaceData_Matching(solver_container[donorZone][MESH_0][FLOW_SOL],solver_container[targetZone][MESH_0][FEA_SOL],
                                                                                    geometry_container[donorZone][MESH_0],geometry_container[targetZone][MESH_0],
                                                                                    config_container[donorZone], config_container[targetZone]);
      }
      else {
        transfer_container[donorZone][targetZone]->Broadcast_InterfaceData_Interpolate(solver_container[donorZone][MESH_0][FLOW_SOL],solver_container[targetZone][MESH_0][FEA_SOL],
                                                                                       geometry_container[donorZone][MESH_0],geometry_container[targetZone][MESH_0],
                                                                                       config_container[donorZone], config_container[targetZone]);
    }
    break;
  case SCATTER_DATA:
    if (MatchingMesh) {
        transfer_container[donorZone][targetZone]->Scatter_InterfaceData(solver_container[donorZone][MESH_0][FLOW_SOL],solver_container[targetZone][MESH_0][FEA_SOL],
                                                                         geometry_container[donorZone][MESH_0],geometry_container[targetZone][MESH_0],
                                                                         config_container[donorZone], config_container[targetZone]);
      }
      else {
        cout << "Scatter method not implemented for non-matching meshes. Exiting..." << endl;
      exit(EXIT_FAILURE);
    }
    break;
  case ALLGATHER_DATA:
    if (MatchingMesh) {
        cout << "Allgather method not yet implemented for matching meshes. Exiting..." << endl;
      exit(EXIT_FAILURE);
      }
      else {
        transfer_container[donorZone][targetZone]->Allgather_InterfaceData(solver_container[donorZone][MESH_0][FLOW_SOL],solver_container[targetZone][MESH_0][FEA_SOL],
                                                                           geometry_container[donorZone][MESH_0],geometry_container[targetZone][MESH_0],
                                                                           config_container[donorZone], config_container[targetZone]);
    }
    break;
  case LEGACY_METHOD:
    if (MatchingMesh) {
        solver_container[targetZone][MESH_0][FEA_SOL]->SetFEA_Load(solver_container[donorZone], geometry_container[targetZone], geometry_container[donorZone],
                                                                   config_container[targetZone], config_container[donorZone], numerics_container[targetZone][MESH_0][SolContainer_Position_fea][FEA_TERM]);
      }
      else {
        solver_container[targetZone][MESH_0][FEA_SOL]->SetFEA_Load_Int(solver_container[donorZone], geometry_container[targetZone], geometry_container[donorZone],
                                                                       config_container[targetZone], config_container[donorZone], numerics_container[targetZone][MESH_0][SolContainer_Position_fea][FEA_TERM]);
    }
    break;
  }

}

void CFSIDriver::Relaxation_Displacements(unsigned short donorZone, unsigned short targetZone, unsigned long FSIIter) {

#ifdef HAVE_MPI
  int rank;
  MPI_Comm_rank(MPI_COMM_WORLD, &rank);
#endif

  /*-------------------- Aitken's relaxation ------------------------*/

  /*------------------- Compute the coefficient ---------------------*/

  solver_container[donorZone][MESH_0][FEA_SOL]->ComputeAitken_Coefficient(geometry_container[donorZone], config_container[donorZone],
      solver_container[donorZone], FSIIter);

  /*----------------- Set the relaxation parameter ------------------*/

  solver_container[donorZone][MESH_0][FEA_SOL]->SetAitken_Relaxation(geometry_container[donorZone], config_container[donorZone],
      solver_container[donorZone]);

  /*----------------- Communicate the predicted solution and the old one ------------------*/
  solver_container[donorZone][MESH_0][FEA_SOL]->Set_MPI_Solution_Pred_Old(geometry_container[donorZone][MESH_0], config_container[donorZone]);


}

void CFSIDriver::Relaxation_Tractions(unsigned short donorZone, unsigned short targetZone, unsigned long FSIIter) {

}

void CFSIDriver::Update(unsigned short ZONE_FLOW, unsigned short ZONE_STRUCT) {

  unsigned long IntIter = 0; // This doesn't affect here but has to go into the function
  ExtIter = config_container[ZONE_FLOW]->GetExtIter();

  /*-----------------------------------------------------------------*/
  /*--------------------- Enforce continuity ------------------------*/
  /*-----------------------------------------------------------------*/

  /*--- Enforces that the geometry of the flow corresponds to the converged, relaxed solution ---*/

  /*-------------------- Transfer the displacements --------------------*/

  Transfer_Displacements(ZONE_STRUCT, ZONE_FLOW);

  /*-------------------- Set the grid movement -------------------------*/

  iteration_container[ZONE_FLOW]->SetGrid_Movement(geometry_container, surface_movement,
                                                   grid_movement, FFDBox, solver_container,
      config_container, ZONE_FLOW, IntIter, ExtIter);

  /*----------- Store the solution_pred as solution_pred_old --------------*/

}<|MERGE_RESOLUTION|>--- conflicted
+++ resolved
@@ -2770,13 +2770,8 @@
           continue;
 
         /*--- Set some boolean to properly allocate data structure later ---*/
-<<<<<<< HEAD
-      fluid_target      = false;
-        structural_target = false;
-=======
       fluid_target      = false; 
       structural_target = false;
->>>>>>> f0525dca
 
       fluid_donor       = false;
       structural_donor  = false;
