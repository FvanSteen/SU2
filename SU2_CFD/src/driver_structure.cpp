/*!
 * \file driver_structure.cpp
 * \brief The main subroutines for driving single or multi-zone problems.
 * \author T. Economon, H. Kline, R. Sanchez
 * \version 4.3.0 "Cardinal"
 *
 * SU2 Lead Developers: Dr. Francisco Palacios (Francisco.D.Palacios@boeing.com).
 *                      Dr. Thomas D. Economon (economon@stanford.edu).
 *
 * SU2 Developers: Prof. Juan J. Alonso's group at Stanford University.
 *                 Prof. Piero Colonna's group at Delft University of Technology.
 *                 Prof. Nicolas R. Gauger's group at Kaiserslautern University of Technology.
 *                 Prof. Alberto Guardone's group at Polytechnic University of Milan.
 *                 Prof. Rafael Palacios' group at Imperial College London.
 *                 Prof. Edwin van der Weide's group at the University of Twente.
 *                 Prof. Vincent Terrapon's group at the University of Liege.
 *
 * Copyright (C) 2012-2016 SU2, the open-source CFD code.
 *
 * SU2 is free software; you can redistribute it and/or
 * modify it under the terms of the GNU Lesser General Public
 * License as published by the Free Software Foundation; either
 * version 2.1 of the License, or (at your option) any later version.
 *
 * SU2 is distributed in the hope that it will be useful,
 * but WITHOUT ANY WARRANTY; without even the implied warranty of
 * MERCHANTABILITY or FITNESS FOR A PARTICULAR PURPOSE. See the GNU
 * Lesser General Public License for more details.
 *
 * You should have received a copy of the GNU Lesser General Public
 * License along with SU2. If not, see <http://www.gnu.org/licenses/>.
 */

#include "../include/driver_structure.hpp"
#include "../include/definition_structure.hpp"

CDriver::CDriver(char* confFile,
                 unsigned short val_nZone,
                 unsigned short val_nDim):config_file_name(confFile), StartTime(0.0), StopTime(0.0), UsedTime(0.0), ExtIter(0), nZone(val_nZone), nDim(val_nDim), StopCalc(false), fsi(false) {
  

  unsigned short jZone, iSol;

  int rank = MASTER_NODE;
#ifdef HAVE_MPI
  MPI_Comm_rank(MPI_COMM_WORLD, &rank);
#endif

    /*--- Create pointers to all of the classes that may be used throughout
   the SU2_CFD code. In general, the pointers are instantiated down a
   heirarchy over all zones, multigrid levels, equation sets, and equation
   terms as described in the comments below. ---*/

  iteration_container           = NULL;
  output                        = NULL;
  integration_container         = NULL;
  geometry_container            = NULL;
  solver_container              = NULL;
  numerics_container            = NULL;
  config_container              = NULL;
  surface_movement              = NULL;
  grid_movement                 = NULL;
  FFDBox                        = NULL;
  interpolator_container        = NULL;
  transfer_container            = NULL;

  /*--- Definition and of the containers for all possible zones. ---*/

  iteration_container    = new CIteration*[nZone];
  solver_container       = new CSolver***[nZone];
  integration_container  = new CIntegration**[nZone];
  numerics_container     = new CNumerics****[nZone];
  config_container       = new CConfig*[nZone];
  geometry_container     = new CGeometry**[nZone];
  surface_movement       = new CSurfaceMovement*[nZone];
  grid_movement          = new CVolumetricMovement*[nZone];
  FFDBox                 = new CFreeFormDefBox**[nZone];
  interpolator_container = new CInterpolator**[nZone];
  transfer_container     = new CTransfer**[nZone];

  for (iZone = 0; iZone < nZone; iZone++) {
    solver_container[iZone]       = NULL;
    integration_container[iZone]  = NULL;
    numerics_container[iZone]     = NULL;
    config_container[iZone]       = NULL;
    geometry_container[iZone]     = NULL;
    surface_movement[iZone]       = NULL;
    grid_movement[iZone]          = NULL;
    FFDBox[iZone]                 = NULL;
    interpolator_container[iZone] = NULL;
    transfer_container[iZone]     = NULL;
  }
  
  /*--- Loop over all zones to initialize the various classes. In most
   cases, nZone is equal to one. This represents the solution of a partial
   differential equation on a single block, unstructured mesh. ---*/

  for (iZone = 0; iZone < nZone; iZone++) {

    /*--- Definition of the configuration option class for all zones. In this
     constructor, the input configuration file is parsed and all options are
     read and stored. ---*/

    config_container[iZone] = new CConfig(config_file_name, SU2_CFD, iZone, nZone, nDim, VERB_HIGH);

    /*--- Definition of the geometry class to store the primal grid in the
     partitioning process. ---*/

    CGeometry *geometry_aux = NULL;

    /*--- All ranks process the grid and call ParMETIS for partitioning ---*/

    geometry_aux = new CPhysicalGeometry(config_container[iZone], iZone, nZone);

    /*--- Color the initial grid and set the send-receive domains (ParMETIS) ---*/

    geometry_aux->SetColorGrid_Parallel(config_container[iZone]);

    /*--- Allocate the memory of the current domain, and divide the grid
     between the ranks. ---*/

    geometry_container[iZone] = new CGeometry *[config_container[iZone]->GetnMGLevels()+1];
    geometry_container[iZone][MESH_0] = new CPhysicalGeometry(geometry_aux, config_container[iZone]);

    /*--- Deallocate the memory of geometry_aux ---*/

    delete geometry_aux;

    /*--- Add the Send/Receive boundaries ---*/

    geometry_container[iZone][MESH_0]->SetSendReceive(config_container[iZone]);

    /*--- Add the Send/Receive boundaries ---*/

    geometry_container[iZone][MESH_0]->SetBoundaries(config_container[iZone]);

  }

  /*--- Preprocessing of the geometry for all zones. In this routine, the edge-
   based data structure is constructed, i.e. node and cell neighbors are
   identified and linked, face areas and volumes of the dual mesh cells are
   computed, and the multigrid levels are created using an agglomeration procedure. ---*/

    if (rank == MASTER_NODE)
    cout << endl <<"------------------------- Geometry Preprocessing ------------------------" << endl;

    Geometrical_Preprocessing();

    for (iZone = 0; iZone < nZone; iZone++) {

    /*--- Computation of wall distances for turbulence modeling ---*/

    if (rank == MASTER_NODE)
      cout << "Computing wall distances." << endl;

    if ((config_container[iZone]->GetKind_Solver() == RANS) ||
        (config_container[iZone]->GetKind_Solver() == ADJ_RANS) ||
        (config_container[iZone]->GetKind_Solver() == DISC_ADJ_RANS))
      geometry_container[iZone][MESH_0]->ComputeWall_Distance(config_container[iZone]);

    /*--- Computation of positive surface area in the z-plane which is used for
     the calculation of force coefficient (non-dimensionalization). ---*/

    geometry_container[iZone][MESH_0]->SetPositive_ZArea(config_container[iZone]);
      
    /*--- Set the near-field, interface and actuator disk boundary conditions, if necessary. ---*/

    for (iMesh = 0; iMesh <= config_container[iZone]->GetnMGLevels(); iMesh++) {
      geometry_container[iZone][iMesh]->MatchNearField(config_container[iZone]);
      geometry_container[iZone][iMesh]->MatchInterface(config_container[iZone]);
      geometry_container[iZone][iMesh]->MatchActuator_Disk(config_container[iZone]);
    }

  }

  /*--- If activated by the compile directive, perform a partition analysis. ---*/
#if PARTITION
  Partition_Analysis(geometry_container[ZONE_0][MESH_0], config_container[ZONE_0]);
#endif

  /*--- Output some information about the driver that has been instantiated for the problem. ---*/

  if (rank == MASTER_NODE)
    cout << endl <<"------------------------- Driver information --------------------------" << endl;

  fsi = config_container[ZONE_0]->GetFSI_Simulation();

  if ( (config_container[ZONE_0]->GetKind_Solver() == FEM_ELASTICITY || config_container[ZONE_0]->GetKind_Solver() == POISSON_EQUATION || config_container[ZONE_0]->GetKind_Solver() == WAVE_EQUATION || config_container[ZONE_0]->GetKind_Solver() == HEAT_EQUATION) ) {
    if (rank == MASTER_NODE) cout << "A General driver has been instantiated." << endl;
  }
  else if (config_container[ZONE_0]->GetUnsteady_Simulation() == HARMONIC_BALANCE) {
    if (rank == MASTER_NODE) cout << "A Harmonic Balance driver has been instantiated." << endl;
  }
  else if (nZone == 2 && fsi) {
    if (rank == MASTER_NODE) cout << "A Fluid-Structure Interaction driver has been instantiated." << endl;
  }
  else {
    if (rank == MASTER_NODE) cout << "A Fluid driver has been instantiated." << endl;
  }
  
  for (iZone = 0; iZone < nZone; iZone++) {
    
    /*--- Instantiate the type of physics iteration to be executed within each zone. For
     example, one can execute the same physics across multiple zones (mixing plane),
     different physics in different zones (fluid-structure interaction), or couple multiple
     systems tightly within a single zone by creating a new iteration class (e.g., RANS). ---*/
    if (rank == MASTER_NODE) {
      cout << endl <<"------------------------ Iteration Preprocessing ------------------------" << endl;
    }
    Iteration_Preprocessing();
    
    /*--- Definition of the solver class: solver_container[#ZONES][#MG_GRIDS][#EQ_SYSTEMS].
     The solver classes are specific to a particular set of governing equations,
     and they contain the subroutines with instructions for computing each spatial
     term of the PDE, i.e. loops over the edges to compute convective and viscous
     fluxes, loops over the nodes to compute source terms, and routines for
     imposing various boundary condition type for the PDE. ---*/
    if (rank == MASTER_NODE)
      cout << endl <<"------------------------- Solver Preprocessing --------------------------" << endl;
    
    solver_container[iZone] = new CSolver** [config_container[iZone]->GetnMGLevels()+1];
    for (iMesh = 0; iMesh <= config_container[iZone]->GetnMGLevels(); iMesh++)
      solver_container[iZone][iMesh] = NULL;
    
    for (iMesh = 0; iMesh <= config_container[iZone]->GetnMGLevels(); iMesh++) {
      solver_container[iZone][iMesh] = new CSolver* [MAX_SOLS];
      for (iSol = 0; iSol < MAX_SOLS; iSol++)
        solver_container[iZone][iMesh][iSol] = NULL;
    }
    Solver_Preprocessing(solver_container[iZone], geometry_container[iZone],
                         config_container[iZone]);
    
    
    if (rank == MASTER_NODE)
      cout << endl <<"----------------- Integration and Numerics Preprocessing ----------------" << endl;
    
    /*--- Definition of the integration class: integration_container[#ZONES][#EQ_SYSTEMS].
     The integration class orchestrates the execution of the spatial integration
     subroutines contained in the solver class (including multigrid) for computing
     the residual at each node, R(U) and then integrates the equations to a
     steady state or time-accurately. ---*/
    
    integration_container[iZone] = new CIntegration*[MAX_SOLS];
    Integration_Preprocessing(integration_container[iZone], geometry_container[iZone],
                              config_container[iZone]);
    
    
    if (rank == MASTER_NODE) cout << "Integration Preprocessing." << endl;
    
    /*--- Definition of the numerical method class:
     numerics_container[#ZONES][#MG_GRIDS][#EQ_SYSTEMS][#EQ_TERMS].
     The numerics class contains the implementation of the numerical methods for
     evaluating convective or viscous fluxes between any two nodes in the edge-based
     data structure (centered, upwind, galerkin), as well as any source terms
     (piecewise constant reconstruction) evaluated in each dual mesh volume. ---*/
    
    numerics_container[iZone] = new CNumerics***[config_container[iZone]->GetnMGLevels()+1];
    Numerics_Preprocessing(numerics_container[iZone], solver_container[iZone],
                           geometry_container[iZone], config_container[iZone]);
    
    if (rank == MASTER_NODE) cout << "Numerics Preprocessing." << endl;
    
  }


  /*--- Definition of the interface and transfer conditions between different zones.
   *--- The transfer container is defined for zones paired one to one.
   *--- This only works for a multizone FSI problem (nZone > 1).
   *--- Also, at the moment this capability is limited to two zones (nZone < 3).
   *--- This will change in the future. ---*/

  if ((rank == MASTER_NODE) && nZone > 1)
    cout << endl <<"------------------- Multizone Interface Preprocessing -------------------" << endl;

  if ( nZone > 1 ) {
    for (iZone = 0; iZone < nZone; iZone++){
      transfer_container[iZone] = new CTransfer*[nZone];
      interpolator_container[iZone] = new CInterpolator*[nZone];
      for (jZone = 0; jZone < nZone; jZone++){
        transfer_container[iZone][jZone]     = NULL;
        interpolator_container[iZone][jZone] = NULL;
      }
    }
    
    Interface_Preprocessing();
  }

	/*--- Instantiate the geometry movement classes for the solution of unsteady
   flows on dynamic meshes, including rigid mesh transformations, dynamically
   deforming meshes, and preprocessing of harmonic balance. ---*/

  for (iZone = 0; iZone < nZone; iZone++) {

    if (config_container[iZone]->GetGrid_Movement() ||
        (config_container[iZone]->GetDirectDiff() == D_DESIGN)) {
      if (rank == MASTER_NODE)
        cout << "Setting dynamic mesh structure." << endl;
      grid_movement[iZone] = new CVolumetricMovement(geometry_container[iZone][MESH_0], config_container[iZone]);
      FFDBox[iZone] = new CFreeFormDefBox*[MAX_NUMBER_FFD];
      surface_movement[iZone] = new CSurfaceMovement();
      surface_movement[iZone]->CopyBoundary(geometry_container[iZone][MESH_0], config_container[iZone]);
      if (config_container[iZone]->GetUnsteady_Simulation() == HARMONIC_BALANCE)
        iteration_container[iZone]->SetGrid_Movement(geometry_container, surface_movement, grid_movement, FFDBox, solver_container, config_container, iZone, 0, 0);
    }

    if (config_container[iZone]->GetDirectDiff() == D_DESIGN) {
      if (rank == MASTER_NODE)
        cout << "Setting surface/volume derivatives." << endl;

      /*--- Set the surface derivatives, i.e. the derivative of the surface mesh nodes with respect to the design variables ---*/

      surface_movement[iZone]->SetSurface_Derivative(geometry_container[iZone][MESH_0],config_container[iZone]);

      /*--- Call the volume deformation routine with derivative mode enabled.
       This computes the derivative of the volume mesh with respect to the surface nodes ---*/

      grid_movement[iZone]->SetVolume_Deformation(geometry_container[iZone][MESH_0],config_container[iZone], true, true);

      /*--- Update the multi-grid structure to propagate the derivative information to the coarser levels ---*/

      geometry_container[iZone][MESH_0]->UpdateGeometry(geometry_container[iZone],config_container[iZone]);

      /*--- Set the derivative of the wall-distance with respect to the surface nodes ---*/

      if ( (config_container[iZone]->GetKind_Solver() == RANS) ||
          (config_container[iZone]->GetKind_Solver() == ADJ_RANS) ||
          (config_container[iZone]->GetKind_Solver() == DISC_ADJ_RANS))
        geometry_container[iZone][MESH_0]->ComputeWall_Distance(config_container[iZone]);
    }
  }

  /*--- Definition of the output class (one for all zones). The output class
   manages the writing of all restart, volume solution, surface solution,
   surface comma-separated value, and convergence history files (both in serial
   and in parallel). ---*/

  output = new COutput();

  /*--- Open the convergence history file ---*/

  if (rank == MASTER_NODE)
    output->SetConvHistory_Header(&ConvHist_file, config_container[ZONE_0]);

  /*--- Check for an unsteady restart. Update ExtIter if necessary. ---*/
  if (config_container[ZONE_0]->GetWrt_Unsteady() && config_container[ZONE_0]->GetRestart())
    ExtIter = config_container[ZONE_0]->GetUnst_RestartIter();

  /*--- Check for a dynamic restart (structural analysis). Update ExtIter if necessary. ---*/
  if (config_container[ZONE_0]->GetKind_Solver() == FEM_ELASTICITY
      && config_container[ZONE_0]->GetWrt_Dynamic() && config_container[ZONE_0]->GetRestart())
    ExtIter = config_container[ZONE_0]->GetDyn_RestartIter();

  /*--- Initiate value at each interface for the mixing plane ---*/
  if(config_container[ZONE_0]->GetBoolMixingPlane())
    for (iZone = 0; iZone < nZone; iZone++)
      iteration_container[iZone]->Preprocess(output, integration_container, geometry_container, solver_container, numerics_container, config_container, surface_movement, grid_movement, FFDBox, iZone);

  /*--- Initiate some variables used for external communications trough the Py wrapper. ---*/
  APIVarCoord[0] = 0.0;
  APIVarCoord[1] = 0.0;
  APIVarCoord[2] = 0.0;
  APINodalForce[0] = 0.0;
  APINodalForce[1] = 0.0;
  APINodalForce[2] = 0.0;
  APINodalForceDensity[0] = 0.0;
  APINodalForceDensity[1] = 0.0;
  APINodalForceDensity[2] = 0.0;

  /*--- Set up a timer for performance benchmarking (preprocessing time is not included) ---*/

#ifndef HAVE_MPI
  StartTime = su2double(clock())/su2double(CLOCKS_PER_SEC);
#else
  StartTime = MPI_Wtime();
#endif

}

void CDriver::Postprocessing() {

  int rank = MASTER_NODE;
  int size = SINGLE_NODE;
#ifdef HAVE_MPI
  MPI_Comm_rank(MPI_COMM_WORLD, &rank);
  MPI_Comm_size(MPI_COMM_WORLD, &size);
#endif

    /*--- Output some information to the console. ---*/

  if (rank == MASTER_NODE) {

    /*--- Print out the number of non-physical points and reconstructions ---*/

    if (config_container[ZONE_0]->GetNonphysical_Points() > 0)
      cout << "Warning: there are " << config_container[ZONE_0]->GetNonphysical_Points() << " non-physical points in the solution." << endl;
    if (config_container[ZONE_0]->GetNonphysical_Reconstr() > 0)
      cout << "Warning: " << config_container[ZONE_0]->GetNonphysical_Reconstr() << " reconstructed states for upwinding are non-physical." << endl;

    /*--- Close the convergence history file. ---*/

    ConvHist_file.close();
    cout << "History file, closed." << endl;
  }

  if (rank == MASTER_NODE)
    cout << endl <<"------------------------- Solver Postprocessing -------------------------" << endl;

  for (iZone = 0; iZone < nZone; iZone++) {
     Numerics_Postprocessing(numerics_container[iZone], solver_container[iZone],
     geometry_container[iZone], config_container[iZone]);
    delete [] numerics_container[iZone];
  }
  delete [] numerics_container;
  if (rank == MASTER_NODE) cout << "Deleted CNumerics container." << endl;
  
  for (iZone = 0; iZone < nZone; iZone++) {
    Integration_Postprocessing(integration_container[iZone],
                               geometry_container[iZone],
                               config_container[iZone]);
    delete [] integration_container[iZone];
  }
  delete [] integration_container;
  if (rank == MASTER_NODE) cout << "Deleted CIntegration container." << endl;
  
  for (iZone = 0; iZone < nZone; iZone++) {
    Solver_Postprocessing(solver_container[iZone],
                          geometry_container[iZone],
                          config_container[iZone]);
    delete [] solver_container[iZone];
  }
  delete [] solver_container;
  if (rank == MASTER_NODE) cout << "Deleted CSolver container." << endl;
  
  for (iZone = 0; iZone < nZone; iZone++) {
    delete iteration_container[iZone];
  }
  delete [] iteration_container;
  if (rank == MASTER_NODE) cout << "Deleted CIteration container." << endl;
  
  if (interpolator_container != NULL){
    for (iZone = 0; iZone < nZone; iZone++) {
	  if (interpolator_container[iZone] != NULL){
            delete interpolator_container[iZone];
      }
    }
    delete [] interpolator_container;
    if (rank == MASTER_NODE) cout << "Deleted CInterpolator container." << endl;
  }
  
  if (transfer_container != NULL){
    for (iZone = 0; iZone < nZone; iZone++) {
        if (transfer_container[iZone] != NULL)
          delete transfer_container[iZone];
    }
    delete [] transfer_container;
    if (rank == MASTER_NODE) cout << "Deleted CTransfer container." << endl;
  }

  for (iZone = 0; iZone < nZone; iZone++) {
    if (geometry_container[iZone] != NULL) {
      for (unsigned short iMGlevel = 0; iMGlevel < config_container[iZone]->GetnMGLevels()+1; iMGlevel++) {
        if (geometry_container[iZone][iMGlevel] != NULL) delete geometry_container[iZone][iMGlevel];
      }
      delete [] geometry_container[iZone];
    }
  }
  delete [] geometry_container;
  if (rank == MASTER_NODE) cout << "Deleted CGeometry container." << endl;

  /*--- Free-form deformation class deallocation ---*/
  for (iZone = 0; iZone < nZone; iZone++) {
    delete FFDBox[iZone];
  }
  delete [] FFDBox;
  if (rank == MASTER_NODE) cout << "Deleted CFreeFormDefBox class." << endl;

  /*--- Grid movement and surface movement class deallocation ---*/
  for (iZone = 0; iZone < nZone; iZone++) {
    delete surface_movement[iZone];
  }
  delete [] surface_movement;
  if (rank == MASTER_NODE) cout << "Deleted CSurfaceMovement class." << endl;

  for (iZone = 0; iZone < nZone; iZone++) {
    delete grid_movement[iZone];
  }
  delete [] grid_movement;
  if (rank == MASTER_NODE) cout << "Deleted CVolumetricMovement class." << endl;

  if (config_container!= NULL) {
    for (iZone = 0; iZone < nZone; iZone++) {
      if (config_container[iZone] != NULL) {
        delete config_container[iZone];
      }
    }
    delete [] config_container;
  }
  if (rank == MASTER_NODE) cout << "Deleted CConfig container." << endl;

  /*--- Deallocate output container ---*/
  if (output!= NULL) delete output;
  if (rank == MASTER_NODE) cout << "Deleted COutput class." << endl;

  if (rank == MASTER_NODE) cout << "-------------------------------------------------------------------------" << endl;


  /*--- Synchronization point after a single solver iteration. Compute the
   wall clock time required. ---*/

#ifndef HAVE_MPI
  StopTime = su2double(clock())/su2double(CLOCKS_PER_SEC);
#else
  StopTime = MPI_Wtime();
#endif

  /*--- Compute/print the total time for performance benchmarking. ---*/

  UsedTime = StopTime-StartTime;
  if (rank == MASTER_NODE) {
    cout << "\nCompleted in " << fixed << UsedTime << " seconds on "<< size;
    if (size == 1) cout << " core." << endl; else cout << " cores." << endl;
  }

  /*--- Exit the solver cleanly ---*/

  if (rank == MASTER_NODE)
    cout << endl <<"------------------------- Exit Success (SU2_CFD) ------------------------" << endl << endl;

}

void CDriver::Geometrical_Preprocessing() {

  unsigned short iMGlevel;
  unsigned short requestedMGlevels = config_container[ZONE_0]->GetnMGLevels();
  unsigned long iPoint;
  int rank = MASTER_NODE;

#ifdef HAVE_MPI
  MPI_Comm_rank(MPI_COMM_WORLD, &rank);
#endif

  for (iZone = 0; iZone < nZone; iZone++) {

    /*--- Compute elements surrounding points, points surrounding points ---*/

    if (rank == MASTER_NODE) cout << "Setting point connectivity." << endl;
    geometry_container[iZone][MESH_0]->SetPoint_Connectivity();

    /*--- Renumbering points using Reverse Cuthill McKee ordering ---*/

    if (rank == MASTER_NODE) cout << "Renumbering points (Reverse Cuthill McKee Ordering)." << endl;
    geometry_container[iZone][MESH_0]->SetRCM_Ordering(config_container[iZone]);

    /*--- recompute elements surrounding points, points surrounding points ---*/

    if (rank == MASTER_NODE) cout << "Recomputing point connectivity." << endl;
    geometry_container[iZone][MESH_0]->SetPoint_Connectivity();

    /*--- Compute elements surrounding elements ---*/

    if (rank == MASTER_NODE) cout << "Setting element connectivity." << endl;
    geometry_container[iZone][MESH_0]->SetElement_Connectivity();

    /*--- Check the orientation before computing geometrical quantities ---*/

    if (rank == MASTER_NODE) cout << "Checking the numerical grid orientation." << endl;
    geometry_container[iZone][MESH_0]->SetBoundVolume();
    geometry_container[iZone][MESH_0]->Check_IntElem_Orientation(config_container[iZone]);
    geometry_container[iZone][MESH_0]->Check_BoundElem_Orientation(config_container[iZone]);

    /*--- Create the edge structure ---*/

    if (rank == MASTER_NODE) cout << "Identifying edges and vertices." << endl;
    geometry_container[iZone][MESH_0]->SetEdges();
    geometry_container[iZone][MESH_0]->SetVertex(config_container[iZone]);

    /*--- Compute cell center of gravity ---*/

    if (rank == MASTER_NODE) cout << "Computing centers of gravity." << endl;
    geometry_container[iZone][MESH_0]->SetCoord_CG();

    /*--- Create the control volume structures ---*/

    if (rank == MASTER_NODE) cout << "Setting the control volume structure." << endl;
    geometry_container[iZone][MESH_0]->SetControlVolume(config_container[iZone], ALLOCATE);
    geometry_container[iZone][MESH_0]->SetBoundControlVolume(config_container[iZone], ALLOCATE);

    /*--- Visualize a dual control volume if requested ---*/

    if ((config_container[iZone]->GetVisualize_CV() >= 0) &&
        (config_container[iZone]->GetVisualize_CV() < (long)geometry_container[iZone][MESH_0]->GetnPointDomain()))
      geometry_container[iZone][MESH_0]->VisualizeControlVolume(config_container[iZone], UPDATE);

    /*--- Identify closest normal neighbor ---*/

    if (rank == MASTER_NODE) cout << "Searching for the closest normal neighbors to the surfaces." << endl;
    geometry_container[iZone][MESH_0]->FindNormal_Neighbor(config_container[iZone]);

    /*--- Compute the surface curvature ---*/

    if (rank == MASTER_NODE) cout << "Compute the surface curvature." << endl;
    geometry_container[iZone][MESH_0]->ComputeSurf_Curvature(config_container[iZone]);

    /*--- Check for periodicity and disable MG if necessary. ---*/
    
    if (rank == MASTER_NODE) cout << "Checking for periodicity." << endl;
    geometry_container[iZone][MESH_0]->Check_Periodicity(config_container[iZone]);

    if ((config_container[iZone]->GetnMGLevels() != 0) && (rank == MASTER_NODE))
      cout << "Setting the multigrid structure." << endl;

  }

  /*--- Loop over all the new grid ---*/

  for (iMGlevel = 1; iMGlevel <= config_container[ZONE_0]->GetnMGLevels(); iMGlevel++) {

    /*--- Loop over all zones at each grid level. ---*/

    for (iZone = 0; iZone < nZone; iZone++) {

      /*--- Create main agglomeration structure ---*/

      geometry_container[iZone][iMGlevel] = new CMultiGridGeometry(geometry_container, config_container, iMGlevel, iZone);

      /*--- Compute points surrounding points. ---*/

      geometry_container[iZone][iMGlevel]->SetPoint_Connectivity(geometry_container[iZone][iMGlevel-1]);

      /*--- Create the edge structure ---*/

      geometry_container[iZone][iMGlevel]->SetEdges();
      geometry_container[iZone][iMGlevel]->SetVertex(geometry_container[iZone][iMGlevel-1], config_container[iZone]);

      /*--- Create the control volume structures ---*/

      geometry_container[iZone][iMGlevel]->SetControlVolume(config_container[iZone], geometry_container[iZone][iMGlevel-1], ALLOCATE);
      geometry_container[iZone][iMGlevel]->SetBoundControlVolume(config_container[iZone], geometry_container[iZone][iMGlevel-1], ALLOCATE);
      geometry_container[iZone][iMGlevel]->SetCoord(geometry_container[iZone][iMGlevel-1]);

      /*--- Find closest neighbor to a surface point ---*/

      geometry_container[iZone][iMGlevel]->FindNormal_Neighbor(config_container[iZone]);

      /*--- Protect against the situation that we were not able to complete
      the agglomeration for this level, i.e., there weren't enough points.
      We need to check if we changed the total number of levels and delete
      the incomplete CMultiGridGeometry object. ---*/
      
      if (config_container[iZone]->GetnMGLevels() != requestedMGlevels) {
        delete geometry_container[iZone][iMGlevel];
        break;
      }

    }

  }

  /*--- For unsteady simulations, initialize the grid volumes
   and coordinates for previous solutions. Loop over all zones/grids ---*/

  for (iZone = 0; iZone < nZone; iZone++) {
    if (config_container[iZone]->GetUnsteady_Simulation() && config_container[iZone]->GetGrid_Movement()) {
      for (iMGlevel = 0; iMGlevel <= config_container[iZone]->GetnMGLevels(); iMGlevel++) {
        for (iPoint = 0; iPoint < geometry_container[iZone][iMGlevel]->GetnPoint(); iPoint++) {

          /*--- Update cell volume ---*/

          geometry_container[iZone][iMGlevel]->node[iPoint]->SetVolume_n();
          geometry_container[iZone][iMGlevel]->node[iPoint]->SetVolume_nM1();

          /*--- Update point coordinates ---*/
          geometry_container[iZone][iMGlevel]->node[iPoint]->SetCoord_n();
          geometry_container[iZone][iMGlevel]->node[iPoint]->SetCoord_n1();

        }
      }
    }
  }

}

void CDriver::Solver_Preprocessing(CSolver ***solver_container, CGeometry **geometry,
                                   CConfig *config) {
  
  unsigned short iMGlevel;
  bool euler, ns, turbulent,
  adj_euler, adj_ns, adj_turb,
  poisson, wave, heat, fem,
  spalart_allmaras, neg_spalart_allmaras, menter_sst, transition,
  template_solver, disc_adj;
  
  /*--- Initialize some useful booleans ---*/
  
  euler            = false;  ns              = false;  turbulent = false;
  adj_euler        = false;  adj_ns          = false;  adj_turb  = false;
  spalart_allmaras = false;  menter_sst      = false;
  poisson          = false;  neg_spalart_allmaras = false;
  wave             = false;	 disc_adj        = false;
  fem = false;
  heat             = false;
  transition       = false;
  template_solver  = false;
  
  bool compressible   = (config->GetKind_Regime() == COMPRESSIBLE);
  bool incompressible = (config->GetKind_Regime() == INCOMPRESSIBLE);
  
  /*--- Assign booleans ---*/
  
  switch (config->GetKind_Solver()) {
    case TEMPLATE_SOLVER: template_solver = true; break;
    case EULER : euler = true; break;
    case NAVIER_STOKES: ns = true; break;
    case RANS : ns = true; turbulent = true; if (config->GetKind_Trans_Model() == LM) transition = true; break;
    case POISSON_EQUATION: poisson = true; break;
    case WAVE_EQUATION: wave = true; break;
    case HEAT_EQUATION: heat = true; break;
    case FEM_ELASTICITY: fem = true; break;
    case ADJ_EULER : euler = true; adj_euler = true; break;
    case ADJ_NAVIER_STOKES : ns = true; turbulent = (config->GetKind_Turb_Model() != NONE); adj_ns = true; break;
    case ADJ_RANS : ns = true; turbulent = true; adj_ns = true; adj_turb = (!config->GetFrozen_Visc()); break;
    case DISC_ADJ_EULER: euler = true; disc_adj = true; break;
    case DISC_ADJ_NAVIER_STOKES: ns = true; disc_adj = true; break;
    case DISC_ADJ_RANS: ns = true; turbulent = true; disc_adj = true; break;
  }
  
  /*--- Assign turbulence model booleans ---*/
  
  if (turbulent)
    switch (config->GetKind_Turb_Model()) {
      case SA:     spalart_allmaras = true;     break;
      case SA_NEG: neg_spalart_allmaras = true; break;
      case SST:    menter_sst = true;           break;
        
      default: cout << "Specified turbulence model unavailable or none selected" << endl; exit(EXIT_FAILURE); break;
    }
  
  /*--- Definition of the Class for the solution: solver_container[DOMAIN][MESH_LEVEL][EQUATION]. Note that euler, ns
   and potential are incompatible, they use the same position in sol container ---*/
  
  for (iMGlevel = 0; iMGlevel <= config->GetnMGLevels(); iMGlevel++) {
    
    /*--- Allocate solution for a template problem ---*/
    
    if (template_solver) {
      solver_container[iMGlevel][TEMPLATE_SOL] = new CTemplateSolver(geometry[iMGlevel], config);
    }
    
    /*--- Allocate solution for direct problem, and run the preprocessing and postprocessing ---*/
    
    if (euler) {
      if (compressible) {
        solver_container[iMGlevel][FLOW_SOL] = new CEulerSolver(geometry[iMGlevel], config, iMGlevel);
        solver_container[iMGlevel][FLOW_SOL]->Preprocessing(geometry[iMGlevel], solver_container[iMGlevel], config, iMGlevel, NO_RK_ITER, RUNTIME_FLOW_SYS, false);
      }
      if (incompressible) {
        solver_container[iMGlevel][FLOW_SOL] = new CIncEulerSolver(geometry[iMGlevel], config, iMGlevel);
        solver_container[iMGlevel][FLOW_SOL]->Preprocessing(geometry[iMGlevel], solver_container[iMGlevel], config, iMGlevel, NO_RK_ITER, RUNTIME_FLOW_SYS, false);
      }
    }
    if (ns) {
      if (compressible) {
        solver_container[iMGlevel][FLOW_SOL] = new CNSSolver(geometry[iMGlevel], config, iMGlevel);
      }
      if (incompressible) {
        solver_container[iMGlevel][FLOW_SOL] = new CIncNSSolver(geometry[iMGlevel], config, iMGlevel);
      }
    }
    if (turbulent) {
      if (spalart_allmaras) {
        solver_container[iMGlevel][TURB_SOL] = new CTurbSASolver(geometry[iMGlevel], config, iMGlevel, solver_container[iMGlevel][FLOW_SOL]->GetFluidModel() );
        solver_container[iMGlevel][FLOW_SOL]->Preprocessing(geometry[iMGlevel], solver_container[iMGlevel], config, iMGlevel, NO_RK_ITER, RUNTIME_FLOW_SYS, false);
        solver_container[iMGlevel][TURB_SOL]->Postprocessing(geometry[iMGlevel], solver_container[iMGlevel], config, iMGlevel);
      }
      else if (neg_spalart_allmaras) {
        solver_container[iMGlevel][TURB_SOL] = new CTurbSASolver(geometry[iMGlevel], config, iMGlevel, solver_container[iMGlevel][FLOW_SOL]->GetFluidModel() );
        solver_container[iMGlevel][FLOW_SOL]->Preprocessing(geometry[iMGlevel], solver_container[iMGlevel], config, iMGlevel, NO_RK_ITER, RUNTIME_FLOW_SYS, false);
        solver_container[iMGlevel][TURB_SOL]->Postprocessing(geometry[iMGlevel], solver_container[iMGlevel], config, iMGlevel);
      }
      else if (menter_sst) {
        solver_container[iMGlevel][TURB_SOL] = new CTurbSSTSolver(geometry[iMGlevel], config, iMGlevel);
        solver_container[iMGlevel][FLOW_SOL]->Preprocessing(geometry[iMGlevel], solver_container[iMGlevel], config, iMGlevel, NO_RK_ITER, RUNTIME_FLOW_SYS, false);
        solver_container[iMGlevel][TURB_SOL]->Postprocessing(geometry[iMGlevel], solver_container[iMGlevel], config, iMGlevel);
      }
      if (transition) {
        solver_container[iMGlevel][TRANS_SOL] = new CTransLMSolver(geometry[iMGlevel], config, iMGlevel);
      }
    }
    if (poisson) {
      solver_container[iMGlevel][POISSON_SOL] = new CPoissonSolver(geometry[iMGlevel], config);
    }
    if (wave) {
      solver_container[iMGlevel][WAVE_SOL] = new CWaveSolver(geometry[iMGlevel], config);
    }
    if (heat) {
      solver_container[iMGlevel][HEAT_SOL] = new CHeatSolver(geometry[iMGlevel], config);
    }
    if (fem) {
      solver_container[iMGlevel][FEA_SOL] = new CFEM_ElasticitySolver(geometry[iMGlevel], config);
    }
    
    /*--- Allocate solution for adjoint problem ---*/
    
    if (adj_euler) {
      if (compressible) {
        solver_container[iMGlevel][ADJFLOW_SOL] = new CAdjEulerSolver(geometry[iMGlevel], config, iMGlevel);
      }
      if (incompressible) {
        solver_container[iMGlevel][ADJFLOW_SOL] = new CAdjIncEulerSolver(geometry[iMGlevel], config, iMGlevel);
      }
    }
    if (adj_ns) {
      if (compressible) {
        solver_container[iMGlevel][ADJFLOW_SOL] = new CAdjNSSolver(geometry[iMGlevel], config, iMGlevel);
      }
      if (incompressible) {
        solver_container[iMGlevel][ADJFLOW_SOL] = new CAdjIncNSSolver(geometry[iMGlevel], config, iMGlevel);
      }
    }
    if (adj_turb) {
      solver_container[iMGlevel][ADJTURB_SOL] = new CAdjTurbSolver(geometry[iMGlevel], config, iMGlevel);
    }
    
    if (disc_adj) {
      solver_container[iMGlevel][ADJFLOW_SOL] = new CDiscAdjSolver(geometry[iMGlevel], config, solver_container[iMGlevel][FLOW_SOL], RUNTIME_FLOW_SYS, iMGlevel);
      if (turbulent)
        solver_container[iMGlevel][ADJTURB_SOL] = new CDiscAdjSolver(geometry[iMGlevel], config, solver_container[iMGlevel][TURB_SOL], RUNTIME_TURB_SYS, iMGlevel);
    }
  }
  
}

void CDriver::Solver_Postprocessing(CSolver ***solver_container, CGeometry **geometry,
                                    CConfig *config) {
  unsigned short iMGlevel;
  bool euler, ns, turbulent,
  adj_euler, adj_ns, adj_turb,
  poisson, wave, heat, fem,
  spalart_allmaras, neg_spalart_allmaras, menter_sst, transition,
  template_solver, disc_adj;
  
  /*--- Initialize some useful booleans ---*/
  
  euler            = false;  ns              = false;  turbulent = false;
  adj_euler        = false;  adj_ns          = false;  adj_turb  = false;
  spalart_allmaras = false;  menter_sst      = false;
  poisson          = false;  neg_spalart_allmaras = false;
  wave             = false;  disc_adj        = false;
  fem = false;
  heat             = false;
  transition       = false;
  template_solver  = false;
  
  /*--- Assign booleans ---*/
  
  switch (config->GetKind_Solver()) {
    case TEMPLATE_SOLVER: template_solver = true; break;
    case EULER : euler = true; break;
    case NAVIER_STOKES: ns = true; break;
    case RANS : ns = true; turbulent = true; if (config->GetKind_Trans_Model() == LM) transition = true; break;
    case POISSON_EQUATION: poisson = true; break;
    case WAVE_EQUATION: wave = true; break;
    case HEAT_EQUATION: heat = true; break;
    case FEM_ELASTICITY: fem = true; break;
    case ADJ_EULER : euler = true; adj_euler = true; break;
    case ADJ_NAVIER_STOKES : ns = true; turbulent = (config->GetKind_Turb_Model() != NONE); adj_ns = true; break;
    case ADJ_RANS : ns = true; turbulent = true; adj_ns = true; adj_turb = (!config->GetFrozen_Visc()); break;
    case DISC_ADJ_EULER: euler = true; disc_adj = true; break;
    case DISC_ADJ_NAVIER_STOKES: ns = true; disc_adj = true; break;
    case DISC_ADJ_RANS: ns = true; turbulent = true; disc_adj = true; break;
  }
  
  /*--- Assign turbulence model booleans ---*/
  
  if (turbulent)
    switch (config->GetKind_Turb_Model()) {
      case SA:     spalart_allmaras = true;     break;
      case SA_NEG: neg_spalart_allmaras = true; break;
      case SST:    menter_sst = true;           break;
    }
  
  /*--- Definition of the Class for the solution: solver_container[DOMAIN][MESH_LEVEL][EQUATION]. Note that euler, ns
   and potential are incompatible, they use the same position in sol container ---*/
  
  for (iMGlevel = 0; iMGlevel <= config->GetnMGLevels(); iMGlevel++) {
    
    /*--- DeAllocate solution for a template problem ---*/
    
    if (template_solver) {
      delete solver_container[iMGlevel][TEMPLATE_SOL];
    }
    
    /*--- DeAllocate solution for adjoint problem ---*/
    
    if (adj_euler || adj_ns || disc_adj) {
      delete solver_container[iMGlevel][ADJFLOW_SOL];
      if ((turbulent && disc_adj) || adj_turb) {
        delete solver_container[iMGlevel][ADJTURB_SOL];
      }
    }
    
    /*--- DeAllocate solution for direct problem ---*/
    
    if (euler || ns) {
      delete solver_container[iMGlevel][FLOW_SOL];
    }
    
    if (turbulent) {
      if (spalart_allmaras || neg_spalart_allmaras || menter_sst ) {
        delete solver_container[iMGlevel][TURB_SOL];
      }
      if (transition) {
        delete solver_container[iMGlevel][TRANS_SOL];
      }
    }
    if (poisson) {
      delete solver_container[iMGlevel][POISSON_SOL];
    }
    if (wave) {
      delete solver_container[iMGlevel][WAVE_SOL];
    }
    if (heat) {
      delete solver_container[iMGlevel][HEAT_SOL];
    }
    if (fem) {
      delete solver_container[iMGlevel][FEA_SOL];
    }
    
    delete [] solver_container[iMGlevel];
  }
  
}

void CDriver::Integration_Preprocessing(CIntegration **integration_container,
                                        CGeometry **geometry, CConfig *config) {
  
  bool
  euler, adj_euler,
  ns, adj_ns,
  turbulent, adj_turb,
  poisson, wave, fem, heat, template_solver, transition, disc_adj;
  
  /*--- Initialize some useful booleans ---*/
  euler            = false; adj_euler        = false;
  ns               = false; adj_ns           = false;
  turbulent        = false; adj_turb         = false;
  poisson          = false; disc_adj         = false;
  wave             = false;
  heat             = false;
  fem = false;
  transition       = false;
  template_solver  = false;
  
  /*--- Assign booleans ---*/
  switch (config->GetKind_Solver()) {
    case TEMPLATE_SOLVER: template_solver = true; break;
    case EULER : euler = true; break;
    case NAVIER_STOKES: ns = true; break;
    case RANS : ns = true; turbulent = true; if (config->GetKind_Trans_Model() == LM) transition = true; break;
    case POISSON_EQUATION: poisson = true; break;
    case WAVE_EQUATION: wave = true; break;
    case HEAT_EQUATION: heat = true; break;
    case FEM_ELASTICITY: fem = true; break;
    case ADJ_EULER : euler = true; adj_euler = true; break;
    case ADJ_NAVIER_STOKES : ns = true; turbulent = (config->GetKind_Turb_Model() != NONE); adj_ns = true; break;
    case ADJ_RANS : ns = true; turbulent = true; adj_ns = true; adj_turb = (!config->GetFrozen_Visc()); break;
    case DISC_ADJ_EULER : euler = true; disc_adj = true; break;
    case DISC_ADJ_NAVIER_STOKES: ns = true; disc_adj = true; break;
    case DISC_ADJ_RANS : ns = true; turbulent = true; disc_adj = true; break;
      
  }
  
  /*--- Allocate solution for a template problem ---*/
  if (template_solver) integration_container[TEMPLATE_SOL] = new CSingleGridIntegration(config);
  
  /*--- Allocate solution for direct problem ---*/
  if (euler) integration_container[FLOW_SOL] = new CMultiGridIntegration(config);
  if (ns) integration_container[FLOW_SOL] = new CMultiGridIntegration(config);
  if (turbulent) integration_container[TURB_SOL] = new CSingleGridIntegration(config);
  if (transition) integration_container[TRANS_SOL] = new CSingleGridIntegration(config);
  if (poisson) integration_container[POISSON_SOL] = new CSingleGridIntegration(config);
  if (wave) integration_container[WAVE_SOL] = new CSingleGridIntegration(config);
  if (heat) integration_container[HEAT_SOL] = new CSingleGridIntegration(config);
  if (fem) integration_container[FEA_SOL] = new CStructuralIntegration(config);
  
  /*--- Allocate solution for adjoint problem ---*/
  if (adj_euler) integration_container[ADJFLOW_SOL] = new CMultiGridIntegration(config);
  if (adj_ns) integration_container[ADJFLOW_SOL] = new CMultiGridIntegration(config);
  if (adj_turb) integration_container[ADJTURB_SOL] = new CSingleGridIntegration(config);
  
  if (disc_adj) integration_container[ADJFLOW_SOL] = new CIntegration(config);
  
}

void CDriver::Integration_Postprocessing(CIntegration **integration_container, CGeometry **geometry, CConfig *config) {
  bool
  euler, adj_euler,
  ns, adj_ns,
  turbulent, adj_turb,
  poisson, wave, fem, heat, template_solver, transition, disc_adj;
  
  /*--- Initialize some useful booleans ---*/
  euler            = false; adj_euler        = false;
  ns               = false; adj_ns           = false;
  turbulent        = false; adj_turb         = false;
  poisson          = false; disc_adj         = false;
  wave             = false;
  heat             = false;
  fem = false;
  transition       = false;
  template_solver  = false;
  
  /*--- Assign booleans ---*/
  switch (config->GetKind_Solver()) {
    case TEMPLATE_SOLVER: template_solver = true; break;
    case EULER : euler = true; break;
    case NAVIER_STOKES: ns = true; break;
    case RANS : ns = true; turbulent = true; if (config->GetKind_Trans_Model() == LM) transition = true; break;
    case POISSON_EQUATION: poisson = true; break;
    case WAVE_EQUATION: wave = true; break;
    case HEAT_EQUATION: heat = true; break;
    case FEM_ELASTICITY: fem = true; break;
    case ADJ_EULER : euler = true; adj_euler = true; break;
    case ADJ_NAVIER_STOKES : ns = true; turbulent = (config->GetKind_Turb_Model() != NONE); adj_ns = true; break;
    case ADJ_RANS : ns = true; turbulent = true; adj_ns = true; adj_turb = (!config->GetFrozen_Visc()); break;
    case DISC_ADJ_EULER : euler = true; disc_adj = true; break;
    case DISC_ADJ_NAVIER_STOKES: ns = true; disc_adj = true; break;
    case DISC_ADJ_RANS : ns = true; turbulent = true; disc_adj = true; break;
      
  }
  
  /*--- DeAllocate solution for a template problem ---*/
  if (template_solver) integration_container[TEMPLATE_SOL] = new CSingleGridIntegration(config);
  
  /*--- DeAllocate solution for direct problem ---*/
  if (euler || ns) delete integration_container[FLOW_SOL];
  if (turbulent) delete integration_container[TURB_SOL];
  if (transition) delete integration_container[TRANS_SOL];
  if (poisson) delete integration_container[POISSON_SOL];
  if (wave) delete integration_container[WAVE_SOL];
  if (heat) delete integration_container[HEAT_SOL];
  if (fem) delete integration_container[FEA_SOL];
  
  /*--- DeAllocate solution for adjoint problem ---*/
  if (adj_euler || adj_ns || disc_adj) delete integration_container[ADJFLOW_SOL];
  if (adj_turb) delete integration_container[ADJTURB_SOL];
  
  
}

void CDriver::Numerics_Preprocessing(CNumerics ****numerics_container,
                                     CSolver ***solver_container, CGeometry **geometry,
                                     CConfig *config) {
  
  unsigned short iMGlevel, iSol, nDim,
  
  nVar_Template         = 0,
  nVar_Flow             = 0,
  nVar_Trans            = 0,
  nVar_Turb             = 0,
  nVar_Adj_Flow         = 0,
  nVar_Adj_Turb         = 0,
  nVar_Poisson          = 0,
  nVar_FEM				= 0,
  nVar_Wave             = 0,
  nVar_Heat             = 0;
  
  su2double *constants = NULL;
  
  bool
  euler, adj_euler,
  ns, adj_ns,
  turbulent, adj_turb,
  spalart_allmaras, neg_spalart_allmaras, menter_sst,
  poisson,
  wave,
  fem,
  heat,
  transition,
  template_solver;
  
  bool compressible = (config->GetKind_Regime() == COMPRESSIBLE);
  bool incompressible = (config->GetKind_Regime() == INCOMPRESSIBLE);
  bool ideal_gas = (config->GetKind_FluidModel() == STANDARD_AIR || config->GetKind_FluidModel() == IDEAL_GAS );
  
  /*--- Initialize some useful booleans ---*/
  euler            = false;   ns               = false;   turbulent        = false;
  poisson          = false;
  adj_euler        = false;   adj_ns           = false;   adj_turb         = false;
  wave             = false;   heat             = false;   fem				= false;
  spalart_allmaras = false; neg_spalart_allmaras = false;	menter_sst       = false;
  transition       = false;
  template_solver  = false;
  
  /*--- Assign booleans ---*/
  switch (config->GetKind_Solver()) {
    case TEMPLATE_SOLVER: template_solver = true; break;
    case EULER : case DISC_ADJ_EULER: euler = true; break;
    case NAVIER_STOKES: case DISC_ADJ_NAVIER_STOKES: ns = true; break;
    case RANS : case DISC_ADJ_RANS:  ns = true; turbulent = true; if (config->GetKind_Trans_Model() == LM) transition = true; break;
    case POISSON_EQUATION: poisson = true; break;
    case WAVE_EQUATION: wave = true; break;
    case HEAT_EQUATION: heat = true; break;
    case FEM_ELASTICITY: fem = true; break;
    case ADJ_EULER : euler = true; adj_euler = true; break;
    case ADJ_NAVIER_STOKES : ns = true; turbulent = (config->GetKind_Turb_Model() != NONE); adj_ns = true; break;
    case ADJ_RANS : ns = true; turbulent = true; adj_ns = true; adj_turb = (!config->GetFrozen_Visc()); break;
  }
  
  /*--- Assign turbulence model booleans ---*/
  
  if (turbulent)
    switch (config->GetKind_Turb_Model()) {
      case SA:     spalart_allmaras = true;     break;
      case SA_NEG: neg_spalart_allmaras = true; break;
      case SST:    menter_sst = true; constants = solver_container[MESH_0][TURB_SOL]->GetConstants(); break;
      default: cout << "Specified turbulence model unavailable or none selected" << endl; exit(EXIT_FAILURE); break;
    }
  
  /*--- Number of variables for the template ---*/
  
  if (template_solver) nVar_Flow = solver_container[MESH_0][FLOW_SOL]->GetnVar();
  
  /*--- Number of variables for direct problem ---*/
  
  if (euler)        nVar_Flow = solver_container[MESH_0][FLOW_SOL]->GetnVar();
  if (ns)           nVar_Flow = solver_container[MESH_0][FLOW_SOL]->GetnVar();
  if (turbulent)    nVar_Turb = solver_container[MESH_0][TURB_SOL]->GetnVar();
  if (transition)   nVar_Trans = solver_container[MESH_0][TRANS_SOL]->GetnVar();
  if (poisson)      nVar_Poisson = solver_container[MESH_0][POISSON_SOL]->GetnVar();
  
  if (wave)				nVar_Wave = solver_container[MESH_0][WAVE_SOL]->GetnVar();
  if (fem)				nVar_FEM = solver_container[MESH_0][FEA_SOL]->GetnVar();
  if (heat)				nVar_Heat = solver_container[MESH_0][HEAT_SOL]->GetnVar();
  
  /*--- Number of variables for adjoint problem ---*/
  
  if (adj_euler)        nVar_Adj_Flow = solver_container[MESH_0][ADJFLOW_SOL]->GetnVar();
  if (adj_ns)           nVar_Adj_Flow = solver_container[MESH_0][ADJFLOW_SOL]->GetnVar();
  if (adj_turb)         nVar_Adj_Turb = solver_container[MESH_0][ADJTURB_SOL]->GetnVar();
  
  /*--- Number of dimensions ---*/
  
  nDim = geometry[MESH_0]->GetnDim();
  
  /*--- Definition of the Class for the numerical method: numerics_container[MESH_LEVEL][EQUATION][EQ_TERM] ---*/
  
  for (iMGlevel = 0; iMGlevel <= config->GetnMGLevels(); iMGlevel++) {
    numerics_container[iMGlevel] = new CNumerics** [MAX_SOLS];
    for (iSol = 0; iSol < MAX_SOLS; iSol++)
      numerics_container[iMGlevel][iSol] = new CNumerics* [MAX_TERMS];
  }
  
  /*--- Solver definition for the template problem ---*/
  if (template_solver) {
    
    /*--- Definition of the convective scheme for each equation and mesh level ---*/
    switch (config->GetKind_ConvNumScheme_Template()) {
      case SPACE_CENTERED : case SPACE_UPWIND :
        for (iMGlevel = 0; iMGlevel <= config->GetnMGLevels(); iMGlevel++)
          numerics_container[iMGlevel][TEMPLATE_SOL][CONV_TERM] = new CConvective_Template(nDim, nVar_Template, config);
        break;
      default : cout << "Convective scheme not implemented (template_solver)." << endl; exit(EXIT_FAILURE); break;
    }
    
    /*--- Definition of the viscous scheme for each equation and mesh level ---*/
    for (iMGlevel = 0; iMGlevel <= config->GetnMGLevels(); iMGlevel++)
      numerics_container[iMGlevel][TEMPLATE_SOL][VISC_TERM] = new CViscous_Template(nDim, nVar_Template, config);
    
    /*--- Definition of the source term integration scheme for each equation and mesh level ---*/
    for (iMGlevel = 0; iMGlevel <= config->GetnMGLevels(); iMGlevel++)
      numerics_container[iMGlevel][TEMPLATE_SOL][SOURCE_FIRST_TERM] = new CSource_Template(nDim, nVar_Template, config);
    
    /*--- Definition of the boundary condition method ---*/
    for (iMGlevel = 0; iMGlevel <= config->GetnMGLevels(); iMGlevel++) {
      numerics_container[iMGlevel][TEMPLATE_SOL][CONV_BOUND_TERM] = new CConvective_Template(nDim, nVar_Template, config);
    }
    
  }
  
  /*--- Solver definition for the Potential, Euler, Navier-Stokes problems ---*/
  if ((euler) || (ns)) {
    
    /*--- Definition of the convective scheme for each equation and mesh level ---*/
    switch (config->GetKind_ConvNumScheme_Flow()) {
      case NO_CONVECTIVE :
        cout << "No convective scheme." << endl; exit(EXIT_FAILURE);
        break;
        
      case SPACE_CENTERED :
        if (compressible) {
          /*--- Compressible flow ---*/
          switch (config->GetKind_Centered_Flow()) {
            case NO_CENTERED : cout << "No centered scheme." << endl; break;
            case LAX : numerics_container[MESH_0][FLOW_SOL][CONV_TERM] = new CCentLax_Flow(nDim, nVar_Flow, config); break;
            case JST : numerics_container[MESH_0][FLOW_SOL][CONV_TERM] = new CCentJST_Flow(nDim, nVar_Flow, config); break;
            case JST_KE : numerics_container[MESH_0][FLOW_SOL][CONV_TERM] = new CCentJST_KE_Flow(nDim, nVar_Flow, config); break;
            default : cout << "Centered scheme not implemented." << endl; exit(EXIT_FAILURE); break;
          }
          
          if (!config->GetLowFidelitySim()) {
            for (iMGlevel = 1; iMGlevel <= config->GetnMGLevels(); iMGlevel++)
              numerics_container[iMGlevel][FLOW_SOL][CONV_TERM] = new CCentLax_Flow(nDim, nVar_Flow, config);
          }
          else {
            numerics_container[MESH_1][FLOW_SOL][CONV_TERM] = new CCentJST_Flow(nDim, nVar_Flow, config);
            for (iMGlevel = 2; iMGlevel <= config->GetnMGLevels(); iMGlevel++)
              numerics_container[iMGlevel][FLOW_SOL][CONV_TERM] = new CCentLax_Flow(nDim, nVar_Flow, config);
          }
          
          /*--- Definition of the boundary condition method ---*/
          for (iMGlevel = 0; iMGlevel <= config->GetnMGLevels(); iMGlevel++)
            numerics_container[iMGlevel][FLOW_SOL][CONV_BOUND_TERM] = new CUpwRoe_Flow(nDim, nVar_Flow, config);
          
        }
        if (incompressible) {
          /*--- Incompressible flow, use artificial compressibility method ---*/
          switch (config->GetKind_Centered_Flow()) {
            case NO_CENTERED : cout << "No centered scheme." << endl; break;
            case LAX : numerics_container[MESH_0][FLOW_SOL][CONV_TERM] = new CCentLaxArtComp_Flow(nDim, nVar_Flow, config); break;
            case JST : numerics_container[MESH_0][FLOW_SOL][CONV_TERM] = new CCentJSTArtComp_Flow(nDim, nVar_Flow, config); break;
            default : cout << "Centered scheme not implemented." << endl; exit(EXIT_FAILURE); break;
          }
          for (iMGlevel = 1; iMGlevel <= config->GetnMGLevels(); iMGlevel++)
            numerics_container[iMGlevel][FLOW_SOL][CONV_TERM] = new CCentLaxArtComp_Flow(nDim, nVar_Flow, config);
          
          /*--- Definition of the boundary condition method ---*/
          for (iMGlevel = 0; iMGlevel <= config->GetnMGLevels(); iMGlevel++)
            numerics_container[iMGlevel][FLOW_SOL][CONV_BOUND_TERM] = new CUpwArtComp_Flow(nDim, nVar_Flow, config);
          
        }
        break;
      case SPACE_UPWIND :
        if (compressible) {
          /*--- Compressible flow ---*/
          switch (config->GetKind_Upwind_Flow()) {
            case NO_UPWIND : cout << "No upwind scheme." << endl; break;
            case ROE:
              if (ideal_gas) {
                
                for (iMGlevel = 0; iMGlevel <= config->GetnMGLevels(); iMGlevel++) {
                  numerics_container[iMGlevel][FLOW_SOL][CONV_TERM] = new CUpwRoe_Flow(nDim, nVar_Flow, config);
                  numerics_container[iMGlevel][FLOW_SOL][CONV_BOUND_TERM] = new CUpwRoe_Flow(nDim, nVar_Flow, config);
                }
              } else {
                
                for (iMGlevel = 0; iMGlevel <= config->GetnMGLevels(); iMGlevel++) {
                  numerics_container[iMGlevel][FLOW_SOL][CONV_TERM] = new CUpwGeneralRoe_Flow(nDim, nVar_Flow, config);
                  numerics_container[iMGlevel][FLOW_SOL][CONV_BOUND_TERM] = new CUpwGeneralRoe_Flow(nDim, nVar_Flow, config);
                }
              }
              break;
              
            case AUSM:
              for (iMGlevel = 0; iMGlevel <= config->GetnMGLevels(); iMGlevel++) {
                numerics_container[iMGlevel][FLOW_SOL][CONV_TERM] = new CUpwAUSM_Flow(nDim, nVar_Flow, config);
                numerics_container[iMGlevel][FLOW_SOL][CONV_BOUND_TERM] = new CUpwAUSM_Flow(nDim, nVar_Flow, config);
              }
              break;
              
            case TURKEL:
              for (iMGlevel = 0; iMGlevel <= config->GetnMGLevels(); iMGlevel++) {
                numerics_container[iMGlevel][FLOW_SOL][CONV_TERM] = new CUpwTurkel_Flow(nDim, nVar_Flow, config);
                numerics_container[iMGlevel][FLOW_SOL][CONV_BOUND_TERM] = new CUpwTurkel_Flow(nDim, nVar_Flow, config);
              }
              break;
              
            case HLLC:
              if (ideal_gas) {
                for (iMGlevel = 0; iMGlevel <= config->GetnMGLevels(); iMGlevel++) {
                  numerics_container[iMGlevel][FLOW_SOL][CONV_TERM] = new CUpwHLLC_Flow(nDim, nVar_Flow, config);
                  numerics_container[iMGlevel][FLOW_SOL][CONV_BOUND_TERM] = new CUpwHLLC_Flow(nDim, nVar_Flow, config);
                }
              }
              else {
                for (iMGlevel = 0; iMGlevel <= config->GetnMGLevels(); iMGlevel++) {
                  numerics_container[iMGlevel][FLOW_SOL][CONV_TERM] = new CUpwGeneralHLLC_Flow(nDim, nVar_Flow, config);
                  numerics_container[iMGlevel][FLOW_SOL][CONV_BOUND_TERM] = new CUpwGeneralHLLC_Flow(nDim, nVar_Flow, config);
                }
              }
              break;
              
            case MSW:
              for (iMGlevel = 0; iMGlevel <= config->GetnMGLevels(); iMGlevel++) {
                numerics_container[iMGlevel][FLOW_SOL][CONV_TERM] = new CUpwMSW_Flow(nDim, nVar_Flow, config);
                numerics_container[iMGlevel][FLOW_SOL][CONV_BOUND_TERM] = new CUpwMSW_Flow(nDim, nVar_Flow, config);
              }
              break;
              
            case CUSP:
              for (iMGlevel = 0; iMGlevel <= config->GetnMGLevels(); iMGlevel++) {
                numerics_container[iMGlevel][FLOW_SOL][CONV_TERM] = new CUpwCUSP_Flow(nDim, nVar_Flow, config);
                numerics_container[iMGlevel][FLOW_SOL][CONV_BOUND_TERM] = new CUpwCUSP_Flow(nDim, nVar_Flow, config);
              }
              break;
              
            default : cout << "Upwind scheme not implemented." << endl; exit(EXIT_FAILURE); break;
          }
          
        }
        if (incompressible) {
          /*--- Incompressible flow, use artificial compressibility method ---*/
          switch (config->GetKind_Upwind_Flow()) {
            case NO_UPWIND : cout << "No upwind scheme." << endl; break;
            case ROE:
              for (iMGlevel = 0; iMGlevel <= config->GetnMGLevels(); iMGlevel++) {
                numerics_container[iMGlevel][FLOW_SOL][CONV_TERM] = new CUpwArtComp_Flow(nDim, nVar_Flow, config);
                numerics_container[iMGlevel][FLOW_SOL][CONV_BOUND_TERM] = new CUpwArtComp_Flow(nDim, nVar_Flow, config);
              }
              break;
            default : cout << "Upwind scheme not implemented." << endl; exit(EXIT_FAILURE); break;
          }
        }
        break;
        
      default :
        cout << "Convective scheme not implemented (euler and ns)." << endl; exit(EXIT_FAILURE);
        break;
    }
    
    /*--- Definition of the viscous scheme for each equation and mesh level ---*/
    if (compressible) {
      if (ideal_gas) {
        
        /*--- Compressible flow Ideal gas ---*/
        numerics_container[MESH_0][FLOW_SOL][VISC_TERM] = new CAvgGradCorrected_Flow(nDim, nVar_Flow, config);
        for (iMGlevel = 1; iMGlevel <= config->GetnMGLevels(); iMGlevel++)
          numerics_container[iMGlevel][FLOW_SOL][VISC_TERM] = new CAvgGrad_Flow(nDim, nVar_Flow, config);
        
        /*--- Definition of the boundary condition method ---*/
        for (iMGlevel = 0; iMGlevel <= config->GetnMGLevels(); iMGlevel++)
          numerics_container[iMGlevel][FLOW_SOL][VISC_BOUND_TERM] = new CAvgGrad_Flow(nDim, nVar_Flow, config);
        
      } else {
        
        /*--- Compressible flow Realgas ---*/
        numerics_container[MESH_0][FLOW_SOL][VISC_TERM] = new CGeneralAvgGradCorrected_Flow(nDim, nVar_Flow, config);
        for (iMGlevel = 1; iMGlevel <= config->GetnMGLevels(); iMGlevel++)
          numerics_container[iMGlevel][FLOW_SOL][VISC_TERM] = new CGeneralAvgGrad_Flow(nDim, nVar_Flow, config);
        
        /*--- Definition of the boundary condition method ---*/
        for (iMGlevel = 0; iMGlevel <= config->GetnMGLevels(); iMGlevel++)
          numerics_container[iMGlevel][FLOW_SOL][VISC_BOUND_TERM] = new CGeneralAvgGrad_Flow(nDim, nVar_Flow, config);
        
      }
    }
    if (incompressible) {
      /*--- Incompressible flow, use artificial compressibility method ---*/
      numerics_container[MESH_0][FLOW_SOL][VISC_TERM] = new CAvgGradCorrectedArtComp_Flow(nDim, nVar_Flow, config);
      for (iMGlevel = 1; iMGlevel <= config->GetnMGLevels(); iMGlevel++)
        numerics_container[iMGlevel][FLOW_SOL][VISC_TERM] = new CAvgGradArtComp_Flow(nDim, nVar_Flow, config);
      
      /*--- Definition of the boundary condition method ---*/
      for (iMGlevel = 0; iMGlevel <= config->GetnMGLevels(); iMGlevel++)
        numerics_container[iMGlevel][FLOW_SOL][VISC_BOUND_TERM] = new CAvgGradArtComp_Flow(nDim, nVar_Flow, config);
    }
    
    /*--- Definition of the source term integration scheme for each equation and mesh level ---*/
    for (iMGlevel = 0; iMGlevel <= config->GetnMGLevels(); iMGlevel++) {
      
      if (config->GetRotating_Frame() == YES)
        numerics_container[iMGlevel][FLOW_SOL][SOURCE_FIRST_TERM] = new CSourceRotatingFrame_Flow(nDim, nVar_Flow, config);
      else if (config->GetAxisymmetric() == YES)
        numerics_container[iMGlevel][FLOW_SOL][SOURCE_FIRST_TERM] = new CSourceAxisymmetric_Flow(nDim, nVar_Flow, config);
      else if (config->GetGravityForce() == YES)
        numerics_container[iMGlevel][FLOW_SOL][SOURCE_FIRST_TERM] = new CSourceGravity(nDim, nVar_Flow, config);
      else if (config->GetWind_Gust() == YES)
        numerics_container[iMGlevel][FLOW_SOL][SOURCE_FIRST_TERM] = new CSourceWindGust(nDim, nVar_Flow, config);
      else
        numerics_container[iMGlevel][FLOW_SOL][SOURCE_FIRST_TERM] = new CSourceNothing(nDim, nVar_Flow, config);
      
      numerics_container[iMGlevel][FLOW_SOL][SOURCE_SECOND_TERM] = new CSourceNothing(nDim, nVar_Flow, config);
    }
    
  }
  
  /*--- Solver definition for the turbulent model problem ---*/
  
  if (turbulent) {
    
    /*--- Definition of the convective scheme for each equation and mesh level ---*/
    
    switch (config->GetKind_ConvNumScheme_Turb()) {
      case NONE :
        break;
      case SPACE_UPWIND :
        for (iMGlevel = 0; iMGlevel <= config->GetnMGLevels(); iMGlevel++) {
          if (spalart_allmaras) numerics_container[iMGlevel][TURB_SOL][CONV_TERM] = new CUpwSca_TurbSA(nDim, nVar_Turb, config);
          else if (neg_spalart_allmaras) numerics_container[iMGlevel][TURB_SOL][CONV_TERM] = new CUpwSca_TurbSA(nDim, nVar_Turb, config);
          else if (menter_sst) numerics_container[iMGlevel][TURB_SOL][CONV_TERM] = new CUpwSca_TurbSST(nDim, nVar_Turb, config);
        }
        break;
      default :
        cout << "Convective scheme not implemented (turbulent)." << endl; exit(EXIT_FAILURE);
        break;
    }
    
    /*--- Definition of the viscous scheme for each equation and mesh level ---*/
    
    for (iMGlevel = 0; iMGlevel <= config->GetnMGLevels(); iMGlevel++) {
      if (spalart_allmaras) numerics_container[iMGlevel][TURB_SOL][VISC_TERM] = new CAvgGradCorrected_TurbSA(nDim, nVar_Turb, config);
      else if (neg_spalart_allmaras) numerics_container[iMGlevel][TURB_SOL][VISC_TERM] = new CAvgGradCorrected_TurbSA_Neg(nDim, nVar_Turb, config);
      else if (menter_sst) numerics_container[iMGlevel][TURB_SOL][VISC_TERM] = new CAvgGradCorrected_TurbSST(nDim, nVar_Turb, constants, config);
    }
    
    /*--- Definition of the source term integration scheme for each equation and mesh level ---*/
    
    for (iMGlevel = 0; iMGlevel <= config->GetnMGLevels(); iMGlevel++) {
      if (spalart_allmaras) numerics_container[iMGlevel][TURB_SOL][SOURCE_FIRST_TERM] = new CSourcePieceWise_TurbSA(nDim, nVar_Turb, config);
      else if (neg_spalart_allmaras) numerics_container[iMGlevel][TURB_SOL][SOURCE_FIRST_TERM] = new CSourcePieceWise_TurbSA_Neg(nDim, nVar_Turb, config);
      else if (menter_sst) numerics_container[iMGlevel][TURB_SOL][SOURCE_FIRST_TERM] = new CSourcePieceWise_TurbSST(nDim, nVar_Turb, constants, config);
      numerics_container[iMGlevel][TURB_SOL][SOURCE_SECOND_TERM] = new CSourceNothing(nDim, nVar_Turb, config);
    }
    
    /*--- Definition of the boundary condition method ---*/
    
    for (iMGlevel = 0; iMGlevel <= config->GetnMGLevels(); iMGlevel++) {
      if (spalart_allmaras) {
        numerics_container[iMGlevel][TURB_SOL][CONV_BOUND_TERM] = new CUpwSca_TurbSA(nDim, nVar_Turb, config);
        numerics_container[iMGlevel][TURB_SOL][VISC_BOUND_TERM] = new CAvgGrad_TurbSA(nDim, nVar_Turb, config);
      }
      else if (neg_spalart_allmaras) {
        numerics_container[iMGlevel][TURB_SOL][CONV_BOUND_TERM] = new CUpwSca_TurbSA(nDim, nVar_Turb, config);
        numerics_container[iMGlevel][TURB_SOL][VISC_BOUND_TERM] = new CAvgGrad_TurbSA_Neg(nDim, nVar_Turb, config);
      }
      else if (menter_sst) {
        numerics_container[iMGlevel][TURB_SOL][CONV_BOUND_TERM] = new CUpwSca_TurbSST(nDim, nVar_Turb, config);
        numerics_container[iMGlevel][TURB_SOL][VISC_BOUND_TERM] = new CAvgGrad_TurbSST(nDim, nVar_Turb, constants, config);
      }
    }
  }
  
  /*--- Solver definition for the transition model problem ---*/
  if (transition) {
    
    /*--- Definition of the convective scheme for each equation and mesh level ---*/
    switch (config->GetKind_ConvNumScheme_Turb()) {
      case NONE :
        break;
      case SPACE_UPWIND :
        for (iMGlevel = 0; iMGlevel <= config->GetnMGLevels(); iMGlevel++) {
          numerics_container[iMGlevel][TRANS_SOL][CONV_TERM] = new CUpwSca_TransLM(nDim, nVar_Trans, config);
        }
        break;
      default :
        cout << "Convective scheme not implemented (transition)." << endl; exit(EXIT_FAILURE);
        break;
    }
    
    /*--- Definition of the viscous scheme for each equation and mesh level ---*/
    for (iMGlevel = 0; iMGlevel <= config->GetnMGLevels(); iMGlevel++) {
      numerics_container[iMGlevel][TRANS_SOL][VISC_TERM] = new CAvgGradCorrected_TransLM(nDim, nVar_Trans, config);
    }
    
    /*--- Definition of the source term integration scheme for each equation and mesh level ---*/
    for (iMGlevel = 0; iMGlevel <= config->GetnMGLevels(); iMGlevel++) {
      numerics_container[iMGlevel][TRANS_SOL][SOURCE_FIRST_TERM] = new CSourcePieceWise_TransLM(nDim, nVar_Trans, config);
      numerics_container[iMGlevel][TRANS_SOL][SOURCE_SECOND_TERM] = new CSourceNothing(nDim, nVar_Trans, config);
    }
    
    /*--- Definition of the boundary condition method ---*/
    for (iMGlevel = 0; iMGlevel <= config->GetnMGLevels(); iMGlevel++) {
      numerics_container[iMGlevel][TRANS_SOL][CONV_BOUND_TERM] = new CUpwLin_TransLM(nDim, nVar_Trans, config);
    }
  }
  
  /*--- Solver definition for the poisson potential problem ---*/
  if (poisson) {
    
    /*--- Definition of the viscous scheme for each equation and mesh level ---*/
    numerics_container[MESH_0][POISSON_SOL][VISC_TERM] = new CGalerkin_Flow(nDim, nVar_Poisson, config);
    
    /*--- Definition of the source term integration scheme for each equation and mesh level ---*/
    numerics_container[MESH_0][POISSON_SOL][SOURCE_FIRST_TERM] = new CSourceNothing(nDim, nVar_Poisson, config);
    numerics_container[MESH_0][POISSON_SOL][SOURCE_SECOND_TERM] = new CSourceNothing(nDim, nVar_Poisson, config);
    
  }
  
  /*--- Solver definition for the poisson potential problem ---*/
  if (heat) {
    
    /*--- Definition of the viscous scheme for each equation and mesh level ---*/
    numerics_container[MESH_0][HEAT_SOL][VISC_TERM] = new CGalerkin_Flow(nDim, nVar_Heat, config);
    
    /*--- Definition of the source term integration scheme for each equation and mesh level ---*/
    numerics_container[MESH_0][HEAT_SOL][SOURCE_FIRST_TERM] = new CSourceNothing(nDim, nVar_Heat, config);
    numerics_container[MESH_0][HEAT_SOL][SOURCE_SECOND_TERM] = new CSourceNothing(nDim, nVar_Heat, config);
    
  }
  
  /*--- Solver definition for the flow adjoint problem ---*/
  
  if (adj_euler || adj_ns) {
    
    /*--- Definition of the convective scheme for each equation and mesh level ---*/
    
    switch (config->GetKind_ConvNumScheme_AdjFlow()) {
      case NO_CONVECTIVE :
        cout << "No convective scheme." << endl; exit(EXIT_FAILURE);
        break;
        
      case SPACE_CENTERED :
        
        if (compressible) {
          
          /*--- Compressible flow ---*/
          
          switch (config->GetKind_Centered_AdjFlow()) {
            case NO_CENTERED : cout << "No centered scheme." << endl; break;
            case LAX : numerics_container[MESH_0][ADJFLOW_SOL][CONV_TERM] = new CCentLax_AdjFlow(nDim, nVar_Adj_Flow, config); break;
            case JST : numerics_container[MESH_0][ADJFLOW_SOL][CONV_TERM] = new CCentJST_AdjFlow(nDim, nVar_Adj_Flow, config); break;
            default : cout << "Centered scheme not implemented." << endl; exit(EXIT_FAILURE); break;
          }
          
          for (iMGlevel = 1; iMGlevel <= config->GetnMGLevels(); iMGlevel++)
            numerics_container[iMGlevel][ADJFLOW_SOL][CONV_TERM] = new CCentLax_AdjFlow(nDim, nVar_Adj_Flow, config);
          
          for (iMGlevel = 0; iMGlevel <= config->GetnMGLevels(); iMGlevel++)
            numerics_container[iMGlevel][ADJFLOW_SOL][CONV_BOUND_TERM] = new CUpwRoe_AdjFlow(nDim, nVar_Adj_Flow, config);
          
        }
        
        if (incompressible) {
          
          /*--- Incompressible flow, use artificial compressibility method ---*/
          
          switch (config->GetKind_Centered_AdjFlow()) {
            case NO_CENTERED : cout << "No centered scheme." << endl; break;
            case LAX : numerics_container[MESH_0][ADJFLOW_SOL][CONV_TERM] = new CCentLaxArtComp_AdjFlow(nDim, nVar_Adj_Flow, config); break;
            case JST : numerics_container[MESH_0][ADJFLOW_SOL][CONV_TERM] = new CCentJSTArtComp_AdjFlow(nDim, nVar_Adj_Flow, config); break;
            default : cout << "Centered scheme not implemented." << endl; exit(EXIT_FAILURE); break;
          }
          
          for (iMGlevel = 1; iMGlevel <= config->GetnMGLevels(); iMGlevel++)
            numerics_container[iMGlevel][ADJFLOW_SOL][CONV_TERM] = new CCentLaxArtComp_AdjFlow(nDim, nVar_Adj_Flow, config);
          
          for (iMGlevel = 0; iMGlevel <= config->GetnMGLevels(); iMGlevel++)
            numerics_container[iMGlevel][ADJFLOW_SOL][CONV_BOUND_TERM] = new CUpwRoeArtComp_AdjFlow(nDim, nVar_Adj_Flow, config);
          
        }
        
        break;
        
      case SPACE_UPWIND :
        
        if (compressible) {
          
          /*--- Compressible flow ---*/
          
          switch (config->GetKind_Upwind_AdjFlow()) {
            case NO_UPWIND : cout << "No upwind scheme." << endl; break;
            case ROE:
              for (iMGlevel = 0; iMGlevel <= config->GetnMGLevels(); iMGlevel++) {
                numerics_container[iMGlevel][ADJFLOW_SOL][CONV_TERM] = new CUpwRoe_AdjFlow(nDim, nVar_Adj_Flow, config);
                numerics_container[iMGlevel][ADJFLOW_SOL][CONV_BOUND_TERM] = new CUpwRoe_AdjFlow(nDim, nVar_Adj_Flow, config);
              }
              break;
            default : cout << "Upwind scheme not implemented." << endl; exit(EXIT_FAILURE); break;
          }
        }
        
        if (incompressible) {
          
          /*--- Incompressible flow, use artificial compressibility method ---*/
          
          switch (config->GetKind_Upwind_AdjFlow()) {
            case NO_UPWIND : cout << "No upwind scheme." << endl; break;
            case ROE:
              for (iMGlevel = 0; iMGlevel <= config->GetnMGLevels(); iMGlevel++) {
                numerics_container[iMGlevel][ADJFLOW_SOL][CONV_TERM] = new CUpwRoeArtComp_AdjFlow(nDim, nVar_Adj_Flow, config);
                numerics_container[iMGlevel][ADJFLOW_SOL][CONV_BOUND_TERM] = new CUpwRoeArtComp_AdjFlow(nDim, nVar_Adj_Flow, config);
              }
              break;
            default : cout << "Upwind scheme not implemented." << endl; exit(EXIT_FAILURE); break;
          }
        }
        
        break;
        
      default :
        cout << "Convective scheme not implemented (adj_euler and adj_ns)." << endl; exit(EXIT_FAILURE);
        break;
    }
    
    /*--- Definition of the viscous scheme for each equation and mesh level ---*/
    
    if (compressible) {
      
      /*--- Compressible flow ---*/
      
      numerics_container[MESH_0][ADJFLOW_SOL][VISC_TERM] = new CAvgGradCorrected_AdjFlow(nDim, nVar_Adj_Flow, config);
      numerics_container[MESH_0][ADJFLOW_SOL][VISC_BOUND_TERM] = new CAvgGrad_AdjFlow(nDim, nVar_Adj_Flow, config);
      
      for (iMGlevel = 1; iMGlevel <= config->GetnMGLevels(); iMGlevel++) {
        numerics_container[iMGlevel][ADJFLOW_SOL][VISC_TERM] = new CAvgGrad_AdjFlow(nDim, nVar_Adj_Flow, config);
        numerics_container[iMGlevel][ADJFLOW_SOL][VISC_BOUND_TERM] = new CAvgGrad_AdjFlow(nDim, nVar_Adj_Flow, config);
      }
      
    }
    
    if (incompressible) {
      
      /*--- Incompressible flow, use artificial compressibility method ---*/
      
      numerics_container[MESH_0][ADJFLOW_SOL][VISC_TERM] = new CAvgGradCorrectedArtComp_AdjFlow(nDim, nVar_Adj_Flow, config);
      numerics_container[MESH_0][ADJFLOW_SOL][VISC_BOUND_TERM] = new CAvgGradArtComp_AdjFlow(nDim, nVar_Adj_Flow, config);
      
      for (iMGlevel = 1; iMGlevel <= config->GetnMGLevels(); iMGlevel++) {
        numerics_container[iMGlevel][ADJFLOW_SOL][VISC_TERM] = new CAvgGradArtComp_AdjFlow(nDim, nVar_Adj_Flow, config);
        numerics_container[iMGlevel][ADJFLOW_SOL][VISC_BOUND_TERM] = new CAvgGradArtComp_AdjFlow(nDim, nVar_Adj_Flow, config);
      }
      
    }
    
    /*--- Definition of the source term integration scheme for each equation and mesh level ---*/
    
    for (iMGlevel = 0; iMGlevel <= config->GetnMGLevels(); iMGlevel++) {
      
      /*--- Note that RANS is incompatible with Axisymmetric or Rotational (Fix it!) ---*/
      
      if (compressible) {
        
        if (adj_ns) {
          
          numerics_container[iMGlevel][ADJFLOW_SOL][SOURCE_FIRST_TERM] = new CSourceViscous_AdjFlow(nDim, nVar_Adj_Flow, config);
          
          if (config->GetRotating_Frame() == YES)
            numerics_container[iMGlevel][ADJFLOW_SOL][SOURCE_SECOND_TERM] = new CSourceRotatingFrame_AdjFlow(nDim, nVar_Adj_Flow, config);
          else
            numerics_container[iMGlevel][ADJFLOW_SOL][SOURCE_SECOND_TERM] = new CSourceConservative_AdjFlow(nDim, nVar_Adj_Flow, config);
          
        }
        
        else {
          
          if (config->GetRotating_Frame() == YES)
            numerics_container[iMGlevel][ADJFLOW_SOL][SOURCE_FIRST_TERM] = new CSourceRotatingFrame_AdjFlow(nDim, nVar_Adj_Flow, config);
          else if (config->GetAxisymmetric() == YES)
            numerics_container[iMGlevel][ADJFLOW_SOL][SOURCE_FIRST_TERM] = new CSourceAxisymmetric_AdjFlow(nDim, nVar_Adj_Flow, config);
          else
            numerics_container[iMGlevel][ADJFLOW_SOL][SOURCE_FIRST_TERM] = new CSourceNothing(nDim, nVar_Adj_Flow, config);
          
          numerics_container[iMGlevel][ADJFLOW_SOL][SOURCE_SECOND_TERM] = new CSourceNothing(nDim, nVar_Adj_Flow, config);
          
        }
        
      }
      
      if (incompressible) {
        
        numerics_container[iMGlevel][ADJFLOW_SOL][SOURCE_FIRST_TERM] = new CSourceNothing(nDim, nVar_Adj_Flow, config);
        numerics_container[iMGlevel][ADJFLOW_SOL][SOURCE_SECOND_TERM] = new CSourceNothing(nDim, nVar_Adj_Flow, config);
        
      }
      
    }
    
  }
  
  /*--- Solver definition for the turbulent adjoint problem ---*/
  if (adj_turb) {
    /*--- Definition of the convective scheme for each equation and mesh level ---*/
    switch (config->GetKind_ConvNumScheme_AdjTurb()) {
      case NONE :
        break;
      case SPACE_UPWIND :
        for (iMGlevel = 0; iMGlevel <= config->GetnMGLevels(); iMGlevel++)
          if (spalart_allmaras) {
            numerics_container[iMGlevel][ADJTURB_SOL][CONV_TERM] = new CUpwSca_AdjTurb(nDim, nVar_Adj_Turb, config);
          }
          else if (neg_spalart_allmaras) {cout << "Adjoint Neg SA turbulence model not implemented." << endl; exit(EXIT_FAILURE);}
          else if (menter_sst) {cout << "Adjoint SST turbulence model not implemented." << endl; exit(EXIT_FAILURE);}
        break;
      default :
        cout << "Convective scheme not implemented (adj_turb)." << endl; exit(EXIT_FAILURE);
        break;
    }
    
    /*--- Definition of the viscous scheme for each equation and mesh level ---*/
    for (iMGlevel = 0; iMGlevel <= config->GetnMGLevels(); iMGlevel++) {
      if (spalart_allmaras) {
        numerics_container[iMGlevel][ADJTURB_SOL][VISC_TERM] = new CAvgGradCorrected_AdjTurb(nDim, nVar_Adj_Turb, config);
      }
      else if (neg_spalart_allmaras) {cout << "Adjoint Neg SA turbulence model not implemented." << endl; exit(EXIT_FAILURE);}
      else if (menter_sst) {cout << "Adjoint SST turbulence model not implemented." << endl; exit(EXIT_FAILURE);}
    }
    
    /*--- Definition of the source term integration scheme for each equation and mesh level ---*/
    for (iMGlevel = 0; iMGlevel <= config->GetnMGLevels(); iMGlevel++) {
      if (spalart_allmaras) {
        numerics_container[iMGlevel][ADJTURB_SOL][SOURCE_FIRST_TERM] = new CSourcePieceWise_AdjTurb(nDim, nVar_Adj_Turb, config);
        numerics_container[iMGlevel][ADJTURB_SOL][SOURCE_SECOND_TERM] = new CSourceConservative_AdjTurb(nDim, nVar_Adj_Turb, config);
      }
      else if (neg_spalart_allmaras) {cout << "Adjoint Neg SA turbulence model not implemented." << endl; exit(EXIT_FAILURE);}
      else if (menter_sst) {cout << "Adjoint SST turbulence model not implemented." << endl; exit(EXIT_FAILURE);}
    }
    
    /*--- Definition of the boundary condition method ---*/
    for (iMGlevel = 0; iMGlevel <= config->GetnMGLevels(); iMGlevel++) {
      if (spalart_allmaras) numerics_container[iMGlevel][ADJTURB_SOL][CONV_BOUND_TERM] = new CUpwLin_AdjTurb(nDim, nVar_Adj_Turb, config);
      else if (neg_spalart_allmaras) {cout << "Adjoint Neg SA turbulence model not implemented." << endl; exit(EXIT_FAILURE);}
      else if (menter_sst) {cout << "Adjoint SST turbulence model not implemented." << endl; exit(EXIT_FAILURE);}
    }
    
  }
  
  /*--- Solver definition for the wave problem ---*/
  if (wave) {
    
    /*--- Definition of the viscous scheme for each equation and mesh level ---*/
    numerics_container[MESH_0][WAVE_SOL][VISC_TERM] = new CGalerkin_Flow(nDim, nVar_Wave, config);
    
  }
  
  /*--- Solver definition for the FEM problem ---*/
  if (fem) {
    switch (config->GetGeometricConditions()) {
      case SMALL_DEFORMATIONS :
        switch (config->GetMaterialModel()) {
          case LINEAR_ELASTIC: numerics_container[MESH_0][FEA_SOL][FEA_TERM] = new CFEM_LinearElasticity(nDim, nVar_FEM, config); break;
          case NEO_HOOKEAN : cout << "Material model does not correspond to geometric conditions." << endl; exit(EXIT_FAILURE); break;
          default: cout << "Material model not implemented." << endl; exit(EXIT_FAILURE); break;
        }
        break;
      case LARGE_DEFORMATIONS :
        switch (config->GetMaterialModel()) {
          case LINEAR_ELASTIC: cout << "Material model does not correspond to geometric conditions." << endl; exit(EXIT_FAILURE); break;
          case NEO_HOOKEAN :
            switch (config->GetMaterialCompressibility()) {
              case COMPRESSIBLE_MAT : numerics_container[MESH_0][FEA_SOL][FEA_TERM] = new CFEM_NeoHookean_Comp(nDim, nVar_FEM, config); break;
              case INCOMPRESSIBLE_MAT : numerics_container[MESH_0][FEA_SOL][FEA_TERM] = new CFEM_NeoHookean_Incomp(nDim, nVar_FEM, config); break;
              default: cout << "Material model not implemented." << endl; exit(EXIT_FAILURE); break;
            }
            break;
          default: cout << "Material model not implemented." << endl; exit(EXIT_FAILURE); break;
        }
        break;
      default: cout << " Solver not implemented." << endl; exit(EXIT_FAILURE); break;
    }
    
  }
  
}


void CDriver::Numerics_Postprocessing(CNumerics ****numerics_container,
                                      CSolver ***solver_container, CGeometry **geometry,
                                      CConfig *config) {
  
  unsigned short iMGlevel, iSol;
  
  
  bool
  euler, adj_euler,
  ns, adj_ns,
  turbulent, adj_turb,
  spalart_allmaras, neg_spalart_allmaras, menter_sst,
  poisson,
  wave,
  fem,
  heat,
  transition,
  template_solver;
  
  bool compressible = (config->GetKind_Regime() == COMPRESSIBLE);
  bool incompressible = (config->GetKind_Regime() == INCOMPRESSIBLE);
  
  /*--- Initialize some useful booleans ---*/
  euler            = false;   ns               = false;   turbulent        = false;
  poisson          = false;
  adj_euler        = false;   adj_ns           = false;   adj_turb         = false;
  wave             = false;   heat             = false;   fem        = false;
  spalart_allmaras = false; neg_spalart_allmaras = false; menter_sst       = false;
  transition       = false;
  template_solver  = false;
  
  /*--- Assign booleans ---*/
  switch (config->GetKind_Solver()) {
    case TEMPLATE_SOLVER: template_solver = true; break;
    case EULER : case DISC_ADJ_EULER: euler = true; break;
    case NAVIER_STOKES: case DISC_ADJ_NAVIER_STOKES: ns = true; break;
    case RANS : case DISC_ADJ_RANS:  ns = true; turbulent = true; if (config->GetKind_Trans_Model() == LM) transition = true; break;
    case POISSON_EQUATION: poisson = true; break;
    case WAVE_EQUATION: wave = true; break;
    case HEAT_EQUATION: heat = true; break;
    case FEM_ELASTICITY: fem = true; break;
    case ADJ_EULER : euler = true; adj_euler = true; break;
    case ADJ_NAVIER_STOKES : ns = true; turbulent = (config->GetKind_Turb_Model() != NONE); adj_ns = true; break;
    case ADJ_RANS : ns = true; turbulent = true; adj_ns = true; adj_turb = (!config->GetFrozen_Visc()); break;
  }
  
  /*--- Assign turbulence model booleans ---*/
  
  if (turbulent)
    switch (config->GetKind_Turb_Model()) {
      case SA:     spalart_allmaras = true;     break;
      case SA_NEG: neg_spalart_allmaras = true; break;
      case SST:    menter_sst = true;  break;
        
    }
  
  /*--- Solver definition for the template problem ---*/
  if (template_solver) {
    
    /*--- Definition of the convective scheme for each equation and mesh level ---*/
    switch (config->GetKind_ConvNumScheme_Template()) {
      case SPACE_CENTERED : case SPACE_UPWIND :
        for (iMGlevel = 0; iMGlevel <= config->GetnMGLevels(); iMGlevel++)
          delete numerics_container[iMGlevel][TEMPLATE_SOL][CONV_TERM];
        break;
    }
    
    for (iMGlevel = 0; iMGlevel <= config->GetnMGLevels(); iMGlevel++) {
      /*--- Definition of the viscous scheme for each equation and mesh level ---*/
      delete numerics_container[iMGlevel][TEMPLATE_SOL][VISC_TERM];
      /*--- Definition of the source term integration scheme for each equation and mesh level ---*/
      delete numerics_container[iMGlevel][TEMPLATE_SOL][SOURCE_FIRST_TERM];
      /*--- Definition of the boundary condition method ---*/
      delete numerics_container[iMGlevel][TEMPLATE_SOL][CONV_BOUND_TERM];
    }
    
  }
  
  /*--- Solver definition for the Potential, Euler, Navier-Stokes problems ---*/
  if ((euler) || (ns)) {
    
    /*--- Definition of the convective scheme for each equation and mesh level ---*/
    switch (config->GetKind_ConvNumScheme_Flow()) {
        
      case SPACE_CENTERED :
        if (compressible) {
          
          /*--- Compressible flow ---*/
          switch (config->GetKind_Centered_Flow()) {
            case LAX : case JST :  case JST_KE : delete numerics_container[MESH_0][FLOW_SOL][CONV_TERM]; break;
          }
          for (iMGlevel = 1; iMGlevel <= config->GetnMGLevels(); iMGlevel++)
            delete numerics_container[iMGlevel][FLOW_SOL][CONV_TERM];
          
          /*--- Definition of the boundary condition method ---*/
          for (iMGlevel = 0; iMGlevel <= config->GetnMGLevels(); iMGlevel++)
            delete numerics_container[iMGlevel][FLOW_SOL][CONV_BOUND_TERM];
          
        }
        if (incompressible) {
          /*--- Incompressible flow, use artificial compressibility method ---*/
          switch (config->GetKind_Centered_Flow()) {
              
            case LAX : case JST : delete numerics_container[MESH_0][FLOW_SOL][CONV_TERM]; break;
              
          }
          for (iMGlevel = 1; iMGlevel <= config->GetnMGLevels(); iMGlevel++)
            delete numerics_container[iMGlevel][FLOW_SOL][CONV_TERM];
          
          /*--- Definition of the boundary condition method ---*/
          for (iMGlevel = 0; iMGlevel <= config->GetnMGLevels(); iMGlevel++)
            delete numerics_container[iMGlevel][FLOW_SOL][CONV_BOUND_TERM];
          
        }
        break;
      case SPACE_UPWIND :
        
        if (compressible) {
          /*--- Compressible flow ---*/
          switch (config->GetKind_Upwind_Flow()) {
            case ROE: case AUSM : case TURKEL: case HLLC: case MSW:  case CUSP:
              for (iMGlevel = 0; iMGlevel <= config->GetnMGLevels(); iMGlevel++) {
                delete numerics_container[iMGlevel][FLOW_SOL][CONV_TERM];
                delete numerics_container[iMGlevel][FLOW_SOL][CONV_BOUND_TERM];
              }
              
              break;
          }
          
        }
        if (incompressible) {
          /*--- Incompressible flow, use artificial compressibility method ---*/
          switch (config->GetKind_Upwind_Flow()) {
            case ROE:
              for (iMGlevel = 0; iMGlevel <= config->GetnMGLevels(); iMGlevel++) {
                delete numerics_container[iMGlevel][FLOW_SOL][CONV_TERM];
                delete numerics_container[iMGlevel][FLOW_SOL][CONV_BOUND_TERM];
              }
              break;
          }
        }
        
        break;
    }
    
    /*--- Definition of the viscous scheme for each equation and mesh level ---*/
    if (compressible||incompressible) {
      /*--- Compressible flow Ideal gas ---*/
      delete numerics_container[MESH_0][FLOW_SOL][VISC_TERM];
      for (iMGlevel = 1; iMGlevel <= config->GetnMGLevels(); iMGlevel++)
        delete numerics_container[iMGlevel][FLOW_SOL][VISC_TERM];
      
      /*--- Definition of the boundary condition method ---*/
      for (iMGlevel = 0; iMGlevel <= config->GetnMGLevels(); iMGlevel++)
        delete numerics_container[iMGlevel][FLOW_SOL][VISC_BOUND_TERM];
      
    }
    
    /*--- Definition of the source term integration scheme for each equation and mesh level ---*/
    for (iMGlevel = 0; iMGlevel <= config->GetnMGLevels(); iMGlevel++) {
      delete numerics_container[iMGlevel][FLOW_SOL][SOURCE_FIRST_TERM];
      delete numerics_container[iMGlevel][FLOW_SOL][SOURCE_SECOND_TERM];
    }
    
  }
  
  
  /*--- Solver definition for the turbulent model problem ---*/
  
  if (turbulent) {
    
    /*--- Definition of the convective scheme for each equation and mesh level ---*/
    
    switch (config->GetKind_ConvNumScheme_Turb()) {
      case SPACE_UPWIND :
        for (iMGlevel = 0; iMGlevel <= config->GetnMGLevels(); iMGlevel++) {
          if (spalart_allmaras || neg_spalart_allmaras ||menter_sst)
            delete numerics_container[iMGlevel][TURB_SOL][CONV_TERM];
        }
        break;
    }
    
    /*--- Definition of the viscous scheme for each equation and mesh level ---*/
    if (spalart_allmaras || neg_spalart_allmaras || menter_sst) {
      for (iMGlevel = 0; iMGlevel <= config->GetnMGLevels(); iMGlevel++) {
        delete numerics_container[iMGlevel][TURB_SOL][VISC_TERM];
        delete numerics_container[iMGlevel][TURB_SOL][SOURCE_FIRST_TERM];
        delete numerics_container[iMGlevel][TURB_SOL][SOURCE_SECOND_TERM];
        /*--- Definition of the boundary condition method ---*/
        delete numerics_container[iMGlevel][TURB_SOL][CONV_BOUND_TERM];
        delete numerics_container[iMGlevel][TURB_SOL][VISC_BOUND_TERM];
        
      }
    }
    
  }
  
  /*--- Solver definition for the transition model problem ---*/
  if (transition) {
    
    /*--- Definition of the convective scheme for each equation and mesh level ---*/
    switch (config->GetKind_ConvNumScheme_Turb()) {
      case SPACE_UPWIND :
        for (iMGlevel = 0; iMGlevel <= config->GetnMGLevels(); iMGlevel++) {
          delete numerics_container[iMGlevel][TRANS_SOL][CONV_TERM];
        }
        break;
    }
    
    for (iMGlevel = 0; iMGlevel <= config->GetnMGLevels(); iMGlevel++) {
      /*--- Definition of the viscous scheme for each equation and mesh level ---*/
      delete numerics_container[iMGlevel][TRANS_SOL][VISC_TERM];
      /*--- Definition of the source term integration scheme for each equation and mesh level ---*/
      delete numerics_container[iMGlevel][TRANS_SOL][SOURCE_FIRST_TERM];
      delete numerics_container[iMGlevel][TRANS_SOL][SOURCE_SECOND_TERM];
      /*--- Definition of the boundary condition method ---*/
      delete numerics_container[iMGlevel][TRANS_SOL][CONV_BOUND_TERM];
    }
  }
  
  /*--- Solver definition for the poisson potential problem ---*/
  if (poisson || heat) {
    
    /*--- Definition of the viscous scheme for each equation and mesh level ---*/
    delete numerics_container[MESH_0][POISSON_SOL][VISC_TERM];
    
    /*--- Definition of the source term integration scheme for each equation and mesh level ---*/
    delete numerics_container[MESH_0][POISSON_SOL][SOURCE_FIRST_TERM];
    delete numerics_container[MESH_0][POISSON_SOL][SOURCE_SECOND_TERM];
    
  }
  
  /*--- Solver definition for the flow adjoint problem ---*/
  
  if (adj_euler || adj_ns ) {
    
    /*--- Definition of the convective scheme for each equation and mesh level ---*/
    
    switch (config->GetKind_ConvNumScheme_AdjFlow()) {
      case SPACE_CENTERED :
        
        if (compressible) {
          
          /*--- Compressible flow ---*/
          
          switch (config->GetKind_Centered_AdjFlow()) {
            case LAX : case JST:
              delete numerics_container[MESH_0][ADJFLOW_SOL][CONV_TERM];
              break;
          }
          
          for (iMGlevel = 1; iMGlevel <= config->GetnMGLevels(); iMGlevel++)
            delete numerics_container[iMGlevel][ADJFLOW_SOL][CONV_TERM];
          
          for (iMGlevel = 0; iMGlevel <= config->GetnMGLevels(); iMGlevel++)
            delete numerics_container[iMGlevel][ADJFLOW_SOL][CONV_BOUND_TERM];
          
        }
        
        if (incompressible) {
          
          /*--- Incompressible flow, use artificial compressibility method ---*/
          
          switch (config->GetKind_Centered_AdjFlow()) {
            case LAX : case JST:
              delete numerics_container[MESH_0][ADJFLOW_SOL][CONV_TERM]; break;
          }
          
          for (iMGlevel = 1; iMGlevel <= config->GetnMGLevels(); iMGlevel++)
            delete numerics_container[iMGlevel][ADJFLOW_SOL][CONV_TERM];
          
          for (iMGlevel = 0; iMGlevel <= config->GetnMGLevels(); iMGlevel++)
            delete numerics_container[iMGlevel][ADJFLOW_SOL][CONV_BOUND_TERM];
          
        }
        
        break;
        
      case SPACE_UPWIND :
        
        if (compressible || incompressible) {
          
          /*--- Compressible flow ---*/
          
          switch (config->GetKind_Upwind_AdjFlow()) {
            case ROE:
              for (iMGlevel = 0; iMGlevel <= config->GetnMGLevels(); iMGlevel++) {
                delete numerics_container[iMGlevel][ADJFLOW_SOL][CONV_TERM];
                delete numerics_container[iMGlevel][ADJFLOW_SOL][CONV_BOUND_TERM];
              }
              break;
          }
        }
        
        break;
    }
    
    /*--- Definition of the viscous scheme for each equation and mesh level ---*/
    
    if (compressible || incompressible) {
      
      /*--- Compressible flow ---*/
      for (iMGlevel = 0; iMGlevel <= config->GetnMGLevels(); iMGlevel++) {
        delete numerics_container[iMGlevel][ADJFLOW_SOL][VISC_TERM];
        delete numerics_container[iMGlevel][ADJFLOW_SOL][VISC_BOUND_TERM];
      }
    }
    
    /*--- Definition of the source term integration scheme for each equation and mesh level ---*/
    
    for (iMGlevel = 0; iMGlevel <= config->GetnMGLevels(); iMGlevel++) {
      
      
      if (compressible || incompressible) {
        
        delete numerics_container[iMGlevel][ADJFLOW_SOL][SOURCE_FIRST_TERM];
        delete numerics_container[iMGlevel][ADJFLOW_SOL][SOURCE_SECOND_TERM];
        
      }
    }
    
  }
  
  
  /*--- Solver definition for the turbulent adjoint problem ---*/
  if (adj_turb) {
    /*--- Definition of the convective scheme for each equation and mesh level ---*/
    switch (config->GetKind_ConvNumScheme_AdjTurb()) {
        
      case SPACE_UPWIND :
        for (iMGlevel = 0; iMGlevel <= config->GetnMGLevels(); iMGlevel++)
          if (spalart_allmaras) {
            delete numerics_container[iMGlevel][ADJTURB_SOL][CONV_TERM];
          }
        break;
    }
    
    
    for (iMGlevel = 0; iMGlevel <= config->GetnMGLevels(); iMGlevel++) {
      if (spalart_allmaras) {
        /*--- Definition of the viscous scheme for each equation and mesh level ---*/
        delete numerics_container[iMGlevel][ADJTURB_SOL][VISC_TERM];
        /*--- Definition of the source term integration scheme for each equation and mesh level ---*/
        delete numerics_container[iMGlevel][ADJTURB_SOL][SOURCE_FIRST_TERM];
        delete numerics_container[iMGlevel][ADJTURB_SOL][SOURCE_SECOND_TERM];
        /*--- Definition of the boundary condition method ---*/
        delete numerics_container[iMGlevel][ADJTURB_SOL][CONV_BOUND_TERM];
      }
    }
  }
  
  /*--- Solver definition for the wave problem ---*/
  if (wave) {
    
    /*--- Definition of the viscous scheme for each equation and mesh level ---*/
    delete numerics_container[MESH_0][WAVE_SOL][VISC_TERM];
    
  }
  
  /*--- Solver definition for the FEA problem ---*/
  if (fem) {
    
    /*--- Definition of the viscous scheme for each equation and mesh level ---*/
    delete numerics_container[MESH_0][FEA_SOL][FEA_TERM];
    
  }
  
  /*--- Definition of the Class for the numerical method: numerics_container[MESH_LEVEL][EQUATION][EQ_TERM] ---*/
  for (iMGlevel = 0; iMGlevel <= config->GetnMGLevels(); iMGlevel++) {
    for (iSol = 0; iSol < MAX_SOLS; iSol++) {
      delete [] numerics_container[iMGlevel][iSol];
    }
    delete[] numerics_container[iMGlevel];
  }
  
}

void CDriver::Iteration_Preprocessing() {
  
  int rank = MASTER_NODE;
#ifdef HAVE_MPI
  MPI_Comm_rank(MPI_COMM_WORLD, &rank);
#endif
  
  /*--- Initial print to console for this zone. ---*/
  
  if (rank == MASTER_NODE) cout << "Zone " << iZone+1;
  
  /*--- Loop over all zones and instantiate the physics iteration. ---*/
  
  switch (config_container[iZone]->GetKind_Solver()) {
      
    case EULER: case NAVIER_STOKES: case RANS:
      if (rank == MASTER_NODE)
        cout << ": Euler/Navier-Stokes/RANS flow iteration." << endl;
      iteration_container[iZone] = new CMeanFlowIteration(config_container[iZone]);
      break;
      
    case WAVE_EQUATION:
      if (rank == MASTER_NODE)
        cout << ": wave iteration." << endl;
      iteration_container[iZone] = new CWaveIteration(config_container[iZone]);
      break;
      
    case HEAT_EQUATION:
      if (rank == MASTER_NODE)
        cout << ": heat iteration." << endl;
      iteration_container[iZone] = new CHeatIteration(config_container[iZone]);
      break;
      
    case POISSON_EQUATION:
      if (rank == MASTER_NODE)
        cout << ": poisson iteration." << endl;
      iteration_container[iZone] = new CPoissonIteration(config_container[iZone]);
      break;
      
    case FEM_ELASTICITY:
      if (rank == MASTER_NODE)
        cout << ": FEM iteration." << endl;
      iteration_container[iZone] = new CFEM_StructuralAnalysis(config_container[iZone]);
      break;
    case ADJ_EULER: case ADJ_NAVIER_STOKES: case ADJ_RANS:
      if (rank == MASTER_NODE)
        cout << ": adjoint Euler/Navier-Stokes/RANS flow iteration." << endl;
      iteration_container[iZone] = new CAdjMeanFlowIteration(config_container[iZone]);
      break;
      
    case DISC_ADJ_EULER: case DISC_ADJ_NAVIER_STOKES: case DISC_ADJ_RANS:
      if (rank == MASTER_NODE)
        cout << ": discrete adjoint Euler/Navier-Stokes/RANS flow iteration." << endl;
      iteration_container[iZone] = new CDiscAdjMeanFlowIteration(config_container[iZone]);
      break;
  }
  
}

void CDriver::Interface_Preprocessing() {

  int rank = MASTER_NODE, nProcessor = 1;
  unsigned short donorZone, targetZone;
  unsigned short nVar, nVarTransfer;

  unsigned short nMarkerTarget, iMarkerTarget, nMarkerDonor, iMarkerDonor;

  /*--- Initialize some useful booleans ---*/
  bool fluid_donor, structural_donor;
  bool fluid_target, structural_target;

  int markDonor, markTarget, Donor_check, Target_check, iMarkerInt, nMarkerInt;

  #ifdef HAVE_MPI
  int *Buffer_Recv_mark=NULL, iRank;

  MPI_Comm_rank(MPI_COMM_WORLD, &rank);
  MPI_Comm_size(MPI_COMM_WORLD, &nProcessor);

  if (rank == MASTER_NODE) 
    Buffer_Recv_mark = new int[nProcessor];
  #endif

  if (config_container[ZONE_0]->GetFSI_Simulation() && nZone != 2 && rank == MASTER_NODE){
    cout << "Error, cannot run the FSI solver on more than 2 zones!" << endl;
    exit(EXIT_FAILURE);
  }

  /*--- Coupling between zones ---*/
  // There's a limit here, the interface boundary must connect only 2 zones

  /*--- Loops over all target and donor zones to find which ones are connected through an interface boundary (fsi or sliding mesh) ---*/
  for (targetZone = 0; targetZone < nZone; targetZone++){
		
    for (donorZone = 0; donorZone < nZone; donorZone++){
  
      if ( donorZone == targetZone ) // We're processing the same zone, so skip the following
        continue;

      nMarkerInt = (int) ( config_container[donorZone]->GetMarker_n_FSIinterface() / 2 );

      /*--- Loops on Interface markers to find if the 2 zones are sharing the boundary and to determine donor and target marker tag ---*/
      for (iMarkerInt = 1; iMarkerInt <= nMarkerInt; iMarkerInt++) {

        markDonor  = -1;
        markTarget = -1;

        /*--- On the donor side ---*/
        nMarkerDonor = config_container[donorZone]->GetnMarker_All();

        for (iMarkerDonor = 0; iMarkerDonor < nMarkerDonor; iMarkerDonor++){

          /*--- If the tag GetMarker_All_FSIinterface(iMarker) equals the index we are looping at ---*/
          if ( config_container[donorZone]->GetMarker_All_FSIinterface(iMarkerDonor) == iMarkerInt ){
            /*--- We have identified the identifier for the interface marker ---*/
            markDonor = iMarkerDonor;
            
            break;
          }
        }


      /*--- On the target side ---*/
      nMarkerTarget = config_container[targetZone]->GetnMarker_All();

      for (iMarkerTarget = 0; iMarkerTarget < nMarkerTarget; iMarkerTarget++){

        /*--- If the tag GetMarker_All_FSIinterface(iMarker) equals the index we are looping at ---*/
        if ( config_container[targetZone]->GetMarker_All_FSIinterface(iMarkerTarget) == iMarkerInt ){
          /*--- We have identified the identifier for the interface marker ---*/
          markTarget = iMarkerTarget;
          
          break;
        } 
      }

      #ifdef HAVE_MPI

      Donor_check  = -1;
      Target_check = -1;

      /*--- We gather a vector in MASTER_NODE that determines if the boundary is not on the processor because of the partition or because the zone does not include it ---*/

      SU2_MPI::Gather(&markDonor , 1, MPI_INT, Buffer_Recv_mark, 1, MPI_INT, MASTER_NODE, MPI_COMM_WORLD);

      if (rank == MASTER_NODE){
        for (iRank = 0; iRank < nProcessor; iRank++){
          if( Buffer_Recv_mark[iRank] != -1 ){
            Donor_check = Buffer_Recv_mark[iRank];
            
            break;
          }
        }
      }

      SU2_MPI::Bcast(&Donor_check , 1, MPI_INT, MASTER_NODE, MPI_COMM_WORLD);

      SU2_MPI::Gather(&markTarget, 1, MPI_INT, Buffer_Recv_mark, 1, MPI_INT, MASTER_NODE, MPI_COMM_WORLD);

      if (rank == MASTER_NODE){
        for (iRank = 0; iRank < nProcessor; iRank++){
          if( Buffer_Recv_mark[iRank] != -1 ){
            Target_check = Buffer_Recv_mark[iRank];
            
            break;
          }
        }
      }

      SU2_MPI::Bcast(&Target_check, 1, MPI_INT, MASTER_NODE, MPI_COMM_WORLD);

      #else
      Donor_check  = markDonor;
      Target_check = markTarget;	
      #endif

      /* --- Check ifzones are actually sharing the interface boundary, if not skip ---*/				
      if(Target_check == -1 || Donor_check == -1)
        continue;


      /*--- Set some boolean to properly allocate data structure later ---*/
      fluid_target      = false; 
      structural_target = false;

      fluid_donor       = false; 
      structural_donor  = false;

      switch ( config_container[targetZone]->GetKind_Solver() ) {

        case EULER : case NAVIER_STOKES: case RANS: 
          fluid_target  = true;   
            		
          break;

        case FEM_ELASTICITY:            
          structural_target = true;   
          
          break;
      }


      switch ( config_container[donorZone]->GetKind_Solver() ) {

      case EULER : case NAVIER_STOKES: case RANS: 
        fluid_donor  = true;   
         
        break;

      case FEM_ELASTICITY:            
        structural_donor = true;  
        
        break;
      }
 
      /*--- Begin the creation of the communication pattern among zones ---*/

      /*--- Retrieve the number of conservative variables (for problems not involving structural analysis ---*/
      if (!structural_donor && !structural_target)
        nVar = solver_container[donorZone][MESH_0][FLOW_SOL]->GetnVar();
      else
        /*--- If at least one of the components is structural ---*/
        nVar = nDim;

      if (rank == MASTER_NODE) cout << "From zone " << donorZone << " to zone " << targetZone << ": ";

      /*--- Match Zones ---*/
      if (rank == MASTER_NODE) cout << "Setting coupling "<<endl;

      /*--- If the mesh is matching: match points ---*/
      if ( config_container[donorZone]->GetMatchingMesh() ){
        if (rank == MASTER_NODE) 
          cout << "between matching meshes. " << endl;
        geometry_container[donorZone][MESH_0]->MatchZone(config_container[donorZone], geometry_container[targetZone][MESH_0], config_container[targetZone], donorZone, nZone);
      }
      /*--- Else: interpolate ---*/
      else {
        switch (config_container[donorZone]->GetKindInterpolation()){

          case NEAREST_NEIGHBOR:
            interpolator_container[donorZone][targetZone] = new CNearestNeighbor(geometry_container, config_container, donorZone, targetZone);
            if (rank == MASTER_NODE) cout << "using a nearest-neighbor approach." << endl;

            break;

          case ISOPARAMETRIC:
            interpolator_container[donorZone][targetZone] = new CIsoparametric(geometry_container, config_container, donorZone, targetZone);
            if (rank == MASTER_NODE) cout << "using an isoparametric approach." << endl;

            break;

          case CONSISTCONSERVE:
            if ( targetZone > 0 && structural_target ){
              interpolator_container[donorZone][targetZone] = new CMirror(geometry_container, config_container, donorZone, targetZone);
              if (rank == MASTER_NODE) cout << "using a mirror approach: matching coefficients from opposite mesh." << endl;
            }
            else{
              interpolator_container[donorZone][targetZone] = new CIsoparametric(geometry_container, config_container, donorZone, targetZone);
              if (rank == MASTER_NODE) cout << "using an isoparametric approach." << endl;
            }
            if ( targetZone == 0 && structural_target ){
              if (rank == MASTER_NODE) cout << "Consistent and conservative interpolation assumes the structure model mesh is evaluated second. Somehow this has not happened. The isoparametric coefficients will be calculated for both meshes, and are not guaranteed to be consistent." << endl;
            }

            break;

        }
      }

      /*--- Initialize the appropriate transfer strategy ---*/
      if (rank == MASTER_NODE) cout << "Transferring ";

      if (fluid_donor && structural_target) {
        nVarTransfer = 2;
        transfer_container[donorZone][targetZone] = new CTransfer_FlowTraction(nVar, nVarTransfer, config_container[donorZone]);
        if (rank == MASTER_NODE) cout << "flow tractions. "<< endl;
      }
      else if (structural_donor && fluid_target) {
        nVarTransfer = 0;
        transfer_container[donorZone][targetZone] = new CTransfer_StructuralDisplacements(nVar, nVarTransfer, config_container[donorZone]);
        if (rank == MASTER_NODE) cout << "structural displacements. "<< endl;
      }
      else if (!structural_donor && !structural_target) {
        nVarTransfer = 0;
        nVar = solver_container[donorZone][MESH_0][FLOW_SOL]->GetnPrimVar();
        transfer_container[donorZone][targetZone] = new CTransfer_SlidingInterface(nVar, nVarTransfer, config_container[donorZone]);
        if (rank == MASTER_NODE) cout << "sliding interface. " << endl;
      }
      else {
        nVarTransfer = 0;
        transfer_container[donorZone][targetZone] = new CTransfer_ConservativeVars(nVar, nVarTransfer, config_container[donorZone]);
        if (rank == MASTER_NODE) cout << "generic conservative variables. " << endl;	
      }

      break;

      }

    }

  }


  #ifdef HAVE_MPI
  if (rank == MASTER_NODE) 
    delete [] Buffer_Recv_mark;
  #endif
	
}


void CDriver::StartSolver(){

    int rank = MASTER_NODE;

#ifdef HAVE_MPI
  MPI_Comm_rank(MPI_COMM_WORLD, &rank);
#endif
  
  /*--- Main external loop of the solver. Within this loop, each iteration ---*/
  
  if (rank == MASTER_NODE)
    cout << endl <<"------------------------------ Begin Solver -----------------------------" << endl;

  /*--- This is temporal and just to check. It will have to be added to the regular history file ---*/
  
  ofstream historyFile_FSI;
  bool writeHistFSI = config_container[ZONE_0]->GetWrite_Conv_FSI();
  if (writeHistFSI && (rank == MASTER_NODE)) {
    char cstrFSI[200];
    string filenameHistFSI = config_container[ZONE_0]->GetConv_FileName_FSI();
    strcpy (cstrFSI, filenameHistFSI.data());
    historyFile_FSI.open (cstrFSI);
    historyFile_FSI << "Time,Iteration,Aitken,URes,logResidual,orderMagnResidual" << endl;
    historyFile_FSI.close();
  }

  while ( ExtIter < config_container[ZONE_0]->GetnExtIter() ) {

    /*--- Perform some external iteration preprocessing. ---*/
    
    PreprocessExtIter(ExtIter);
    
    /*--- Perform a single iteration of the chosen PDE solver. ---*/

    if (!fsi) {
      
      /*--- Perform a dynamic mesh update if required. ---*/
      
      DynamicMeshUpdate(ExtIter);
      
      /*--- Run a single iteration of the problem (mean flow, wave, heat, ...). ---*/
      
      Run();
      
      /*--- Update the solution for dual time stepping strategy ---*/
      
      Update();
      
    }
    else {
      Run();      // In the FSIDriver case, mesh and solution updates are already included into the Run function
    }

    /*--- Monitor the computations after each iteration. ---*/
    
    Monitor(ExtIter);
    
    /*--- Output the solution in files. ---*/
    
    Output(ExtIter);
    
    /*--- If the convergence criteria has been met, terminate the simulation. ---*/
    
    if (StopCalc) break;
    
    ExtIter++;
    
  }
  
}

void CDriver::PreprocessExtIter(unsigned long ExtIter) {
  
  /*--- Set the value of the external iteration. ---*/
  
  for (iZone = 0; iZone < nZone; iZone++) config_container[iZone]->SetExtIter(ExtIter);
  
  
  /*--- Read the target pressure ---*/
  
  if (config_container[ZONE_0]->GetInvDesign_Cp() == YES)
    output->SetCp_InverseDesign(solver_container[ZONE_0][MESH_0][FLOW_SOL],
                                geometry_container[ZONE_0][MESH_0], config_container[ZONE_0], ExtIter);
  
  /*--- Read the target heat flux ---*/
  
  if (config_container[ZONE_0]->GetInvDesign_HeatFlux() == YES)
    output->SetHeat_InverseDesign(solver_container[ZONE_0][MESH_0][FLOW_SOL],
                                  geometry_container[ZONE_0][MESH_0], config_container[ZONE_0], ExtIter);
  
  /*--- Set the initial condition for EULER/N-S/RANS and for a non FSI simulation ---*/
  
  if ( (!fsi) &&
      ( (config_container[ZONE_0]->GetKind_Solver() ==  EULER) ||
       (config_container[ZONE_0]->GetKind_Solver() ==  NAVIER_STOKES) ||
       (config_container[ZONE_0]->GetKind_Solver() ==  RANS) ) ) {
        for(iZone = 0; iZone < nZone; iZone++) {
          solver_container[iZone][MESH_0][FLOW_SOL]->SetInitialCondition(geometry_container[iZone], solver_container[iZone], config_container[iZone], ExtIter);
        }
      }

#ifdef HAVE_MPI
  MPI_Barrier(MPI_COMM_WORLD);
#endif
  
}


bool CDriver::Monitor(unsigned long ExtIter) {
  
  /*--- Synchronization point after a single solver iteration. Compute the
   wall clock time required. ---*/
  
#ifndef HAVE_MPI
  StopTime = su2double(clock())/su2double(CLOCKS_PER_SEC);
#else
  StopTime = MPI_Wtime();
#endif
  
  UsedTime = (StopTime - StartTime);
  
  
  /*--- Check if there is any change in the runtime parameters ---*/
  
  CConfig *runtime = NULL;
  strcpy(runtime_file_name, "runtime.dat");
  runtime = new CConfig(runtime_file_name, config_container[ZONE_0]);
  runtime->SetExtIter(ExtIter);
  delete runtime;
  
  /*--- Update the convergence history file (serial and parallel computations). ---*/
  
  if (!fsi) {
    output->SetConvHistory_Body(&ConvHist_file, geometry_container, solver_container,
                                config_container, integration_container, false, UsedTime, ZONE_0);
    
  }
  
  
  /*--- Evaluate the new CFL number (adaptive). ---*/
  
  if (config_container[ZONE_0]->GetCFL_Adapt() == YES) {
    output->SetCFL_Number(solver_container, config_container, ZONE_0);
  }
  
  /*--- Check whether the current simulation has reached the specified
   convergence criteria, and set StopCalc to true, if so. ---*/
  
  switch (config_container[ZONE_0]->GetKind_Solver()) {
    case EULER: case NAVIER_STOKES: case RANS:
      StopCalc = integration_container[ZONE_0][FLOW_SOL]->GetConvergence(); break;
    case WAVE_EQUATION:
      StopCalc = integration_container[ZONE_0][WAVE_SOL]->GetConvergence(); break;
    case HEAT_EQUATION:
      StopCalc = integration_container[ZONE_0][HEAT_SOL]->GetConvergence(); break;
    case FEM_ELASTICITY:
      StopCalc = integration_container[ZONE_0][FEA_SOL]->GetConvergence(); break;
    case ADJ_EULER: case ADJ_NAVIER_STOKES: case ADJ_RANS:
    case DISC_ADJ_EULER: case DISC_ADJ_NAVIER_STOKES: case DISC_ADJ_RANS:
      StopCalc = integration_container[ZONE_0][ADJFLOW_SOL]->GetConvergence(); break;
  }
  
  return StopCalc;
  
}


void CDriver::Output(unsigned long ExtIter) {


    int rank = MASTER_NODE;

#ifdef HAVE_MPI
    MPI_Comm_rank(MPI_COMM_WORLD, &rank);
#endif


    /*--- Solution output. Determine whether a solution needs to be written
     after the current iteration, and if so, execute the output file writing
     routines. ---*/

    if ((ExtIter+1 >= config_container[ZONE_0]->GetnExtIter())

	||

	((ExtIter % config_container[ZONE_0]->GetWrt_Sol_Freq() == 0) && (ExtIter != 0) &&
	 !((config_container[ZONE_0]->GetUnsteady_Simulation() == DT_STEPPING_1ST) ||
	   (config_container[ZONE_0]->GetUnsteady_Simulation() == DT_STEPPING_2ND) ||
	   (config_container[ZONE_0]->GetUnsteady_Simulation() == TIME_STEPPING)))

	||

	(StopCalc)

	||

	(((config_container[ZONE_0]->GetUnsteady_Simulation() == DT_STEPPING_1ST) ||
	  (config_container[ZONE_0]->GetUnsteady_Simulation() == TIME_STEPPING)) &&
	 ((ExtIter == 0) || (ExtIter % config_container[ZONE_0]->GetWrt_Sol_Freq_DualTime() == 0)))

	||

	((config_container[ZONE_0]->GetUnsteady_Simulation() == DT_STEPPING_2ND) && (!fsi) &&
         ((ExtIter == 0) || ((ExtIter % config_container[ZONE_0]->GetWrt_Sol_Freq_DualTime() == 0) ||
			     ((ExtIter-1) % config_container[ZONE_0]->GetWrt_Sol_Freq_DualTime() == 0))))

	||

	((config_container[ZONE_0]->GetUnsteady_Simulation() == DT_STEPPING_2ND) && (fsi) &&
	 ((ExtIter == 0) || ((ExtIter % config_container[ZONE_0]->GetWrt_Sol_Freq_DualTime() == 0))))

	||

	(((config_container[ZONE_0]->GetDynamic_Analysis() == DYNAMIC) &&
	  ((ExtIter == 0) || (ExtIter % config_container[ZONE_0]->GetWrt_Sol_Freq_DualTime() == 0))))) {


      /*--- Low-fidelity simulations (using a coarser multigrid level
       approximation to the solution) require an interpolation back to the
       finest grid. ---*/

      if (config_container[ZONE_0]->GetLowFidelitySim()) {
        integration_container[ZONE_0][FLOW_SOL]->SetProlongated_Solution(RUNTIME_FLOW_SYS, solver_container[ZONE_0][MESH_0][FLOW_SOL], solver_container[ZONE_0][MESH_1][FLOW_SOL], geometry_container[ZONE_0][MESH_0], geometry_container[ZONE_0][MESH_1], config_container[ZONE_0]);
        integration_container[ZONE_0][FLOW_SOL]->Smooth_Solution(RUNTIME_FLOW_SYS, solver_container[ZONE_0][MESH_0][FLOW_SOL], geometry_container[ZONE_0][MESH_0], 3, 1.25, config_container[ZONE_0]);
        solver_container[ZONE_0][MESH_0][config_container[ZONE_0]->GetContainerPosition(RUNTIME_FLOW_SYS)]->Set_MPI_Solution(geometry_container[ZONE_0][MESH_0], config_container[ZONE_0]);
        solver_container[ZONE_0][MESH_0][config_container[ZONE_0]->GetContainerPosition(RUNTIME_FLOW_SYS)]->Preprocessing(geometry_container[ZONE_0][MESH_0], solver_container[ZONE_0][MESH_0], config_container[ZONE_0], MESH_0, 0, RUNTIME_FLOW_SYS, true);
      }


      if (rank == MASTER_NODE) cout << endl << "-------------------------- File Output Summary --------------------------";

      /*--- For specific applications, evaluate and plot the surface. ---*/
      
      if (config_container[ZONE_0]->GetnMarker_Analyze() != 0) {
        
        output->WriteSurface_Analysis(config_container[ZONE_0], geometry_container[ZONE_0][MESH_0],
                                     solver_container[ZONE_0][MESH_0][FLOW_SOL]);
      }
      
      /*--- For specific applications, evaluate and plot the equivalent area. ---*/
      
      if (config_container[ZONE_0]->GetEquivArea() == YES) {
        
        output->SetEquivalentArea(solver_container[ZONE_0][MESH_0][FLOW_SOL],
                                  geometry_container[ZONE_0][MESH_0], config_container[ZONE_0], ExtIter);
      }
      
      /*--- Execute the routine for writing restart, volume solution,
       surface solution, and surface comma-separated value files. ---*/

      output->SetResult_Files(solver_container, geometry_container, config_container, ExtIter, nZone);

      /*--- Output a file with the forces breakdown. ---*/

      output->SetForces_Breakdown(geometry_container, solver_container,
                                  config_container, integration_container, ZONE_0);

      /*--- Compute the forces at different sections. ---*/

      if (config_container[ZONE_0]->GetPlot_Section_Forces()) {
        output->SetForceSections(solver_container[ZONE_0][MESH_0][FLOW_SOL],
                                 geometry_container[ZONE_0][MESH_0], config_container[ZONE_0], ExtIter);
      }

      if (rank == MASTER_NODE) cout << "-------------------------------------------------------------------------" << endl << endl;

    }
}


CDriver::~CDriver(void) {}

su2double CDriver::Get_Drag() {

  unsigned short val_iZone = ZONE_0;
  unsigned short FinestMesh = config_container[val_iZone]->GetFinestMesh();
  su2double CDrag, RefDensity, RefAreaCoeff, RefVel2(0.0), factor;

  /*--- Export free-stream density and reference area ---*/
  RefDensity = solver_container[val_iZone][FinestMesh][FLOW_SOL]->GetDensity_Inf();
  RefAreaCoeff = config_container[val_iZone]->GetRefAreaCoeff();

  /*--- Calculate free-stream velocity (squared) ---*/
  for(unsigned short iDim = 0; iDim < nDim; iDim++)
    RefVel2 += pow(solver_container[val_iZone][FinestMesh][FLOW_SOL]->GetVelocity_Inf(iDim),2);

  /*--- Calculate drag force based on drag coefficient ---*/
  factor = 0.5*RefDensity*RefAreaCoeff*RefVel2;
  CDrag = solver_container[val_iZone][FinestMesh][FLOW_SOL]->GetTotal_CD();

  return CDrag*factor;
}

su2double CDriver::Get_Lift() {

  unsigned short val_iZone = ZONE_0;
  unsigned short FinestMesh = config_container[val_iZone]->GetFinestMesh();
  su2double CLift, RefDensity, RefAreaCoeff, RefVel2(0.0), factor;

  /*--- Export free-stream density and reference area ---*/
  RefDensity = solver_container[val_iZone][FinestMesh][FLOW_SOL]->GetDensity_Inf();
  RefAreaCoeff = config_container[val_iZone]->GetRefAreaCoeff();

  /*--- Calculate free-stream velocity (squared) ---*/
  for(unsigned short iDim = 0; iDim < nDim; iDim++)
    RefVel2 += pow(solver_container[val_iZone][FinestMesh][FLOW_SOL]->GetVelocity_Inf(iDim),2);

  /*--- Calculate drag force based on drag coefficient ---*/
  factor = 0.5*RefDensity*RefAreaCoeff*RefVel2;
  CLift = solver_container[val_iZone][FinestMesh][FLOW_SOL]->GetTotal_CL();

  return CLift*factor;
}

su2double CDriver::Get_Mz() {

  unsigned short val_iZone = ZONE_0;
  unsigned short FinestMesh = config_container[val_iZone]->GetFinestMesh();
  su2double CMz, RefDensity, RefAreaCoeff, RefLengthCoeff, RefVel2(0.0), factor;

  /*--- Export free-stream density and reference area ---*/
  RefDensity = solver_container[val_iZone][FinestMesh][FLOW_SOL]->GetDensity_Inf();
  RefAreaCoeff = config_container[val_iZone]->GetRefAreaCoeff();
  RefLengthCoeff = config_container[val_iZone]->GetRefLengthMoment();

  /*--- Calculate free-stream velocity (squared) ---*/
  for(unsigned short iDim = 0; iDim < nDim; iDim++)
    RefVel2 += pow(solver_container[val_iZone][FinestMesh][FLOW_SOL]->GetVelocity_Inf(iDim),2);

  /*--- Calculate moment around z-axis based on coefficients ---*/
  factor = 0.5*RefDensity*RefAreaCoeff*RefVel2;
  CMz = solver_container[val_iZone][FinestMesh][FLOW_SOL]->GetTotal_CMz();

  return CMz*factor*RefLengthCoeff;

}

unsigned short CDriver::GetMovingMarker() {

  unsigned short IDtoSend(0),iMarker, jMarker, Moving;
  string Marker_Tag, Moving_Tag;

  for (iMarker = 0; iMarker < config_container[ZONE_0]->GetnMarker_All(); iMarker++) {
    Moving = config_container[ZONE_0]->GetMarker_All_Moving(iMarker);
    if (Moving == YES) {
      for (jMarker = 0; jMarker<config_container[ZONE_0]->GetnMarker_Moving(); jMarker++) {
        Moving_Tag = config_container[ZONE_0]->GetMarker_Moving_TagBound(jMarker);
        Marker_Tag = config_container[ZONE_0]->GetMarker_All_TagBound(iMarker);
        if (Marker_Tag == Moving_Tag) {
          IDtoSend = iMarker;
          break;
        }
      }
    }
  }

  return IDtoSend;

}

unsigned long CDriver::GetNumberVertices(unsigned short iMarker) {

  unsigned long nFluidVertex;
  unsigned short jMarker, Moving;
  string Marker_Tag, Moving_Tag;

  nFluidVertex = 0;

  Moving = config_container[ZONE_0]->GetMarker_All_Moving(iMarker);
  if (Moving == YES) {
    for (jMarker = 0; jMarker<config_container[ZONE_0]->GetnMarker_Moving(); jMarker++) {
      Moving_Tag = config_container[ZONE_0]->GetMarker_Moving_TagBound(jMarker);
      Marker_Tag = config_container[ZONE_0]->GetMarker_All_TagBound(iMarker);
      if (Marker_Tag == Moving_Tag) {
        nFluidVertex = geometry_container[ZONE_0][MESH_0]->nVertex[iMarker];
      }
    }
  }

  return nFluidVertex;

}

unsigned long CDriver::GetVertexGlobalIndex(unsigned short iMarker, unsigned short iVertex) {

  unsigned long iPoint, GlobalIndex;

  iPoint = geometry_container[ZONE_0][MESH_0]->vertex[iMarker][iVertex]->GetNode();
  GlobalIndex = geometry_container[ZONE_0][MESH_0]->node[iPoint]->GetGlobalIndex();

  return GlobalIndex;

}

su2double CDriver::GetVertexCoordX(unsigned short iMarker, unsigned short iVertex) {

  su2double* Coord;
  unsigned long iPoint;

  iPoint = geometry_container[ZONE_0][MESH_0]->vertex[iMarker][iVertex]->GetNode();
  Coord = geometry_container[ZONE_0][MESH_0]->node[iPoint]->GetCoord();
  return Coord[0];

}

su2double CDriver::GetVertexCoordY(unsigned short iMarker, unsigned short iVertex) {

  su2double* Coord;
  unsigned long iPoint;

  iPoint = geometry_container[ZONE_0][MESH_0]->vertex[iMarker][iVertex]->GetNode();
  Coord = geometry_container[ZONE_0][MESH_0]->node[iPoint]->GetCoord();
  return Coord[1];
}

su2double CDriver::GetVertexCoordZ(unsigned short iMarker, unsigned short iVertex) {

  su2double* Coord;
  unsigned long iPoint;

  if(nDim == 3) {
    iPoint = geometry_container[ZONE_0][MESH_0]->vertex[iMarker][iVertex]->GetNode();
    Coord = geometry_container[ZONE_0][MESH_0]->node[iPoint]->GetCoord();
    return Coord[2];
  }
  else {
    return 0.0;
  }


}

bool CDriver::ComputeVertexForces(unsigned short iMarker, unsigned short iVertex) {

    unsigned long iPoint;
    unsigned short iDim, jDim;
    su2double *Normal, AreaSquare, Area;
    bool halo;

    unsigned short FinestMesh = config_container[ZONE_0]->GetFinestMesh();

	/*--- Check the kind of fluid problem ---*/
	bool compressible       = (config_container[ZONE_0]->GetKind_Regime() == COMPRESSIBLE);
	bool incompressible     = (config_container[ZONE_0]->GetKind_Regime() == INCOMPRESSIBLE);
	bool viscous_flow       = ((config_container[ZONE_0]->GetKind_Solver() == NAVIER_STOKES) ||
							   (config_container[ZONE_0]->GetKind_Solver() == RANS) );

    /*--- Parameters for the calculations ---*/
	// Pn: Pressure
	// Pinf: Pressure_infinite
	// div_vel: Velocity divergence
	// Dij: Dirac delta
	su2double Pn = 0.0, div_vel = 0.0, Dij = 0.0;
	su2double Viscosity = 0.0;
	su2double Grad_Vel[3][3] = { {0.0, 0.0, 0.0} ,
							{0.0, 0.0, 0.0} ,
							{0.0, 0.0, 0.0} } ;
	su2double Tau[3][3] = { {0.0, 0.0, 0.0} ,
							{0.0, 0.0, 0.0} ,
							{0.0, 0.0, 0.0} } ;

	su2double Pinf = solver_container[ZONE_0][FinestMesh][FLOW_SOL]->GetPressure_Inf();

    iPoint = geometry_container[ZONE_0][MESH_0]->vertex[iMarker][iVertex]->GetNode();
    //GlobalIndex = geometry_container[ZONE_0][MESH_0]->node[iPoint]->GetGlobalIndex();

    /*--- It necessary to distinguish the halo nodes from the others, since they introduice non physical forces. ---*/
    //if(geometry_container[ZONE_0][MESH_0]->node[iPoint]->GetDomain()) partFluidSurfaceLoads[iVertex][0] = GlobalIndex;
    //else partFluidSurfaceLoads[iVertex][0] = -1.0;
    if(geometry_container[ZONE_0][MESH_0]->node[iPoint]->GetDomain()) {
    /*--- Get the normal at the vertex: this normal goes inside the fluid domain. ---*/
    Normal = geometry_container[ZONE_0][MESH_0]->vertex[iMarker][iVertex]->GetNormal();
    AreaSquare = 0.0;
    for(iDim = 0; iDim < nDim; iDim++) {
        AreaSquare += Normal[iDim]*Normal[iDim];
    }
    Area = sqrt(AreaSquare);

    /*--- Get the values of pressure and viscosity ---*/
    Pn = solver_container[ZONE_0][MESH_0][FLOW_SOL]->node[iPoint]->GetPressure();
    if (viscous_flow) {
      for(iDim=0; iDim<nDim; iDim++) {
        for(jDim=0; jDim<nDim; jDim++) {
          Grad_Vel[iDim][jDim] = solver_container[ZONE_0][FinestMesh][FLOW_SOL]->node[iPoint]->GetGradient_Primitive(iDim+1, jDim);
        }
      }
      Viscosity = solver_container[ZONE_0][MESH_0][FLOW_SOL]->node[iPoint]->GetLaminarViscosity();
    }


   /*--- Calculate the inviscid (pressure) part of tn in the fluid nodes (force units) ---*/
   for (iDim = 0; iDim < nDim; iDim++) {
     //partFluidSurfaceLoads[iVertex][iDim+1] = -(Pn-Pinf)*Normal[iDim];   //NB : norm(Normal) = Area
     APINodalForce[iDim] = -(Pn-Pinf)*Normal[iDim];     //NB : norm(Normal) = Area
   }

   /*--- Calculate the viscous (shear stress) part of tn in the fluid nodes (force units ---*/
   if ((incompressible || compressible) && viscous_flow) {
     div_vel = 0.0;
     for (iDim = 0; iDim < nDim; iDim++)
       div_vel += Grad_Vel[iDim][iDim];
     if (incompressible) div_vel = 0.0;

     for (iDim = 0; iDim < nDim; iDim++) {
       for (jDim = 0 ; jDim < nDim; jDim++) {
         Dij = 0.0; if (iDim == jDim) Dij = 1.0;
         Tau[iDim][jDim] = Viscosity*(Grad_Vel[jDim][iDim] + Grad_Vel[iDim][jDim]) - TWO3*Viscosity*div_vel*Dij;
         //partFluidSurfaceLoads[iVertex][iDim+1] += Tau[iDim][jDim]*Normal[jDim];
         APINodalForce[iDim] += Tau[iDim][jDim]*Normal[jDim];
       }
     }
   }

   //Divide by local are in case of force density communication.
   for(iDim = 0; iDim < nDim; iDim++) {
     APINodalForceDensity[iDim] = APINodalForce[iDim]/Area;
   }

   halo = false;

   }
   else {
        halo = true;
   }

   return halo;

}

su2double CDriver::GetVertexForceX(unsigned short iMarker, unsigned short iVertex) {

    return APINodalForce[0];

}

su2double CDriver::GetVertexForceY(unsigned short iMarker, unsigned short iVertex) {

    return APINodalForce[1];

}

su2double CDriver::GetVertexForceZ(unsigned short iMarker, unsigned short iVertex) {

    return APINodalForce[2];

}

su2double CDriver::GetVertexForceDensityX(unsigned short iMarker, unsigned short iVertex) {
    return APINodalForceDensity[0];
}

su2double CDriver::GetVertexForceDensityY(unsigned short iMarker, unsigned short iVertex) {
    return APINodalForceDensity[1];
}

su2double CDriver::GetVertexForceDensityZ(unsigned short iMarker, unsigned short iVertex) {
    return APINodalForceDensity[2];
}

void CDriver::SetVertexCoordX(unsigned short iMarker, unsigned short iVertex, su2double newPosX) {

  unsigned long iPoint;
  su2double *Coord, *Coord_n;
  su2double dispX;

  iPoint = geometry_container[ZONE_0][MESH_0]->vertex[iMarker][iVertex]->GetNode();
  Coord = geometry_container[ZONE_0][MESH_0]->node[iPoint]->GetCoord();

  if(config_container[ZONE_0]->GetUnsteady_Simulation()) {
    Coord_n = geometry_container[ZONE_0][MESH_0]->node[iPoint]->GetCoord_n();
    dispX = newPosX - Coord_n[0];
    APIVarCoord[0] = dispX - Coord[0] + Coord_n[0];
  }
  else {
    APIVarCoord[0] = newPosX - Coord[0];
  }

}

void CDriver::SetVertexCoordY(unsigned short iMarker, unsigned short iVertex, su2double newPosY) {

  unsigned long iPoint;
  su2double *Coord, *Coord_n;
  su2double dispY;

  iPoint = geometry_container[ZONE_0][MESH_0]->vertex[iMarker][iVertex]->GetNode();
  Coord = geometry_container[ZONE_0][MESH_0]->node[iPoint]->GetCoord();

  if(config_container[ZONE_0]->GetUnsteady_Simulation()) {
    Coord_n = geometry_container[ZONE_0][MESH_0]->node[iPoint]->GetCoord_n();
    dispY = newPosY - Coord_n[1];
    APIVarCoord[1] = dispY - Coord[1] + Coord_n[1];
  }
  else {
    APIVarCoord[1] = newPosY - Coord[1];
  }
}

void CDriver::SetVertexCoordZ(unsigned short iMarker, unsigned short iVertex, su2double newPosZ) {

  unsigned long iPoint;
  su2double *Coord, *Coord_n;
  su2double dispZ;

  iPoint = geometry_container[ZONE_0][MESH_0]->vertex[iMarker][iVertex]->GetNode();
  Coord = geometry_container[ZONE_0][MESH_0]->node[iPoint]->GetCoord();
  Coord_n = geometry_container[ZONE_0][MESH_0]->node[iPoint]->GetCoord_n();
  if(nDim > 2) {
    if(config_container[ZONE_0]->GetUnsteady_Simulation()) {
      Coord_n = geometry_container[ZONE_0][MESH_0]->node[iPoint]->GetCoord_n();
      dispZ = newPosZ - Coord_n[2];
      APIVarCoord[2] = dispZ - Coord[2] + Coord_n[2];
    }
    else {
      APIVarCoord[2] = newPosZ - Coord[2];
    }
  }
  else {
    APIVarCoord[2] = 0.0;
  }
}

su2double CDriver::SetVertexVarCoord(unsigned short iMarker, unsigned short iVertex) {

    su2double nodalVarCoordNorm;

    geometry_container[ZONE_0][MESH_0]->vertex[iMarker][iVertex]->SetVarCoord(APIVarCoord);
    nodalVarCoordNorm = sqrt((APIVarCoord[0])*(APIVarCoord[0]) + (APIVarCoord[1])*(APIVarCoord[1]) + (APIVarCoord[2])*(APIVarCoord[2]));

    return nodalVarCoordNorm;

}

CGeneralDriver::CGeneralDriver(char* confFile, unsigned short val_nZone,
                                     unsigned short val_nDim) : CDriver(confFile,
                                                                        val_nZone,
                                                                        val_nDim) { }

CGeneralDriver::~CGeneralDriver(void) { }

void CGeneralDriver::Run() {


  unsigned short iZone;
  
  /*--- Run a single iteration of a fem problem by looping over all
   zones and executing the iterations. Note that data transers between zones
   and other intermediate procedures may be required. ---*/
  
  for (iZone = 0; iZone < nZone; iZone++) {
    
    iteration_container[iZone]->Preprocess(output, integration_container, geometry_container,
                                           solver_container, numerics_container, config_container,
                                           surface_movement, grid_movement, FFDBox, iZone);
    
    iteration_container[iZone]->Iterate(output, integration_container, geometry_container,
                                        solver_container, numerics_container, config_container,
                                        surface_movement, grid_movement, FFDBox, iZone);
  }
  
}


void CGeneralDriver::Update() {

  for (iZone = 0; iZone < nZone; iZone++)
    iteration_container[ZONE_0]->Update(output, integration_container, geometry_container,
                                      solver_container, numerics_container, config_container,
                                      surface_movement, grid_movement, FFDBox, ZONE_0);

}

void CGeneralDriver::ResetConvergence() {

  switch (config_container[ZONE_0]->GetKind_Solver()) {

    case EULER: case NAVIER_STOKES: case RANS:
      integration_container[ZONE_0][FLOW_SOL]->SetConvergence(false);
      if (config_container[ZONE_0]->GetKind_Solver() == RANS) integration_container[ZONE_0][TURB_SOL]->SetConvergence(false);
      if(config_container[ZONE_0]->GetKind_Trans_Model() == LM) integration_container[ZONE_0][TRANS_SOL]->SetConvergence(false);
      break;

    case WAVE_EQUATION:
      integration_container[ZONE_0][WAVE_SOL]->SetConvergence(false);
      break;

    case HEAT_EQUATION:
      integration_container[ZONE_0][HEAT_SOL]->SetConvergence(false);
      break;

    case POISSON_EQUATION:
      break;

    case FEM_ELASTICITY:
      integration_container[ZONE_0][FEA_SOL]->SetConvergence(false);
      break;

    case ADJ_EULER: case ADJ_NAVIER_STOKES: case ADJ_RANS: case DISC_ADJ_EULER: case DISC_ADJ_NAVIER_STOKES: case DISC_ADJ_RANS:
      integration_container[ZONE_0][ADJFLOW_SOL]->SetConvergence(false);
      if( (config_container[ZONE_0]->GetKind_Solver() == ADJ_RANS) || (config_container[ZONE_0]->GetKind_Solver() == DISC_ADJ_RANS) )
        integration_container[ZONE_0][ADJTURB_SOL]->SetConvergence(false);
      break;
      
  }

}

void CGeneralDriver::DynamicMeshUpdate(unsigned long ExtIter) {

  bool harmonic_balance;
  
  for (iZone = 0; iZone < nZone; iZone++) {
   harmonic_balance = (config_container[iZone]->GetUnsteady_Simulation() == HARMONIC_BALANCE);
    /*--- Dynamic mesh update ---*/
    if ((config_container[iZone]->GetGrid_Movement()) && (!harmonic_balance)) {
      iteration_container[iZone]->SetGrid_Movement(geometry_container, surface_movement, grid_movement, FFDBox, solver_container, config_container, iZone, 0, ExtIter );
    }
  }
}

void CGeneralDriver::StaticMeshUpdate() {

  int rank = MASTER_NODE;

#ifdef HAVE_MPI
  MPI_Comm_rank(MPI_COMM_WORLD, &rank);
#endif

  if(rank == MASTER_NODE) cout << " Deforming the volume grid." << endl;
  grid_movement[ZONE_0]->SetVolume_Deformation(geometry_container[ZONE_0][MESH_0], config_container[ZONE_0], true);

  if(rank == MASTER_NODE) cout << "No grid velocity to be computed : static grid deformation." << endl;

  if(rank == MASTER_NODE) cout << " Updating multigrid structure." << endl;
  grid_movement[ZONE_0]->UpdateMultiGrid(geometry_container[ZONE_0], config_container[ZONE_0]);

}

void CGeneralDriver::SetInitialMesh() {

  unsigned long iPoint;

  StaticMeshUpdate();

  /*--- Propagate the initial deformation to the past ---*/
  //if (!restart) {
    for (iMesh = 0; iMesh <= config_container[ZONE_0]->GetnMGLevels(); iMesh++) {
      for(iPoint = 0; iPoint < geometry_container[ZONE_0][iMesh]->GetnPoint(); iPoint++) {
        //solver_container[ZONE_0][iMesh][FLOW_SOL]->node[iPoint]->Set_Solution_time_n();
        //solver_container[ZONE_0][iMesh][FLOW_SOL]->node[iPoint]->Set_Solution_time_n1();
        geometry_container[ZONE_0][iMesh]->node[iPoint]->SetVolume_n();
        geometry_container[ZONE_0][iMesh]->node[iPoint]->SetVolume_nM1();
        geometry_container[ZONE_0][iMesh]->node[iPoint]->SetCoord_n();
        geometry_container[ZONE_0][iMesh]->node[iPoint]->SetCoord_n1();
      }
    }
  //}

}

CFluidDriver::CFluidDriver(char* confFile, unsigned short val_nZone, unsigned short val_nDim) : CDriver(confFile, val_nZone, val_nDim) { }

CFluidDriver::~CFluidDriver(void) { }

void CFluidDriver::Run() {
  
  unsigned short iZone, jZone, checkConvergence;
  unsigned long IntIter, nIntIter;
  bool unsteady;

  /*--- Run a single iteration of a multi-zone problem by looping over all
  zones and executing the iterations. Note that data transers between zones
  and other intermediate procedures may be required. ---*/

  unsteady = (config_container[MESH_0]->GetUnsteady_Simulation() == DT_STEPPING_1ST) || (config_container[MESH_0]->GetUnsteady_Simulation() == DT_STEPPING_2ND);

  /*--- Zone preprocessing ---*/

  for (iZone = 0; iZone < nZone; iZone++)
  	iteration_container[iZone]->Preprocess(output, integration_container, geometry_container, solver_container, numerics_container, config_container, surface_movement, grid_movement, FFDBox, iZone);

  /*--- Updating zone interface communication patterns,
  needed only for unsteady simulation since for steady problems
  this is done once in the interpolator_container constructor 
  at the beginning of the computation ---*/

  if ( unsteady ){
    for (iZone = 0; iZone < nZone; iZone++) {   
  	  for (jZone = 0; jZone < nZone; jZone++)
  	    if(jZone != iZone && interpolator_container[iZone][jZone] != NULL)
  		  interpolator_container[iZone][jZone]->Set_TransferCoeff(config_container);
	}
  }


  /*--- Begin Unsteady pseudo-time stepping internal loop, if not unsteady it does only one step --*/

  if (unsteady) 
    nIntIter = config_container[MESH_0]->GetUnst_nIntIter();
  else
    nIntIter = 1;

  for (IntIter = 0; IntIter < nIntIter; IntIter++){

    /*--- At each pseudo time-step updates transfer data ---*/
    for (iZone = 0; iZone < nZone; iZone++)   
	  for (jZone = 0; jZone < nZone; jZone++)
	    if(jZone != iZone && transfer_container[iZone][jZone] != NULL)
		  Transfer_Data(iZone, jZone);

	/*--- For each zone runs one single iteration ---*/
	for (iZone = 0; iZone < nZone; iZone++) {
      config_container[iZone]->SetIntIter(IntIter);

      iteration_container[iZone]->Iterate(output, integration_container, geometry_container, solver_container, numerics_container, config_container, surface_movement, grid_movement, FFDBox, iZone);
	}

	/*--- Check convergence in each zone --*/

	checkConvergence = 0;
	for (iZone = 0; iZone < nZone; iZone++)
	  checkConvergence += (int) integration_container[iZone][FLOW_SOL]->GetConvergence();

	/*--- If convergence was reached in every zone --*/

	if (checkConvergence == nZone) break;
  }


}

void CFluidDriver::Transfer_Data(unsigned short donorZone, unsigned short targetZone){

#ifdef HAVE_MPI
	int rank;
	MPI_Comm_rank(MPI_COMM_WORLD, &rank);
#endif

  bool MatchingMesh = config_container[targetZone]->GetMatchingMesh();

  /*--- Select the transfer method and the appropriate mesh properties (matching or nonmatching mesh) ---*/

  switch (config_container[targetZone]->GetKind_TransferMethod()) {
	  
    case BROADCAST_DATA:
      if (MatchingMesh){
        transfer_container[donorZone][targetZone]->Broadcast_InterfaceData_Matching(solver_container[donorZone][MESH_0][FLOW_SOL],solver_container[targetZone][MESH_0][FLOW_SOL],
        geometry_container[donorZone][MESH_0],geometry_container[targetZone][MESH_0],
        config_container[donorZone], config_container[targetZone]);
        /*--- Set the volume deformation for the fluid zone ---*/
        //			grid_movement[targetZone]->SetVolume_Deformation(geometry_container[targetZone][MESH_0], config_container[targetZone], true);
      }
      else {
        transfer_container[donorZone][targetZone]->Broadcast_InterfaceData_Interpolate(solver_container[donorZone][MESH_0][FLOW_SOL],solver_container[targetZone][MESH_0][FLOW_SOL],
        geometry_container[donorZone][MESH_0],geometry_container[targetZone][MESH_0],
        config_container[donorZone], config_container[targetZone]);
        /*--- Set the volume deformation for the fluid zone ---*/
        //			grid_movement[targetZone]->SetVolume_Deformation(geometry_container[targetZone][MESH_0], config_container[targetZone], true);
      }
    break;
    
  case SCATTER_DATA:
    if (MatchingMesh){
      transfer_container[donorZone][targetZone]->Scatter_InterfaceData(solver_container[donorZone][MESH_0][FLOW_SOL],solver_container[targetZone][MESH_0][FLOW_SOL],
      geometry_container[donorZone][MESH_0],geometry_container[targetZone][MESH_0],
      config_container[donorZone], config_container[targetZone]);
      /*--- Set the volume deformation for the fluid zone ---*/
      //			grid_movement[targetZone]->SetVolume_Deformation(geometry_container[targetZone][MESH_0], config_container[targetZone], true);
    }
    else {
      cout << "Scatter method not implemented for non-matching meshes. Exiting..." << endl;
      exit(EXIT_FAILURE);
    }
    break;
    
  case ALLGATHER_DATA:
    if (MatchingMesh){
      cout << "Allgather method not yet implemented for matching meshes. Exiting..." << endl;
      exit(EXIT_FAILURE);
    }
    else {
      transfer_container[donorZone][targetZone]->Allgather_InterfaceData(solver_container[donorZone][MESH_0][FLOW_SOL],solver_container[targetZone][MESH_0][FLOW_SOL],
      geometry_container[donorZone][MESH_0],geometry_container[targetZone][MESH_0],
      config_container[donorZone], config_container[targetZone]);
      /*--- Set the volume deformation for the fluid zone ---*/
      //			grid_movement[targetZone]->SetVolume_Deformation(geometry_container[targetZone][MESH_0], config_container[targetZone], true);
    }
    break;
  }

}

void CFluidDriver::Update() {

  for(iZone = 0; iZone < nZone; iZone++)
    iteration_container[iZone]->Update(output, integration_container, geometry_container,
                                       solver_container, numerics_container, config_container,
                                       surface_movement, grid_movement, FFDBox, iZone);
}

void CFluidDriver::ResetConvergence() {

  for(iZone = 0; iZone < nZone; iZone++) {
    switch (config_container[iZone]->GetKind_Solver()) {

    case EULER: case NAVIER_STOKES: case RANS:
      integration_container[iZone][FLOW_SOL]->SetConvergence(false);
      if (config_container[iZone]->GetKind_Solver() == RANS) integration_container[iZone][TURB_SOL]->SetConvergence(false);
      if(config_container[iZone]->GetKind_Trans_Model() == LM) integration_container[iZone][TRANS_SOL]->SetConvergence(false);
      break;

    case WAVE_EQUATION:
      integration_container[iZone][WAVE_SOL]->SetConvergence(false);
      break;

    case HEAT_EQUATION:
      integration_container[iZone][HEAT_SOL]->SetConvergence(false);
      break;

    case POISSON_EQUATION:
      break;

    case FEM_ELASTICITY:
      integration_container[iZone][FEA_SOL]->SetConvergence(false);
      break;

    case ADJ_EULER: case ADJ_NAVIER_STOKES: case ADJ_RANS: case DISC_ADJ_EULER: case DISC_ADJ_NAVIER_STOKES: case DISC_ADJ_RANS:
      integration_container[iZone][ADJFLOW_SOL]->SetConvergence(false);
      if( (config_container[iZone]->GetKind_Solver() == ADJ_RANS) || (config_container[iZone]->GetKind_Solver() == DISC_ADJ_RANS) )
        integration_container[iZone][ADJTURB_SOL]->SetConvergence(false);
      break;
    }
  }

}

void CFluidDriver::DynamicMeshUpdate(unsigned long ExtIter) {

  bool harmonic_balance;

  for (iZone = 0; iZone < nZone; iZone++) {
   harmonic_balance = (config_container[iZone]->GetUnsteady_Simulation() == HARMONIC_BALANCE);
    /*--- Dynamic mesh update ---*/
    if ((config_container[iZone]->GetGrid_Movement()) && (!harmonic_balance)) {
      iteration_container[iZone]->SetGrid_Movement(geometry_container, surface_movement, grid_movement, FFDBox, solver_container, config_container, iZone, 0, ExtIter );
    }
  }

}

void CFluidDriver::StaticMeshUpdate() {

  int rank = MASTER_NODE;

#ifdef HAVE_MPI
  MPI_Comm_rank(MPI_COMM_WORLD, &rank);
#endif

  for(iZone = 0; iZone < nZone; iZone++) {
    if(rank == MASTER_NODE) cout << " Deforming the volume grid." << endl;
    grid_movement[iZone]->SetVolume_Deformation(geometry_container[iZone][MESH_0], config_container[iZone], true);

    if(rank == MASTER_NODE) cout << "No grid velocity to be computde : static grid deformation." << endl;

    if(rank == MASTER_NODE) cout << " Updating multigrid structure." << endl;
    grid_movement[iZone]->UpdateMultiGrid(geometry_container[iZone], config_container[iZone]);
  }
}

void CFluidDriver::SetInitialMesh() {

  unsigned long iPoint;

  StaticMeshUpdate();

  /*--- Propagate the initial deformation to the past ---*/
  //if (!restart) {
    for(iZone = 0; iZone < nZone; iZone++) {
      for (iMesh = 0; iMesh <= config_container[iZone]->GetnMGLevels(); iMesh++) {
        for(iPoint = 0; iPoint < geometry_container[iZone][iMesh]->GetnPoint(); iPoint++) {
          //solver_container[iZone][iMesh][FLOW_SOL]->node[iPoint]->Set_Solution_time_n();
          //solver_container[iZone][iMesh][FLOW_SOL]->node[iPoint]->Set_Solution_time_n1();
          geometry_container[iZone][iMesh]->node[iPoint]->SetVolume_n();
          geometry_container[iZone][iMesh]->node[iPoint]->SetVolume_nM1();
          geometry_container[iZone][iMesh]->node[iPoint]->SetCoord_n();
          geometry_container[iZone][iMesh]->node[iPoint]->SetCoord_n1();
        }
      }
    }
  //}
}

CHBDriver::CHBDriver(char* confFile,
                                 unsigned short val_nZone,
                                 unsigned short val_nDim) : CDriver(confFile,
                                                                    val_nZone,
                                                                    val_nDim) {
	unsigned short kZone;

	D = NULL;
	/*--- allocate dynamic memory for the Harmonic Balance operator ---*/
	D = new su2double*[nZone]; for (kZone = 0; kZone < nZone; kZone++) D[kZone] = new su2double[nZone];

}

CHBDriver::~CHBDriver(void) {

	unsigned short kZone;

	  /*--- delete dynamic memory for the Harmonic Balance operator ---*/
	  for (kZone = 0; kZone < nZone; kZone++) if (D[kZone] != NULL) delete [] D[kZone];
	  if (D[kZone] != NULL) delete [] D;

}

void CHBDriver::Run() {
  
  /*--- Run a single iteration of a Harmonic Balance problem. Preprocess all
   all zones before beginning the iteration. ---*/
  
  for (iZone = 0; iZone < nZone; iZone++)
    iteration_container[iZone]->Preprocess(output, integration_container, geometry_container,
                                           solver_container, numerics_container, config_container,
                                           surface_movement, grid_movement, FFDBox, iZone);
  
  for (iZone = 0; iZone < nZone; iZone++)
    iteration_container[iZone]->Iterate(output, integration_container, geometry_container,
                                        solver_container, numerics_container, config_container,
                                        surface_movement, grid_movement, FFDBox, iZone);
    
}

void CHBDriver::Update() {

  for (iZone = 0; iZone < nZone; iZone++) {

    /*--- Update the harmonic balance terms across all zones ---*/
  	SetHarmonicBalance(iZone);

    iteration_container[iZone]->Update(output, integration_container, geometry_container,
                                       solver_container, numerics_container, config_container,
                                       surface_movement, grid_movement, FFDBox, iZone);

    output->HarmonicBalanceOutput(solver_container, config_container, nZone, iZone);

  }

}

void CHBDriver::ResetConvergence() {

  for(iZone = 0; iZone < nZone; iZone++) {
    switch (config_container[iZone]->GetKind_Solver()) {

    case EULER: case NAVIER_STOKES: case RANS:
      integration_container[iZone][FLOW_SOL]->SetConvergence(false);
      if (config_container[iZone]->GetKind_Solver() == RANS) integration_container[iZone][TURB_SOL]->SetConvergence(false);
      if(config_container[iZone]->GetKind_Trans_Model() == LM) integration_container[iZone][TRANS_SOL]->SetConvergence(false);
      break;

    case WAVE_EQUATION:
      integration_container[iZone][WAVE_SOL]->SetConvergence(false);
      break;

    case HEAT_EQUATION:
      integration_container[iZone][HEAT_SOL]->SetConvergence(false);
      break;

    case POISSON_EQUATION:
      break;

    case FEM_ELASTICITY:
      integration_container[iZone][FEA_SOL]->SetConvergence(false);
      break;

    case ADJ_EULER: case ADJ_NAVIER_STOKES: case ADJ_RANS: case DISC_ADJ_EULER: case DISC_ADJ_NAVIER_STOKES: case DISC_ADJ_RANS:
      integration_container[iZone][ADJFLOW_SOL]->SetConvergence(false);
      if( (config_container[iZone]->GetKind_Solver() == ADJ_RANS) || (config_container[iZone]->GetKind_Solver() == DISC_ADJ_RANS) )
        integration_container[iZone][ADJTURB_SOL]->SetConvergence(false);
      break;
    }
  }

}

void CHBDriver::SetHarmonicBalance(unsigned short iZone) {

<<<<<<< HEAD
=======
#ifdef HAVE_MPI
  int rank = MASTER_NODE;
	MPI_Comm_rank(MPI_COMM_WORLD, &rank);
#endif

>>>>>>> 3b025809
	unsigned short iVar, jZone, iMGlevel;
	unsigned short nVar = solver_container[ZONE_0][MESH_0][FLOW_SOL]->GetnVar();
	unsigned long iPoint;
	bool implicit = (config_container[ZONE_0]->GetKind_TimeIntScheme_Flow() == EULER_IMPLICIT);
	bool adjoint = (config_container[ZONE_0]->GetContinuous_Adjoint());
	if (adjoint) {
		implicit = (config_container[ZONE_0]->GetKind_TimeIntScheme_AdjFlow() == EULER_IMPLICIT);
	}

	unsigned long ExtIter = config_container[ZONE_0]->GetExtIter();

	/*--- Retrieve values from the config file ---*/
	su2double *U = new su2double[nVar];
	su2double *U_old = new su2double[nVar];
	su2double *Psi = new su2double[nVar];
	su2double *Psi_old = new su2double[nVar];
	su2double *Source = new su2double[nVar];
	su2double deltaU, deltaPsi;

	/*--- Compute period of oscillation ---*/
	su2double period = config_container[ZONE_0]->GetHarmonicBalance_Period();

	/*--- Non-dimensionalize the input period, if necessary.	*/
	period /= config_container[ZONE_0]->GetTime_Ref();

	if (ExtIter == 0)
		ComputeHB_Operator();

	/*--- Compute various source terms for explicit direct, implicit direct, and adjoint problems ---*/
	/*--- Loop over all grid levels ---*/
	for (iMGlevel = 0; iMGlevel <= config_container[ZONE_0]->GetnMGLevels(); iMGlevel++) {

		/*--- Loop over each node in the volume mesh ---*/
		for (iPoint = 0; iPoint < geometry_container[ZONE_0][iMGlevel]->GetnPoint(); iPoint++) {

			for (iVar = 0; iVar < nVar; iVar++) {
				Source[iVar] = 0.0;
			}

			/*--- Step across the columns ---*/
			for (jZone = 0; jZone < nZone; jZone++) {

				/*--- Retrieve solution at this node in current zone ---*/
				for (iVar = 0; iVar < nVar; iVar++) {

					if (!adjoint) {
						U[iVar] = solver_container[jZone][iMGlevel][FLOW_SOL]->node[iPoint]->GetSolution(iVar);
						Source[iVar] += U[iVar]*D[iZone][jZone];

						if (implicit) {
							U_old[iVar] = solver_container[jZone][iMGlevel][FLOW_SOL]->node[iPoint]->GetSolution_Old(iVar);
							deltaU = U[iVar] - U_old[iVar];
							Source[iVar] += deltaU*D[iZone][jZone];
						}

					}

					else {
						Psi[iVar] = solver_container[jZone][iMGlevel][ADJFLOW_SOL]->node[iPoint]->GetSolution(iVar);
						Source[iVar] += Psi[iVar]*D[jZone][iZone];

						if (implicit) {
							Psi_old[iVar] = solver_container[jZone][iMGlevel][ADJFLOW_SOL]->node[iPoint]->GetSolution_Old(iVar);
							deltaPsi = Psi[iVar] - Psi_old[iVar];
							Source[iVar] += deltaPsi*D[jZone][iZone];
						}
					}
				}

				/*--- Store sources for current row ---*/
				for (iVar = 0; iVar < nVar; iVar++) {
					if (!adjoint) {
						solver_container[iZone][iMGlevel][FLOW_SOL]->node[iPoint]->SetHarmonicBalance_Source(iVar, Source[iVar]);
					}
					else {
						solver_container[iZone][iMGlevel][ADJFLOW_SOL]->node[iPoint]->SetHarmonicBalance_Source(iVar, Source[iVar]);
					}
				}

			}
		}
	}
  
  /*--- Source term for a turbulence model ---*/
  if (config_container[ZONE_0]->GetKind_Solver() == RANS) {
    
    /*--- Extra variables needed if we have a turbulence model. ---*/
    unsigned short nVar_Turb = solver_container[ZONE_0][MESH_0][TURB_SOL]->GetnVar();
    su2double *U_Turb = new su2double[nVar_Turb];
    su2double *Source_Turb = new su2double[nVar_Turb];
    
    /*--- Loop over only the finest mesh level (turbulence is always solved
     on the original grid only). ---*/
    for (iPoint = 0; iPoint < geometry_container[ZONE_0][MESH_0]->GetnPoint(); iPoint++) {
      for (iVar = 0; iVar < nVar_Turb; iVar++) Source_Turb[iVar] = 0.0;
      for (jZone = 0; jZone < nZone; jZone++) {
        
        /*--- Retrieve solution at this node in current zone ---*/
        for (iVar = 0; iVar < nVar_Turb; iVar++) {
          U_Turb[iVar] = solver_container[jZone][MESH_0][TURB_SOL]->node[iPoint]->GetSolution(iVar);
          Source_Turb[iVar] += U_Turb[iVar]*D[iZone][jZone];
        }
      }
      
      /*--- Store sources for current iZone ---*/
      for (iVar = 0; iVar < nVar_Turb; iVar++)
        solver_container[iZone][MESH_0][TURB_SOL]->node[iPoint]->SetHarmonicBalance_Source(iVar, Source_Turb[iVar]);
    }
    
    delete [] U_Turb;
    delete [] Source_Turb;
  }
  
  delete [] U;
  delete [] U_old;
  delete [] Psi;
  delete [] Psi_old;

}


void CHBDriver::ComputeHB_Operator(){

#ifdef CHECK_AD
  
	const   complex<su2double> J(0.0,1.0);
	unsigned short i, j, k, iZone;

	su2double *Omega_HB       = new su2double[nZone];
	complex<su2double> **E    = new complex<su2double>*[nZone];
	complex<su2double> **Einv = new complex<su2double>*[nZone];
	complex<su2double> **DD   = new complex<su2double>*[nZone];
	for (iZone = 0; iZone < nZone; iZone++){
		E[iZone]    = new complex<su2double>[nZone];
		Einv[iZone] = new complex<su2double>[nZone];
		DD[iZone]   = new complex<su2double>[nZone];
	}

	/*--- Get simualation period from config file ---*/
	su2double Period = config_container[ZONE_0]->GetHarmonicBalance_Period();

	/*--- Non-dimensionalize the input period, if necessary.      */
	Period /= config_container[ZONE_0]->GetTime_Ref();

	/*--- Build the array containing the selected frequencies to solve ---*/
	for (iZone = 0; iZone < nZone; iZone++){
		Omega_HB[iZone]  = config_container[iZone]->GetOmega_HB()[iZone];
		Omega_HB[iZone] /= config_container[iZone]->GetOmega_Ref();
	}

	/*--- Build the diagonal matrix of the frequencies DD ---*/
	for (i = 0; i < nZone; i++) {
		for (k = 0; k < nZone; k++) {
			if (k == i ){
				DD[i][k] = J*Omega_HB[k];
			}
		}
	}

	/*--- Build the harmonic balance inverse matrix ---*/
	for (i = 0; i < nZone; i++) {
		for (k = 0; k < nZone; k++) {
			Einv[i][k] = complex<su2double>(cos(Omega_HB[k]*(i*Period/nZone))) + J*complex<su2double>(sin(Omega_HB[k]*(i*Period/nZone)));
		}
	}

	/*---  Invert inverse harmonic balance Einv with Gauss elimination ---*/

	/*--  A temporary matrix to hold the inverse, dynamically allocated ---*/
	complex<su2double> **temp = new complex<su2double>*[nZone];
	for (i = 0; i < nZone; i++) {
		temp[i] = new complex<su2double>[2 * nZone];
	}

	/*---  Copy the desired matrix into the temporary matrix ---*/
	for (i = 0; i < nZone; i++) {
		for (j = 0; j < nZone; j++) {
			temp[i][j] = Einv[i][j];
			temp[i][nZone + j] = 0;
		}
		temp[i][nZone + i] = 1;
	}

	su2double max_val;
	unsigned short max_idx;

	/*---  Pivot each column such that the largest number possible divides the other rows  ---*/
	for (k = 0; k < nZone - 1; k++) {
		max_idx = k;
		max_val = abs(temp[k][k]);
		/*---  Find the largest value (pivot) in the column  ---*/
		for (j = k; j < nZone; j++) {
			if (abs(temp[j][k]) > max_val) {
				max_idx = j;
				max_val = abs(temp[j][k]);
			}
		}
		/*---  Move the row with the highest value up  ---*/
		for (j = 0; j < (nZone * 2); j++) {
			complex<su2double> d = temp[k][j];
			temp[k][j] = temp[max_idx][j];
			temp[max_idx][j] = d;
		}
		/*---  Subtract the moved row from all other rows ---*/
		for (i = k + 1; i < nZone; i++) {
			complex<su2double> c = temp[i][k] / temp[k][k];
			for (j = 0; j < (nZone * 2); j++) {
				temp[i][j] = temp[i][j] - temp[k][j] * c;
			}
		}
	}
	/*---  Back-substitution  ---*/
	for (k = nZone - 1; k > 0; k--) {
		if (temp[k][k] != complex<su2double>(0.0)) {
			for (int i = k - 1; i > -1; i--) {
				complex<su2double> c = temp[i][k] / temp[k][k];
				for (j = 0; j < (nZone * 2); j++) {
					temp[i][j] = temp[i][j] - temp[k][j] * c;
				}
			}
		}
	}
	/*---  Normalize the inverse  ---*/
	for (i = 0; i < nZone; i++) {
		complex<su2double> c = temp[i][i];
		for (j = 0; j < nZone; j++) {
			temp[i][j + nZone] = temp[i][j + nZone] / c;
		}
	}
	/*---  Copy the inverse back to the main program flow ---*/
	for (i = 0; i < nZone; i++) {
		for (j = 0; j < nZone; j++) {
			E[i][j] = temp[i][j + nZone];
		}
	}
	/*---  Delete dynamic template  ---*/
	for (i = 0; i < nZone; i++) {
		delete[] temp[i];
	}
	delete[] temp;


	/*---  Temporary matrix for performing product  ---*/
	complex<su2double> **Temp    = new complex<su2double>*[nZone];

	/*---  Temporary complex HB operator  ---*/
	complex<su2double> **Dcpx    = new complex<su2double>*[nZone];

	for (iZone = 0; iZone < nZone; iZone++){
		Temp[iZone]    = new complex<su2double>[nZone];
		Dcpx[iZone]   = new complex<su2double>[nZone];
	}

	/*---  Calculation of the HB operator matrix ---*/
	for (int row = 0; row < nZone; row++) {
		for (int col = 0; col < nZone; col++) {
			for (int inner = 0; inner < nZone; inner++) {
				Temp[row][col] += Einv[row][inner] * DD[inner][col];
			}
		}
	}

	unsigned short row, col, inner;

	for (row = 0; row < nZone; row++) {
		for (col = 0; col < nZone; col++) {
			for (inner = 0; inner < nZone; inner++) {
				Dcpx[row][col] += Temp[row][inner] * E[inner][col];
			}
		}
	}

	/*---  Take just the real part of the HB operator matrix ---*/
	for (i = 0; i < nZone; i++) {
		for (k = 0; k < nZone; k++) {
			D[i][k] = real(Dcpx[i][k]);
		}
	}

	/*--- Deallocate dynamic memory ---*/
		for (iZone = 0; iZone < nZone; iZone++){
			delete [] E[iZone];
			delete [] Einv[iZone];
			delete [] DD[iZone];
			delete [] Temp[iZone];
			delete [] Dcpx[iZone];
		}
		delete [] E;
		delete [] Einv;
		delete [] DD;
		delete [] Temp;
		delete [] Dcpx;
		delete [] Omega_HB;
  
#endif
  
}



CFSIDriver::CFSIDriver(char* confFile,
                       unsigned short val_nZone,
                       unsigned short val_nDim) : CDriver(confFile,
                                                          val_nZone,
                                                          val_nDim) { }

CFSIDriver::~CFSIDriver(void) { }

void CFSIDriver::Run() {

	/*--- As of now, we are coding it for just 2 zones. ---*/
	/*--- This will become more general, but we need to modify the configuration for that ---*/
	unsigned short ZONE_FLOW = 0, ZONE_STRUCT = 1;
	unsigned short iZone;

	unsigned long IntIter = 0; for (iZone = 0; iZone < nZone; iZone++) config_container[iZone]->SetIntIter(IntIter);
	unsigned long FSIIter = 0; for (iZone = 0; iZone < nZone; iZone++) config_container[iZone]->SetFSIIter(FSIIter);
	unsigned long nFSIIter = config_container[ZONE_FLOW]->GetnIterFSI();
	unsigned long nIntIter;


#ifdef HAVE_MPI
  int rank = MASTER_NODE;
  MPI_Comm_rank(MPI_COMM_WORLD, &rank);
#endif

  /*--- If there is a restart, we need to get the old geometry from the fluid field ---*/
  bool restart = (config_container[ZONE_FLOW]->GetRestart() || config_container[ZONE_FLOW]->GetRestart_Flow());
  ExtIter = config_container[ZONE_FLOW]->GetExtIter();

  if (restart && (long)ExtIter == config_container[ZONE_FLOW]->GetUnst_RestartIter()) {
    unsigned short ZONE_FLOW = 0;
    solver_container[ZONE_FLOW][MESH_0][FLOW_SOL]->Restart_OldGeometry(geometry_container[ZONE_FLOW][MESH_0],config_container[ZONE_FLOW]);
  }

  /*-----------------------------------------------------------------*/
  /*---------------- Predict structural displacements ---------------*/
  /*-----------------------------------------------------------------*/
 
  Predict_Displacements(ZONE_STRUCT, ZONE_FLOW);

  while (FSIIter < nFSIIter) {

  	/*-----------------------------------------------------------------*/
	/*------------------- Transfer Displacements ----------------------*/
	/*-----------------------------------------------------------------*/
	if(transfer_container[ZONE_STRUCT][ZONE_FLOW] != NULL)
		Transfer_Displacements(ZONE_STRUCT, ZONE_FLOW);

	/*-----------------------------------------------------------------*/
	/*-------------------- Fluid subiteration -------------------------*/
	/*-----------------------------------------------------------------*/
		
	iteration_container[ZONE_FLOW]->SetGrid_Movement(geometry_container,surface_movement, grid_movement, FFDBox, solver_container,
                                                     config_container, ZONE_FLOW, 0, ExtIter);
		
	iteration_container[ZONE_FLOW]->Preprocess(output, integration_container, geometry_container,
		                                       solver_container, numerics_container, config_container,
		                                       surface_movement, grid_movement, FFDBox, ZONE_FLOW);
		                                       
	if ( (config_container[ZONE_FLOW]->GetUnsteady_Simulation() == DT_STEPPING_1ST) || (config_container[ZONE_FLOW]->GetUnsteady_Simulation() == DT_STEPPING_2ND) ) 
		nIntIter = config_container[ZONE_FLOW]->GetUnst_nIntIter();
	else
		nIntIter = 1;

	for (IntIter = 0; IntIter < nIntIter; IntIter++){

		config_container[ZONE_FLOW]->SetIntIter(IntIter);

		iteration_container[ZONE_FLOW]->Iterate(output, integration_container, geometry_container, solver_container, numerics_container, config_container, surface_movement, grid_movement, FFDBox, ZONE_FLOW);

		/*--- If convergence was reached in every zone --*/

		if (integration_container[ZONE_FLOW][FLOW_SOL]->GetConvergence() == 1) break;
	}

        /*--- Write the convergence history for the fluid (only screen output) ---*/

        output->SetConvHistory_Body(NULL, geometry_container, solver_container, config_container, integration_container, true, 0.0, ZONE_FLOW);

        /*--- Set the fluid convergence to false (to make sure FSI subiterations converge) ---*/

        integration_container[ZONE_FLOW][FLOW_SOL]->SetConvergence(false);

	/*-----------------------------------------------------------------*/
	/*------------------- Set FEA loads from fluid --------------------*/
	/*-----------------------------------------------------------------*/
	if(transfer_container[ZONE_FLOW][ZONE_STRUCT] != NULL)
		Transfer_Tractions(ZONE_FLOW, ZONE_STRUCT);


  	/*-----------------------------------------------------------------*/
  	/*------------------ Structural subiteration ----------------------*/
	/*-----------------------------------------------------------------*/

	iteration_container[ZONE_STRUCT]->Iterate(output, integration_container, geometry_container,
		                              solver_container, numerics_container, config_container,
		                              surface_movement, grid_movement, FFDBox, ZONE_STRUCT);

        /*--- Write the convergence history for the structure (only screen output) ---*/

        output->SetConvHistory_Body(NULL, geometry_container, solver_container, config_container, integration_container, true, 0.0, ZONE_STRUCT);

        /*--- Set the fluid convergence to false (to make sure FSI subiterations converge) ---*/

        integration_container[ZONE_STRUCT][FEA_SOL]->SetConvergence(false);

  	/*-----------------------------------------------------------------*/
  	/*----------------- Displacements relaxation ----------------------*/
  	/*-----------------------------------------------------------------*/

  	Relaxation_Displacements(ZONE_STRUCT, ZONE_FLOW, FSIIter);

	/*-----------------------------------------------------------------*/
	/*-------------------- Check convergence --------------------------*/
	/*-----------------------------------------------------------------*/

	integration_container[ZONE_STRUCT][FEA_SOL]->Convergence_Monitoring_FSI(geometry_container[ZONE_STRUCT][MESH_0], config_container[ZONE_STRUCT], solver_container[ZONE_STRUCT][MESH_0][FEA_SOL], FSIIter);

	if (integration_container[ZONE_STRUCT][FEA_SOL]->GetConvergence_FSI()) break;

	/*-----------------------------------------------------------------*/
	/*--------------------- Update FSIIter ---------------------------*/
	/*-----------------------------------------------------------------*/

	FSIIter++; for (iZone = 0; iZone < nZone; iZone++) config_container[iZone]->SetFSIIter(FSIIter);

  }

  /*-----------------------------------------------------------------*/
  /*------------------ Update coupled solver ------------------------*/
  /*-----------------------------------------------------------------*/

  Update(ZONE_FLOW, ZONE_STRUCT);


  /*-----------------------------------------------------------------*/
  /*-------------------- Update fluid solver ------------------------*/
  /*-----------------------------------------------------------------*/

  iteration_container[ZONE_FLOW]->Update(output, integration_container, geometry_container,
	          	  	  	 solver_container, numerics_container, config_container,
	          	  	  	 surface_movement, grid_movement, FFDBox, ZONE_FLOW);

  /*-----------------------------------------------------------------*/
  /*----------------- Update structural solver ----------------------*/
  /*-----------------------------------------------------------------*/

  iteration_container[ZONE_STRUCT]->Update(output, integration_container, geometry_container,
	          	  	  	   solver_container, numerics_container, config_container,
	          	  	  	   surface_movement, grid_movement, FFDBox, ZONE_STRUCT);


  /*-----------------------------------------------------------------*/
  /*--------------- Update convergence parameter --------------------*/
  /*-----------------------------------------------------------------*/
  integration_container[ZONE_STRUCT][FEA_SOL]->SetConvergence_FSI(false);

  
}

void CFSIDriver::Predict_Displacements(unsigned short donorZone, unsigned short targetZone) {

#ifdef HAVE_MPI
  int rank;
  MPI_Comm_rank(MPI_COMM_WORLD, &rank);
#endif
  
  solver_container[donorZone][MESH_0][FEA_SOL]->PredictStruct_Displacement(geometry_container[donorZone], config_container[donorZone],
                                                                           solver_container[donorZone]);
  
  /*--- For parallel simulations we need to communicate the predicted solution before updating the fluid mesh ---*/
  
  solver_container[donorZone][MESH_0][FEA_SOL]->Set_MPI_Solution_Pred(geometry_container[donorZone][MESH_0], config_container[donorZone]);
  
  
}

void CFSIDriver::Predict_Tractions(unsigned short donorZone, unsigned short targetZone) {

}

void CFSIDriver::Transfer_Displacements(unsigned short donorZone, unsigned short targetZone) {

#ifdef HAVE_MPI
  int rank;
  MPI_Comm_rank(MPI_COMM_WORLD, &rank);
#endif
  
  bool MatchingMesh = config_container[targetZone]->GetMatchingMesh();
  
  /*--- Select the transfer method and the appropriate mesh properties (matching or nonmatching mesh) ---*/
  
  switch (config_container[targetZone]->GetKind_TransferMethod()) {
    case BROADCAST_DATA:
      if (MatchingMesh) {
        transfer_container[donorZone][targetZone]->Broadcast_InterfaceData_Matching(solver_container[donorZone][MESH_0][FEA_SOL],solver_container[targetZone][MESH_0][FLOW_SOL],
                                                                                    geometry_container[donorZone][MESH_0],geometry_container[targetZone][MESH_0],
                                                                                    config_container[donorZone], config_container[targetZone]);
        /*--- Set the volume deformation for the fluid zone ---*/
        //			grid_movement[targetZone]->SetVolume_Deformation(geometry_container[targetZone][MESH_0], config_container[targetZone], true);
        
      }
      else {
        transfer_container[donorZone][targetZone]->Broadcast_InterfaceData_Interpolate(solver_container[donorZone][MESH_0][FEA_SOL],solver_container[targetZone][MESH_0][FLOW_SOL],
                                                                                       geometry_container[donorZone][MESH_0],geometry_container[targetZone][MESH_0],
                                                                                       config_container[donorZone], config_container[targetZone]);
        /*--- Set the volume deformation for the fluid zone ---*/
        //			grid_movement[targetZone]->SetVolume_Deformation(geometry_container[targetZone][MESH_0], config_container[targetZone], true);
        
      }
      break;
    case SCATTER_DATA:
      if (MatchingMesh) {
        transfer_container[donorZone][targetZone]->Scatter_InterfaceData(solver_container[donorZone][MESH_0][FEA_SOL],solver_container[targetZone][MESH_0][FLOW_SOL],
                                                                         geometry_container[donorZone][MESH_0],geometry_container[targetZone][MESH_0],
                                                                         config_container[donorZone], config_container[targetZone]);
        /*--- Set the volume deformation for the fluid zone ---*/
        //			grid_movement[targetZone]->SetVolume_Deformation(geometry_container[targetZone][MESH_0], config_container[targetZone], true);
      }
      else {
        cout << "Scatter method not implemented for non-matching meshes. Exiting..." << endl;
        exit(EXIT_FAILURE);
      }
      break;
    case ALLGATHER_DATA:
      if (MatchingMesh) {
        cout << "Allgather method not yet implemented for matching meshes. Exiting..." << endl;
        exit(EXIT_FAILURE);
      }
      else {
        transfer_container[donorZone][targetZone]->Allgather_InterfaceData(solver_container[donorZone][MESH_0][FEA_SOL],solver_container[targetZone][MESH_0][FLOW_SOL],
                                                                           geometry_container[donorZone][MESH_0],geometry_container[targetZone][MESH_0],
                                                                           config_container[donorZone], config_container[targetZone]);
        /*--- Set the volume deformation for the fluid zone ---*/
        //			grid_movement[targetZone]->SetVolume_Deformation(geometry_container[targetZone][MESH_0], config_container[targetZone], true);
      }
      break;
    case LEGACY_METHOD:
      if (MatchingMesh) {
        solver_container[targetZone][MESH_0][FLOW_SOL]->SetFlow_Displacement(geometry_container[targetZone], grid_movement[targetZone],
                                                                             config_container[targetZone], config_container[donorZone],
                                                                             geometry_container[donorZone], solver_container[donorZone]);
      }
      else {
        solver_container[targetZone][MESH_0][FLOW_SOL]->SetFlow_Displacement_Int(geometry_container[targetZone], grid_movement[targetZone],
                                                                                 config_container[targetZone], config_container[donorZone],
                                                                                 geometry_container[donorZone], solver_container[donorZone]);
      }
      break;
  }
  
}

void CFSIDriver::Transfer_Tractions(unsigned short donorZone, unsigned short targetZone) {

#ifdef HAVE_MPI
  int rank;
  MPI_Comm_rank(MPI_COMM_WORLD, &rank);
#endif
  
  bool MatchingMesh = config_container[donorZone]->GetMatchingMesh();
  
  /*--- Load transfer --  This will have to be modified for non-matching meshes ---*/
  
  unsigned short SolContainer_Position_fea = config_container[targetZone]->GetContainerPosition(RUNTIME_FEA_SYS);
  
  /*--- FEA equations -- Necessary as the SetFEA_Load routine is as of now contained in the structural solver ---*/
  unsigned long ExtIter = config_container[targetZone]->GetExtIter();
  config_container[targetZone]->SetGlobalParam(FEM_ELASTICITY, RUNTIME_FEA_SYS, ExtIter);
  
  /*--- Select the transfer method and the appropriate mesh properties (matching or nonmatching mesh) ---*/
  
  switch (config_container[donorZone]->GetKind_TransferMethod()) {
    case BROADCAST_DATA:
      if (MatchingMesh) {
        transfer_container[donorZone][targetZone]->Broadcast_InterfaceData_Matching(solver_container[donorZone][MESH_0][FLOW_SOL],solver_container[targetZone][MESH_0][FEA_SOL],
                                                                                    geometry_container[donorZone][MESH_0],geometry_container[targetZone][MESH_0],
                                                                                    config_container[donorZone], config_container[targetZone]);
      }
      else {
        transfer_container[donorZone][targetZone]->Broadcast_InterfaceData_Interpolate(solver_container[donorZone][MESH_0][FLOW_SOL],solver_container[targetZone][MESH_0][FEA_SOL],
                                                                                       geometry_container[donorZone][MESH_0],geometry_container[targetZone][MESH_0],
                                                                                       config_container[donorZone], config_container[targetZone]);
      }
      break;
    case SCATTER_DATA:
      if (MatchingMesh) {
        transfer_container[donorZone][targetZone]->Scatter_InterfaceData(solver_container[donorZone][MESH_0][FLOW_SOL],solver_container[targetZone][MESH_0][FEA_SOL],
                                                                         geometry_container[donorZone][MESH_0],geometry_container[targetZone][MESH_0],
                                                                         config_container[donorZone], config_container[targetZone]);
      }
      else {
        cout << "Scatter method not implemented for non-matching meshes. Exiting..." << endl;
        exit(EXIT_FAILURE);
      }
      break;
    case ALLGATHER_DATA:
      if (MatchingMesh) {
        cout << "Allgather method not yet implemented for matching meshes. Exiting..." << endl;
        exit(EXIT_FAILURE);
      }
      else {
        transfer_container[donorZone][targetZone]->Allgather_InterfaceData(solver_container[donorZone][MESH_0][FLOW_SOL],solver_container[targetZone][MESH_0][FEA_SOL],
                                                                           geometry_container[donorZone][MESH_0],geometry_container[targetZone][MESH_0],
                                                                           config_container[donorZone], config_container[targetZone]);
      }
      break;
    case LEGACY_METHOD:
      if (MatchingMesh) {
        solver_container[targetZone][MESH_0][FEA_SOL]->SetFEA_Load(solver_container[donorZone], geometry_container[targetZone], geometry_container[donorZone],
                                                                   config_container[targetZone], config_container[donorZone], numerics_container[targetZone][MESH_0][SolContainer_Position_fea][FEA_TERM]);
      }
      else {
        solver_container[targetZone][MESH_0][FEA_SOL]->SetFEA_Load_Int(solver_container[donorZone], geometry_container[targetZone], geometry_container[donorZone],
                                                                       config_container[targetZone], config_container[donorZone], numerics_container[targetZone][MESH_0][SolContainer_Position_fea][FEA_TERM]);
      }
      break;
  }
  
}

void CFSIDriver::Relaxation_Displacements(unsigned short donorZone, unsigned short targetZone, unsigned long FSIIter) {

#ifdef HAVE_MPI
  int rank;
  MPI_Comm_rank(MPI_COMM_WORLD, &rank);
#endif
  
  /*-------------------- Aitken's relaxation ------------------------*/
  
  /*------------------- Compute the coefficient ---------------------*/
  
  solver_container[donorZone][MESH_0][FEA_SOL]->ComputeAitken_Coefficient(geometry_container[donorZone], config_container[donorZone],
                                                                          solver_container[donorZone], FSIIter);
  
  /*----------------- Set the relaxation parameter ------------------*/
  
  solver_container[donorZone][MESH_0][FEA_SOL]->SetAitken_Relaxation(geometry_container[donorZone], config_container[donorZone],
                                                                     solver_container[donorZone]);
  
  
  /*----------------- Communicate the predicted solution and the old one ------------------*/
  solver_container[donorZone][MESH_0][FEA_SOL]->Set_MPI_Solution_Pred_Old(geometry_container[donorZone][MESH_0], config_container[donorZone]);
  
  
}

void CFSIDriver::Relaxation_Tractions(unsigned short donorZone, unsigned short targetZone, unsigned long FSIIter) {

}

void CFSIDriver::Update(unsigned short ZONE_FLOW, unsigned short ZONE_STRUCT) {

  unsigned long IntIter = 0; // This doesn't affect here but has to go into the function
  ExtIter = config_container[ZONE_FLOW]->GetExtIter();


  /*-----------------------------------------------------------------*/
  /*--------------------- Enforce continuity ------------------------*/
  /*-----------------------------------------------------------------*/

  /*--- Enforces that the geometry of the flow corresponds to the converged, relaxed solution ---*/

  /*-------------------- Transfer the displacements --------------------*/

  Transfer_Displacements(ZONE_STRUCT, ZONE_FLOW);

  /*-------------------- Set the grid movement -------------------------*/

  iteration_container[ZONE_FLOW]->SetGrid_Movement(geometry_container, surface_movement,
                                                   grid_movement, FFDBox, solver_container,
                                                   config_container, ZONE_FLOW, IntIter, ExtIter);

  /*----------- Store the solution_pred as solution_pred_old --------------*/


}

<|MERGE_RESOLUTION|>--- conflicted
+++ resolved
@@ -3518,14 +3518,11 @@
 
 void CHBDriver::SetHarmonicBalance(unsigned short iZone) {
 
-<<<<<<< HEAD
-=======
 #ifdef HAVE_MPI
   int rank = MASTER_NODE;
 	MPI_Comm_rank(MPI_COMM_WORLD, &rank);
 #endif
 
->>>>>>> 3b025809
 	unsigned short iVar, jZone, iMGlevel;
 	unsigned short nVar = solver_container[ZONE_0][MESH_0][FLOW_SOL]->GetnVar();
 	unsigned long iPoint;
