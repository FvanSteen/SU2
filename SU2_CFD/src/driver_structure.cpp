--- conflicted
+++ resolved
@@ -1476,14 +1476,9 @@
 
   /*--- Initialize some useful booleans ---*/
 
-<<<<<<< HEAD
-  euler            = false;  ns              = false;  turbulent = false; transition = false;
-  adj_euler        = false;  adj_ns          = false;  adj_turb  = false;
-=======
-  euler            = false;  ns           = false;  turbulent   = false;
+  euler            = false;  ns           = false;  turbulent   = false; transition = false;
   adj_euler        = false;  adj_ns       = false;  adj_turb    = false;
   fem_euler        = false;  fem_ns       = false;  fem_dg_flow = false;
->>>>>>> 0811066f
   disc_adj         = false;
   fem              = false;  disc_adj_fem     = false;
   disc_adj_turb    = false;
@@ -1521,15 +1516,11 @@
     case TEMPLATE_SOLVER: template_solver = true; break;
     case EULER : euler = true; break;
     case NAVIER_STOKES: ns = true; heat_fvm = config->GetWeakly_Coupled_Heat(); break;
-<<<<<<< HEAD
     case RANS : ns = true; turbulent = true; if (config->GetKind_Trans_Model() == LM) transition = true; heat_fvm = config->GetWeakly_Coupled_Heat(); break;
-=======
-    case RANS : ns = true; turbulent = true; heat_fvm = config->GetWeakly_Coupled_Heat(); break;
     case FEM_EULER : fem_euler = true; break;
     case FEM_NAVIER_STOKES: fem_ns = true; break;
     case FEM_RANS : fem_ns = true; break;
     case FEM_LES : fem_ns = true; break;
->>>>>>> 0811066f
     case HEAT_EQUATION_FVM: heat_fvm = true; break;
     case FEM_ELASTICITY: fem = true; break;
     case ADJ_EULER : euler = true; adj_euler = true; break;
