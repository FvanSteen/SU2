/*!
 * \file SU2_CFD.cpp
 * \brief Main file of the SU2 Computational Fluid Dynamics code
 * \author F. Palacios, T. Economon
 * \version 6.2.0 "Falcon"
 *
 * The current SU2 release has been coordinated by the
 * SU2 International Developers Society <www.su2devsociety.org>
 * with selected contributions from the open-source community.
 *
 * The main research teams contributing to the current release are:
 *  - Prof. Juan J. Alonso's group at Stanford University.
 *  - Prof. Piero Colonna's group at Delft University of Technology.
 *  - Prof. Nicolas R. Gauger's group at Kaiserslautern University of Technology.
 *  - Prof. Alberto Guardone's group at Polytechnic University of Milan.
 *  - Prof. Rafael Palacios' group at Imperial College London.
 *  - Prof. Vincent Terrapon's group at the University of Liege.
 *  - Prof. Edwin van der Weide's group at the University of Twente.
 *  - Lab. of New Concepts in Aeronautics at Tech. Institute of Aeronautics.
 *
 * Copyright 2012-2019, Francisco D. Palacios, Thomas D. Economon,
 *                      Tim Albring, and the SU2 contributors.
 *
 * SU2 is free software; you can redistribute it and/or
 * modify it under the terms of the GNU Lesser General Public
 * License as published by the Free Software Foundation; either
 * version 2.1 of the License, or (at your option) any later version.
 *
 * SU2 is distributed in the hope that it will be useful,
 * but WITHOUT ANY WARRANTY; without even the implied warranty of
 * MERCHANTABILITY or FITNESS FOR A PARTICULAR PURPOSE. See the GNU
 * Lesser General Public License for more details.
 *
 * You should have received a copy of the GNU Lesser General Public
 * License along with SU2. If not, see <http://www.gnu.org/licenses/>.
 */

#include "../include/SU2_CFD.hpp"

/* LIBXSMM include files, if supported. */
#ifdef HAVE_LIBXSMM
#include "libxsmm.h"
#endif

/* Include file, needed for the runtime NaN catching. */
//#include <fenv.h>

using namespace std;

int main(int argc, char *argv[]) {
  
  unsigned short nZone;
  char config_file_name[MAX_STRING_SIZE];
  bool fsi, turbo, zone_specific, periodic = false;
  
  /*--- MPI initialization, and buffer setting ---*/
  
#ifdef HAVE_MPI
  int  buffsize;
  char *buffptr;
  SU2_MPI::Init(&argc, &argv);
  SU2_MPI::Buffer_attach( malloc(BUFSIZE), BUFSIZE );
  SU2_Comm MPICommunicator(MPI_COMM_WORLD);
#else
  SU2_Comm MPICommunicator(0);
#endif

  /*--- Uncomment the following line if runtime NaN catching is desired. ---*/
  // feenableexcept(FE_INVALID | FE_OVERFLOW);

  /*--- Initialize libxsmm, if supported. ---*/
#ifdef HAVE_LIBXSMM
  libxsmm_init();
#endif
  
  /*--- Create a pointer to the main SU2 Driver ---*/
  
  CDriver *driver = NULL;

  /*--- Load in the number of zones and spatial dimensions in the mesh file (If no config
   file is specified, default.cfg is used) ---*/

  if (argc == 2) { strcpy(config_file_name, argv[1]); }
  else { strcpy(config_file_name, "default.cfg"); }

  /*--- Read the name and format of the input mesh file to get from the mesh
   file the number of zones and dimensions from the numerical grid (required
   for variables allocation). ---*/
  
  CConfig *config = NULL;
  config = new CConfig(config_file_name, SU2_CFD);
  nZone    = config->GetnZone();
  fsi      = config->GetFSI_Simulation();
  turbo    = config->GetBoolTurbomachinery();
  periodic = CConfig::GetPeriodic(config->GetMesh_FileName(), config->GetMesh_FileFormat(), config);
  zone_specific = config->GetBoolZoneSpecific();

  /*--- First, given the basic information about the number of zones and the
   solver types from the config, instantiate the appropriate driver for the problem
   and perform all the preprocessing. ---*/
  if (config->GetSinglezone_Driver()) {

    /*--- Single zone problem: instantiate the single zone driver class. ---*/

    if (nZone > 1 ) {
      SU2_MPI::Error("The required solver doesn't support multizone simulations", CURRENT_FUNCTION);
    }

    driver = new CSinglezoneDriver(config_file_name, nZone, periodic, MPICommunicator);

  }
  else if ( (config->GetKind_Solver() == FEM_ELASTICITY ||
             config->GetKind_Solver() == DISC_ADJ_FEM ) ) {

    /*--- Single zone problem: instantiate the single zone driver class. ---*/
    
    if (nZone > 1 ) {
      SU2_MPI::Error("The required solver doesn't support multizone simulations", CURRENT_FUNCTION);
    }
    
    driver = new CGeneralDriver(config_file_name, nZone, periodic, MPICommunicator);

  } else if (config->GetMultizone_Problem() && !turbo) {

    /*--- Multizone Drivers. ---*/

    if (config->GetDiscrete_Adjoint()) {

<<<<<<< HEAD
      driver = new CDiscAdjMultizoneDriver(config_file_name, nZone, nDim, periodic, MPICommunicator);
=======
      driver = new CDiscAdjMultizoneDriver(config_file_name, nZone, periodic, MPICommunicator);
>>>>>>> cf2d7671

    }
    else {

<<<<<<< HEAD
      driver = new CMultizoneDriver(config_file_name, nZone, nDim, periodic, MPICommunicator);
=======
      driver = new CMultizoneDriver(config_file_name, nZone, periodic, MPICommunicator);
>>>>>>> cf2d7671

    }

  } else if (config->GetUnsteady_Simulation() == HARMONIC_BALANCE) {

    /*--- Harmonic balance problem: instantiate the Harmonic Balance driver class. ---*/

    driver = new CHBDriver(config_file_name, nZone, periodic, MPICommunicator);

  } else if ((nZone == 2) && fsi) {

    bool stat_fsi = ((config->GetDynamic_Analysis() == STATIC) && (config->GetUnsteady_Simulation() == STEADY));
    bool disc_adj_fsi = (config->GetDiscrete_Adjoint());

    /*--- If the problem is a discrete adjoint FSI problem ---*/
    if (disc_adj_fsi) {
      if (stat_fsi) {
        driver = new CDiscAdjFSIDriver(config_file_name, nZone, periodic, MPICommunicator);
      }
      else {
        SU2_MPI::Error("WARNING: There is no discrete adjoint implementation for dynamic FSI. ", CURRENT_FUNCTION);
      }
    }
    /*--- If the problem is a direct FSI problem ---*/
    else{
      driver = new CFSIDriver(config_file_name, nZone, periodic, MPICommunicator);
    }

  } else if (zone_specific) {
    driver = new CMultiphysicsZonalDriver(config_file_name, nZone, periodic, MPICommunicator);
  } else {

    /*--- Multi-zone problem: instantiate the multi-zone driver class by default
    or a specialized driver class for a particular multi-physics problem. ---*/

    if (config->GetDiscrete_Adjoint()) {

      if (turbo) {

        driver = new CDiscAdjTurbomachineryDriver(config_file_name, nZone, periodic, MPICommunicator);

      }

      else {

        driver = new CDiscAdjFluidDriver(config_file_name, nZone, periodic, MPICommunicator);
        
      }

    } else if (turbo) {

      driver = new CTurbomachineryDriver(config_file_name, nZone, periodic, MPICommunicator);

    } else {

      /*--- Instantiate the class for external aerodynamics ---*/

      driver = new CFluidDriver(config_file_name, nZone, periodic, MPICommunicator);
      
    }
    
  }
  
  delete config;
  config = NULL;

  /*--- Launch the main external loop of the solver ---*/
  
  driver->StartSolver();

  /*--- Postprocess all the containers, close history file, exit SU2 ---*/
  
  driver->Postprocessing();

  if (driver != NULL) delete driver;
  driver = NULL;
  
  /*---Finalize libxsmm, if supported. ---*/
#ifdef HAVE_LIBXSMM
  libxsmm_finalize();
#endif

  /*--- Finalize MPI parallelization ---*/
#ifdef HAVE_MPI
  SU2_MPI::Buffer_detach(&buffptr, &buffsize);
  free(buffptr);
  SU2_MPI::Finalize();
#endif
  
  return EXIT_SUCCESS;
  
}<|MERGE_RESOLUTION|>--- conflicted
+++ resolved
@@ -126,20 +126,12 @@
 
     if (config->GetDiscrete_Adjoint()) {
 
-<<<<<<< HEAD
-      driver = new CDiscAdjMultizoneDriver(config_file_name, nZone, nDim, periodic, MPICommunicator);
-=======
       driver = new CDiscAdjMultizoneDriver(config_file_name, nZone, periodic, MPICommunicator);
->>>>>>> cf2d7671
 
     }
     else {
 
-<<<<<<< HEAD
-      driver = new CMultizoneDriver(config_file_name, nZone, nDim, periodic, MPICommunicator);
-=======
       driver = new CMultizoneDriver(config_file_name, nZone, periodic, MPICommunicator);
->>>>>>> cf2d7671
 
     }
 
