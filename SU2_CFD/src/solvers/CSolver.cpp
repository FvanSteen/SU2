--- conflicted
+++ resolved
@@ -4072,7 +4072,7 @@
   SetResidual_BGS(geometry, config);
   SU2_OMP_BARRIER
 
-<<<<<<< HEAD
+  } // end SU2_OMP_PARALLEL
 }
 
 void CSolver::AeroCoeffsArray::allocate(int size) {
@@ -4120,7 +4120,4 @@
   CFx[i] = CFy[i] = CFz[i] = CMx[i] = 0.0;
   CMy[i] = CMz[i] = CoPx[i] = CoPy[i] = 0.0;
   CoPz[i] = CT[i] = CQ[i] = CMerit[i] = 0.0;
-=======
-  } // end SU2_OMP_PARALLEL
->>>>>>> b7f6d4f5
 }