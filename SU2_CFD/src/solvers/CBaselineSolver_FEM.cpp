--- conflicted
+++ resolved
@@ -38,231 +38,7 @@
 
 void CBaselineSolver_FEM::SetOutputVariables(CGeometry *geometry, CConfig *config) {
 
-<<<<<<< HEAD
   SU2_MPI::Error("Not implemented yet", CURRENT_FUNCTION);
-=======
-  /*--- Open the restart file and extract the nVar and field names. ---*/
-
-  string Tag, text_line, AdjExt, UnstExt;
-  unsigned long TimeIter = config->GetTimeIter();
-
-  ifstream restart_file;
-  string filename;
-
-  /*--- Retrieve filename from config ---*/
-
-  filename = config->GetSolution_FileName();
-
-  /*--- Unsteady problems require an iteration number to be appended. ---*/
-
-  if (config->GetTime_Domain()) {
-    filename = config->GetUnsteady_FileName(filename, SU2_TYPE::Int(TimeIter), ".dat");
-  }
-
-  /*--- Read only the number of variables in the restart file. ---*/
-
-  if (config->GetRead_Binary_Restart()) {
-
-    int nVar_Buf = 5;
-    int var_buf[5];
-
-#ifndef HAVE_MPI
-
-    /*--- Serial binary input. ---*/
-
-    FILE *fhw;
-    fhw = fopen(filename.c_str(),"rb");
-    size_t ret;
-
-    /*--- Error check for opening the file. ---*/
-
-    if (!fhw)
-      SU2_MPI::Error(string("Unable to open SU2 restart file ") + filename,
-                     CURRENT_FUNCTION);
-
-    /*--- First, read the number of variables and points. ---*/
-
-    ret = fread(var_buf, sizeof(int), nVar_Buf, fhw);
-    if (ret != (unsigned long)nVar_Buf) {
-      SU2_MPI::Error("Error reading restart file.", CURRENT_FUNCTION);
-    }
-
-    /*--- Check that this is an SU2 binary file. SU2 binary files
-     have the hex representation of "SU2" as the first int in the file. ---*/
-
-    if (var_buf[0] != 535532)
-      SU2_MPI::Error(string("File ") + filename + string(" is not a binary SU2 restart file.\n") +
-                     string("SU2 reads/writes binary restart files by default.\n") +
-                     string("Note that backward compatibility for ASCII restart files is\n") +
-                     string("possible with the READ_BINARY_RESTART option."), CURRENT_FUNCTION);
-
-    /*--- Close the file. ---*/
-
-    fclose(fhw);
-
-#else
-
-    /*--- Parallel binary input using MPI I/O. ---*/
-
-    MPI_File fhw;
-    int ierr;
-
-    /*--- All ranks open the file using MPI. ---*/
-
-    char fname[100];
-    strcpy(fname, filename.c_str());
-    ierr = MPI_File_open(MPI_COMM_WORLD, fname, MPI_MODE_RDONLY, MPI_INFO_NULL, &fhw);
-
-    /*--- Error check opening the file. ---*/
-
-    if (ierr)
-      SU2_MPI::Error(string("Unable to open SU2 restart file ") + filename,
-                     CURRENT_FUNCTION);
-
-    /*--- First, read the number of variables and points (i.e., cols and rows),
-     which we will need in order to read the file later. Also, read the
-     variable string names here. Only the master rank reads the header. ---*/
-
-    if (rank == MASTER_NODE)
-      MPI_File_read(fhw, var_buf, nVar_Buf, MPI_INT, MPI_STATUS_IGNORE);
-
-    /*--- Broadcast the number of variables to all procs and store more clearly. ---*/
-
-    SU2_MPI::Bcast(var_buf, nVar_Buf, MPI_INT, MASTER_NODE, MPI_COMM_WORLD);
-
-    /*--- Check that this is an SU2 binary file. SU2 binary files
-     have the hex representation of "SU2" as the first int in the file. ---*/
-
-    if (var_buf[0] != 535532)
-      SU2_MPI::Error(string("File ") + filename + string(" is not a binary SU2 restart file.\n") +
-                     string("SU2 reads/writes binary restart files by default.\n") +
-                     string("Note that backward compatibility for ASCII restart files is\n") +
-                     string("possible with the READ_BINARY_RESTART option."), CURRENT_FUNCTION);
-
-    /*--- All ranks close the file after writing. ---*/
-
-    MPI_File_close(&fhw);
-
-#endif
-
-    /*--- Set the number of variables, one per field in the
-     restart file (without including the PointID) ---*/
-
-    nVar = var_buf[1];
-
-  } else {
-
-    /*--- First, check that this is not a binary restart file. ---*/
-
-    int magic_number;
-
-#ifndef HAVE_MPI
-
-    /*--- Serial binary input. ---*/
-
-    FILE *fhw;
-    fhw = fopen(filename.c_str(), "rb");
-    size_t ret;
-
-    /*--- Error check for opening the file. ---*/
-
-    if (!fhw)
-      SU2_MPI::Error(string("Unable to open SU2 restart file ") + filename,
-                     CURRENT_FUNCTION);
-
-    /*--- Attempt to read the first int, which should be our magic number. ---*/
-
-    ret = fread(&magic_number, sizeof(int), 1, fhw);
-    if (ret != 1) {
-      SU2_MPI::Error("Error reading restart file.", CURRENT_FUNCTION);
-    }
-
-    /*--- Check that this is an SU2 binary file. SU2 binary files
-     have the hex representation of "SU2" as the first int in the file. ---*/
-
-    if (magic_number == 535532)
-      SU2_MPI::Error(string("File ") + filename + string(" is a binary SU2 restart file, expected ASCII.\n") +
-                     string("SU2 reads/writes binary restart files by default.\n") +
-                     string("Note that backward compatibility for ASCII restart files is\n") +
-                     string("possible with the READ_BINARY_RESTART option."), CURRENT_FUNCTION);
-    fclose(fhw);
-
-#else
-
-    /*--- Parallel binary input using MPI I/O. ---*/
-
-    MPI_File fhw;
-    int ierr;
-
-    /*--- All ranks open the file using MPI. ---*/
-
-    char fname[100];
-    strcpy(fname, filename.c_str());
-    ierr = MPI_File_open(MPI_COMM_WORLD, fname, MPI_MODE_RDONLY, MPI_INFO_NULL, &fhw);
-
-    /*--- Error check opening the file. ---*/
-
-    if (ierr)
-      SU2_MPI::Error(string("Unable to open SU2 restart file ") + filename,
-                     CURRENT_FUNCTION);
-
-    /*--- Have the master attempt to read the magic number. ---*/
-
-    if (rank == MASTER_NODE)
-      MPI_File_read(fhw, &magic_number, 1, MPI_INT, MPI_STATUS_IGNORE);
-
-    /*--- Broadcast the number of variables to all procs and store clearly. ---*/
-
-    SU2_MPI::Bcast(&magic_number, 1, MPI_INT, MASTER_NODE, MPI_COMM_WORLD);
-
-    /*--- Check that this is an SU2 binary file. SU2 binary files
-     have the hex representation of "SU2" as the first int in the file. ---*/
-
-    if (magic_number == 535532)
-      SU2_MPI::Error(string("File ") + filename + string(" is a binary SU2 restart file, expected ASCII.\n") +
-                     string("SU2 reads/writes binary restart files by default.\n") +
-                     string("Note that backward compatibility for ASCII restart files is\n") +
-                     string("possible with the READ_BINARY_RESTART option."), CURRENT_FUNCTION);
-
-    MPI_File_close(&fhw);
-
-#endif
-
-    /*--- Open the restart file ---*/
-
-    restart_file.open(filename.data(), ios::in);
-
-    /*--- In case there is no restart file ---*/
-
-    if (restart_file.fail())
-      SU2_MPI::Error(string("SU2 solution file ") + filename + string(" not found"), CURRENT_FUNCTION);
-
-    /*--- Identify the number of fields (and names) in the restart file ---*/
-
-    getline (restart_file, text_line);
-
-    stringstream ss(text_line);
-    while (ss >> Tag) {
-      config->fields.push_back(Tag);
-      if (ss.peek() == ',') ss.ignore();
-    }
-
-    /*--- Close the file (the solution date is read later). ---*/
-
-    restart_file.close();
-
-    /*--- Set the number of variables, one per field in the
-     restart file (without including the PointID) ---*/
-
-    nVar = config->fields.size() - 1;
-
-    /*--- Clear the fields vector since we'll read it again. ---*/
-
-    config->fields.clear();
-
-  }
-
->>>>>>> 7cda79e4
 }
 
 void CBaselineSolver_FEM::LoadRestart(CGeometry **geometry, CSolver ***solver, CConfig *config, int val_iter, bool val_update_geo) {
