/*!
 * \file CFEM_DG_NSSolver.cpp
 * \brief Main subroutines for solving finite element Navier-Stokes flow problems
 * \author J. Alonso, E. van der Weide, T. Economon
 * \version 7.0.6 "Blackbird"
 *
 * SU2 Project Website: https://su2code.github.io
 *
 * The SU2 Project is maintained by the SU2 Foundation
 * (http://su2foundation.org)
 *
 * Copyright 2012-2020, SU2 Contributors (cf. AUTHORS.md)
 *
 * SU2 is free software; you can redistribute it and/or
 * modify it under the terms of the GNU Lesser General Public
 * License as published by the Free Software Foundation; either
 * version 2.1 of the License, or (at your option) any later version.
 *
 * SU2 is distributed in the hope that it will be useful,
 * but WITHOUT ANY WARRANTY; without even the implied warranty of
 * MERCHANTABILITY or FITNESS FOR A PARTICULAR PURPOSE. See the GNU
 * Lesser General Public License for more details.
 *
 * You should have received a copy of the GNU Lesser General Public
 * License along with SU2. If not, see <http://www.gnu.org/licenses/>.
 */


#include "../../include/solvers/CFEM_DG_NSSolver.hpp"


CFEM_DG_NSSolver::CFEM_DG_NSSolver(void) : CFEM_DG_EulerSolver() {

<<<<<<< HEAD
}
=======
  /*--- Basic array initialization ---*/
  CD_Visc  = nullptr; CL_Visc  = nullptr; CSF_Visc = nullptr; CEff_Visc = nullptr;
  CMx_Visc = nullptr; CMy_Visc = nullptr; CMz_Visc = nullptr;
  CFx_Visc = nullptr; CFy_Visc = nullptr; CFz_Visc = nullptr;

  /*--- Surface-based array initialization ---*/
  Surface_CL_Visc  = nullptr; Surface_CD_Visc  = nullptr; Surface_CSF_Visc = nullptr; Surface_CEff_Visc = nullptr;
  Surface_CFx_Visc = nullptr; Surface_CFy_Visc = nullptr; Surface_CFz_Visc = nullptr;
  Surface_CMx_Visc = nullptr; Surface_CMy_Visc = nullptr; Surface_CMz_Visc = nullptr;
  MaxHeatFlux_Visc = nullptr; Heat_Visc = nullptr;

  /*--- Set the SGS model to NULL and indicate that no SGS model is used. ---*/
  SGSModel     = nullptr;
  SGSModelUsed = false;
}

CFEM_DG_NSSolver::CFEM_DG_NSSolver(CGeometry *geometry, CConfig *config, unsigned short iMesh)
 : CFEM_DG_EulerSolver(geometry, config, iMesh) {

  /*--- Array initialization ---*/
  CD_Visc = nullptr;  CL_Visc = nullptr;  CSF_Visc = nullptr; CEff_Visc = nullptr;
  CMx_Visc = nullptr; CMy_Visc = nullptr; CMz_Visc = nullptr;
  CFx_Visc = nullptr; CFy_Visc = nullptr; CFz_Visc = nullptr;

  Surface_CL_Visc  = nullptr; Surface_CD_Visc = nullptr;  Surface_CSF_Visc = nullptr; Surface_CEff_Visc = nullptr;
  Surface_CFx_Visc = nullptr; Surface_CFy_Visc = nullptr; Surface_CFz_Visc = nullptr;
  Surface_CMx_Visc = nullptr; Surface_CMy_Visc = nullptr; Surface_CMz_Visc = nullptr;
  MaxHeatFlux_Visc = nullptr; Heat_Visc = nullptr;

  /*--- Initialize the solution and right hand side vectors for storing
   the residuals and updating the solution (always needed even for
   explicit schemes). ---*/

  //LinSysSol.Initialize(nPoint, nPointDomain, nVar, 0.0);
  //LinSysRes.Initialize(nPoint, nPointDomain, nVar, 0.0);

  /*--- Non dimensional coefficients ---*/
  CD_Visc       = new su2double[nMarker];
  CL_Visc       = new su2double[nMarker];
  CSF_Visc      = new su2double[nMarker];
  CMx_Visc      = new su2double[nMarker];
  CMy_Visc      = new su2double[nMarker];
  CMz_Visc      = new su2double[nMarker];
  CEff_Visc     = new su2double[nMarker];
  CFx_Visc      = new su2double[nMarker];
  CFy_Visc      = new su2double[nMarker];
  CFz_Visc      = new su2double[nMarker];

  Surface_CL_Visc   = new su2double[config->GetnMarker_Monitoring()];
  Surface_CD_Visc   = new su2double[config->GetnMarker_Monitoring()];
  Surface_CSF_Visc  = new su2double[config->GetnMarker_Monitoring()];
  Surface_CEff_Visc = new su2double[config->GetnMarker_Monitoring()];
  Surface_CFx_Visc  = new su2double[config->GetnMarker_Monitoring()];
  Surface_CFy_Visc  = new su2double[config->GetnMarker_Monitoring()];
  Surface_CFz_Visc  = new su2double[config->GetnMarker_Monitoring()];
  Surface_CMx_Visc  = new su2double[config->GetnMarker_Monitoring()];
  Surface_CMy_Visc  = new su2double[config->GetnMarker_Monitoring()];
  Surface_CMz_Visc  = new su2double[config->GetnMarker_Monitoring()];

  Heat_Visc        = new su2double[nMarker];
  MaxHeatFlux_Visc = new su2double[nMarker];

  /*--- Init total coefficients ---*/

  Total_CD   = 0.0; Total_CL  = 0.0; Total_CSF = 0.0;
  Total_CMx  = 0.0; Total_CMy = 0.0; Total_CMz = 0.0;
  Total_CEff = 0.0;
  Total_CFx  = 0.0; Total_CFy = 0.0; Total_CFz = 0.0;

  /*--- Read farfield conditions from config ---*/

  Viscosity_Inf = config->GetViscosity_FreeStreamND();
  Prandtl_Lam   = config->GetPrandtl_Lam();
  Prandtl_Turb  = config->GetPrandtl_Turb();
  Tke_Inf       = config->GetTke_FreeStreamND();

  /*--- Set the SGS model in case an LES simulation is carried out ---*/

  if(config->GetKind_Solver() == FEM_LES) {

    /* Make a distinction between the SGS models used and set SGSModel and
       SGSModelUsed accordingly. */
    switch( config->GetKind_SGS_Model() ) {

      case IMPLICIT_LES:
        SGSModel     = nullptr;
        SGSModelUsed = false;
        break;

      case SMAGORINSKY:
        SGSModel     = new CSmagorinskyModel;
        SGSModelUsed = true;
        break;

      case WALE:
        SGSModel     = new CWALEModel;
        SGSModelUsed = true;
        break;

      case VREMAN:
        SGSModel     = new CVremanModel;
        SGSModelUsed = true;
        break;

      default:
        SU2_MPI::Error("Unknown SGS model encountered", CURRENT_FUNCTION);
    }
  }
  else {

    /* No LES, so no SGS model needed.
       Set the pointer to NULL and the boolean to false. */
    SGSModel     = nullptr;
    SGSModelUsed = false;
  }
}

CFEM_DG_NSSolver::~CFEM_DG_NSSolver(void) {

        delete [] CD_Visc;
        delete [] CL_Visc;
       delete [] CSF_Visc;
       delete [] CMx_Visc;
       delete [] CMy_Visc;
       delete [] CMz_Visc;
       delete [] CFx_Visc;
       delete [] CFy_Visc;
       delete [] CFz_Visc;
      delete [] CEff_Visc;

    delete [] Surface_CL_Visc;
    delete [] Surface_CD_Visc;
   delete [] Surface_CSF_Visc;
  delete [] Surface_CEff_Visc;
   delete [] Surface_CFx_Visc;
   delete [] Surface_CFy_Visc;
   delete [] Surface_CFz_Visc;
   delete [] Surface_CMx_Visc;
   delete [] Surface_CMy_Visc;
   delete [] Surface_CMz_Visc;

   delete [] Heat_Visc;
   delete [] MaxHeatFlux_Visc;

  delete SGSModel;
}

void CFEM_DG_NSSolver::Friction_Forces(const CGeometry* geometry, const CConfig* config) {

  /* Allocate the memory for the work array and initialize it to zero to avoid
     warnings in debug mode  about uninitialized memory when padding is applied. */
  vector<su2double> workArrayVec(sizeWorkArray, 0.0);
  su2double *workArray = workArrayVec.data();

  /*--------------------------------------------------------------------------*/
  /*--- The skin friction is computed using the laminar viscosity and      ---*/
  /*--- velocity gradients. This is correct when integration to the wall   ---*/
  /*--- is performed, but not when wall functions are used. Hence, this    ---*/
  /*--- function must be modified when wall functions are implemented.     ---*/
  /*--------------------------------------------------------------------------*/

  /* The number of bytes to copied in the memcpy calls. */
  const unsigned long nBytes = nVar*sizeof(su2double);

  /* Determine the number of faces that are treated simultaneously
     in the matrix products to obtain good gemm performance. */
  const unsigned short nPadInput  = config->GetSizeMatMulPadding();
  const unsigned short nFaceSimul = nPadInput/nVar;

  /* Determine the minimum padded size in the matrix multiplications, which
     corresponds to 64 byte alignment. */
  const unsigned short nPadMin = 64/sizeof(passivedouble);

  /* Constant factor present in the heat flux vector. */
  const su2double factHeatFlux_Lam = Gamma/Prandtl_Lam;

  /*--- Get the information of the angle of attack, reference area, etc. ---*/
  const su2double Alpha        = config->GetAoA()*PI_NUMBER/180.0;
  const su2double Beta         = config->GetAoS()*PI_NUMBER/180.0;
  const su2double RefArea      = config->GetRefArea();
  const su2double RefLength    = config->GetRefLength();
  const su2double Gas_Constant = config->GetGas_ConstantND();
  auto Origin      = config->GetRefOriginMoment(0);
  const bool grid_movement     = config->GetGrid_Movement();

/*--- Evaluate reference values for non-dimensionalization.
        For dynamic meshes, use the motion Mach number as a reference value
        for computing the force coefficients. Otherwise, use the freestream
        values, which is the standard convention. ---*/
  const su2double RefTemp     = Temperature_Inf;
  const su2double RefDensity  = Density_Inf;
  const su2double RefHeatFlux = config->GetHeat_Flux_Ref();

  su2double RefVel2;
  if (grid_movement) {
    const su2double Mach2Vel = sqrt(Gamma*Gas_Constant*RefTemp);
    const su2double Mach_Motion = config->GetMach_Motion();
    RefVel2 = (Mach_Motion*Mach2Vel)*(Mach_Motion*Mach2Vel);
  }
  else {
    RefVel2 = 0.0;
    for(unsigned short iDim=0; iDim<nDim; ++iDim)
      RefVel2 += Velocity_Inf[iDim]*Velocity_Inf[iDim];
  }

  const su2double factor = 1.0/(0.5*RefDensity*RefArea*RefVel2);

  /*--- Variables initialization ---*/
  AllBound_CD_Visc = 0.0;  AllBound_CL_Visc  = 0.0; AllBound_CSF_Visc = 0.0;
  AllBound_CMx_Visc = 0.0; AllBound_CMy_Visc = 0.0; AllBound_CMz_Visc = 0.0;
  AllBound_CFx_Visc = 0.0; AllBound_CFy_Visc = 0.0; AllBound_CFz_Visc = 0.0;

  AllBound_HeatFlux_Visc = 0.0; AllBound_MaxHeatFlux_Visc = 0.0; AllBound_CEff_Visc = 0.0;

  for(unsigned short iMarker_Monitoring=0; iMarker_Monitoring<config->GetnMarker_Monitoring(); ++iMarker_Monitoring) {
    Surface_CL_Visc[iMarker_Monitoring]  = 0.0; Surface_CD_Visc[iMarker_Monitoring]   = 0.0;
    Surface_CSF_Visc[iMarker_Monitoring] = 0.0; Surface_CEff_Visc[iMarker_Monitoring] = 0.0;
    Surface_CFx_Visc[iMarker_Monitoring] = 0.0; Surface_CFy_Visc[iMarker_Monitoring]  = 0.0;
    Surface_CFz_Visc[iMarker_Monitoring] = 0.0; Surface_CMx_Visc[iMarker_Monitoring]  = 0.0;
    Surface_CMy_Visc[iMarker_Monitoring] = 0.0; Surface_CMz_Visc[iMarker_Monitoring]  = 0.0;
  }

  /*--- Loop over the Navier-Stokes markers ---*/
  for(unsigned short iMarker=0; iMarker<nMarker; ++iMarker) {

    /* Check if this boundary must be monitored. */
    const unsigned short Monitoring = config->GetMarker_All_Monitoring(iMarker);
    if(Monitoring == YES) {

      /* Easier storage of the boundary condition. */
      const unsigned short Boundary = config->GetMarker_All_KindBC(iMarker);

      /*--- Obtain the origin for the moment computation for a particular marker ---*/
      for(unsigned short iMarker_Monitoring=0; iMarker_Monitoring<config->GetnMarker_Monitoring();
                       ++iMarker_Monitoring) {
        string Monitoring_Tag = config->GetMarker_Monitoring_TagBound(iMarker_Monitoring);
        string Marker_Tag     = config->GetMarker_All_TagBound(iMarker);
        if (Marker_Tag == Monitoring_Tag)
          Origin = config->GetRefOriginMoment(iMarker_Monitoring);
      }

      /* Check for a boundary for which the viscous forces must be computed. */
      if((Boundary == HEAT_FLUX) || (Boundary == ISOTHERMAL)) {

        /*--- Determine the prescribed heat flux or prescribed temperature. ---*/
        bool HeatFlux_Prescribed = false, Temperature_Prescribed = false;
        su2double Wall_HeatFlux = 0.0, Wall_Temperature = 0.0;

        const string Marker_Tag = config->GetMarker_All_TagBound(iMarker);
        if(Boundary == HEAT_FLUX) {
          HeatFlux_Prescribed = true;
          Wall_HeatFlux       = config->GetWall_HeatFlux(Marker_Tag);
        }
        else {
          Temperature_Prescribed = true;
          Wall_Temperature       = config->GetIsothermal_Temperature(Marker_Tag)
                                 / config->GetTemperature_Ref();
        }

        /*--- Forces initialization at each Marker ---*/
        CD_Visc[iMarker]  = 0.0; CL_Visc[iMarker]  = 0.0; CSF_Visc[iMarker] = 0.0;
        CMx_Visc[iMarker] = 0.0; CMy_Visc[iMarker] = 0.0; CMz_Visc[iMarker] = 0.0;
        CFx_Visc[iMarker] = 0.0; CFy_Visc[iMarker] = 0.0; CFz_Visc[iMarker] = 0.0;

        Heat_Visc[iMarker]  = 0.0; MaxHeatFlux_Visc[iMarker] = 0.0; CEff_Visc[iMarker] = 0.0;

        su2double ForceViscous[]  = {0.0, 0.0, 0.0};
        su2double MomentViscous[] = {0.0, 0.0, 0.0};

        /* Easier storage of the boundary faces for this boundary marker. */
        const unsigned long      nSurfElem = boundaries[iMarker].surfElem.size();
        const CSurfaceElementFEM *surfElem = boundaries[iMarker].surfElem.data();

        /* Check if a wall treatment is used. */
        if( boundaries[iMarker].wallModel ) {

          /*--- Wall treatment is used, so the wall shear stress and heat flux
                are computed using the wall model. As the interpolation of data
                of the exchange point is different for each element, it is not
                possible to treat multiple faces simultaneously. So here just
                a loop over the number of faces is carried out. ---*/
          for(unsigned long l=0; l<nSurfElem; ++l) {

            /* Get the required information from the corresponding standard face. */
            const unsigned short ind  = surfElem[l].indStandardElement;
            const su2double *weights  = standardBoundaryFacesSol[ind].GetWeightsIntegration();

            /* Loop over the donors for this boundary face. */
            for(unsigned long j=0; j<surfElem[l].donorsWallFunction.size(); ++j) {

              /* Easier storage of the element ID of the donor and set the pointer
                 where the solution of this element starts. Note that VecWorkSolDOFs
                 must be used and not VecSolDOFs, because it is possible that a donor
                 is a halo element, which are not stored in VecSolDOFs. */
              const unsigned long  donorID   = surfElem[l].donorsWallFunction[j];
              const unsigned short timeLevel = volElem[donorID].timeLevel;
              const unsigned short nDOFsElem = volElem[donorID].nDOFsSol;
              const su2double *solDOFsElem   = VecWorkSolDOFs[timeLevel].data()
                                             + nVar*volElem[donorID].offsetDOFsSolThisTimeLevel;

              /* Determine the number of integration points for this donor and
                 interpolate the solution for the corresponding exchange points. */
              const unsigned short nIntThisDonor = surfElem[l].nIntPerWallFunctionDonor[j+1]
                                                 - surfElem[l].nIntPerWallFunctionDonor[j];

              blasFunctions->gemm(nIntThisDonor, nVar, nDOFsElem, surfElem[l].matWallFunctionDonor[j].data(),
                                  solDOFsElem, workArray, config);

              /* Loop over the integration points for this donor element. */
              for(unsigned short i=surfElem[l].nIntPerWallFunctionDonor[j];
                                 i<surfElem[l].nIntPerWallFunctionDonor[j+1]; ++i) {

                /* Easier storage of the actual integration point. */
                const unsigned short ii = surfElem[l].intPerWallFunctionDonor[i];

                /* Determine the normal, wall velocity and coordinates
                   for this integration point. */
                const su2double *normals = surfElem[l].metricNormalsFace.data() + ii*(nDim+1);
                const su2double *gridVel = surfElem[l].gridVelocities.data() + ii*nDim;
                const su2double *Coord   = surfElem[l].coorIntegrationPoints.data() + ii*nDim;

                /* Determine the velocities and pressure in the exchange point. */
                const su2double *solInt = workArray
                                        + nVar*(i-surfElem[l].nIntPerWallFunctionDonor[j]);

                su2double rhoInv = 1.0/solInt[0];
                su2double vel[]  = {0.0, 0.0, 0.0};
                for(unsigned short k=0; k<nDim; ++k) vel[k] = rhoInv*solInt[k+1];

                su2double vel2Mag = vel[0]*vel[0] + vel[1]*vel[1] + vel[2]*vel[2];
                su2double eInt    = rhoInv*solInt[nVar-1] - 0.5*vel2Mag;

                FluidModel->SetTDState_rhoe(solInt[0], eInt);
                const su2double Pressure = FluidModel->GetPressure();
                const su2double Temperature = FluidModel->GetTemperature();
                const su2double LaminarViscosity= FluidModel->GetLaminarViscosity();

                /* Subtract the prescribed wall velocity, i.e. grid velocity
                   from the velocity in the exchange point. */
                for(unsigned short k=0; k<nDim; ++k) vel[k] -= gridVel[k];

                /* Determine the tangential velocity by subtracting the normal
                   velocity component. */
                su2double velNorm = 0.0;
                for(unsigned short k=0; k<nDim; ++k) velNorm += normals[k]*vel[k];
                for(unsigned short k=0; k<nDim; ++k) vel[k]  -= normals[k]*velNorm;

                /* Determine the magnitude of the tangential velocity as well
                   as its direction (unit vector). */
                su2double velTan = sqrt(vel[0]*vel[0] + vel[1]*vel[1] + vel[2]*vel[2]);
                velTan = max(velTan,1.e-25);

                su2double dirTan[] = {0.0, 0.0, 0.0};
                for(unsigned short k=0; k<nDim; ++k) dirTan[k] = vel[k]/velTan;

                /* Compute the wall shear stress and heat flux vector using
                   the wall model. */
                su2double tauWall, qWall, ViscosityWall, kOverCvWall;

                boundaries[iMarker].wallModel->WallShearStressAndHeatFlux(Temperature, velTan,
                                                                          LaminarViscosity, Pressure,
                                                                          Wall_HeatFlux, HeatFlux_Prescribed,
                                                                          Wall_Temperature, Temperature_Prescribed,
                                                                          FluidModel, tauWall, qWall,
                                                                          ViscosityWall, kOverCvWall);

                /* Update the viscous forces and moments. Note that the force direction
                   is the direction of the tangential velocity. */
                const su2double dForceMag = tauWall*weights[ii]*normals[nDim]*factor;
                su2double dForces[] = {0.0, 0.0, 0.0}, dCoor[] = {0.0, 0.0, 0.0};
                for(unsigned short k=0; k<nDim; ++k) {
                  dCoor[k]         = Coord[k] - Origin[k];
                  dForces[k]       = dForceMag*dirTan[k];
                  ForceViscous[k] += dForces[k];
                }

                if(nDim == 2) {
                  MomentViscous[2] += (dForces[1]*dCoor[0] - dForces[0]*dCoor[1])/RefLength;
                }
                else {
                  MomentViscous[0] += (dForces[2]*dCoor[1] - dForces[1]*dCoor[2])/RefLength;
                  MomentViscous[1] += (dForces[0]*dCoor[2] - dForces[2]*dCoor[0])/RefLength;
                  MomentViscous[2] += (dForces[1]*dCoor[0] - dForces[0]*dCoor[1])/RefLength;
                }

                /* Update the heat flux and maximum heat flux for this marker. */
                Heat_Visc[iMarker]       += qWall*weights[i]*normals[nDim];
                MaxHeatFlux_Visc[iMarker] = max(MaxHeatFlux_Visc[iMarker], fabs(qWall));
              }
            }
          }

        } else {

          /*--- Integration to the wall is used so the wall data must be computed.
                Loop over the faces of this boundary. Multiple faces are treated
                simultaneously to improve the performance of the matrix
                multiplications. As a consequence, the update of the counter l
                happens at the end of this loop section. ---*/
          for(unsigned long l=0; l<nSurfElem;) {

            /* Determine the end index for this chunk of faces and the padded
               N value in the gemm computations. */
            unsigned long lEnd;
            unsigned short ind, llEnd, NPad;

            MetaDataChunkOfElem(surfElem, l, nSurfElem, nFaceSimul,
                                nPadMin, lEnd, ind, llEnd, NPad);

            /* Get the required information from the corresponding standard face. */
            const unsigned short nInt      = standardBoundaryFacesSol[ind].GetNIntegration();
            const unsigned short nDOFsFace = standardBoundaryFacesSol[ind].GetNDOFsFace();
            const unsigned short nDOFsElem = standardBoundaryFacesSol[ind].GetNDOFsElem();
            const su2double *basisFace     = standardBoundaryFacesSol[ind].GetBasisFaceIntegration();
            const su2double *derBasisElem  = standardBoundaryFacesSol[ind].GetMatDerBasisElemIntegration();
            const su2double *weights       = standardBoundaryFacesSol[ind].GetWeightsIntegration();

            /* Set the pointers for the local work arrays. */
            su2double *solInt     = workArray;
            su2double *gradSolInt = solInt     + NPad*nInt;
            su2double *solCopy    = gradSolInt + NPad*nInt*nDim;

            /* Loop over the faces that are treated simultaneously. */
            for(unsigned short ll=0; ll<llEnd; ++ll) {
              const unsigned short llNVar = ll*nVar;

              /* Easier storage of the DOFs of the face. */
              const unsigned long *DOFs = surfElem[l+ll].DOFsSolFace.data();

              /* Copy the solution of the DOFs of the face such that it is
                 contiguous in memory. */
              for(unsigned short i=0; i<nDOFsFace; ++i) {
                const su2double *solDOF = VecSolDOFs.data() + nVar*DOFs[i];
                su2double       *sol    = solCopy + NPad*i + llNVar;
                memcpy(sol, solDOF, nBytes);
              }
            }

            /* Call the general function to carry out the matrix product to determine
               the solution in the integration points. */
            blasFunctions->gemm(nInt, NPad, nDOFsFace, basisFace, solCopy, solInt, config);

            /*--- Store the solution of the DOFs of the adjacent elements in contiguous
                  memory such that the function blasFunctions->gemm can be used to compute
                  the gradients solution variables in the integration points of the face. ---*/
            for(unsigned short ll=0; ll<llEnd; ++ll) {
              const unsigned short llNVar = ll*nVar;
              const unsigned long  lll    = l + ll;

              for(unsigned short i=0; i<nDOFsElem; ++i) {
                const su2double *solDOF = VecSolDOFs.data() + nVar*surfElem[lll].DOFsSolElement[i];
                su2double       *sol    = solCopy + NPad*i + llNVar;
                memcpy(sol, solDOF, nBytes);
              }
            }

            /* Compute the gradients in the integration points. Call the general function to
               carry out the matrix product. */
            blasFunctions->gemm(nInt*nDim, NPad, nDOFsElem, derBasisElem, solCopy, gradSolInt, config);

            /* Determine the offset between r- and -s-derivatives, which is also the
               offset between s- and t-derivatives. */
            const unsigned short offDeriv = NPad*nInt;

            /* Make a distinction between two and three space dimensions
               in order to have the most efficient code. */
            switch( nDim ) {

              case 2: {

                /* Two dimensional simulation. Loop over the number of faces treated
                   simultaneously. */
                for(unsigned short ll=0; ll<llEnd; ++ll) {
                  const unsigned short llNVar = ll*nVar;
                  const unsigned long  lll    = l + ll;

                  /* Loop over the integration points of this surface element. */
                  for(unsigned short i=0; i<nInt; ++i) {

                    /* Easier storage of the solution, its gradients, the normals,
                       the metric terms and the coordinates of this integration point. */
                    const su2double *sol         = solInt     + i*NPad + llNVar;
                    const su2double *solDOFDr    = gradSolInt + i*NPad + llNVar;
                    const su2double *solDOFDs    = solDOFDr   + offDeriv;
                    const su2double *normals     = surfElem[lll].metricNormalsFace.data()
                                                 + i*(nDim+1);
                    const su2double *metricTerms = surfElem[lll].metricCoorDerivFace.data()
                                                 + i*nDim*nDim;
                    const su2double *Coord       = surfElem[lll].coorIntegrationPoints.data()
                                                 + i*nDim;

                    /* Easier storage of the metric terms. */
                    const su2double drdx = metricTerms[0];
                    const su2double drdy = metricTerms[1];
                    const su2double dsdx = metricTerms[2];
                    const su2double dsdy = metricTerms[3];

                    /* Compute the Cartesian gradients of the solution. */
                    const su2double drhodx = solDOFDr[0]*drdx + solDOFDs[0]*dsdx;
                    const su2double drudx  = solDOFDr[1]*drdx + solDOFDs[1]*dsdx;
                    const su2double drvdx  = solDOFDr[2]*drdx + solDOFDs[2]*dsdx;
                    const su2double drEdx  = solDOFDr[3]*drdx + solDOFDs[3]*dsdx;

                    const su2double drhody = solDOFDr[0]*drdy + solDOFDs[0]*dsdy;
                    const su2double drudy  = solDOFDr[1]*drdy + solDOFDs[1]*dsdy;
                    const su2double drvdy  = solDOFDr[2]*drdy + solDOFDs[2]*dsdy;
                    const su2double drEdy  = solDOFDr[3]*drdy + solDOFDs[3]*dsdy;

                    /* Compute the velocities and static energy in this
                       integration point. */
                    const su2double DensityInv   = 1.0/sol[0];
                    const su2double u            = DensityInv*sol[1];
                    const su2double v            = DensityInv*sol[2];
                    const su2double TotalEnergy  = DensityInv*sol[3];
                    const su2double StaticEnergy = TotalEnergy - 0.5*(u*u + v*v);

                    /* Compute the Cartesian gradients of the velocities and
                       static energy in this integration point and also the
                       divergence of the velocity. */
                    const su2double dudx = DensityInv*(drudx - u*drhodx);
                    const su2double dudy = DensityInv*(drudy - u*drhody);

                    const su2double dvdx = DensityInv*(drvdx - v*drhodx);
                    const su2double dvdy = DensityInv*(drvdy - v*drhody);

                    const su2double dStaticEnergydx = DensityInv*(drEdx - TotalEnergy*drhodx)
                                                    - u*dudx - v*dvdx;
                    const su2double dStaticEnergydy = DensityInv*(drEdy - TotalEnergy*drhody)
                                                    - u*dudy - v*dvdy;
                    const su2double divVel = dudx + dvdy;

                    /* Compute the laminar viscosity. */
                    FluidModel->SetTDState_rhoe(sol[0], StaticEnergy);
                    const su2double ViscosityLam = FluidModel->GetLaminarViscosity();

                    /* Set the value of the second viscosity and compute the
                       divergence term in the viscous normal stresses. */
                    const su2double lambda     = -TWO3*ViscosityLam;
                    const su2double lamDivTerm =  lambda*divVel;

                    /* Compute the viscous stress tensor and the normal flux.
                       Note that there is a plus sign for the heat flux, because
                       the normal points into the geometry. */
                    const su2double tauxx = 2.0*ViscosityLam*dudx + lamDivTerm;
                    const su2double tauyy = 2.0*ViscosityLam*dvdy + lamDivTerm;
                    const su2double tauxy = ViscosityLam*(dudy + dvdx);

                    const su2double qHeatNorm = ViscosityLam*factHeatFlux_Lam
                                              * (dStaticEnergydx*normals[0]
                                              +  dStaticEnergydy*normals[1]);

                    /* Update the viscous force and moment. Note that the normal
                       points into the geometry, hence the minus sign for the stress. */
                    const su2double scaleFac =  weights[i]*normals[nDim]*factor;
                    const su2double Fx       = -scaleFac*(tauxx*normals[0] + tauxy*normals[1]);
                    const su2double Fy       = -scaleFac*(tauxy*normals[0] + tauyy*normals[1]);

                    ForceViscous[0] += Fx;
                    ForceViscous[1] += Fy;

                    const su2double dx = Coord[0] - Origin[0];
                    const su2double dy = Coord[1] - Origin[1];

                    MomentViscous[2] += (Fy*dx - Fx*dy)/RefLength;

                    /* Update the heat flux and maximum heat flux for this marker. */
                    Heat_Visc[iMarker] += qHeatNorm*weights[i]*normals[nDim]*RefHeatFlux;
                    MaxHeatFlux_Visc[iMarker] = max(MaxHeatFlux_Visc[iMarker], fabs(qHeatNorm));
                  }
                }

                break;
              }

              /*------------------------------------------------------------------*/

              case 3: {

                /* Three dimensional simulation. Loop over the number of faces treated
                   simultaneously. */
                for(unsigned short ll=0; ll<llEnd; ++ll) {
                  const unsigned short llNVar = ll*nVar;
                  const unsigned long  lll    = l + ll;

                  /* Loop over the integration points of this surface element. */
                  for(unsigned short i=0; i<nInt; ++i) {

                    /* Easier storage of the solution, its gradients, the normals,
                       the metric terms and the coordinates of this integration point. */
                    const su2double *sol         = solInt     + i*NPad + llNVar;
                    const su2double *solDOFDr    = gradSolInt + i*NPad + llNVar;
                    const su2double *solDOFDs    = solDOFDr   + offDeriv;
                    const su2double *solDOFDt    = solDOFDs   + offDeriv;
                    const su2double *normals     = surfElem[lll].metricNormalsFace.data()
                                                 + i*(nDim+1);
                    const su2double *metricTerms = surfElem[lll].metricCoorDerivFace.data()
                                                 + i*nDim*nDim;
                    const su2double *Coord       = surfElem[lll].coorIntegrationPoints.data()
                                                 + i*nDim;

                    /* Easier storage of the metric terms. */
                    const su2double drdx = metricTerms[0];
                    const su2double drdy = metricTerms[1];
                    const su2double drdz = metricTerms[2];

                    const su2double dsdx = metricTerms[3];
                    const su2double dsdy = metricTerms[4];
                    const su2double dsdz = metricTerms[5];

                    const su2double dtdx = metricTerms[6];
                    const su2double dtdy = metricTerms[7];
                    const su2double dtdz = metricTerms[8];

                    /* Compute the Cartesian gradients of the solution. */
                    const su2double drhodx = solDOFDr[0]*drdx + solDOFDs[0]*dsdx + solDOFDt[0]*dtdx;
                    const su2double drudx  = solDOFDr[1]*drdx + solDOFDs[1]*dsdx + solDOFDt[1]*dtdx;
                    const su2double drvdx  = solDOFDr[2]*drdx + solDOFDs[2]*dsdx + solDOFDt[2]*dtdx;
                    const su2double drwdx  = solDOFDr[3]*drdx + solDOFDs[3]*dsdx + solDOFDt[3]*dtdx;
                    const su2double drEdx  = solDOFDr[4]*drdx + solDOFDs[4]*dsdx + solDOFDt[4]*dtdx;

                    const su2double drhody = solDOFDr[0]*drdy + solDOFDs[0]*dsdy + solDOFDt[0]*dtdy;
                    const su2double drudy  = solDOFDr[1]*drdy + solDOFDs[1]*dsdy + solDOFDt[1]*dtdy;
                    const su2double drvdy  = solDOFDr[2]*drdy + solDOFDs[2]*dsdy + solDOFDt[2]*dtdy;
                    const su2double drwdy  = solDOFDr[3]*drdy + solDOFDs[3]*dsdy + solDOFDt[3]*dtdy;
                    const su2double drEdy  = solDOFDr[4]*drdy + solDOFDs[4]*dsdy + solDOFDt[4]*dtdy;

                    const su2double drhodz = solDOFDr[0]*drdz + solDOFDs[0]*dsdz + solDOFDt[0]*dtdz;
                    const su2double drudz  = solDOFDr[1]*drdz + solDOFDs[1]*dsdz + solDOFDt[1]*dtdz;
                    const su2double drvdz  = solDOFDr[2]*drdz + solDOFDs[2]*dsdz + solDOFDt[2]*dtdz;
                    const su2double drwdz  = solDOFDr[3]*drdz + solDOFDs[3]*dsdz + solDOFDt[3]*dtdz;
                    const su2double drEdz  = solDOFDr[4]*drdz + solDOFDs[4]*dsdz + solDOFDt[4]*dtdz;

                    /* Compute the velocities and static energy in this
                       integration point. */
                    const su2double DensityInv   = 1.0/sol[0];
                    const su2double u            = DensityInv*sol[1];
                    const su2double v            = DensityInv*sol[2];
                    const su2double w            = DensityInv*sol[3];
                    const su2double TotalEnergy  = DensityInv*sol[4];
                    const su2double StaticEnergy = TotalEnergy - 0.5*(u*u + v*v + w*w);

                    /* Compute the Cartesian gradients of the velocities and
                       static energy in this integration point and also the
                       divergence of the velocity. */
                    const su2double dudx = DensityInv*(drudx - u*drhodx);
                    const su2double dudy = DensityInv*(drudy - u*drhody);
                    const su2double dudz = DensityInv*(drudz - u*drhodz);

                    const su2double dvdx = DensityInv*(drvdx - v*drhodx);
                    const su2double dvdy = DensityInv*(drvdy - v*drhody);
                    const su2double dvdz = DensityInv*(drvdz - v*drhodz);

                    const su2double dwdx = DensityInv*(drwdx - w*drhodx);
                    const su2double dwdy = DensityInv*(drwdy - w*drhody);
                    const su2double dwdz = DensityInv*(drwdz - w*drhodz);

                    const su2double dStaticEnergydx = DensityInv*(drEdx - TotalEnergy*drhodx)
                                                    - u*dudx - v*dvdx - w*dwdx;
                    const su2double dStaticEnergydy = DensityInv*(drEdy - TotalEnergy*drhody)
                                                    - u*dudy - v*dvdy - w*dwdy;
                    const su2double dStaticEnergydz = DensityInv*(drEdz - TotalEnergy*drhodz)
                                                    - u*dudz - v*dvdz - w*dwdz;
                    const su2double divVel = dudx + dvdy + dwdz;

                    /* Compute the laminar viscosity. */
                    FluidModel->SetTDState_rhoe(sol[0], StaticEnergy);
                    const su2double ViscosityLam = FluidModel->GetLaminarViscosity();

                    /* Set the value of the second viscosity and compute the
                       divergence term in the viscous normal stresses. */
                    const su2double lambda     = -TWO3*ViscosityLam;
                    const su2double lamDivTerm =  lambda*divVel;

                    /* Compute the viscous stress tensor and the normal flux.
                       Note that there is a plus sign for the heat flux, because
                       the normal points into the geometry. */
                    const su2double tauxx = 2.0*ViscosityLam*dudx + lamDivTerm;
                    const su2double tauyy = 2.0*ViscosityLam*dvdy + lamDivTerm;
                    const su2double tauzz = 2.0*ViscosityLam*dwdz + lamDivTerm;

                    const su2double tauxy = ViscosityLam*(dudy + dvdx);
                    const su2double tauxz = ViscosityLam*(dudz + dwdx);
                    const su2double tauyz = ViscosityLam*(dvdz + dwdy);

                    const su2double qHeatNorm = ViscosityLam*factHeatFlux_Lam
                                              * (dStaticEnergydx*normals[0]
                                              +  dStaticEnergydy*normals[1]
                                              +  dStaticEnergydz*normals[2]);

                    /* Update the viscous force and moment. Note that the normal
                       points into the geometry, hence the minus sign for the stress. */
                    const su2double scaleFac =  weights[i]*normals[nDim]*factor;

                    const su2double Fx = -scaleFac*(tauxx*normals[0] + tauxy*normals[1]
                                       +            tauxz*normals[2]);
                    const su2double Fy = -scaleFac*(tauxy*normals[0] + tauyy*normals[1]
                                       +            tauyz*normals[2]);
                    const su2double Fz = -scaleFac*(tauxz*normals[0] + tauyz*normals[1]
                                       +            tauzz*normals[2]);

                    ForceViscous[0] += Fx;
                    ForceViscous[1] += Fy;
                    ForceViscous[2] += Fz;

                    const su2double dx = Coord[0] - Origin[0];
                    const su2double dy = Coord[1] - Origin[1];
                    const su2double dz = Coord[2] - Origin[2];

                    MomentViscous[0] += (Fz*dy - Fy*dz)/RefLength;
                    MomentViscous[1] += (Fx*dz - Fz*dx)/RefLength;
                    MomentViscous[2] += (Fy*dx - Fx*dy)/RefLength;

                    /* Update the heat flux and maximum heat flux for this marker. */
                    Heat_Visc[iMarker] += qHeatNorm*weights[i]*normals[nDim]*RefHeatFlux;
                    MaxHeatFlux_Visc[iMarker] = max(MaxHeatFlux_Visc[iMarker], fabs(qHeatNorm));
                  }
                }

                break;
              }
            }

            /* Update the value of the counter l to the end index of the
               current chunk. */
            l = lEnd;
          }
        }

        /*--- Project forces and store the non-dimensional coefficients ---*/
        if (nDim == 2) {
          CD_Visc[iMarker]   =  ForceViscous[0]*cos(Alpha) + ForceViscous[1]*sin(Alpha);
          CL_Visc[iMarker]   = -ForceViscous[0]*sin(Alpha) + ForceViscous[1]*cos(Alpha);
          CEff_Visc[iMarker] = CL_Visc[iMarker] / (CD_Visc[iMarker]+EPS);
          CMz_Visc[iMarker]  = MomentViscous[2];
          CFx_Visc[iMarker]  = ForceViscous[0];
          CFy_Visc[iMarker]  = ForceViscous[1];
        }
        if (nDim == 3) {
          CD_Visc[iMarker]   =  ForceViscous[0]*cos(Alpha)*cos(Beta)
                             +  ForceViscous[1]*sin(Beta)
                             +  ForceViscous[2]*sin(Alpha)*cos(Beta);
          CL_Visc[iMarker]   = -ForceViscous[0]*sin(Alpha) + ForceViscous[2]*cos(Alpha);
          CSF_Visc[iMarker]  = -ForceViscous[0]*sin(Beta)*cos(Alpha)
                             +  ForceViscous[1]*cos(Beta)
                             -  ForceViscous[2]*sin(Beta)*sin(Alpha);
          CEff_Visc[iMarker] = CL_Visc[iMarker]/(CD_Visc[iMarker] + EPS);
          CMx_Visc[iMarker]  = MomentViscous[0];
          CMy_Visc[iMarker]  = MomentViscous[1];
          CMz_Visc[iMarker]  = MomentViscous[2];
          CFx_Visc[iMarker]  = ForceViscous[0];
          CFy_Visc[iMarker]  = ForceViscous[1];
          CFz_Visc[iMarker]  = ForceViscous[2];
        }

        AllBound_CD_Visc   += CD_Visc[iMarker];
        AllBound_CL_Visc   += CL_Visc[iMarker];
        AllBound_CSF_Visc  += CSF_Visc[iMarker];
        AllBound_CMx_Visc  += CMx_Visc[iMarker];
        AllBound_CMy_Visc  += CMy_Visc[iMarker];
        AllBound_CMz_Visc  += CMz_Visc[iMarker];
        AllBound_CFx_Visc  += CFx_Visc[iMarker];
        AllBound_CFy_Visc  += CFy_Visc[iMarker];
        AllBound_CFz_Visc  += CFz_Visc[iMarker];

        AllBound_HeatFlux_Visc   += Heat_Visc[iMarker];
        AllBound_MaxHeatFlux_Visc = max(AllBound_MaxHeatFlux_Visc,
                                        MaxHeatFlux_Visc[iMarker]);

        /*--- Compute the coefficients per surface ---*/
        for(unsigned short iMarker_Monitoring=0; iMarker_Monitoring<config->GetnMarker_Monitoring();
                         ++iMarker_Monitoring) {
          string Monitoring_Tag = config->GetMarker_Monitoring_TagBound(iMarker_Monitoring);
          string Marker_Tag = config->GetMarker_All_TagBound(iMarker);
          if (Marker_Tag == Monitoring_Tag) {
            Surface_CL_Visc[iMarker_Monitoring]   += CL_Visc[iMarker];
            Surface_CD_Visc[iMarker_Monitoring]   += CD_Visc[iMarker];
            Surface_CSF_Visc[iMarker_Monitoring]  += CSF_Visc[iMarker];
            Surface_CEff_Visc[iMarker_Monitoring] += CEff_Visc[iMarker];
            Surface_CFx_Visc[iMarker_Monitoring]  += CFx_Visc[iMarker];
            Surface_CFy_Visc[iMarker_Monitoring]  += CFy_Visc[iMarker];
            Surface_CFz_Visc[iMarker_Monitoring]  += CFz_Visc[iMarker];
            Surface_CMx_Visc[iMarker_Monitoring]  += CMx_Visc[iMarker];
            Surface_CMy_Visc[iMarker_Monitoring]  += CMy_Visc[iMarker];
            Surface_CMz_Visc[iMarker_Monitoring]  += CMz_Visc[iMarker];
          }
        }
      }
    }
  }

#ifdef HAVE_MPI

  /*--- Parallel mode. The data from all ranks must be gathered.
        Determine the size of the communication buffer. ---*/
  const unsigned long nCommSize = 9*config->GetnMarker_Monitoring() + 10;

  /*--- Define the communication buffers and store to local data in
        the local buffer. ---*/
  vector<su2double> locBuf(nCommSize), globBuf(nCommSize);

  unsigned long ii = 0;
  locBuf[ii++] = AllBound_CD_Visc;  locBuf[ii++] = AllBound_CL_Visc;
  locBuf[ii++] = AllBound_CSF_Visc; locBuf[ii++] = AllBound_CMx_Visc;
  locBuf[ii++] = AllBound_CMy_Visc; locBuf[ii++] = AllBound_CMz_Visc;
  locBuf[ii++] = AllBound_CFx_Visc; locBuf[ii++] = AllBound_CFy_Visc;
  locBuf[ii++] = AllBound_CFz_Visc; locBuf[ii++] = AllBound_HeatFlux_Visc;

  for(unsigned short i=0; i<config->GetnMarker_Monitoring(); ++i) {
    locBuf[ii++] = Surface_CL_Visc[i];  locBuf[ii++] = Surface_CD_Visc[i];
    locBuf[ii++] = Surface_CSF_Visc[i]; locBuf[ii++] = Surface_CFx_Visc[i];
    locBuf[ii++] = Surface_CFy_Visc[i]; locBuf[ii++] = Surface_CFz_Visc[i];
    locBuf[ii++] = Surface_CMx_Visc[i]; locBuf[ii++] = Surface_CMy_Visc[i];
    locBuf[ii++] = Surface_CMz_Visc[i];
  }

  /* Sum up all the data from all ranks. The result will be available on all ranks. */
  if (config->GetComm_Level() == COMM_FULL) {
    SU2_MPI::Allreduce(locBuf.data(), globBuf.data(), nCommSize, MPI_DOUBLE,
                       MPI_SUM, MPI_COMM_WORLD);
  }

  /*--- Copy the data back from globBuf into the required variables. ---*/
  ii = 0;
  AllBound_CD_Visc  = globBuf[ii++]; AllBound_CL_Visc       = globBuf[ii++];
  AllBound_CSF_Visc = globBuf[ii++]; AllBound_CMx_Visc      = globBuf[ii++];
  AllBound_CMy_Visc = globBuf[ii++]; AllBound_CMz_Visc      = globBuf[ii++];
  AllBound_CFx_Visc = globBuf[ii++]; AllBound_CFy_Visc      = globBuf[ii++];
  AllBound_CFz_Visc = globBuf[ii++]; AllBound_HeatFlux_Visc = globBuf[ii++];

  AllBound_CEff_Visc = AllBound_CL_Visc/(AllBound_CD_Visc + EPS);

  for(unsigned short i=0; i<config->GetnMarker_Monitoring(); ++i) {
    Surface_CL_Visc[i]  = globBuf[ii++]; Surface_CD_Visc[i]  = globBuf[ii++];
    Surface_CSF_Visc[i] = globBuf[ii++]; Surface_CFx_Visc[i] = globBuf[ii++];
    Surface_CFy_Visc[i] = globBuf[ii++]; Surface_CFz_Visc[i] = globBuf[ii++];
    Surface_CMx_Visc[i] = globBuf[ii++]; Surface_CMy_Visc[i] = globBuf[ii++];
    Surface_CMz_Visc[i] = globBuf[ii++];

    Surface_CEff_Visc[i] = Surface_CL_Visc[i]/(Surface_CD_Visc[i] + EPS);
  }

  /* Determine the maximum heat flux over all ranks. */
  su2double localMax = AllBound_MaxHeatFlux_Visc;
  if (config->GetComm_Level() == COMM_FULL) {
    SU2_MPI::Allreduce(&localMax, &AllBound_MaxHeatFlux_Visc, 1, MPI_DOUBLE,
                       MPI_MAX, MPI_COMM_WORLD);
  }
#endif

  /*--- Update the total coefficients (note that all the nodes have the same value)---*/
  Total_CD   += AllBound_CD_Visc;
  Total_CL   += AllBound_CL_Visc;
  Total_CSF  += AllBound_CSF_Visc;
  Total_CEff  = Total_CL / (Total_CD + EPS);
  Total_CMx  += AllBound_CMx_Visc;
  Total_CMy  += AllBound_CMy_Visc;
  Total_CMz  += AllBound_CMz_Visc;
  Total_CFx  += AllBound_CFx_Visc;
  Total_CFy  += AllBound_CFy_Visc;
  Total_CFz  += AllBound_CFz_Visc;

  /*--- Update the total coefficients per surface (note that all the nodes have the same value)---*/
  for (unsigned short iMarker_Monitoring=0; iMarker_Monitoring<config->GetnMarker_Monitoring();
                    ++iMarker_Monitoring) {
    Surface_CL[iMarker_Monitoring]   += Surface_CL_Visc[iMarker_Monitoring];
    Surface_CD[iMarker_Monitoring]   += Surface_CD_Visc[iMarker_Monitoring];
    Surface_CSF[iMarker_Monitoring]  += Surface_CSF_Visc[iMarker_Monitoring];
    Surface_CEff[iMarker_Monitoring]  = Surface_CL[iMarker_Monitoring] / (Surface_CD[iMarker_Monitoring] + EPS);
    Surface_CFx[iMarker_Monitoring]  += Surface_CFx_Visc[iMarker_Monitoring];
    Surface_CFy[iMarker_Monitoring]  += Surface_CFy_Visc[iMarker_Monitoring];
    Surface_CFz[iMarker_Monitoring]  += Surface_CFz_Visc[iMarker_Monitoring];
    Surface_CMx[iMarker_Monitoring]  += Surface_CMx_Visc[iMarker_Monitoring];
    Surface_CMy[iMarker_Monitoring]  += Surface_CMy_Visc[iMarker_Monitoring];
    Surface_CMz[iMarker_Monitoring]  += Surface_CMz_Visc[iMarker_Monitoring];
  }
}

void CFEM_DG_NSSolver::SetTime_Step(CGeometry *geometry, CSolver **solver_container, CConfig *config,
                                    unsigned short iMesh, unsigned long Iteration) {

  /* Check whether or not a time stepping scheme is used. */
  const bool time_stepping = config->GetTime_Marching() == TIME_STEPPING;

  /* Allocate the memory for the work array and initialize it to zero to avoid
     warnings in debug mode  about uninitialized memory when padding is applied. */
  vector<su2double> workArrayVec(sizeWorkArray, 0.0);
  su2double *workArray = workArrayVec.data();

  /* Constant factor present in the heat flux vector, namely the ratio of
     thermal conductivity and viscosity. */
  const su2double factHeatFlux_Lam  = Gamma/Prandtl_Lam;
  const su2double factHeatFlux_Turb = Gamma/Prandtl_Turb;

  /* Constant ratio of the second viscosity and the viscosity itself. */
  const su2double lambdaOverMu = -TWO3;

  /* The eigenvalues of the viscous Jacobian, scaled by the kinematic viscosity,
     are 1.0, 2.0 + lambdaOverMu and kOverCv/Mu. The last is variable due to the
     possible presence of an eddy viscosity, but the first two are constant and
     the maximum can be determined. */
  const su2double radOverNuTerm = max(1.0, 2.0+lambdaOverMu);

  /* Store the number of metric points per DOF, which depends
     on the number of dimensions. */
  const unsigned short nMetricPerPoint = nDim*nDim + 1;

  /* Determine the number of elements that are treated simultaneously
     in the matrix products to obtain good gemm performance. */
  const unsigned short nPadInput  = config->GetSizeMatMulPadding();
  const unsigned short nElemSimul = nPadInput/nVar;

  /* Determine the minimum padded size in the matrix multiplications, which
     corresponds to 64 byte alignment. */
  const unsigned short nPadMin = 64/sizeof(passivedouble);

  /* Set the number of bytes that must be copied in the memcpy calls. */
  const unsigned long nBytes = nVar*sizeof(su2double);

  /* Initialize the minimum and maximum time step. */
  Min_Delta_Time = 1.e25; Max_Delta_Time = 0.0;

  /* Easier storage of the CFL number. Note that if we are using explicit
   time stepping, the regular CFL condition has been overwritten with the
   unsteady CFL condition in the config post-processing (if non-zero). */

  const su2double CFL = config->GetCFL(iMesh);

  /*--- Explicit time stepping with imposed time step (eventually will
   allow for local time stepping with this value imposed as the time
   for syncing the cells). If the unsteady CFL is set to zero (default),
   it uses the defined unsteady time step, otherwise it computes the time
   step based on the provided unsteady CFL. Note that the regular CFL
   option in the config is always ignored with time stepping. ---*/
  if (time_stepping && (config->GetUnst_CFL() == 0.0)) {

    /*--- Loop over the owned volume elements and set the fixed dt. ---*/
    for(unsigned long l=0; l<nVolElemOwned; ++l)
      VecDeltaTime[l] = config->GetDelta_UnstTimeND();

  } else {

    /*--- Check for a compressible solver. ---*/
    if(config->GetKind_Regime() == COMPRESSIBLE) {

      /*--- Loop over the owned volume elements. Multiple elements are treated
            simultaneously to improve the performance of the matrix
            multiplications. As a consequence, the update of the counter l
            happens at the end of this loop section. ---*/
      for(unsigned long l=0; l<nVolElemOwned;) {

        /* Determine the end index for this chunk of elements and the padded
           N value in the gemm computations. */
        unsigned long lEnd;
        unsigned short ind, llEnd, NPad;

        MetaDataChunkOfElem(volElem, l, nVolElemOwned, nElemSimul, nPadMin,
                            lEnd, ind, llEnd, NPad);

        /* Get the required data from the corresponding standard element. */
        const unsigned short nDOFs          = volElem[l].nDOFsSol;
        const su2double *matDerBasisSolDOFs = standardElementsSol[ind].GetMatDerBasisFunctionsSolDOFs();

        unsigned short nPoly = standardElementsSol[ind].GetNPoly();
        if(nPoly == 0) nPoly = 1;

        /*--- Set the pointers for the local arrays. ---*/
        su2double *solDOFs     = workArray;
        su2double *gradSolDOFs = solDOFs + nDOFs*NPad;

        /* Determine the offset between the r-derivatives and s-derivatives, which is
           also the offset between s- and t-derivatives, of the solution in the DOFs. */
        const unsigned short offDerivSol = NPad*volElem[l].nDOFsSol;

        /*--- Compute the gradients of the conserved variables if a subgrid
              scale model for LES is used. ---*/
        if( SGSModelUsed ) {

          /* Copy the solution of the DOFs into solDOFs for this chunk of elements. */
          for(unsigned short ll=0; ll<llEnd; ++ll) {

            /* Easier storage of the solution of this element. */
            const unsigned long lInd = l + ll;
            const su2double *sol = VecSolDOFs.data() + nVar*volElem[lInd].offsetDOFsSolLocal;

            /* Loop over the DOFs and copy the data. */
            const unsigned short llNVar = ll*nVar;
            for(unsigned short i=0; i<nDOFs; ++i)
              memcpy(solDOFs+i*NPad+llNVar, sol+i*nVar, nBytes);
          }

          /* Call the general function to carry out the matrix product to determine
             the gradients in the DOFs of this chunk of elements. */
          blasFunctions->gemm(nDOFs*nDim, NPad, nDOFs, matDerBasisSolDOFs, solDOFs, gradSolDOFs, config);
        }

        /*--- Make a distinction between 2D and 3D for optimal performance. ---*/
        switch( nDim ) {

          case 2: {

            /*--- 2D simulation. Loop over the chunk of elements. ---*/
            for(unsigned short ll=0; ll<llEnd; ++ll) {
              const unsigned short llNVar = ll*nVar;
              const unsigned long  lInd   = l + ll;

              /* Compute the length scale of this element and initialize the
                 inviscid and viscous spectral radii to zero. */
              const su2double lenScaleInv = nPoly/volElem[lInd].lenScale;
              const su2double lenScale    = 1.0/lenScaleInv;

              su2double charVel2Max = 0.0, radViscMax = 0.0;

              /* Loop over the DOFs of the element to determine the time step. */
              for(unsigned short i=0; i<nDOFs; ++i) {
                const su2double *solDOF  = VecSolDOFs.data()
                                         + nVar*(volElem[lInd].offsetDOFsSolLocal + i);
                const su2double *gridVel = volElem[lInd].gridVelocitiesSolDOFs.data()
                                         + i*nDim;

                /* Compute the velocities and the internal energy per unit mass. */
                const su2double DensityInv   = 1.0/solDOF[0];
                const su2double u            = DensityInv*solDOF[1];
                const su2double v            = DensityInv*solDOF[2];
                const su2double StaticEnergy = DensityInv*solDOF[3] - 0.5*(u*u + v*v);

                /*--- Compute the maximum value of the wave speed. This is a rather
                      conservative estimate. ---*/
                FluidModel->SetTDState_rhoe(solDOF[0], StaticEnergy);
                const su2double SoundSpeed2 = FluidModel->GetSoundSpeed2();
                const su2double SoundSpeed  = sqrt(fabs(SoundSpeed2));

                const su2double radx     = fabs(u-gridVel[0]) + SoundSpeed;
                const su2double rady     = fabs(v-gridVel[1]) + SoundSpeed;
                const su2double charVel2 = radx*radx + rady*rady;

                charVel2Max = max(charVel2Max, charVel2);

                /* Compute the laminar kinematic viscosity and check if an eddy
                   viscosity must be determined. */
                const su2double muLam = FluidModel->GetLaminarViscosity();
                su2double muTurb      = 0.0;

                if( SGSModelUsed ) {

                  /* Set the pointers to the locations where the gradients
                     of this DOF start. */
                  const su2double *solDOFDr = gradSolDOFs + i*NPad + llNVar;
                  const su2double *solDOFDs = solDOFDr    + offDerivSol;

                  /* Compute the true value of the metric terms in this DOF. Note that in
                     metricTerms the metric terms scaled by the Jacobian are stored. */
                  const su2double *metricTerms = volElem[lInd].metricTermsSolDOFs.data()
                                               + i*nMetricPerPoint;
                  const su2double JacInv       = 1.0/metricTerms[0];

                  const su2double drdx = JacInv*metricTerms[1];
                  const su2double drdy = JacInv*metricTerms[2];

                  const su2double dsdx = JacInv*metricTerms[3];
                  const su2double dsdy = JacInv*metricTerms[4];

                  /*--- Compute the Cartesian gradients of the independent solution
                        variables from the gradients in parametric coordinates and the metric
                        terms in this DOF. ---*/
                  const su2double drhodx = solDOFDr[0]*drdx + solDOFDs[0]*dsdx;
                  const su2double drudx  = solDOFDr[1]*drdx + solDOFDs[1]*dsdx;
                  const su2double drvdx  = solDOFDr[2]*drdx + solDOFDs[2]*dsdx;

                  const su2double drhody = solDOFDr[0]*drdy + solDOFDs[0]*dsdy;
                  const su2double drudy  = solDOFDr[1]*drdy + solDOFDs[1]*dsdy;
                  const su2double drvdy  = solDOFDr[2]*drdy + solDOFDs[2]*dsdy;

                  /*--- Compute the Cartesian gradients of the velocities. ---*/
                  const su2double dudx = DensityInv*(drudx - u*drhodx);
                  const su2double dvdx = DensityInv*(drvdx - v*drhodx);
                  const su2double dudy = DensityInv*(drudy - u*drhody);
                  const su2double dvdy = DensityInv*(drvdy - v*drhody);

                  /* Compute the eddy viscosity. */
                  const su2double dist = volElem[lInd].wallDistanceSolDOFs[i];
                  muTurb = SGSModel->ComputeEddyViscosity_2D(solDOF[0], dudx, dudy,
                                                             dvdx, dvdy, lenScale,
                                                             dist);
                }

                /*--- Determine the viscous spectral radius. ---*/
                const su2double mu           = muLam + muTurb;
                const su2double kOverCv      = muLam*factHeatFlux_Lam
                                             + muTurb*factHeatFlux_Turb;
                const su2double factHeatFlux = kOverCv/mu;

                const su2double radVisc = DensityInv*mu*max(radOverNuTerm, factHeatFlux);

                /* Update the maximum value of the viscous spectral radius. */
                radViscMax = max(radViscMax, radVisc);
              }

              /*--- Compute the time step for the element and update the minimum and
                    maximum value. Take the factor for time accurate local time
                    stepping into account for the minimum and maximum. ---*/
              const su2double dtInv = lenScaleInv*(sqrt(charVel2Max) + radViscMax*lenScaleInv);

              VecDeltaTime[lInd] = CFL/dtInv;

              const su2double dtEff = volElem[lInd].factTimeLevel*VecDeltaTime[lInd];
              Min_Delta_Time = min(Min_Delta_Time, dtEff);
              Max_Delta_Time = max(Max_Delta_Time, dtEff);
            }

            break;
          }

          /*------------------------------------------------------------------*/

          case 3: {

            /*--- 3D simulation. Loop over the chunk of elements. ---*/
            for(unsigned short ll=0; ll<llEnd; ++ll) {
              const unsigned short llNVar = ll*nVar;
              const unsigned long  lInd   = l + ll;

              /* Compute the length scale of this element and initialize the
                 inviscid and viscous spectral radii to zero. */
              const su2double lenScaleInv = nPoly/volElem[lInd].lenScale;
              const su2double lenScale    = 1.0/lenScaleInv;

              su2double charVel2Max = 0.0, radViscMax = 0.0;

              /* Loop over the DOFs of the element to determine the time step. */
              for(unsigned short i=0; i<nDOFs; ++i) {
                const su2double *solDOF  = VecSolDOFs.data()
                                         + nVar*(volElem[lInd].offsetDOFsSolLocal + i);
                const su2double *gridVel = volElem[lInd].gridVelocitiesSolDOFs.data()
                                         + i*nDim;

                /* Compute the velocities and the internal energy per unit mass. */
                const su2double DensityInv   = 1.0/solDOF[0];
                const su2double u            = DensityInv*solDOF[1];
                const su2double v            = DensityInv*solDOF[2];
                const su2double w            = DensityInv*solDOF[3];
                const su2double StaticEnergy = DensityInv*solDOF[4] - 0.5*(u*u + v*v + w*w);

                /*--- Compute the maximum value of the wave speed. This is a rather
                      conservative estimate. ---*/
                FluidModel->SetTDState_rhoe(solDOF[0], StaticEnergy);
                const su2double SoundSpeed2 = FluidModel->GetSoundSpeed2();
                const su2double SoundSpeed  = sqrt(fabs(SoundSpeed2));

                const su2double radx     = fabs(u-gridVel[0]) + SoundSpeed;
                const su2double rady     = fabs(v-gridVel[1]) + SoundSpeed;
                const su2double radz     = fabs(w-gridVel[2]) + SoundSpeed;
                const su2double charVel2 = radx*radx + rady*rady + radz*radz;

                charVel2Max = max(charVel2Max, charVel2);

                /* Compute the laminar kinematic viscosity and check if an eddy
                   viscosity must be determined. */
                const su2double muLam = FluidModel->GetLaminarViscosity();
                su2double muTurb      = 0.0;

                if( SGSModelUsed ) {

                  /* Set the pointers to the locations where the gradients
                     of this DOF start. */
                  const su2double *solDOFDr = gradSolDOFs + i*NPad + llNVar;
                  const su2double *solDOFDs = solDOFDr    + offDerivSol;
                  const su2double *solDOFDt = solDOFDs    + offDerivSol;

                  /* Compute the true value of the metric terms in this DOF. Note that in
                     metricTerms the metric terms scaled by the Jacobian are stored. */
                  const su2double *metricTerms = volElem[lInd].metricTermsSolDOFs.data()
                                               + i*nMetricPerPoint;
                  const su2double JacInv       = 1.0/metricTerms[0];

                  const su2double drdx = JacInv*metricTerms[1];
                  const su2double drdy = JacInv*metricTerms[2];
                  const su2double drdz = JacInv*metricTerms[3];

                  const su2double dsdx = JacInv*metricTerms[4];
                  const su2double dsdy = JacInv*metricTerms[5];
                  const su2double dsdz = JacInv*metricTerms[6];

                  const su2double dtdx = JacInv*metricTerms[7];
                  const su2double dtdy = JacInv*metricTerms[8];
                  const su2double dtdz = JacInv*metricTerms[9];

                  /*--- Compute the Cartesian gradients of the independent solution
                        variables from the gradients in parametric coordinates and the metric
                        terms in this DOF. ---*/
                  const su2double drhodx = solDOFDr[0]*drdx + solDOFDs[0]*dsdx + solDOFDt[0]*dtdx;
                  const su2double drux   = solDOFDr[1]*drdx + solDOFDs[1]*dsdx + solDOFDt[1]*dtdx;
                  const su2double drvx   = solDOFDr[2]*drdx + solDOFDs[2]*dsdx + solDOFDt[2]*dtdx;
                  const su2double drwx   = solDOFDr[3]*drdx + solDOFDs[3]*dsdx + solDOFDt[3]*dtdx;

                  const su2double drhody = solDOFDr[0]*drdy + solDOFDs[0]*dsdy + solDOFDt[0]*dtdy;
                  const su2double druy   = solDOFDr[1]*drdy + solDOFDs[1]*dsdy + solDOFDt[1]*dtdy;
                  const su2double drvy   = solDOFDr[2]*drdy + solDOFDs[2]*dsdy + solDOFDt[2]*dtdy;
                  const su2double drwy   = solDOFDr[3]*drdy + solDOFDs[3]*dsdy + solDOFDt[3]*dtdy;

                  const su2double drhodz = solDOFDr[0]*drdz + solDOFDs[0]*dsdz + solDOFDt[0]*dtdz;
                  const su2double druz   = solDOFDr[1]*drdz + solDOFDs[1]*dsdz + solDOFDt[1]*dtdz;
                  const su2double drvz   = solDOFDr[2]*drdz + solDOFDs[2]*dsdz + solDOFDt[2]*dtdz;
                  const su2double drwz   = solDOFDr[3]*drdz + solDOFDs[3]*dsdz + solDOFDt[3]*dtdz;

                  /*--- Compute the Cartesian gradients of the velocities. ---*/
                  const su2double dudx = DensityInv*(drux - u*drhodx);
                  const su2double dudy = DensityInv*(druy - u*drhody);
                  const su2double dudz = DensityInv*(druz - u*drhodz);

                  const su2double dvdx = DensityInv*(drvx - v*drhodx);
                  const su2double dvdy = DensityInv*(drvy - v*drhody);
                  const su2double dvdz = DensityInv*(drvz - v*drhodz);

                  const su2double dwdx = DensityInv*(drwx - w*drhodx);
                  const su2double dwdy = DensityInv*(drwy - w*drhody);
                  const su2double dwdz = DensityInv*(drwz - w*drhodz);

                  /* Compute the eddy viscosity. */
                  const su2double dist = volElem[lInd].wallDistanceSolDOFs[i];
                  muTurb = SGSModel->ComputeEddyViscosity_3D(solDOF[0], dudx, dudy, dudz,
                                                             dvdx, dvdy, dvdz, dwdx, dwdy,
                                                             dwdz, lenScale, dist);
                }

                /*--- Determine the viscous spectral radius. ---*/
                const su2double mu           = muLam + muTurb;
                const su2double kOverCv      = muLam*factHeatFlux_Lam
                                             + muTurb*factHeatFlux_Turb;
                const su2double factHeatFlux = kOverCv/mu;

                const su2double radVisc = DensityInv*mu*max(radOverNuTerm, factHeatFlux);

                /* Update the maximum value of the viscous spectral radius. */
                radViscMax = max(radViscMax, radVisc);
              }

              /*--- Compute the time step for the element and update the minimum and
                    maximum value. Take the factor for time accurate local time
                    stepping into account for the minimum and maximum. ---*/
              const su2double dtInv = lenScaleInv*(sqrt(charVel2Max) + radViscMax*lenScaleInv);

              VecDeltaTime[lInd] = CFL/dtInv;

              const su2double dtEff = volElem[lInd].factTimeLevel*VecDeltaTime[lInd];
              Min_Delta_Time = min(Min_Delta_Time, dtEff);
              Max_Delta_Time = max(Max_Delta_Time, dtEff);
            }

            break;
          }
        }

        /* Update the value of the counter l to the end index of the
           current chunk. */
        l = lEnd;
      }
    }
    else {

      /*--- Incompressible solver. ---*/

      SU2_MPI::Error("Incompressible solver not implemented yet", CURRENT_FUNCTION);
    }

    /*--- Compute the max and the min dt (in parallel). Note that we only
     do this for steady calculations if the high verbosity is set, but we
     always perform the reduction for unsteady calculations where the CFL
     limit is used to set the global time step. ---*/
    if ((config->GetComm_Level() == COMM_FULL) || time_stepping) {
#ifdef HAVE_MPI
      su2double rbuf_time = Min_Delta_Time;
      SU2_MPI::Allreduce(&rbuf_time, &Min_Delta_Time, 1, MPI_DOUBLE, MPI_MIN, MPI_COMM_WORLD);

      rbuf_time = Max_Delta_Time;
      SU2_MPI::Allreduce(&rbuf_time, &Max_Delta_Time, 1, MPI_DOUBLE, MPI_MAX, MPI_COMM_WORLD);
#endif
    }

    /*--- For explicit time stepping with an unsteady CFL imposed, use the
          minimum delta time of the entire mesh. As Min_Delta_Time is scaled to
          the time step of the largest time level, a correction must be used
          for the time level when time accurate local time stepping is used. ---*/
    if (time_stepping) {
      for(unsigned long l=0; l<nVolElemOwned; ++l)
        VecDeltaTime[l] = Min_Delta_Time/volElem[l].factTimeLevel;

      config->SetDelta_UnstTimeND(Min_Delta_Time);
    }
  }
}

void CFEM_DG_NSSolver::ADER_DG_AliasedPredictorResidual_2D(CConfig              *config,
                                                           CVolumeElementFEM    *elem,
                                                           const su2double      *sol,
                                                           const unsigned short nSimul,
                                                           const unsigned short NPad,
                                                           su2double            *res,
                                                           su2double            *work) {
  /* Constant factor present in the heat flux vector. */
  const su2double factHeatFlux_Lam  = Gamma/Prandtl_Lam;
  const su2double factHeatFlux_Turb = Gamma/Prandtl_Turb;

  /* Get the necessary information from the standard element. */
  const unsigned short ind                = elem->indStandardElement;
  const unsigned short nInt               = standardElementsSol[ind].GetNIntegration();
  const unsigned short nDOFs              = elem->nDOFsSol;
  const su2double *matBasisInt            = standardElementsSol[ind].GetMatBasisFunctionsIntegration();
  const su2double *matDerBasisInt         = matBasisInt + nDOFs*nInt;
  const su2double *matDerBasisSolDOFs     = standardElementsSol[ind].GetMatDerBasisFunctionsSolDOFs();
  const su2double *basisFunctionsIntTrans = standardElementsSol[ind].GetBasisFunctionsIntegrationTrans();
  const su2double *weights                = standardElementsSol[ind].GetWeightsIntegration();

  unsigned short nPoly = standardElementsSol[ind].GetNPoly();
  if(nPoly == 0) nPoly = 1;

  /* Compute the length scale of the current element for the LES. */
  const su2double lenScale = elem->lenScale/nPoly;

  /* Set the pointers for fluxes in the DOFs, the gradient of the fluxes in
     the integration points, the gradient of the solution in the DOFs and the
     divergence of the fluxes in the integration points. Note that some pointers
     point to the same physical location. This is because this memory can be
     used for different purposes. */
  su2double *fluxXDOF     = work;
  su2double *fluxYDOF     = fluxXDOF + NPad*nDOFs;
  su2double *gradFluxXInt = fluxYDOF + NPad*nDOFs;
  su2double *gradFluxYInt = gradFluxXInt + nDim*NPad*nInt;
  su2double *gradSolDOFs  = gradFluxXInt;
  su2double *divFlux      = work;

  /* Determine the offset between the r-derivatives and s-derivatives of the
     fluxes in the integration points and the offset between the r-derivatives
     and s-derivatives of the solution in the DOFs. */
  const unsigned short offDerivSol    = NPad*nDOFs;
  const unsigned short offDerivFluxes = NPad*nInt;

  /* Store the number of metric points per integration point for readability. */
  const unsigned short nMetricPerPoint = 5;  /* nDim*nDim + 1. */

  /*--------------------------------------------------------------------------*/
  /*---          Construct the Cartesian fluxes in the DOFs.               ---*/
  /*--------------------------------------------------------------------------*/

  /* Compute the derivatives of the solution variables w.r.t. the parametric
     coordinates in the DOFs. */
  blasFunctions->gemm(nDOFs*nDim, NPad, nDOFs, matDerBasisSolDOFs, sol, gradSolDOFs, config);

  /*--- Loop over the number of entities that are treated simultaneously. */
  for(unsigned short simul=0; simul<nSimul; ++simul) {

    /*--- Loop over the DOFs to compute the Cartesian fluxes in the DOFs. ---*/
    for(unsigned short i=0; i<nDOFs; ++i) {

      /* Set the pointers for the solution, its gradients and the fluxes
         for this DOF. */
      const unsigned short offDOF = i*NPad + simul*nVar;
      const su2double *solDOF     = sol         + offDOF;
      const su2double *solDOFDr   = gradSolDOFs + offDOF;
      const su2double *solDOFDs   = solDOFDr    + offDerivSol;
      su2double *fluxX            = fluxXDOF    + offDOF;
      su2double *fluxY            = fluxYDOF    + offDOF;

      /* Set the pointer to the grid velocities at the location of the
         solution DOFS. THIS IS A TEMPORARY IMPLEMENTATION. WHEN AN ACTUAL
         MOTION IS SPECIFIED, THE DATA FOR THIS DOF FOR THE CURRENT TIME
         INTEGRATION POINT MUST BE TAKEN. */
      const su2double *gridVel = elem->gridVelocitiesSolDOFs.data() + 2*i; /* nDim*i. */

      /* Compute the true value of the metric terms in this DOF. Note that in
         metricTerms the metric terms scaled by the Jacobian are stored. THIS
         IS A TEMPORARY IMPLEMENTATION. WHEN AN ACTUAL MOTION IS SPECIFIED, THE
         DATA FOR THIS DOF FOR THE CURRENT TIME INTEGRATION POINT MUST BE TAKEN. */
      const su2double *metricTerms = elem->metricTermsSolDOFs.data()
                                   + i*nMetricPerPoint;
      const su2double JacInv       = 1.0/metricTerms[0];

      const su2double drdx = JacInv*metricTerms[1];
      const su2double drdy = JacInv*metricTerms[2];

      const su2double dsdx = JacInv*metricTerms[3];
      const su2double dsdy = JacInv*metricTerms[4];

      /* Compute the Cartesian gradients of the independent solution variables
         from the gradients in parametric coordinates and the metric terms. */
      const su2double drhodx = solDOFDr[0]*drdx + solDOFDs[0]*dsdx;
      const su2double drudx  = solDOFDr[1]*drdx + solDOFDs[1]*dsdx;
      const su2double drvdx  = solDOFDr[2]*drdx + solDOFDs[2]*dsdx;
      const su2double drEdx  = solDOFDr[3]*drdx + solDOFDs[3]*dsdx;

      const su2double drhody = solDOFDr[0]*drdy + solDOFDs[0]*dsdy;
      const su2double drudy  = solDOFDr[1]*drdy + solDOFDs[1]*dsdy;
      const su2double drvdy  = solDOFDr[2]*drdy + solDOFDs[2]*dsdy;
      const su2double drEdy  = solDOFDr[3]*drdy + solDOFDs[3]*dsdy;

      /* Compute the velocities, pressure and laminar viscosity in this DOF. */
      const su2double DensityInv   = 1.0/solDOF[0];
      const su2double u            = DensityInv*solDOF[1];
      const su2double v            = DensityInv*solDOF[2];
      const su2double TotalEnergy  = DensityInv*solDOF[3];
      const su2double StaticEnergy = TotalEnergy - 0.5*(u*u + v*v);

      FluidModel->SetTDState_rhoe(solDOF[0], StaticEnergy);
      const su2double Pressure     = FluidModel->GetPressure();
      const su2double ViscosityLam = FluidModel->GetLaminarViscosity();

      /* Compute the Cartesian gradients of the velocities and static energy. */
      const su2double dudx = DensityInv*(drudx - u*drhodx);
      const su2double dvdx = DensityInv*(drvdx - v*drhodx);
      const su2double dudy = DensityInv*(drudy - u*drhody);
      const su2double dvdy = DensityInv*(drvdy - v*drhody);

      const su2double dedx = DensityInv*(drEdx - TotalEnergy*drhodx) - u*dudx - v*dvdx;
      const su2double dedy = DensityInv*(drEdy - TotalEnergy*drhody) - u*dudy - v*dvdy;

      /* Compute the eddy viscosity, if needed, and the total viscosity. */
      su2double ViscosityTurb = 0.0;
      if( SGSModelUsed )
        ViscosityTurb = SGSModel->ComputeEddyViscosity_2D(solDOF[0], dudx, dudy,
                                                          dvdx, dvdy, lenScale,
                                                          elem->wallDistanceSolDOFs[i]);
      const su2double Viscosity = ViscosityLam + ViscosityTurb;

      /* Compute the total thermal conductivity divided by Cv. */
      const su2double kOverCv = ViscosityLam *factHeatFlux_Lam
                              + ViscosityTurb*factHeatFlux_Turb;

      /* Set the value of the second viscosity and compute the divergence
         term in the viscous normal stresses. */
      const su2double lambda     = -TWO3*Viscosity;
      const su2double lamDivTerm =  lambda*(dudx + dvdy);

      /* Compute the viscous stress tensor. */
      const su2double tauxx = 2.0*Viscosity*dudx + lamDivTerm;
      const su2double tauyy = 2.0*Viscosity*dvdy + lamDivTerm;
      const su2double tauxy = Viscosity*(dudy + dvdx);

      /* The Cartesian fluxes in the x-direction. */
      const su2double uRel = u - gridVel[0];
      fluxX[0] = solDOF[0]*uRel;
      fluxX[1] = solDOF[1]*uRel + Pressure - tauxx;
      fluxX[2] = solDOF[2]*uRel - tauxy;
      fluxX[3] = solDOF[3]*uRel + Pressure*u - kOverCv*dedx - u*tauxx - v*tauxy;;

      /* The Cartesian fluxes in the y-direction. */
      const su2double vRel = v - gridVel[1];
      fluxY[0] = solDOF[0]*vRel;
      fluxY[1] = solDOF[1]*vRel - tauxy;
      fluxY[2] = solDOF[2]*vRel + Pressure - tauyy;
      fluxY[3] = solDOF[3]*vRel + Pressure*v - kOverCv*dedy - u*tauxy - v*tauyy;
    }
  }

  /*--------------------------------------------------------------------------*/
  /*--- Compute the derivatives of the Cartesian fluxes w.r.t. the         ---*/
  /*--- parametric coordinates in the integration points.                  ---*/
  /*--------------------------------------------------------------------------*/

  blasFunctions->gemm(nInt*nDim, NPad, nDOFs, matDerBasisInt, fluxXDOF, gradFluxXInt, config);
  blasFunctions->gemm(nInt*nDim, NPad, nDOFs, matDerBasisInt, fluxYDOF, gradFluxYInt, config);

  /*--------------------------------------------------------------------------*/
  /*--- Compute the divergence of the fluxes in the integration points,    ---*/
  /*--- multiplied by the integration weight.                              ---*/
  /*--------------------------------------------------------------------------*/

  /*--- Loop over the number of entities that are treated simultaneously. */
  for(unsigned short simul=0; simul<nSimul; ++simul) {

    /*--- Loop over the integration points of the element. ---*/
    for(unsigned short i=0; i<nInt; ++i) {

      /* Set the pointers for this integration point. */
      const unsigned short offInt  = i*NPad + simul*nVar;
      const su2double *gradFluxXDr = gradFluxXInt + offInt;
      const su2double *gradFluxXDs = gradFluxXDr  + offDerivFluxes;
      const su2double *gradFluxYDr = gradFluxYInt + offInt;
      const su2double *gradFluxYDs = gradFluxYDr  + offDerivFluxes;
      su2double       *divFluxInt  = divFlux      + offInt;

      /* Easier storage of the metric terms in this integration point.
         THIS IS A TEMPORARY IMPLEMENTATION. WHEN AN ACTUAL MOTION IS SPECIFIED,
         THE DATA FOR THIS DOF FOR THE CURRENT TIME INTEGRATION POINT MUST
         BE TAKEN. */
      const su2double *metricTerms = elem->metricTerms.data() + i*nMetricPerPoint;

      /* Compute the metric terms multiplied by the integration weight. Note that the
         first term in the metric terms is the Jacobian. */
      const su2double wDrdx = weights[i]*metricTerms[1];
      const su2double wDrdy = weights[i]*metricTerms[2];

      const su2double wDsdx = weights[i]*metricTerms[3];
      const su2double wDsdy = weights[i]*metricTerms[4];

      /* Compute the divergence of the fluxes, multiplied by the
         integration weight. */
      divFluxInt[0] = gradFluxXDr[0]*wDrdx + gradFluxXDs[0]*wDsdx
                    + gradFluxYDr[0]*wDrdy + gradFluxYDs[0]*wDsdy;
      divFluxInt[1] = gradFluxXDr[1]*wDrdx + gradFluxXDs[1]*wDsdx
                    + gradFluxYDr[1]*wDrdy + gradFluxYDs[1]*wDsdy;
      divFluxInt[2] = gradFluxXDr[2]*wDrdx + gradFluxXDs[2]*wDsdx
                    + gradFluxYDr[2]*wDrdy + gradFluxYDs[2]*wDsdy;
      divFluxInt[3] = gradFluxXDr[3]*wDrdx + gradFluxXDs[3]*wDsdx
                    + gradFluxYDr[3]*wDrdy + gradFluxYDs[3]*wDsdy;
    }
  }

  /*--------------------------------------------------------------------------*/
  /*--- Add the body force to the divergence of the fluxes, if such a      ---*/
  /*--- force is present.                                                  ---*/
  /*--------------------------------------------------------------------------*/

  if( config->GetBody_Force() ) {

    /* Easier storage of the body force. */
    const su2double *body_force_vector = config->GetBody_Force_Vector();

    /* Compute the solution in the integration points of the element.
       Use gradFluxYInt to store this solution. */
    su2double *solInt = gradFluxYInt;

    blasFunctions->gemm(nInt, NPad, nDOFs, matBasisInt, sol, solInt, config);

    /*--- Loop over the number of entities that are treated simultaneously. */
    for(unsigned short simul=0; simul<nSimul; ++simul) {

      /*--- Loop over the integration points of the element. ---*/
      for(unsigned short i=0; i<nInt; ++i) {

        /* Set the pointers for this integration point. */
        const unsigned short offInt = i*NPad + simul*nVar;
        const su2double *solThisInt = solInt  + offInt;
        su2double       *divFluxInt = divFlux + offInt;

        /* Easier storage of the metric terms in this integration point.
           THIS IS A TEMPORARY IMPLEMENTATION. WHEN AN ACTUAL MOTION IS SPECIFIED,
           THE DATA FOR THIS DOF FOR THE CURRENT TIME INTEGRATION POINT MUST
           BE TAKEN. */
        const su2double *metricTerms = elem->metricTerms.data() + i*nMetricPerPoint;

        /* Compute the velocities. */
        const su2double rhoInv = 1.0/solThisInt[0];
        const su2double u      = solThisInt[1]*rhoInv;
        const su2double v      = solThisInt[2]*rhoInv;

        /* Add the body force to the flux divergence for the momentum and energy
           equation. Note that the source terms are multiplied with minus the
           integration weight in order to be consistent with the formulation of
           the residual. Also note that for the energy source term the absolute
           velocity must be taken and not the relative. */
        const su2double weightJac = weights[i]*metricTerms[0];

        divFluxInt[1] -= weightJac*body_force_vector[0];
        divFluxInt[2] -= weightJac*body_force_vector[1];
        divFluxInt[3] -= weightJac*(u*body_force_vector[0] + v*body_force_vector[1]);
      }
    }
  }

  /*--------------------------------------------------------------------------*/
  /*--- Add the source terms of the manufactured solution to the divergence---*/
  /*--- of the fluxes, if a manufactured solution is used.                 ---*/
  /*--------------------------------------------------------------------------*/

  if( VerificationSolution ) {
    if( VerificationSolution->IsManufacturedSolution() ) {

      /*--- Loop over the number of entities that are treated simultaneously. */
      for(unsigned short simul=0; simul<nSimul; ++simul) {

        /*--- Loop over the integration points of the element. ---*/
        for(unsigned short i=0; i<nInt; ++i) {

          /* Set the pointers for this integration point. */
          const unsigned short offInt  = i*NPad + simul*nVar;
          su2double       *divFluxInt = divFlux + offInt;

          /* Set the pointer to the coordinates in this integration point.
             THIS IS A TEMPORARY IMPLEMENTATION. WHEN AN ACTUAL MOTION IS SPECIFIED,
             THE DATA FOR THIS DOF FOR THE CURRENT TIME INTEGRATION POINT MUST
             BE TAKEN. */
          const su2double *coor = elem->coorIntegrationPoints.data() + i*nDim;

          /* Easier storage of the metric terms in this integration point.
             THIS IS A TEMPORARY IMPLEMENTATION. WHEN AN ACTUAL MOTION IS SPECIFIED,
             THE DATA FOR THIS DOF FOR THE CURRENT TIME INTEGRATION POINT MUST
             BE TAKEN. */
          const su2double *metricTerms = elem->metricTerms.data() + i*nMetricPerPoint;
          const su2double weightJac    = weights[i]*metricTerms[0];

          /* Compute the source terms of the manufactured solution.
             THIS IS A TEMPORARY IMPLEMENTATION. FOR AN ACTUAL TIME ACCURATE
             SIMULATION THE CORRECT TIME MUST BE GIVEN TO THIS FUNCTION. */
          su2double sourceMan[4];
          VerificationSolution->GetMMSSourceTerm(coor, 0.0, sourceMan);

          /* Add the source terms to the flux divergence. Note that the source
             terms are multiplied with minus the integration weight in order
             to be consistent with the formulation of the residual. */
          divFluxInt[0] -= weightJac*sourceMan[0];
          divFluxInt[1] -= weightJac*sourceMan[1];
          divFluxInt[2] -= weightJac*sourceMan[2];
          divFluxInt[3] -= weightJac*sourceMan[3];
        }
      }
    }
  }

  /*--------------------------------------------------------------------------*/
  /*--- Compute the residual in the DOFs, which is the matrix product of   ---*/
  /*--- basisFunctionsIntTrans and divFlux.                                ---*/
  /*--------------------------------------------------------------------------*/

  blasFunctions->gemm(nDOFs, NPad, nInt, basisFunctionsIntTrans, divFlux, res, config);
}

void CFEM_DG_NSSolver::ADER_DG_AliasedPredictorResidual_3D(CConfig              *config,
                                                           CVolumeElementFEM    *elem,
                                                           const su2double      *sol,
                                                           const unsigned short nSimul,
                                                           const unsigned short NPad,
                                                           su2double            *res,
                                                           su2double            *work) {
  /* Constant factor present in the heat flux vector. */
  const su2double factHeatFlux_Lam  = Gamma/Prandtl_Lam;
  const su2double factHeatFlux_Turb = Gamma/Prandtl_Turb;

  /*--- Get the necessary information from the standard element. ---*/
  const unsigned short ind                = elem->indStandardElement;
  const unsigned short nInt               = standardElementsSol[ind].GetNIntegration();
  const unsigned short nDOFs              = elem->nDOFsSol;
  const su2double *matBasisInt            = standardElementsSol[ind].GetMatBasisFunctionsIntegration();
  const su2double *matDerBasisInt         = matBasisInt + nDOFs*nInt;
  const su2double *matDerBasisSolDOFs     = standardElementsSol[ind].GetMatDerBasisFunctionsSolDOFs();
  const su2double *basisFunctionsIntTrans = standardElementsSol[ind].GetBasisFunctionsIntegrationTrans();
  const su2double *weights                = standardElementsSol[ind].GetWeightsIntegration();

  unsigned short nPoly = standardElementsSol[ind].GetNPoly();
  if(nPoly == 0) nPoly = 1;

  /* Compute the length scale of the current element for the LES. */
  const su2double lenScale = elem->lenScale/nPoly;

  /* Set the pointers for fluxes in the DOFs, the gradient of the fluxes in
     the integration points, the gradient of the solution in the DOFs and the
     divergence of the fluxes in the integration points. Note that some pointers
     point to the same physical location. This is because this memory can be
     used for different purposes. */
  su2double *fluxXDOF     = work;
  su2double *fluxYDOF     = fluxXDOF + NPad*nDOFs;
  su2double *fluxZDOF     = fluxYDOF + NPad*nDOFs;
  su2double *gradFluxXInt = fluxZDOF + NPad*nDOFs;
  su2double *gradFluxYInt = gradFluxXInt + nDim*NPad*nInt;
  su2double *gradFluxZInt = gradFluxYInt + nDim*NPad*nInt;
  su2double *gradSolDOFs  = gradFluxXInt;
  su2double *divFlux      = work;

  /* Determine the offset between the r-derivatives and s-derivatives of the
     fluxes in the integration points and the offset between the r-derivatives
     and s-derivatives of the solution in the DOFs. */
  const unsigned short offDerivSol    = NPad*nDOFs;
  const unsigned short offDerivFluxes = NPad*nInt;

  /* Store the number of metric points per integration point/DOF for readability. */
  const unsigned short nMetricPerPoint = 10;  /* nDim*nDim + 1. */

  /*--------------------------------------------------------------------------*/
  /*---          Construct the Cartesian fluxes in the DOFs.               ---*/
  /*--------------------------------------------------------------------------*/

  /* Compute the derivatives of the solution variables w.r.t. the parametric
     coordinates in the DOFs. */
  blasFunctions->gemm(nDOFs*nDim, NPad, nDOFs, matDerBasisSolDOFs, sol, gradSolDOFs, config);

  /*--- Loop over the number of entities that are treated simultaneously. */
  for(unsigned short simul=0; simul<nSimul; ++simul) {

    /*--- Loop over the DOFs to compute the Cartesian fluxes in the DOFs. ---*/
    for(unsigned short i=0; i<nDOFs; ++i) {

      /* Set the pointers for the solution, its gradients and the fluxes
         for this DOF. */
      const unsigned short offDOF = i*NPad + simul*nVar;
      const su2double *solDOF     = sol         + offDOF;
      const su2double *solDOFDr   = gradSolDOFs + offDOF;
      const su2double *solDOFDs   = solDOFDr    + offDerivSol;
      const su2double *solDOFDt   = solDOFDs    + offDerivSol;
      su2double *fluxX            = fluxXDOF    + offDOF;
      su2double *fluxY            = fluxYDOF    + offDOF;
      su2double *fluxZ            = fluxZDOF    + offDOF;

      /* Set the pointer to the grid velocities at the location of the
         solution DOFS. THIS IS A TEMPORARY IMPLEMENTATION. WHEN AN ACTUAL
         MOTION IS SPECIFIED, THE DATA FOR THIS DOF FOR THE CURRENT TIME
         INTEGRATION POINT MUST BE TAKEN. */
      const su2double *gridVel = elem->gridVelocitiesSolDOFs.data() + 3*i; /* nDim*i. */

      /* Compute the true value of the metric terms in this DOF. Note that in
         metricTerms the metric terms scaled by the Jacobian are stored. THIS
         IS A TEMPORARY IMPLEMENTATION. WHEN AN ACTUAL MOTION IS SPECIFIED, THE
         DATA FOR THIS DOF FOR THE CURRENT TIME INTEGRATION POINT MUST BE TAKEN. */
      const su2double *metricTerms = elem->metricTermsSolDOFs.data()
                                   + i*nMetricPerPoint;
      const su2double JacInv       = 1.0/metricTerms[0];

      const su2double drdx = JacInv*metricTerms[1];
      const su2double drdy = JacInv*metricTerms[2];
      const su2double drdz = JacInv*metricTerms[3];

      const su2double dsdx = JacInv*metricTerms[4];
      const su2double dsdy = JacInv*metricTerms[5];
      const su2double dsdz = JacInv*metricTerms[6];

      const su2double dtdx = JacInv*metricTerms[7];
      const su2double dtdy = JacInv*metricTerms[8];
      const su2double dtdz = JacInv*metricTerms[9];

      /* Compute the Cartesian gradients of the independent solution variables
         from the gradients in parametric coordinates and the metric terms. */
      const su2double drhodx = solDOFDr[0]*drdx + solDOFDs[0]*dsdx + solDOFDt[0]*dtdx;
      const su2double drudx  = solDOFDr[1]*drdx + solDOFDs[1]*dsdx + solDOFDt[1]*dtdx;
      const su2double drvdx  = solDOFDr[2]*drdx + solDOFDs[2]*dsdx + solDOFDt[2]*dtdx;
      const su2double drwdx  = solDOFDr[3]*drdx + solDOFDs[3]*dsdx + solDOFDt[3]*dtdx;
      const su2double drEdx  = solDOFDr[4]*drdx + solDOFDs[4]*dsdx + solDOFDt[4]*dtdx;

      const su2double drhody = solDOFDr[0]*drdy + solDOFDs[0]*dsdy + solDOFDt[0]*dtdy;
      const su2double drudy  = solDOFDr[1]*drdy + solDOFDs[1]*dsdy + solDOFDt[1]*dtdy;
      const su2double drvdy  = solDOFDr[2]*drdy + solDOFDs[2]*dsdy + solDOFDt[2]*dtdy;
      const su2double drwdy  = solDOFDr[3]*drdy + solDOFDs[3]*dsdy + solDOFDt[3]*dtdy;
      const su2double drEdy  = solDOFDr[4]*drdy + solDOFDs[4]*dsdy + solDOFDt[4]*dtdy;

      const su2double drhodz = solDOFDr[0]*drdz + solDOFDs[0]*dsdz + solDOFDt[0]*dtdz;
      const su2double drudz  = solDOFDr[1]*drdz + solDOFDs[1]*dsdz + solDOFDt[1]*dtdz;
      const su2double drvdz  = solDOFDr[2]*drdz + solDOFDs[2]*dsdz + solDOFDt[2]*dtdz;
      const su2double drwdz  = solDOFDr[3]*drdz + solDOFDs[3]*dsdz + solDOFDt[3]*dtdz;
      const su2double drEdz  = solDOFDr[4]*drdz + solDOFDs[4]*dsdz + solDOFDt[4]*dtdz;

      /* Compute the velocities, pressure and laminar viscosity in this DOF. */
      const su2double DensityInv   = 1.0/solDOF[0];
      const su2double u            = DensityInv*solDOF[1];
      const su2double v            = DensityInv*solDOF[2];
      const su2double w            = DensityInv*solDOF[3];
      const su2double TotalEnergy  = DensityInv*solDOF[4];
      const su2double StaticEnergy = TotalEnergy - 0.5*(u*u + v*v + w*w);

      FluidModel->SetTDState_rhoe(solDOF[0], StaticEnergy);
      const su2double Pressure     = FluidModel->GetPressure();
      const su2double ViscosityLam = FluidModel->GetLaminarViscosity();

      /* Compute the Cartesian gradients of the velocities and static energy. */
      const su2double dudx = DensityInv*(drudx - u*drhodx);
      const su2double dudy = DensityInv*(drudy - u*drhody);
      const su2double dudz = DensityInv*(drudz - u*drhodz);

      const su2double dvdx = DensityInv*(drvdx - v*drhodx);
      const su2double dvdy = DensityInv*(drvdy - v*drhody);
      const su2double dvdz = DensityInv*(drvdz - v*drhodz);

      const su2double dwdx = DensityInv*(drwdx - w*drhodx);
      const su2double dwdy = DensityInv*(drwdy - w*drhody);
      const su2double dwdz = DensityInv*(drwdz - w*drhodz);

      const su2double dedx = DensityInv*(drEdx - TotalEnergy*drhodx) - u*dudx - v*dvdx - w*dwdx;
      const su2double dedy = DensityInv*(drEdy - TotalEnergy*drhody) - u*dudy - v*dvdy - w*dwdy;
      const su2double dedz = DensityInv*(drEdz - TotalEnergy*drhodz) - u*dudz - v*dvdz - w*dwdz;

      /* Compute the eddy viscosity, if needed, and the total viscosity. */
      su2double ViscosityTurb = 0.0;
      if( SGSModelUsed )
        ViscosityTurb = SGSModel->ComputeEddyViscosity_3D(solDOF[0], dudx, dudy, dudz,
                                                          dvdx, dvdy, dvdz, dwdx,
                                                          dwdy, dwdz, lenScale,
                                                          elem->wallDistanceSolDOFs[i]);
      const su2double Viscosity = ViscosityLam + ViscosityTurb;

      /* Compute the total thermal conductivity divided by Cv. */
      const su2double kOverCv = ViscosityLam *factHeatFlux_Lam
                              + ViscosityTurb*factHeatFlux_Turb;

      /* Set the value of the second viscosity and compute the divergence
         term in the viscous normal stresses. */
      const su2double lambda     = -TWO3*Viscosity;
      const su2double lamDivTerm =  lambda*(dudx + dvdy + dwdz);

      /* Compute the viscous stress tensor. */
      const su2double tauxx = 2.0*Viscosity*dudx + lamDivTerm;
      const su2double tauyy = 2.0*Viscosity*dvdy + lamDivTerm;
      const su2double tauzz = 2.0*Viscosity*dwdz + lamDivTerm;

      const su2double tauxy = Viscosity*(dudy + dvdx);
      const su2double tauxz = Viscosity*(dudz + dwdx);
      const su2double tauyz = Viscosity*(dvdz + dwdy);

      /* The Cartesian fluxes in the x-direction. */
      const su2double uRel = u - gridVel[0];
      fluxX[0] = solDOF[0]*uRel;
      fluxX[1] = solDOF[1]*uRel + Pressure - tauxx;
      fluxX[2] = solDOF[2]*uRel - tauxy;
      fluxX[3] = solDOF[3]*uRel - tauxz;
      fluxX[4] = solDOF[4]*uRel + Pressure*u - kOverCv*dedx - u*tauxx - v*tauxy - w*tauxz;

      /* The Cartesian fluxes in the y-direction. */
      const su2double vRel = v - gridVel[1];
      fluxY[0] = solDOF[0]*vRel;
      fluxY[1] = solDOF[1]*vRel - tauxy;
      fluxY[2] = solDOF[2]*vRel + Pressure - tauyy;
      fluxY[3] = solDOF[3]*vRel - tauyz;
      fluxY[4] = solDOF[4]*vRel + Pressure*v - kOverCv*dedy - u*tauxy - v*tauyy - w*tauyz;

      /* The Cartesian fluxes in the z-direction. */
      const su2double wRel = w - gridVel[2];
      fluxZ[0] = solDOF[0]*wRel;
      fluxZ[1] = solDOF[1]*wRel - tauxz;
      fluxZ[2] = solDOF[2]*wRel - tauyz;
      fluxZ[3] = solDOF[3]*wRel + Pressure - tauzz;
      fluxZ[4] = solDOF[4]*wRel + Pressure*w - kOverCv*dedz - u*tauxz - v*tauyz - w*tauzz;
    }
  }

  /*--------------------------------------------------------------------------*/
  /*--- Compute the derivatives of the Cartesian fluxes w.r.t. the         ---*/
  /*--- parametric coordinates in the integration points.                  ---*/
  /*--------------------------------------------------------------------------*/

  blasFunctions->gemm(nInt*nDim, NPad, nDOFs, matDerBasisInt, fluxXDOF, gradFluxXInt, config);
  blasFunctions->gemm(nInt*nDim, NPad, nDOFs, matDerBasisInt, fluxYDOF, gradFluxYInt, config);
  blasFunctions->gemm(nInt*nDim, NPad, nDOFs, matDerBasisInt, fluxZDOF, gradFluxZInt, config);

  /*--------------------------------------------------------------------------*/
  /*--- Compute the divergence of the fluxes in the integration points,    ---*/
  /*--- multiplied by the integration weight.                              ---*/
  /*--------------------------------------------------------------------------*/

  /*--- Loop over the number of entities that are treated simultaneously. */
  for(unsigned short simul=0; simul<nSimul; ++simul) {

    /*--- Loop over the integration points of the element. ---*/
    for(unsigned short i=0; i<nInt; ++i) {

      /* Set the pointers for this integration point. */
      const unsigned short offInt  = i*NPad + simul*nVar;
      const su2double *gradFluxXDr = gradFluxXInt + offInt;
      const su2double *gradFluxXDs = gradFluxXDr  + offDerivFluxes;
      const su2double *gradFluxXDt = gradFluxXDs  + offDerivFluxes;
      const su2double *gradFluxYDr = gradFluxYInt + offInt;
      const su2double *gradFluxYDs = gradFluxYDr  + offDerivFluxes;
      const su2double *gradFluxYDt = gradFluxYDs  + offDerivFluxes;
      const su2double *gradFluxZDr = gradFluxZInt + offInt;
      const su2double *gradFluxZDs = gradFluxZDr  + offDerivFluxes;
      const su2double *gradFluxZDt = gradFluxZDs  + offDerivFluxes;
      su2double       *divFluxInt  = divFlux      + offInt;

      /* Easier storage of the metric terms in this integration point.
         THIS IS A TEMPORARY IMPLEMENTATION. WHEN AN ACTUAL MOTION IS SPECIFIED,
         THE DATA FOR THIS SPATIAL INTEGRATION POINT FOR THE CURRENT TIME
         INTEGRATION POINT MUST BE TAKEN. */
      const su2double *metricTerms = elem->metricTerms.data() + i*nMetricPerPoint;

      /* Compute the metric terms multiplied by the integration weight. Note that the
         first term in the metric terms is the Jacobian. */
      const su2double wDrdx = weights[i]*metricTerms[1];
      const su2double wDrdy = weights[i]*metricTerms[2];
      const su2double wDrdz = weights[i]*metricTerms[3];

      const su2double wDsdx = weights[i]*metricTerms[4];
      const su2double wDsdy = weights[i]*metricTerms[5];
      const su2double wDsdz = weights[i]*metricTerms[6];

      const su2double wDtdx = weights[i]*metricTerms[7];
      const su2double wDtdy = weights[i]*metricTerms[8];
      const su2double wDtdz = weights[i]*metricTerms[9];

      /* Compute the divergence of the fluxes, multiplied by the integration weight. */
      divFluxInt[0] = gradFluxXDr[0]*wDrdx + gradFluxXDs[0]*wDsdx + gradFluxXDt[0]*wDtdx
                    + gradFluxYDr[0]*wDrdy + gradFluxYDs[0]*wDsdy + gradFluxYDt[0]*wDtdy
                    + gradFluxZDr[0]*wDrdz + gradFluxZDs[0]*wDsdz + gradFluxZDt[0]*wDtdz;
      divFluxInt[1] = gradFluxXDr[1]*wDrdx + gradFluxXDs[1]*wDsdx + gradFluxXDt[1]*wDtdx
                    + gradFluxYDr[1]*wDrdy + gradFluxYDs[1]*wDsdy + gradFluxYDt[1]*wDtdy
                    + gradFluxZDr[1]*wDrdz + gradFluxZDs[1]*wDsdz + gradFluxZDt[1]*wDtdz;
      divFluxInt[2] = gradFluxXDr[2]*wDrdx + gradFluxXDs[2]*wDsdx + gradFluxXDt[2]*wDtdx
                    + gradFluxYDr[2]*wDrdy + gradFluxYDs[2]*wDsdy + gradFluxYDt[2]*wDtdy
                    + gradFluxZDr[2]*wDrdz + gradFluxZDs[2]*wDsdz + gradFluxZDt[2]*wDtdz;
      divFluxInt[3] = gradFluxXDr[3]*wDrdx + gradFluxXDs[3]*wDsdx + gradFluxXDt[3]*wDtdx
                    + gradFluxYDr[3]*wDrdy + gradFluxYDs[3]*wDsdy + gradFluxYDt[3]*wDtdy
                    + gradFluxZDr[3]*wDrdz + gradFluxZDs[3]*wDsdz + gradFluxZDt[3]*wDtdz;
      divFluxInt[4] = gradFluxXDr[4]*wDrdx + gradFluxXDs[4]*wDsdx + gradFluxXDt[4]*wDtdx
                    + gradFluxYDr[4]*wDrdy + gradFluxYDs[4]*wDsdy + gradFluxYDt[4]*wDtdy
                    + gradFluxZDr[4]*wDrdz + gradFluxZDs[4]*wDsdz + gradFluxZDt[4]*wDtdz;
    }
  }

  /*--------------------------------------------------------------------------*/
  /*--- Add the body force to the divergence of the fluxes, if such a      ---*/
  /*--- force is present.                                                  ---*/
  /*--------------------------------------------------------------------------*/

  if( config->GetBody_Force() ) {

    /* Easier storage of the body force. */
    const su2double *body_force_vector = config->GetBody_Force_Vector();

    /* Compute the solution in the integration points of the element.
       Use gradFluxYInt to store this solution. */
    su2double *solInt = gradFluxYInt;

    blasFunctions->gemm(nInt, NPad, nDOFs, matBasisInt, sol, solInt, config);

    /*--- Loop over the number of entities that are treated simultaneously. */
    for(unsigned short simul=0; simul<nSimul; ++simul) {

      /*--- Loop over the integration points of the element. ---*/
      for(unsigned short i=0; i<nInt; ++i) {

        /* Set the pointers for this integration point. */
        const unsigned short offInt = i*NPad + simul*nVar;
        const su2double *solThisInt = solInt  + offInt;
        su2double       *divFluxInt = divFlux + offInt;

        /* Easier storage of the metric terms in this integration point.
           THIS IS A TEMPORARY IMPLEMENTATION. WHEN AN ACTUAL MOTION IS SPECIFIED,
           THE DATA FOR THIS DOF FOR THE CURRENT TIME INTEGRATION POINT MUST
           BE TAKEN. */
        const su2double *metricTerms = elem->metricTerms.data() + i*nMetricPerPoint;

        /* Compute the velocities. */
        const su2double rhoInv = 1.0/solThisInt[0];
        const su2double u      = solThisInt[1]*rhoInv;
        const su2double v      = solThisInt[2]*rhoInv;
        const su2double w      = solThisInt[3]*rhoInv;

        /* Add the body force to the flux divergence for the momentum and energy
           equation. Note that the source terms are multiplied with minus the
           integration weight in order to be consistent with the formulation of
           the residual. Also note that for the energy source term the absolute
           velocity must be taken and not the relative. */
        const su2double weightJac = weights[i]*metricTerms[0];

        divFluxInt[1] -= weightJac*body_force_vector[0];
        divFluxInt[2] -= weightJac*body_force_vector[1];
        divFluxInt[3] -= weightJac*body_force_vector[2];
        divFluxInt[4] -= weightJac*(u*body_force_vector[0] + v*body_force_vector[1]
                       +            w*body_force_vector[2]);
      }
    }
  }

  /*--------------------------------------------------------------------------*/
  /*--- Add the source terms of the manufactured solution to the divergence---*/
  /*--- of the fluxes, if a manufactured solution is used.                 ---*/
  /*--------------------------------------------------------------------------*/

  if( VerificationSolution ) {
    if( VerificationSolution->IsManufacturedSolution() ) {

      /*--- Loop over the number of entities that are treated simultaneously. */
      for(unsigned short simul=0; simul<nSimul; ++simul) {

        /*--- Loop over the integration points of the element. ---*/
        for(unsigned short i=0; i<nInt; ++i) {

          /* Set the pointers for this integration point. */
          const unsigned short offInt  = i*NPad + simul*nVar;
          su2double       *divFluxInt = divFlux + offInt;

          /* Set the pointer to the coordinates in this integration point.
             THIS IS A TEMPORARY IMPLEMENTATION. WHEN AN ACTUAL MOTION IS SPECIFIED,
             THE DATA FOR THIS DOF FOR THE CURRENT TIME INTEGRATION POINT MUST
             BE TAKEN. */
          const su2double *coor = elem->coorIntegrationPoints.data() + i*nDim;

          /* Easier storage of the metric terms in this integration point.
             THIS IS A TEMPORARY IMPLEMENTATION. WHEN AN ACTUAL MOTION IS SPECIFIED,
             THE DATA FOR THIS DOF FOR THE CURRENT TIME INTEGRATION POINT MUST
             BE TAKEN. */
          const su2double *metricTerms = elem->metricTerms.data() + i*nMetricPerPoint;
          const su2double weightJac    = weights[i]*metricTerms[0];

          /* Compute the source terms of the manufactured solution.
             THIS IS A TEMPORARY IMPLEMENTATION. FOR AN ACTUAL TIME ACCURATE
             SIMULATION THE CORRECT TIME MUST BE GIVEN TO THIS FUNCTION. */
          su2double sourceMan[5];
          VerificationSolution->GetMMSSourceTerm(coor, 0.0, sourceMan);

          /* Add the source terms to the flux divergence. Note that the source
             terms are multiplied with minus the integration weight in order
             to be consistent with the formulation of the residual. */
          divFluxInt[0] -= weightJac*sourceMan[0];
          divFluxInt[1] -= weightJac*sourceMan[1];
          divFluxInt[2] -= weightJac*sourceMan[2];
          divFluxInt[3] -= weightJac*sourceMan[3];
          divFluxInt[4] -= weightJac*sourceMan[4];
        }
      }
    }
  }

  /*--------------------------------------------------------------------------*/
  /*--- Compute the residual in the DOFs, which is the matrix product of   ---*/
  /*--- basisFunctionsIntTrans and divFlux.                                ---*/
  /*--------------------------------------------------------------------------*/

  blasFunctions->gemm(nDOFs, NPad, nInt, basisFunctionsIntTrans, divFlux, res, config);
}

void CFEM_DG_NSSolver::ADER_DG_NonAliasedPredictorResidual_2D(CConfig              *config,
                                                              CVolumeElementFEM    *elem,
                                                              const su2double      *sol,
                                                              const unsigned short nSimul,
                                                              const unsigned short NPad,
                                                              su2double            *res,
                                                              su2double            *work) {

  /* Constant factor present in the heat flux vector, the inverse of
     the specific heat at constant volume and ratio lambdaOverMu. */
  const su2double factHeatFlux_Lam  =  Gamma/Prandtl_Lam;
  const su2double factHeatFlux_Turb =  Gamma/Prandtl_Turb;
  const su2double Gas_Constant      =  config->GetGas_ConstantND();
  const su2double CvInv             =  Gamma_Minus_One/Gas_Constant;
  const su2double lambdaOverMu      = -TWO3;

  /*--- Get the necessary information from the standard element. ---*/
  const unsigned short ind                = elem->indStandardElement;
  const unsigned short nInt               = standardElementsSol[ind].GetNIntegration();
  const unsigned short nDOFs              = elem->nDOFsSol;
  const su2double *matBasisInt            = standardElementsSol[ind].GetMatBasisFunctionsIntegration();
  const su2double *mat2ndDerBasisInt      = standardElementsSol[ind].GetMat2ndDerBasisFunctionsInt();
  const su2double *basisFunctionsIntTrans = standardElementsSol[ind].GetBasisFunctionsIntegrationTrans();
  const su2double *weights                = standardElementsSol[ind].GetWeightsIntegration();

  unsigned short nPoly = standardElementsSol[ind].GetNPoly();
  if(nPoly == 0) nPoly = 1;

  /* Check if a body force is present and set it accordingly. */
  su2double bodyForceX = 0.0, bodyForceY = 0.0;
  if( config->GetBody_Force() ) {
    const su2double *body_force_vector = config->GetBody_Force_Vector();
    bodyForceX = body_force_vector[0];
    bodyForceY = body_force_vector[1];
  }

  /* Compute the length scale of the current element for the LES. */
  const su2double lenScale = elem->lenScale/nPoly;

  /* Set the pointers for solAndGradInt and divFlux to work. The same array
     can be used for both help arrays. */
  su2double *solAndGradInt = work;
  su2double *divFlux       = work;

  /* Determine the offset between the solution variables and the r-derivatives,
     which is also the offset between the r- and s-derivatives in the
     integration points. */
  const unsigned short offDerivInt = NPad*nInt;

  /* Set the pointer for the second derivatives such that they are stored
     after the first derivatives. */
  su2double *secDerSol = solAndGradInt + 3*NPad*nInt;   /*(nDim+1)*NPad*nInt. */

  /* Store the number of metric points per integration point for readability. */
  const unsigned short nMetricPerPoint = 5;  /* nDim*nDim + 1. */

  /* Store the number of additional metric points per integration point, which
     are needed to compute the second derivatives. These terms take the
     non-constant metric into account. */
  const unsigned short nMetric2ndDerPerPoint = 6; /*nDim*(nDim + nDim*(nDim-1)/2). */

  /*--------------------------------------------------------------------------*/
  /*--- Interpolate the solution variables to the integration points and   ---*/
  /*--- also determine the first and second derivatives of these variables ---*/
  /*--- in the integration points. All derivatives are w.r.t. the          ---*/
  /*--- parametric coordinates.                                            ---*/
  /*--------------------------------------------------------------------------*/

  /* Compute the solution and the derivatives w.r.t. the parametric coordinates
     in the integration points. The first argument is nInt*(nDim+1). */
  blasFunctions->gemm(nInt*3, NPad, nDOFs, matBasisInt, sol, solAndGradInt, config);

  /* Compute the second derivatives w.r.t. the parametric coordinates
     in the integration points. */
  blasFunctions->gemm(nInt*3, NPad, nDOFs, mat2ndDerBasisInt, sol, secDerSol, config);

  /*--------------------------------------------------------------------------*/
  /*--- Compute the divergence of viscous fluxes, multiplied by the        ---*/
  /*--- integration weight in the integration points of the element.       ---*/
  /*--------------------------------------------------------------------------*/

  /*--- Loop over the number of entities that are treated simultaneously. */
  for(unsigned short simul=0; simul<nSimul; ++simul) {

    /*--- Loop over the integration points. ---*/
    for(unsigned short i=0; i<nInt; ++i) {

      /* Easier storage of the locations where the solution and the gradient
         data of this integration point start. */
      const unsigned short offInt = NPad*i + simul*nVar;
      const su2double *sol   = solAndGradInt + offInt;
      const su2double *solDr = sol   + offDerivInt;
      const su2double *solDs = solDr + offDerivInt;

      /* Easier storage of the locations where the second derivatives are
         stored for this integration point. */
      const su2double *solDrDr = secDerSol + offInt;
      const su2double *solDrDs = solDrDr   + offDerivInt;
      const su2double *solDsDs = solDrDs   + offDerivInt;

      /* Compute the velocities, pressure and total enthalpy
         in this integration point. */
      const su2double rho = sol[0];
      const su2double ru  = sol[1];
      const su2double rv  = sol[2];
      const su2double rE  = sol[3];

      const su2double rhoInv       = 1.0/rho;
      const su2double u            = rhoInv*ru;
      const su2double v            = rhoInv*rv;
      const su2double kinEnergy    = 0.5*(u*u + v*v);
      const su2double TotalEnergy  = rhoInv*rE;
      const su2double StaticEnergy = TotalEnergy - kinEnergy;

      FluidModel->SetTDState_rhoe(rho, StaticEnergy);
      const su2double Pressure = FluidModel->GetPressure();
      const su2double Htot     = rhoInv*(rE + Pressure);

      /* Compute the laminar viscosity and its derivative w.r.t. temperature. */
      const su2double ViscosityLam = FluidModel->GetLaminarViscosity();
      const su2double dViscLamdT   = FluidModel->GetdmudT_rho();

      /* Set the pointer to the grid velocities in this integration point.
         THIS IS A TEMPORARY IMPLEMENTATION. WHEN AN ACTUAL MOTION IS SPECIFIED,
         THE DATA FOR THIS SPATIAL INTEGRATION POINT FOR THE CURRENT TIME
         INTEGRATION POINT MUST BE TAKEN. */
      const su2double *gridVel = elem->gridVelocities.data() + 2*i; /* nDim*i. */

      /* Easier storage of the metric terms in this integration point.
         THIS IS A TEMPORARY IMPLEMENTATION. WHEN AN ACTUAL MOTION IS SPECIFIED,
         THE DATA FOR THIS SPATIAL INTEGRATION POINT FOR THE CURRENT TIME
         INTEGRATION POINT MUST BE TAKEN. */
      const su2double *metricTerms = elem->metricTerms.data() + i*nMetricPerPoint;

      /* Compute the true metric terms. Note in metricTerms the actual metric
         terms multiplied by the Jacobian are stored. */
      const su2double Jac    = metricTerms[0];
      const su2double JacInv = 1.0/Jac;

      const su2double drdx = JacInv*metricTerms[1];
      const su2double drdy = JacInv*metricTerms[2];
      const su2double dsdx = JacInv*metricTerms[3];
      const su2double dsdy = JacInv*metricTerms[4];

      /* Compute the Cartesian gradients of the independent solution
         variables from the gradients in parametric coordinates and the
         metric terms in this integration point. */
      const su2double drhodx = solDr[0]*drdx + solDs[0]*dsdx;
      const su2double drudx  = solDr[1]*drdx + solDs[1]*dsdx;
      const su2double drvdx  = solDr[2]*drdx + solDs[2]*dsdx;
      const su2double drEdx  = solDr[3]*drdx + solDs[3]*dsdx;

      const su2double drhody = solDr[0]*drdy + solDs[0]*dsdy;
      const su2double drudy  = solDr[1]*drdy + solDs[1]*dsdy;
      const su2double drvdy  = solDr[2]*drdy + solDs[2]*dsdy;
      const su2double drEdy  = solDr[3]*drdy + solDs[3]*dsdy;

      /* Pointer to the necessary additional metric terms needed to compute
         the Cartesian second derivatives for this integration point.
         HIS IS A TEMPORARY IMPLEMENTATION. WHEN AN ACTUAL MOTION IS SPECIFIED,
         THE DATA FOR THIS SPATIAL INTEGRATION POINT FOR THE CURRENT TIME
         INTEGRATION POINT MUST BE TAKEN. */
      const su2double *metricTerms2ndDer = elem->metricTerms2ndDer.data()
                                         + i*nMetric2ndDerPerPoint;

      /* Compute the Cartesian second derivatives of the independent solution
         variables from the gradients and second derivatives in parametric
         coordinates and the metric terms and its derivatives w.r.t. the
         parametric coordinates. */
      const su2double d2rhodxdx = solDrDr[0]*drdx*drdx + solDsDs[0]*dsdx*dsdx
                                + 2.0*solDrDs[0]*drdx*dsdx
                                + solDr[0]*metricTerms2ndDer[0] + solDs[0]*metricTerms2ndDer[1];
      const su2double d2rudxdx  = solDrDr[1]*drdx*drdx + solDsDs[1]*dsdx*dsdx
                                + 2.0*solDrDs[1]*drdx*dsdx
                                + solDr[1]*metricTerms2ndDer[0] + solDs[1]*metricTerms2ndDer[1];
      const su2double d2rvdxdx  = solDrDr[2]*drdx*drdx + solDsDs[2]*dsdx*dsdx
                                + 2.0*solDrDs[2]*drdx*dsdx
                                + solDr[2]*metricTerms2ndDer[0] + solDs[2]*metricTerms2ndDer[1];
      const su2double d2rEdxdx  = solDrDr[3]*drdx*drdx + solDsDs[3]*dsdx*dsdx
                                + 2.0*solDrDs[3]*drdx*dsdx
                                + solDr[3]*metricTerms2ndDer[0] + solDs[3]*metricTerms2ndDer[1];

      const su2double d2rhodydy = solDrDr[0]*drdy*drdy + solDsDs[0]*dsdy*dsdy
                                + 2.0*solDrDs[0]*drdy*dsdy
                                + solDr[0]*metricTerms2ndDer[4] + solDs[0]*metricTerms2ndDer[5];
      const su2double d2rudydy  = solDrDr[1]*drdy*drdy + solDsDs[1]*dsdy*dsdy
                                + 2.0*solDrDs[1]*drdy*dsdy
                                + solDr[1]*metricTerms2ndDer[4] + solDs[1]*metricTerms2ndDer[5];
      const su2double d2rvdydy  = solDrDr[2]*drdy*drdy + solDsDs[2]*dsdy*dsdy
                                + 2.0*solDrDs[2]*drdy*dsdy
                                + solDr[2]*metricTerms2ndDer[4] + solDs[2]*metricTerms2ndDer[5];
      const su2double d2rEdydy  = solDrDr[3]*drdy*drdy + solDsDs[3]*dsdy*dsdy
                                + 2.0*solDrDs[3]*drdy*dsdy
                                + solDr[3]*metricTerms2ndDer[4] + solDs[3]*metricTerms2ndDer[5];

      const su2double d2rhodxdy = solDrDr[0]*drdx*drdy + solDsDs[0]*dsdx*dsdy
                                + solDrDs[0]*(drdx*dsdy + dsdx*drdy)
                                + solDr[0]*metricTerms2ndDer[2] + solDs[0]*metricTerms2ndDer[3];
      const su2double d2rudxdy  = solDrDr[1]*drdx*drdy + solDsDs[1]*dsdx*dsdy
                                + solDrDs[1]*(drdx*dsdy + dsdx*drdy)
                                + solDr[1]*metricTerms2ndDer[2] + solDs[1]*metricTerms2ndDer[3];
      const su2double d2rvdxdy  = solDrDr[2]*drdx*drdy + solDsDs[2]*dsdx*dsdy
                                + solDrDs[2]*(drdx*dsdy + dsdx*drdy)
                                + solDr[2]*metricTerms2ndDer[2] + solDs[2]*metricTerms2ndDer[3];

      /* Compute the Cartesian gradients of the pressure, velocity components,
         static energy and dynamic viscosity. */
      const su2double dpdx = Gamma_Minus_One*(drEdx + kinEnergy*drhodx
                           -                  u*drudx - v*drvdx);
      const su2double dpdy = Gamma_Minus_One*(drEdy + kinEnergy*drhody
                           -                  u*drudy - v*drvdy);

      const su2double dudx = rhoInv*(drudx - u*drhodx);
      const su2double dudy = rhoInv*(drudy - u*drhody);
      const su2double dvdx = rhoInv*(drvdx - v*drhodx);
      const su2double dvdy = rhoInv*(drvdy - v*drhody);

      const su2double dedx = rhoInv*(drEdx - TotalEnergy*drhodx) - u*dudx - v*dvdx;
      const su2double dedy = rhoInv*(drEdy - TotalEnergy*drhody) - u*dudy - v*dvdy;

      const su2double dViscLamdx = CvInv*dedx*dViscLamdT;
      const su2double dViscLamdy = CvInv*dedy*dViscLamdT;

      /* Compute the second derivatives of the velocity components. */
      const su2double d2udxdx = rhoInv*(d2rudxdx - u*d2rhodxdx
                              +         2.0*rhoInv*drhodx*(u*drhodx - drudx));
      const su2double d2udydy = rhoInv*(d2rudydy - u*d2rhodydy
                              +         2.0*rhoInv*drhody*(u*drhody - drudy));
      const su2double d2udxdy = rhoInv*(d2rudxdy - u*d2rhodxdy
                              +         rhoInv*(drhodx*(u*drhody - drudy)
                              +                 drhody*(u*drhodx - drudx)));

      const su2double d2vdxdx = rhoInv*(d2rvdxdx - v*d2rhodxdx
                              +         2.0*rhoInv*drhodx*(v*drhodx - drvdx));
      const su2double d2vdydy = rhoInv*(d2rvdydy - v*d2rhodydy
                              +         2.0*rhoInv*drhody*(v*drhody - drvdy));
      const su2double d2vdxdy = rhoInv*(d2rvdxdy - v*d2rhodxdy
                              +         rhoInv*(drhodx*(v*drhody - drvdy)
                              +                 drhody*(v*drhodx - drvdx)));

      /* Compute the second derivatives of the static energy. Note that this
         term appears in the heat flux and therefore only the pure second
         derivatives are needed. Hence, the cross-derivatives are omitted. */
      const su2double d2edxdx = rhoInv*(d2rEdxdx - TotalEnergy*d2rhodxdx
                              +         2.0*rhoInv*drhodx*(TotalEnergy*drhodx - drEdx))
                              -         u*d2udxdx - dudx*dudx - v*d2vdxdx - dvdx*dvdx;
      const su2double d2edydy = rhoInv*(d2rEdydy - TotalEnergy*d2rhodydy
                              +         2.0*rhoInv*drhody*(TotalEnergy*drhody - drEdy))
                              -         u*d2udydy - dudy*dudy - v*d2vdydy - dvdy*dvdy;

      /* If an SGS model is used the eddy viscosity and its spatial
         derivatives must be computed. */
      su2double ViscosityTurb = 0.0;
      su2double dViscTurbdx = 0.0, dViscTurbdy = 0.0;

      if( SGSModelUsed ) {
        const su2double dist = elem->wallDistance[i];
        ViscosityTurb = SGSModel->ComputeEddyViscosity_2D(rho, dudx, dudy, dvdx,
                                                          dvdy, lenScale, dist);

        SGSModel->ComputeGradEddyViscosity_2D(rho, drhodx, drhody, dudx, dudy,
                                              dvdx, dvdy, d2udxdx, d2udydy, d2udxdy,
                                              d2vdxdx, d2vdydy, d2vdxdy, lenScale,
                                              dist, dViscTurbdx, dViscTurbdy);
      }

      /* Compute the total viscosity, the total heat conductivity and their
         gradients. Note that the heat conductivity is divided by the Cv,
         because gradients of internal energy are computed and not temperature. */
      const su2double Viscosity = ViscosityLam + ViscosityTurb;
      const su2double kOverCv = ViscosityLam *factHeatFlux_Lam
                              + ViscosityTurb*factHeatFlux_Turb;

      const su2double dViscDx = dViscLamdx + dViscTurbdx;
      const su2double dViscDy = dViscLamdy + dViscTurbdy;

      const su2double dkOverCvdx = dViscLamdx *factHeatFlux_Lam
                                 + dViscTurbdx*factHeatFlux_Turb;
      const su2double dkOverCvdy = dViscLamdy *factHeatFlux_Lam
                                 + dViscTurbdy*factHeatFlux_Turb;

      /* Abbreviations, which make it easier to compute the divergence term. */
      const su2double abv1 = drudx + drvdy;
      const su2double abv2 = u*drhodx + v*drhody;
      const su2double abv3 = u*(drEdx + dpdx) + v*(drEdy + dpdy);
      const su2double abv4 = dudx + dvdy;

      /* Compute the divergence of the grid velocity.
         SET TO ZERO FOR NOW. THIS IS NOT CORRECT!!!!. */
      const su2double divGridVel = 0.0;

      /* Set the pointer to store the divergence terms for this integration
         point and compute these terms, multiplied by the integration weight
         and Jacobian. */
      const su2double weightJac = weights[i]*Jac;
      su2double *divFluxInt     = divFlux + offInt;

      divFluxInt[0] = weightJac*(abv1 - rho*divGridVel
                    -            gridVel[0]*drhodx - gridVel[1]*drhody);
      divFluxInt[1] = weightJac*(dpdx + u*(abv1-abv2) - lambdaOverMu*abv4*dViscDx
                    +            u*drudx + v*drudy
                    -            lambdaOverMu*Viscosity*(d2udxdx + d2vdxdy)
                    -            Viscosity*(2.0*d2udxdx + d2udydy + d2vdxdy)
                    -            2.0*dViscDx*dudx - dViscDy*(dudy+dvdx)
                    -            ru*divGridVel
                    -            gridVel[0]*drudx - gridVel[1]*drudy);
      divFluxInt[2] = weightJac*(dpdy + v*(abv1-abv2) - lambdaOverMu*abv4*dViscDy
                    +            u*drvdx + v*drvdy
                    -            lambdaOverMu*Viscosity*(d2udxdy + d2vdydy)
                    -            Viscosity*(2.0*d2vdydy + d2vdxdx + d2udxdy)
                    -            dViscDx*(dudy + dvdx) - 2.0*dViscDy*dvdy
                    -            rv*divGridVel
                    -            gridVel[0]*drvdx - gridVel[1]*drvdy);
      divFluxInt[3] = weightJac*(abv3 + Htot*(abv1 - abv2)
                    -            abv4*lambdaOverMu*(Viscosity*abv4 + u*dViscDx + v*dViscDy)
                    -            dkOverCvdx*dedx - dkOverCvdy*dedy - kOverCv*(d2edxdx + d2edydy)
                    -            (Viscosity*dudx + u*dViscDx)*2.0*dudx
                    -            (Viscosity*dvdy + v*dViscDy)*2.0*dvdy
                    -            (Viscosity*dudy + u*dViscDy + Viscosity*dvdx + v*dViscDx)*(dudy + dvdx)
                    -            Viscosity*u*(d2udxdx+d2udydy + (1.0+lambdaOverMu)*(d2udxdx+d2vdxdy))
                    -            Viscosity*v*(d2vdxdx+d2vdydy + (1.0+lambdaOverMu)*(d2udxdy+d2vdydy))
                    -            rE*divGridVel
                    -            gridVel[0]*drEdx - gridVel[1]*drEdy);

      /* Add the body force to the flux divergence for the momentum and energy
         equation. Note that the source terms are multiplied with minus the
         integration weight in order to be consistent with the formulation of
         the residual. Also note that for the energy source term the absolute
         velocity must be taken and not the relative. */
      divFluxInt[1] -= weightJac*bodyForceX;
      divFluxInt[2] -= weightJac*bodyForceY;
      divFluxInt[3] -= weightJac*(u*bodyForceX + v*bodyForceY);
    }
  }

  /*--------------------------------------------------------------------------*/
  /*--- Add the source terms of the manufactured solution to the divergence---*/
  /*--- of the fluxes, if a manufactured solution is used.                 ---*/
  /*--------------------------------------------------------------------------*/

  if( VerificationSolution ) {
    if( VerificationSolution->IsManufacturedSolution() ) {

      /*--- Loop over the number of entities that are treated simultaneously. */
      for(unsigned short simul=0; simul<nSimul; ++simul) {

        /*--- Loop over the integration points of the element. ---*/
        for(unsigned short i=0; i<nInt; ++i) {

          /* Set the pointers for this integration point. */
          const unsigned short offInt  = i*NPad + simul*nVar;
          su2double       *divFluxInt = divFlux + offInt;

          /* Set the pointer to the coordinates in this integration point.
             THIS IS A TEMPORARY IMPLEMENTATION. WHEN AN ACTUAL MOTION IS SPECIFIED,
             THE DATA FOR THIS DOF FOR THE CURRENT TIME INTEGRATION POINT MUST
             BE TAKEN. */
          const su2double *coor = elem->coorIntegrationPoints.data() + i*nDim;

          /* Easier storage of the metric terms in this integration point.
             THIS IS A TEMPORARY IMPLEMENTATION. WHEN AN ACTUAL MOTION IS SPECIFIED,
             THE DATA FOR THIS DOF FOR THE CURRENT TIME INTEGRATION POINT MUST
             BE TAKEN. */
          const su2double *metricTerms = elem->metricTerms.data() + i*nMetricPerPoint;
          const su2double weightJac    = weights[i]*metricTerms[0];

          /* Compute the source terms of the manufactured solution.
             THIS IS A TEMPORARY IMPLEMENTATION. FOR AN ACTUAL TIME ACCURATE
             SIMULATION THE CORRECT TIME MUST BE GIVEN TO THIS FUNCTION. */
          su2double sourceMan[4];
          VerificationSolution->GetMMSSourceTerm(coor, 0.0, sourceMan);

          /* Add the source terms to the flux divergence. Note that the source
             terms are multiplied with minus the integration weight in order
             to be consistent with the formulation of the residual. */
          divFluxInt[0] -= weightJac*sourceMan[0];
          divFluxInt[1] -= weightJac*sourceMan[1];
          divFluxInt[2] -= weightJac*sourceMan[2];
          divFluxInt[3] -= weightJac*sourceMan[3];
        }
      }
    }
  }

  /*--------------------------------------------------------------------------*/
  /*--- Compute the residual in the DOFs, which is the matrix product of   ---*/
  /*--- basisFunctionsIntTrans and divFlux.                                ---*/
  /*--------------------------------------------------------------------------*/

  blasFunctions->gemm(nDOFs, NPad, nInt, basisFunctionsIntTrans, divFlux, res, config);
}

void CFEM_DG_NSSolver::ADER_DG_NonAliasedPredictorResidual_3D(CConfig              *config,
                                                              CVolumeElementFEM    *elem,
                                                              const su2double      *sol,
                                                              const unsigned short nSimul,
                                                              const unsigned short NPad,
                                                              su2double            *res,
                                                              su2double            *work) {

  /* Constant factor present in the heat flux vector, the inverse of
     the specific heat at constant volume and ratio lambdaOverMu. */
  const su2double factHeatFlux_Lam  =  Gamma/Prandtl_Lam;
  const su2double factHeatFlux_Turb =  Gamma/Prandtl_Turb;
  const su2double Gas_Constant      =  config->GetGas_ConstantND();
  const su2double CvInv             =  Gamma_Minus_One/Gas_Constant;
  const su2double lambdaOverMu      = -TWO3;

  /*--- Get the necessary information from the standard element. ---*/
  const unsigned short ind                = elem->indStandardElement;
  const unsigned short nInt               = standardElementsSol[ind].GetNIntegration();
  const unsigned short nDOFs              = elem->nDOFsSol;
  const su2double *matBasisInt            = standardElementsSol[ind].GetMatBasisFunctionsIntegration();
  const su2double *mat2ndDerBasisInt      = standardElementsSol[ind].GetMat2ndDerBasisFunctionsInt();
  const su2double *basisFunctionsIntTrans = standardElementsSol[ind].GetBasisFunctionsIntegrationTrans();
  const su2double *weights                = standardElementsSol[ind].GetWeightsIntegration();

  unsigned short nPoly = standardElementsSol[ind].GetNPoly();
  if(nPoly == 0) nPoly = 1;

  /* Check if a body force is present and set it accordingly. */
  su2double bodyForceX = 0.0, bodyForceY = 0.0, bodyForceZ = 0.0;
  if( config->GetBody_Force() ) {
    const su2double *body_force_vector = config->GetBody_Force_Vector();
    bodyForceX = body_force_vector[0];
    bodyForceY = body_force_vector[1];
    bodyForceZ = body_force_vector[2];
  }

  /* Compute the length scale of the current element for the LES. */
  const su2double lenScale = elem->lenScale/nPoly;

  /* Set the pointers for solAndGradInt and divFlux to work. The same array
     can be used for both help arrays. */
  su2double *solAndGradInt = work;
  su2double *divFlux       = work;

  /* Determine the offset between the solution variables and the r-derivatives,
     which is also the offset between the r- and s-derivatives in the
     integration points. */
  const unsigned short offDerivInt = NPad*nInt;

  /* Set the pointer for the second derivatives such that they are stored
     after the first derivatives. */
  su2double *secDerSol = solAndGradInt + 4*NPad*nInt;  /*(nDim+1)*NPad*nInt. */

  /* Store the number of metric points per integration point for readability. */
  const unsigned short nMetricPerPoint = 10;  /* nDim*nDim + 1. */

  /* Store the number of additional metric points per integration point, which
     are needed to compute the second derivatives. These terms take the
     non-constant metric into account. */
  const unsigned short nMetric2ndDerPerPoint = 18; /*nDim*(nDim + nDim*(nDim-1)/2). */

  /*--------------------------------------------------------------------------*/
  /*--- Interpolate the solution variables to the integration points and   ---*/
  /*--- also determine the first and second derivatives of these variables ---*/
  /*--- in the integration points. All derivatives are w.r.t. the          ---*/
  /*--- parametric coordinates.                                            ---*/
  /*--------------------------------------------------------------------------*/

  /* Compute the solution and the derivatives w.r.t. the parametric coordinates
     in the integration points. The first argument is nInt*(nDim+1). */
  blasFunctions->gemm(nInt*4, NPad, nDOFs, matBasisInt, sol, solAndGradInt, config);

  /* Compute the second derivatives w.r.t. the parametric coordinates
     in the integration points. */
  blasFunctions->gemm(nInt*6, NPad, nDOFs, mat2ndDerBasisInt, sol, secDerSol, config);

  /*--------------------------------------------------------------------------*/
  /*--- Compute the divergence of viscous fluxes, multiplied by the        ---*/
  /*--- integration weight in the integration points of the element.       ---*/
  /*--------------------------------------------------------------------------*/

  /*--- Loop over the number of entities that are treated simultaneously. */
  for(unsigned short simul=0; simul<nSimul; ++simul) {

    /*--- Loop over the integration points. ---*/
    for(unsigned short i=0; i<nInt; ++i) {

      /* Easier storage of the locations where the solution and the gradient
         data of this integration point start. */
      const unsigned short offInt = NPad*i + simul*nVar;
      const su2double *sol   = solAndGradInt + offInt;
      const su2double *solDr = sol   + offDerivInt;
      const su2double *solDs = solDr + offDerivInt;
      const su2double *solDt = solDs + offDerivInt;

      /* Easier storage of the locations where the second derivatives are
         stored for this integration point. */
      const su2double *solDrDr = secDerSol + offInt;
      const su2double *solDrDs = solDrDr   + offDerivInt;
      const su2double *solDsDs = solDrDs   + offDerivInt;
      const su2double *solDrDt = solDsDs   + offDerivInt;
      const su2double *solDsDt = solDrDt   + offDerivInt;
      const su2double *solDtDt = solDsDt   + offDerivInt;

      /* Compute the velocities, pressure and total enthalpy
         in this integration point. */
      const su2double rho = sol[0];
      const su2double ru  = sol[1];
      const su2double rv  = sol[2];
      const su2double rw  = sol[3];
      const su2double rE  = sol[4];

      const su2double rhoInv       = 1.0/rho;
      const su2double u            = rhoInv*ru;
      const su2double v            = rhoInv*rv;
      const su2double w            = rhoInv*rw;
      const su2double kinEnergy    = 0.5*(u*u + v*v + w*w);
      const su2double TotalEnergy  = rhoInv*rE;
      const su2double StaticEnergy = TotalEnergy - kinEnergy;

      FluidModel->SetTDState_rhoe(rho, StaticEnergy);
      const su2double Pressure = FluidModel->GetPressure();
      const su2double Htot     = rhoInv*(rE + Pressure);

       /* Compute the laminar viscosity and its derivative w.r.t. temperature. */
      const su2double ViscosityLam = FluidModel->GetLaminarViscosity();
      const su2double dViscLamdT   = FluidModel->GetdmudT_rho();

      /* Set the pointer to the grid velocities in this integration point.
         THIS IS A TEMPORARY IMPLEMENTATION. WHEN AN ACTUAL MOTION IS SPECIFIED,
         THE DATA FOR THIS SPATIAL INTEGRATION POINT FOR THE CURRENT TIME
         INTEGRATION POINT MUST BE TAKEN. */
      const su2double *gridVel = elem->gridVelocities.data() + 3*i; /* nDim*i. */

      /* Easier storage of the metric terms in this integration point.
         THIS IS A TEMPORARY IMPLEMENTATION. WHEN AN ACTUAL MOTION IS SPECIFIED,
         THE DATA FOR THIS SPATIAL INTEGRATION POINT FOR THE CURRENT TIME
         INTEGRATION POINT MUST BE TAKEN. */
      const su2double *metricTerms = elem->metricTerms.data() + i*nMetricPerPoint;

      /* Compute the true metric terms. Note in metricTerms the actual metric
         terms multiplied by the Jacobian are stored. */
      const su2double Jac    = metricTerms[0];
      const su2double JacInv = 1.0/Jac;

      const su2double drdx = JacInv*metricTerms[1];
      const su2double drdy = JacInv*metricTerms[2];
      const su2double drdz = JacInv*metricTerms[3];

      const su2double dsdx = JacInv*metricTerms[4];
      const su2double dsdy = JacInv*metricTerms[5];
      const su2double dsdz = JacInv*metricTerms[6];

      const su2double dtdx = JacInv*metricTerms[7];
      const su2double dtdy = JacInv*metricTerms[8];
      const su2double dtdz = JacInv*metricTerms[9];

      /* Compute the Cartesian gradients of the independent solution
         variables from the gradients in parametric coordinates and the
         metric terms in this integration point. */
      const su2double drhodx = solDr[0]*drdx + solDs[0]*dsdx + solDt[0]*dtdx;
      const su2double drudx  = solDr[1]*drdx + solDs[1]*dsdx + solDt[1]*dtdx;
      const su2double drvdx  = solDr[2]*drdx + solDs[2]*dsdx + solDt[2]*dtdx;
      const su2double drwdx  = solDr[3]*drdx + solDs[3]*dsdx + solDt[3]*dtdx;
      const su2double drEdx  = solDr[4]*drdx + solDs[4]*dsdx + solDt[4]*dtdx;

      const su2double drhody = solDr[0]*drdy + solDs[0]*dsdy + solDt[0]*dtdy;
      const su2double drudy  = solDr[1]*drdy + solDs[1]*dsdy + solDt[1]*dtdy;
      const su2double drvdy  = solDr[2]*drdy + solDs[2]*dsdy + solDt[2]*dtdy;
      const su2double drwdy  = solDr[3]*drdy + solDs[3]*dsdy + solDt[3]*dtdy;
      const su2double drEdy  = solDr[4]*drdy + solDs[4]*dsdy + solDt[4]*dtdy;

      const su2double drhodz = solDr[0]*drdz + solDs[0]*dsdz + solDt[0]*dtdz;
      const su2double drudz  = solDr[1]*drdz + solDs[1]*dsdz + solDt[1]*dtdz;
      const su2double drvdz  = solDr[2]*drdz + solDs[2]*dsdz + solDt[2]*dtdz;
      const su2double drwdz  = solDr[3]*drdz + solDs[3]*dsdz + solDt[3]*dtdz;
      const su2double drEdz  = solDr[4]*drdz + solDs[4]*dsdz + solDt[4]*dtdz;

      /* Pointer to the necessary additional metric terms needed to compute
         the Cartesian second derivatives for this integration point.
         HIS IS A TEMPORARY IMPLEMENTATION. WHEN AN ACTUAL MOTION IS SPECIFIED,
         THE DATA FOR THIS SPATIAL INTEGRATION POINT FOR THE CURRENT TIME
         INTEGRATION POINT MUST BE TAKEN. */
      const su2double *metricTerms2ndDer = elem->metricTerms2ndDer.data()
                                         + i*nMetric2ndDerPerPoint;

      /* Compute the Cartesian second derivatives of the independent solution
         variables from the gradients and second derivatives in parametric
         coordinates and the metric terms and its derivatives w.r.t. the
         parametric coordinates. */
      const su2double d2rhodxdx = solDrDr[0]*drdx*drdx + solDsDs[0]*dsdx*dsdx + solDtDt[0]*dtdx*dtdx
                                + 2.0*(solDrDs[0]*drdx*dsdx + solDrDt[0]*drdx*dtdx + solDsDt[0]*dsdx*dtdx)
                                + solDr[0]*metricTerms2ndDer[0] + solDs[0]*metricTerms2ndDer[1]
                                + solDt[0]*metricTerms2ndDer[2];
      const su2double d2rudxdx  = solDrDr[1]*drdx*drdx + solDsDs[1]*dsdx*dsdx + solDtDt[1]*dtdx*dtdx
                                + 2.0*(solDrDs[1]*drdx*dsdx + solDrDt[1]*drdx*dtdx + solDsDt[1]*dsdx*dtdx)
                                + solDr[1]*metricTerms2ndDer[0] + solDs[1]*metricTerms2ndDer[1]
                                + solDt[1]*metricTerms2ndDer[2];
      const su2double d2rvdxdx  = solDrDr[2]*drdx*drdx + solDsDs[2]*dsdx*dsdx + solDtDt[2]*dtdx*dtdx
                                + 2.0*(solDrDs[2]*drdx*dsdx + solDrDt[2]*drdx*dtdx + solDsDt[2]*dsdx*dtdx)
                                + solDr[2]*metricTerms2ndDer[0] + solDs[2]*metricTerms2ndDer[1]
                                + solDt[2]*metricTerms2ndDer[2];
      const su2double d2rwdxdx  = solDrDr[3]*drdx*drdx + solDsDs[3]*dsdx*dsdx + solDtDt[3]*dtdx*dtdx
                                + 2.0*(solDrDs[3]*drdx*dsdx + solDrDt[3]*drdx*dtdx + solDsDt[3]*dsdx*dtdx)
                                + solDr[3]*metricTerms2ndDer[0] + solDs[3]*metricTerms2ndDer[1]
                                + solDt[3]*metricTerms2ndDer[2];
      const su2double d2rEdxdx  = solDrDr[4]*drdx*drdx + solDsDs[4]*dsdx*dsdx + solDtDt[4]*dtdx*dtdx
                                + 2.0*(solDrDs[4]*drdx*dsdx + solDrDt[4]*drdx*dtdx + solDsDt[4]*dsdx*dtdx)
                                + solDr[4]*metricTerms2ndDer[0] + solDs[4]*metricTerms2ndDer[1]
                                + solDt[4]*metricTerms2ndDer[2];

      const su2double d2rhodydy = solDrDr[0]*drdy*drdy + solDsDs[0]*dsdy*dsdy + solDtDt[0]*dtdy*dtdy
                                + 2.0*(solDrDs[0]*drdy*dsdy + solDrDt[0]*drdy*dtdy + solDsDt[0]*dsdy*dtdy)
                                + solDr[0]*metricTerms2ndDer[6] + solDs[0]*metricTerms2ndDer[7]
                                + solDt[0]*metricTerms2ndDer[8];
      const su2double d2rudydy  = solDrDr[1]*drdy*drdy + solDsDs[1]*dsdy*dsdy + solDtDt[1]*dtdy*dtdy
                                + 2.0*(solDrDs[1]*drdy*dsdy + solDrDt[1]*drdy*dtdy + solDsDt[1]*dsdy*dtdy)
                                + solDr[1]*metricTerms2ndDer[6] + solDs[1]*metricTerms2ndDer[7]
                                + solDt[1]*metricTerms2ndDer[8];
      const su2double d2rvdydy  = solDrDr[2]*drdy*drdy + solDsDs[2]*dsdy*dsdy + solDtDt[2]*dtdy*dtdy
                                + 2.0*(solDrDs[2]*drdy*dsdy + solDrDt[2]*drdy*dtdy + solDsDt[2]*dsdy*dtdy)
                                + solDr[2]*metricTerms2ndDer[6] + solDs[2]*metricTerms2ndDer[7]
                                + solDt[2]*metricTerms2ndDer[8];
      const su2double d2rwdydy  = solDrDr[3]*drdy*drdy + solDsDs[3]*dsdy*dsdy + solDtDt[3]*dtdy*dtdy
                                + 2.0*(solDrDs[3]*drdy*dsdy + solDrDt[3]*drdy*dtdy + solDsDt[3]*dsdy*dtdy)
                                + solDr[3]*metricTerms2ndDer[6] + solDs[3]*metricTerms2ndDer[7]
                                + solDt[3]*metricTerms2ndDer[8];
      const su2double d2rEdydy  = solDrDr[4]*drdy*drdy + solDsDs[4]*dsdy*dsdy + solDtDt[4]*dtdy*dtdy
                                + 2.0*(solDrDs[4]*drdy*dsdy + solDrDt[4]*drdy*dtdy + solDsDt[4]*dsdy*dtdy)
                                + solDr[4]*metricTerms2ndDer[6] + solDs[4]*metricTerms2ndDer[7]
                                + solDt[4]*metricTerms2ndDer[8];

      const su2double d2rhodzdz = solDrDr[0]*drdz*drdz + solDsDs[0]*dsdz*dsdz + solDtDt[0]*dtdz*dtdz
                                + 2.0*(solDrDs[0]*drdz*dsdz + solDrDt[0]*drdz*dtdz + solDsDt[0]*dsdz*dtdz)
                                + solDr[0]*metricTerms2ndDer[15] + solDs[0]*metricTerms2ndDer[16]
                                + solDt[0]*metricTerms2ndDer[17];
      const su2double d2rudzdz  = solDrDr[1]*drdz*drdz + solDsDs[1]*dsdz*dsdz + solDtDt[1]*dtdz*dtdz
                                + 2.0*(solDrDs[1]*drdz*dsdz + solDrDt[1]*drdz*dtdz + solDsDt[1]*dsdz*dtdz)
                                + solDr[1]*metricTerms2ndDer[15] + solDs[1]*metricTerms2ndDer[16]
                                + solDt[1]*metricTerms2ndDer[17];
      const su2double d2rvdzdz  = solDrDr[2]*drdz*drdz + solDsDs[2]*dsdz*dsdz + solDtDt[2]*dtdz*dtdz
                                + 2.0*(solDrDs[2]*drdz*dsdz + solDrDt[2]*drdz*dtdz + solDsDt[2]*dsdz*dtdz)
                                + solDr[2]*metricTerms2ndDer[15] + solDs[2]*metricTerms2ndDer[16]
                                + solDt[2]*metricTerms2ndDer[17];
      const su2double d2rwdzdz  = solDrDr[3]*drdz*drdz + solDsDs[3]*dsdz*dsdz + solDtDt[3]*dtdz*dtdz
                                + 2.0*(solDrDs[3]*drdz*dsdz + solDrDt[3]*drdz*dtdz + solDsDt[3]*dsdz*dtdz)
                                + solDr[3]*metricTerms2ndDer[15] + solDs[3]*metricTerms2ndDer[16]
                                + solDt[3]*metricTerms2ndDer[17];
      const su2double d2rEdzdz  = solDrDr[4]*drdz*drdz + solDsDs[4]*dsdz*dsdz + solDtDt[4]*dtdz*dtdz
                                + 2.0*(solDrDs[4]*drdz*dsdz + solDrDt[4]*drdz*dtdz + solDsDt[4]*dsdz*dtdz)
                                + solDr[4]*metricTerms2ndDer[15] + solDs[4]*metricTerms2ndDer[16]
                                + solDt[4]*metricTerms2ndDer[17];

      const su2double d2rhodxdy = solDrDr[0]*drdx*drdy + solDsDs[0]*dsdx*dsdy + solDtDt[0]*dtdx*dtdy
                                + solDrDs[0]*(drdx*dsdy + dsdx*drdy) + solDrDt[0]*(drdx*dtdy + dtdx*drdy)
                                + solDsDt[0]*(dsdx*dtdy + dtdx*dsdy) + solDr[0]*metricTerms2ndDer[3]
                                + solDs[0]*metricTerms2ndDer[4] + solDt[0]*metricTerms2ndDer[5];
      const su2double d2rudxdy  = solDrDr[1]*drdx*drdy + solDsDs[1]*dsdx*dsdy + solDtDt[1]*dtdx*dtdy
                                + solDrDs[1]*(drdx*dsdy + dsdx*drdy) + solDrDt[1]*(drdx*dtdy + dtdx*drdy)
                                + solDsDt[1]*(dsdx*dtdy + dtdx*dsdy) + solDr[1]*metricTerms2ndDer[3]
                                + solDs[1]*metricTerms2ndDer[4] + solDt[1]*metricTerms2ndDer[5];
      const su2double d2rvdxdy  = solDrDr[2]*drdx*drdy + solDsDs[2]*dsdx*dsdy + solDtDt[2]*dtdx*dtdy
                                + solDrDs[2]*(drdx*dsdy + dsdx*drdy) + solDrDt[2]*(drdx*dtdy + dtdx*drdy)
                                + solDsDt[2]*(dsdx*dtdy + dtdx*dsdy) + solDr[2]*metricTerms2ndDer[3]
                                + solDs[2]*metricTerms2ndDer[4] + solDt[2]*metricTerms2ndDer[5];
      const su2double d2rwdxdy  = solDrDr[3]*drdx*drdy + solDsDs[3]*dsdx*dsdy + solDtDt[3]*dtdx*dtdy
                                + solDrDs[3]*(drdx*dsdy + dsdx*drdy) + solDrDt[3]*(drdx*dtdy + dtdx*drdy)
                                + solDsDt[3]*(dsdx*dtdy + dtdx*dsdy) + solDr[3]*metricTerms2ndDer[3]
                                + solDs[3]*metricTerms2ndDer[4] + solDt[3]*metricTerms2ndDer[5];

      const su2double d2rhodxdz = solDrDr[0]*drdx*drdz + solDsDs[0]*dsdx*dsdz + solDtDt[0]*dtdx*dtdz
                                + solDrDs[0]*(drdx*dsdz + dsdx*drdz) + solDrDt[0]*(drdx*dtdz + dtdx*drdz)
                                + solDsDt[0]*(dsdx*dtdz + dtdx*dsdz) + solDr[0]*metricTerms2ndDer[9]
                                + solDs[0]*metricTerms2ndDer[10] + solDt[0]*metricTerms2ndDer[11];
      const su2double d2rudxdz  = solDrDr[1]*drdx*drdz + solDsDs[1]*dsdx*dsdz + solDtDt[1]*dtdx*dtdz
                                + solDrDs[1]*(drdx*dsdz + dsdx*drdz) + solDrDt[1]*(drdx*dtdz + dtdx*drdz)
                                + solDsDt[1]*(dsdx*dtdz + dtdx*dsdz) + solDr[1]*metricTerms2ndDer[9]
                                + solDs[1]*metricTerms2ndDer[10] + solDt[1]*metricTerms2ndDer[11];
      const su2double d2rvdxdz  = solDrDr[2]*drdx*drdz + solDsDs[2]*dsdx*dsdz + solDtDt[2]*dtdx*dtdz
                                + solDrDs[2]*(drdx*dsdz + dsdx*drdz) + solDrDt[2]*(drdx*dtdz + dtdx*drdz)
                                + solDsDt[2]*(dsdx*dtdz + dtdx*dsdz) + solDr[2]*metricTerms2ndDer[9]
                                + solDs[2]*metricTerms2ndDer[10] + solDt[2]*metricTerms2ndDer[11];
      const su2double d2rwdxdz  = solDrDr[3]*drdx*drdz + solDsDs[3]*dsdx*dsdz + solDtDt[3]*dtdx*dtdz
                                + solDrDs[3]*(drdx*dsdz + dsdx*drdz) + solDrDt[3]*(drdx*dtdz + dtdx*drdz)
                                + solDsDt[3]*(dsdx*dtdz + dtdx*dsdz) + solDr[3]*metricTerms2ndDer[9]
                                + solDs[3]*metricTerms2ndDer[10] + solDt[3]*metricTerms2ndDer[11];

      const su2double d2rhodydz = solDrDr[0]*drdy*drdz + solDsDs[0]*dsdy*dsdz + solDtDt[0]*dtdy*dtdz
                                + solDrDs[0]*(drdy*dsdz + dsdy*drdz) + solDrDt[0]*(drdy*dtdz + dtdy*drdz)
                                + solDsDt[0]*(dsdy*dtdz + dtdy*dsdz) + solDr[0]*metricTerms2ndDer[12]
                                + solDs[0]*metricTerms2ndDer[13] + solDt[0]*metricTerms2ndDer[14];
      const su2double d2rudydz  = solDrDr[1]*drdy*drdz + solDsDs[1]*dsdy*dsdz + solDtDt[1]*dtdy*dtdz
                                + solDrDs[1]*(drdy*dsdz + dsdy*drdz) + solDrDt[1]*(drdy*dtdz + dtdy*drdz)
                                + solDsDt[1]*(dsdy*dtdz + dtdy*dsdz) + solDr[1]*metricTerms2ndDer[12]
                                + solDs[1]*metricTerms2ndDer[13] + solDt[1]*metricTerms2ndDer[14];
      const su2double d2rvdydz  = solDrDr[2]*drdy*drdz + solDsDs[2]*dsdy*dsdz + solDtDt[2]*dtdy*dtdz
                                + solDrDs[2]*(drdy*dsdz + dsdy*drdz) + solDrDt[2]*(drdy*dtdz + dtdy*drdz)
                                + solDsDt[2]*(dsdy*dtdz + dtdy*dsdz) + solDr[2]*metricTerms2ndDer[12]
                                + solDs[2]*metricTerms2ndDer[13] + solDt[2]*metricTerms2ndDer[14];
      const su2double d2rwdydz  = solDrDr[3]*drdy*drdz + solDsDs[3]*dsdy*dsdz + solDtDt[3]*dtdy*dtdz
                                + solDrDs[3]*(drdy*dsdz + dsdy*drdz) + solDrDt[3]*(drdy*dtdz + dtdy*drdz)
                                + solDsDt[3]*(dsdy*dtdz + dtdy*dsdz) + solDr[3]*metricTerms2ndDer[12]
                                + solDs[3]*metricTerms2ndDer[13] + solDt[3]*metricTerms2ndDer[14];

      /* Compute the Cartesian gradients of the pressure, velocity components,
         static energy and dynamic viscosity. */
      const su2double dpdx = Gamma_Minus_One*(drEdx + kinEnergy*drhodx
                           -                  u*drudx - v*drvdx - w*drwdx);
      const su2double dpdy = Gamma_Minus_One*(drEdy + kinEnergy*drhody
                           -                  u*drudy - v*drvdy - w*drwdy);
      const su2double dpdz = Gamma_Minus_One*(drEdz + kinEnergy*drhodz
                           -                  u*drudz - v*drvdz - w*drwdz);

      const su2double dudx = rhoInv*(drudx - u*drhodx);
      const su2double dudy = rhoInv*(drudy - u*drhody);
      const su2double dudz = rhoInv*(drudz - u*drhodz);

      const su2double dvdx = rhoInv*(drvdx - v*drhodx);
      const su2double dvdy = rhoInv*(drvdy - v*drhody);
      const su2double dvdz = rhoInv*(drvdz - v*drhodz);

      const su2double dwdx = rhoInv*(drwdx - w*drhodx);
      const su2double dwdy = rhoInv*(drwdy - w*drhody);
      const su2double dwdz = rhoInv*(drwdz - w*drhodz);

      const su2double dedx = rhoInv*(drEdx - TotalEnergy*drhodx) - u*dudx - v*dvdx - w*dwdx;
      const su2double dedy = rhoInv*(drEdy - TotalEnergy*drhody) - u*dudy - v*dvdy - w*dwdy;
      const su2double dedz = rhoInv*(drEdz - TotalEnergy*drhodz) - u*dudz - v*dvdz - w*dwdz;

      const su2double dViscLamdx = CvInv*dedx*dViscLamdT;
      const su2double dViscLamdy = CvInv*dedy*dViscLamdT;
      const su2double dViscLamdz = CvInv*dedz*dViscLamdT;

      /*--- Compute the second derivatives of the velocity components. ---*/
      const su2double d2udxdx = rhoInv*(d2rudxdx - u*d2rhodxdx
                              +         2.0*rhoInv*drhodx*(u*drhodx - drudx));
      const su2double d2udydy = rhoInv*(d2rudydy - u*d2rhodydy
                              +         2.0*rhoInv*drhody*(u*drhody - drudy));
      const su2double d2udzdz = rhoInv*(d2rudzdz - u*d2rhodzdz
                              +         2.0*rhoInv*drhodz*(u*drhodz - drudz));
      const su2double d2udxdy = rhoInv*(d2rudxdy - u*d2rhodxdy
                              +         rhoInv*(drhodx*(u*drhody - drudy)
                              +                 drhody*(u*drhodx - drudx)));
      const su2double d2udxdz = rhoInv*(d2rudxdz - u*d2rhodxdz
                              +         rhoInv*(drhodx*(u*drhodz - drudz)
                              +                 drhodz*(u*drhodx - drudx)));
      const su2double d2udydz = rhoInv*(d2rudydz - u*d2rhodydz
                              +         rhoInv*(drhody*(u*drhodz - drudz)
                              +                 drhodz*(u*drhody - drudy)));

      const su2double d2vdxdx = rhoInv*(d2rvdxdx - v*d2rhodxdx
                              +         2.0*rhoInv*drhodx*(v*drhodx - drvdx));
      const su2double d2vdydy = rhoInv*(d2rvdydy - v*d2rhodydy
                              +         2.0*rhoInv*drhody*(v*drhody - drvdy));
      const su2double d2vdzdz = rhoInv*(d2rvdzdz - v*d2rhodzdz
                              +         2.0*rhoInv*drhodz*(v*drhodz - drvdz));
      const su2double d2vdxdy = rhoInv*(d2rvdxdy - v*d2rhodxdy
                              +         rhoInv*(drhodx*(v*drhody - drvdy)
                              +                 drhody*(v*drhodx - drvdx)));
      const su2double d2vdxdz = rhoInv*(d2rvdxdz - v*d2rhodxdz
                              +         rhoInv*(drhodx*(v*drhodz - drvdz)
                              +                 drhodz*(v*drhodx - drvdx)));
      const su2double d2vdydz = rhoInv*(d2rvdydz - v*d2rhodydz
                              +         rhoInv*(drhody*(v*drhodz - drvdz)
                              +                 drhodz*(v*drhody - drvdy)));

      const su2double d2wdxdx = rhoInv*(d2rwdxdx - w*d2rhodxdx
                              +         2.0*rhoInv*drhodx*(w*drhodx - drwdx));
      const su2double d2wdydy = rhoInv*(d2rwdydy - w*d2rhodydy
                              +         2.0*rhoInv*drhody*(w*drhody - drwdy));
      const su2double d2wdzdz = rhoInv*(d2rwdzdz - w*d2rhodzdz
                              +         2.0*rhoInv*drhodz*(w*drhodz - drwdz));
      const su2double d2wdxdy = rhoInv*(d2rwdxdy - w*d2rhodxdy
                              +         rhoInv*(drhodx*(w*drhody - drwdy)
                              +                 drhody*(w*drhodx - drwdx)));
      const su2double d2wdxdz = rhoInv*(d2rwdxdz - w*d2rhodxdz
                              +         rhoInv*(drhodx*(w*drhodz - drwdz)
                              +                 drhodz*(w*drhodx - drwdx)));
      const su2double d2wdydz = rhoInv*(d2rwdydz - w*d2rhodydz
                              +         rhoInv*(drhody*(w*drhodz - drwdz)
                              +                 drhodz*(w*drhody - drwdy)));

      /* Compute the second derivatives of the static energy. Note that this
         term appears in the heat flux and therefore only the pure second
         derivatives are needed. Hence, the cross-derivatives are omitted. */
      const su2double d2edxdx = rhoInv*(d2rEdxdx - TotalEnergy*d2rhodxdx
                              +         2.0*rhoInv*drhodx*(TotalEnergy*drhodx - drEdx))
                              -         u*d2udxdx - dudx*dudx - v*d2vdxdx - dvdx*dvdx
                              -         w*d2wdxdx - dwdx*dwdx;
      const su2double d2edydy = rhoInv*(d2rEdydy - TotalEnergy*d2rhodydy
                              +         2.0*rhoInv*drhody*(TotalEnergy*drhody - drEdy))
                              -         u*d2udydy - dudy*dudy - v*d2vdydy - dvdy*dvdy
                              -         w*d2wdydy - dwdy*dwdy;
      const su2double d2edzdz = rhoInv*(d2rEdzdz - TotalEnergy*d2rhodzdz
                              +         2.0*rhoInv*drhodz*(TotalEnergy*drhodz - drEdz))
                              -         u*d2udzdz - dudz*dudz - v*d2vdzdz - dvdz*dvdz
                              -         w*d2wdzdz - dwdz*dwdz;

      /*--- If an SGS model is used the eddy viscosity and its spatial
            derivatives must be computed. ---*/
      su2double ViscosityTurb = 0.0;
      su2double dViscTurbdx = 0.0, dViscTurbdy = 0.0, dViscTurbdz = 0.0;

      if( SGSModelUsed ) {
        const su2double dist = elem->wallDistance[i];
        ViscosityTurb = SGSModel->ComputeEddyViscosity_3D(rho, dudx, dudy, dudz,
                                                          dvdx, dvdy, dvdz, dwdx,
                                                          dwdy, dwdz, lenScale, dist);

        SGSModel->ComputeGradEddyViscosity_3D(rho, drhodx, drhody, drhodz, dudx, dudy,
                                              dudz, dvdx, dvdy, dvdz, dwdx, dwdy, dwdz,
                                              d2udxdx, d2udydy, d2udzdz, d2udxdy,
                                              d2udxdz, d2udydz, d2vdxdx, d2vdydy,
                                              d2vdzdz, d2vdxdy, d2vdxdz, d2vdydz,
                                              d2wdxdx, d2wdydy, d2wdzdz, d2wdxdy,
                                              d2wdxdz, d2wdydz, lenScale, dist,
                                              dViscTurbdx, dViscTurbdy, dViscTurbdz);
      }

      /*--- Compute the total viscosity, the total heat conductivity and their
            gradients. Note that the heat conductivity is divided by the Cv,
            because gradients of internal energy are computed and not temperature. ---*/
      const su2double Viscosity = ViscosityLam + ViscosityTurb;
      const su2double kOverCv = ViscosityLam *factHeatFlux_Lam
                              + ViscosityTurb*factHeatFlux_Turb;

      const su2double dViscDx = dViscLamdx + dViscTurbdx;
      const su2double dViscDy = dViscLamdy + dViscTurbdy;
      const su2double dViscDz = dViscLamdz + dViscTurbdz;

      const su2double dkOverCvdx = dViscLamdx *factHeatFlux_Lam
                                 + dViscTurbdx*factHeatFlux_Turb;
      const su2double dkOverCvdy = dViscLamdy *factHeatFlux_Lam
                                 + dViscTurbdy*factHeatFlux_Turb;
      const su2double dkOverCvdz = dViscLamdz *factHeatFlux_Lam
                                 + dViscTurbdz*factHeatFlux_Turb;

      /* Abbreviations, which make it easier to compute the divergence term. */
      const su2double abv1 = drudx + drvdy + drwdz;
      const su2double abv2 = u*drhodx + v*drhody + w*drhodz;
      const su2double abv3 = u*(drEdx + dpdx) + v*(drEdy + dpdy) + w*(drEdz + dpdz);
      const su2double abv4 = dudx + dvdy + dwdz;

      /*--- Compute the divergence of the grid velocity.
            SET TO ZERO FOR NOW. THIS IS NOT CORRECT!!!!. ---*/
      const su2double divGridVel = 0.0;

      /* Set the pointer to store the divergence terms for this integration
         point and compute these terms, multiplied by the integration weight
         and Jacobian. */
      const su2double weightJac = weights[i]*Jac;
      su2double *divFluxInt     = divFlux + offInt;

      divFluxInt[0] = weightJac*(abv1 - rho*divGridVel - gridVel[0]*drhodx
                    -            gridVel[1]*drhody - gridVel[2]*drhodz);
      divFluxInt[1] = weightJac*(dpdx + u*(abv1-abv2) - lambdaOverMu*abv4*dViscDx
                    +            u*drudx + v*drudy + w*drudz
                    -            lambdaOverMu*Viscosity*(d2udxdx + d2vdxdy + d2wdxdz)
                    -            Viscosity*(2.0*d2udxdx + d2udydy + d2vdxdy + d2udzdz + d2wdxdz)
                    -            2.0*dViscDx*dudx - dViscDy*(dudy+dvdx) - dViscDz*(dudz+dwdx)
                    -            ru*divGridVel
                    -            gridVel[0]*drudx - gridVel[1]*drudy - gridVel[2]*drudz);
      divFluxInt[2] = weightJac*(dpdy + v*(abv1-abv2) - lambdaOverMu*abv4*dViscDy
                    +            u*drvdx + v*drvdy + w*drvdz
                    -            lambdaOverMu*Viscosity*(d2udxdy + d2vdydy + d2wdydz)
                    -            Viscosity*(d2udxdy + d2vdxdx + 2.0*d2vdydy + d2vdzdz + d2wdydz)
                    -            dViscDx*(dudy + dvdx) - 2.0*dViscDy*dvdy - dViscDz*(dvdz+dwdy)
                    -            rv*divGridVel
                    -            gridVel[0]*drvdx - gridVel[1]*drvdy - gridVel[2]*drvdz);
      divFluxInt[3] = weightJac*(dpdz + w*(abv1-abv2) - lambdaOverMu*abv4*dViscDz
                    +            u*drwdx + v*drwdy + w*drwdz
                    -            lambdaOverMu*Viscosity*(d2udxdz + d2vdydz + d2wdzdz)
                    -            Viscosity*(d2udxdz + d2wdxdx + d2vdydz + d2wdydy + 2.0*d2wdzdz)
                    -            dViscDx*(dudz+dwdx) - dViscDy*(dvdz+dwdy) - 2.0*dViscDz*dwdz
                    -            rw*divGridVel
                    -            gridVel[0]*drwdx - gridVel[1]*drwdy - gridVel[2]*drwdz);
      divFluxInt[4] = weightJac*(abv3 + Htot*(abv1 - abv2)
                    -            abv4*lambdaOverMu*(Viscosity*abv4 + u*dViscDx + v*dViscDy + w*dViscDz)
                    -            dkOverCvdx*dedx - dkOverCvdy*dedy - dkOverCvdz*dedz
                    -            kOverCv*(d2edxdx + d2edydy + d2edzdz)
                    -            (Viscosity*dudx + u*dViscDx)*2.0*dudx
                    -            (Viscosity*dvdy + v*dViscDy)*2.0*dvdy
                    -            (Viscosity*dwdz + w*dViscDz)*2.0*dwdz
                    -            (Viscosity*dudy + u*dViscDy + Viscosity*dvdx + v*dViscDx)*(dudy + dvdx)
                    -            (Viscosity*dudz + u*dViscDz + Viscosity*dwdx + w*dViscDx)*(dudz + dwdx)
                    -            (Viscosity*dvdz + v*dViscDz + Viscosity*dwdy + w*dViscDy)*(dvdz + dwdy)
                    -            Viscosity*u*(d2udxdx+d2udydy+d2udzdz + (1.0+lambdaOverMu)*(d2udxdx+d2vdxdy+d2wdxdz))
                    -            Viscosity*v*(d2vdxdx+d2vdydy+d2vdzdz + (1.0+lambdaOverMu)*(d2udxdy+d2vdydy+d2wdydz))
                    -            Viscosity*w*(d2wdxdx+d2wdydy+d2wdzdz + (1.0+lambdaOverMu)*(d2udxdz+d2vdydz+d2wdzdz))
                    -            rE*divGridVel
                    -            gridVel[0]*drEdx - gridVel[1]*drEdy - gridVel[2]*drEdz);

      /* Add the body force to the flux divergence for the momentum and energy
         equation. Note that the source terms are multiplied with minus the
         integration weight in order to be consistent with the formulation of
         the residual. Also note that for the energy source term the absolute
         velocity must be taken and not the relative. */
      divFluxInt[1] -= weightJac*bodyForceX;
      divFluxInt[2] -= weightJac*bodyForceY;
      divFluxInt[3] -= weightJac*bodyForceZ;
      divFluxInt[4] -= weightJac*(u*bodyForceX + v*bodyForceY + w*bodyForceZ);
    }
  }

  /*--------------------------------------------------------------------------*/
  /*--- Add the source terms of the manufactured solution to the divergence---*/
  /*--- of the fluxes, if a manufactured solution is used.                 ---*/
  /*--------------------------------------------------------------------------*/

  if( VerificationSolution ) {
    if( VerificationSolution->IsManufacturedSolution() ) {

      /*--- Loop over the number of entities that are treated simultaneously. */
      for(unsigned short simul=0; simul<nSimul; ++simul) {

        /*--- Loop over the integration points of the element. ---*/
        for(unsigned short i=0; i<nInt; ++i) {

          /* Set the pointers for this integration point. */
          const unsigned short offInt  = i*NPad + simul*nVar;
          su2double       *divFluxInt = divFlux + offInt;

          /* Set the pointer to the coordinates in this integration point.
             THIS IS A TEMPORARY IMPLEMENTATION. WHEN AN ACTUAL MOTION IS SPECIFIED,
             THE DATA FOR THIS DOF FOR THE CURRENT TIME INTEGRATION POINT MUST
             BE TAKEN. */
          const su2double *coor = elem->coorIntegrationPoints.data() + i*nDim;

          /* Easier storage of the metric terms in this integration point.
             THIS IS A TEMPORARY IMPLEMENTATION. WHEN AN ACTUAL MOTION IS SPECIFIED,
             THE DATA FOR THIS DOF FOR THE CURRENT TIME INTEGRATION POINT MUST
             BE TAKEN. */
          const su2double *metricTerms = elem->metricTerms.data() + i*nMetricPerPoint;
          const su2double weightJac    = weights[i]*metricTerms[0];

          /* Compute the source terms of the manufactured solution.
             THIS IS A TEMPORARY IMPLEMENTATION. FOR AN ACTUAL TIME ACCURATE
             SIMULATION THE CORRECT TIME MUST BE GIVEN TO THIS FUNCTION. */
          su2double sourceMan[5];
          VerificationSolution->GetMMSSourceTerm(coor, 0.0, sourceMan);

          /* Add the source terms to the flux divergence. Note that the source
             terms are multiplied with minus the integration weight in order
             to be consistent with the formulation of the residual. */
          divFluxInt[0] -= weightJac*sourceMan[0];
          divFluxInt[1] -= weightJac*sourceMan[1];
          divFluxInt[2] -= weightJac*sourceMan[2];
          divFluxInt[3] -= weightJac*sourceMan[3];
          divFluxInt[4] -= weightJac*sourceMan[4];
        }
      }
    }
  }

  /*--------------------------------------------------------------------------*/
  /*--- Compute the residual in the DOFs, which is the matrix product of   ---*/
  /*--- basisFunctionsIntTrans and divFlux.                                ---*/
  /*--------------------------------------------------------------------------*/

  blasFunctions->gemm(nDOFs, NPad, nInt, basisFunctionsIntTrans, divFlux, res, config);
}

void CFEM_DG_NSSolver::Shock_Capturing_DG(CConfig             *config,
                                          const unsigned long elemBeg,
                                          const unsigned long elemEnd,
                                          su2double           *workArray) {

  /*--- Run shock capturing algorithm ---*/
  switch( config->GetKind_FEM_DG_Shock() ) {
    case NONE:
      break;
    case PERSSON:
      Shock_Capturing_DG_Persson(elemBeg, elemEnd, workArray);
      break;
  }

}
void CFEM_DG_NSSolver::Shock_Capturing_DG_Persson(const unsigned long elemBeg,
                                                  const unsigned long elemEnd,
                                                  su2double           *workArray) {

  /*--- Dummy variable for storing shock sensor value temporarily ---*/
  su2double sensorVal, sensorLowerBound, machNorm, machMax;
  su2double DensityInv, Velocity2, StaticEnergy, SoundSpeed2, Velocity2Rel;

  bool shockExist;
  unsigned short nDOFsPm1;       // Number of DOFs up to polynomial degree p-1

  /*--- Loop over the given range of elements to sense the shock. If shock exists,
        add artificial viscosity for DG FEM formulation to the residual.  ---*/
  for(unsigned long l=elemBeg; l<elemEnd; ++l) {

    /* Get the data from the corresponding standard element. */
    const unsigned short ind          = volElem[l].indStandardElement;
    const unsigned short nDOFs        = volElem[l].nDOFsSol;
    const unsigned short VTK_TypeElem = volElem[l].VTK_Type;
    const unsigned short nPoly        = standardElementsSol[ind].GetNPoly();
    const su2double *matVanderInv     = standardElementsSol[ind].GetMatVandermondeInv();

    /*----------------------------------------------------------------------------*/
    /*--- Step 1: Calculate the number of DOFs up to polynomial degree p-1.    ---*/
    /*----------------------------------------------------------------------------*/

    nDOFsPm1 = 0;
    switch( VTK_TypeElem ) {
      case TRIANGLE:
        nDOFsPm1 = nPoly*(nPoly+1)/2;
        break;
      case QUADRILATERAL:
        nDOFsPm1 = nPoly*nPoly;
        break;
      case TETRAHEDRON:
        nDOFsPm1 = nPoly*(nPoly+1)*(nPoly+2)/6;
        break;
      case PYRAMID:
        nDOFsPm1 = nPoly*(nPoly+1)*(2*nPoly+1)/6;
        break;
      case PRISM:
        nDOFsPm1 = nPoly*nPoly*(nPoly+1)/2;
        break;
      case HEXAHEDRON:
        nDOFsPm1 = nPoly*nPoly*nPoly;
        break;
    }

    /*---------------------------------------------------------------------*/
    /*--- Step 2: Calculate the shock sensor value for this element.    ---*/
    /*---------------------------------------------------------------------*/

    /* Initialize dummy variable for this volume element */
    sensorVal = 0;
    machMax = -1;
    shockExist = false;
    sensorLowerBound = 1.e15;

    /* Easier storage of the solution variables for this element. */
    const unsigned short timeLevel = volElem[l].timeLevel;
    const su2double *solDOFs = VecWorkSolDOFs[timeLevel].data()
                             + nVar*volElem[l].offsetDOFsSolThisTimeLevel;

    /* Temporary storage of mach number for DOFs in this element. */
    su2double *machSolDOFs = workArray;
    su2double *vecTemp     = machSolDOFs + nDOFs;

    /* Calculate primitive variables and mach number for DOFs in this element.
       Also, track the maximum mach number in this element. */
    for(unsigned short iInd=0; iInd<nDOFs; ++iInd) {

      const su2double *sol     = solDOFs + iInd*nVar;
      const su2double *gridVel = volElem[l].gridVelocitiesSolDOFs.data() + iInd*nDim;
      DensityInv = 1.0/sol[0];
      Velocity2 = 0.0;
      Velocity2Rel = 0.0;
      for(unsigned short iDim=1; iDim<=nDim; ++iDim) {
        const su2double vel    = sol[iDim]*DensityInv;
        const su2double velRel = vel - gridVel[iDim-1];
        Velocity2    += vel*vel;
        Velocity2Rel += velRel*velRel;
      }

      StaticEnergy = sol[nDim+1]*DensityInv - 0.5*Velocity2;

      FluidModel->SetTDState_rhoe(sol[0], StaticEnergy);
      SoundSpeed2 = FluidModel->GetSoundSpeed2();
      machSolDOFs[iInd] = sqrt( Velocity2Rel/SoundSpeed2 );
      machMax = max(machSolDOFs[iInd],machMax);
    }

    /* Change the solution coefficients to modal form from nodal form */
    for(unsigned short i=0; i<nDOFs; ++i) {
      vecTemp[i] = 0.0;
      for (unsigned short j=0; j<nDOFs; ++j)
        vecTemp[i] += matVanderInv[i+j*nDOFs]*machSolDOFs[j];
    }

    /* Get the L2 norm of solution coefficients for the highest polynomial order. */
    for(unsigned short i=nDOFsPm1; i<nDOFs; ++i) {
        sensorVal += vecTemp[i]*vecTemp[i];
    }

    /* If the maximum mach number is greater than 1.0, try to calculate the shockSensorValue.
       Otherwise, assign default value. */
    if ( machMax > 1.0) {
      // !!!!!Threshold value for sensorVal should be further investigated
      if(sensorVal > 1.e-15) {
        machNorm = 0.0;

        /*--- Get L2 norm square of vecTemp ---*/
        for (unsigned short i=0; i<nDOFs; ++i) {
          machNorm += vecTemp[i]*vecTemp[i];
        }
        if (machNorm < 1.e-15) {
          // This should not happen
          volElem[l].shockSensorValue = 1000.0;
        }
        else {
          volElem[l].shockSensorValue = log(sensorVal/machNorm);
          shockExist = true;
        }
      }
      else {
        // There is no shock in this element
        volElem[l].shockSensorValue = -1000.0;
      }
    }
    else {
      volElem[l].shockSensorValue = -1000.0;
    }

    /*---------------------------------------------------------------------*/
    /*--- Step 3: Determine artificial viscosity for this element.      ---*/
    /*---------------------------------------------------------------------*/
    if (shockExist) {
      // Following if-else clause is purely empirical from NACA0012 case.
      // Need to develop thorough method for general problems.
      switch ( nPoly ) {
        case 1:  sensorLowerBound =  -6.0; break;
        case 2:  sensorLowerBound = -12.0; break;
        case 3:  sensorLowerBound = -12.0; break;
        case 4:  sensorLowerBound = -17.0; break;
        default: sensorLowerBound = -17.0; break;
      }

      // Assign artificial viscosity based on shockSensorValue
      if ( volElem[l].shockSensorValue > sensorLowerBound ) {
        // Following value is initial guess.
        volElem[l].shockArtificialViscosity = 1.e-10;
      }
      else {
        volElem[l].shockArtificialViscosity = 0.0;
      }
    }
    else {
      volElem[l].shockArtificialViscosity = 0.0;
    }
  }
}

void CFEM_DG_NSSolver::Volume_Residual(CConfig             *config,
                                       const unsigned long elemBeg,
                                       const unsigned long elemEnd,
                                       su2double           *workArray) {

  /*--- Determine whether a body force term is present. ---*/
  bool body_force = config->GetBody_Force();
  const su2double *body_force_vector = body_force ? config->GetBody_Force_Vector() : nullptr;

  /*--- Get the physical time if necessary. ---*/
  su2double time = 0.0;
  if (config->GetTime_Marching()) time = config->GetPhysicalTime();

  /* Constant factor present in the heat flux vector. */
  const su2double factHeatFlux_Lam  = Gamma/Prandtl_Lam;
  const su2double factHeatFlux_Turb = Gamma/Prandtl_Turb;

  /* Determine the number of elements that are treated simultaneously
     in the matrix products to obtain good gemm performance. */
  const unsigned short nPadInput  = config->GetSizeMatMulPadding();
  const unsigned short nElemSimul = nPadInput/nVar;

  /* Determine the minimum padded size in the matrix multiplications, which
     corresponds to 64 byte alignment. */
  const unsigned short nPadMin = 64/sizeof(passivedouble);

  /* Set the number of bytes that must be copied in the memcpy calls. */
  const unsigned long nBytes = nVar*sizeof(su2double);

  /* Store the number of metric points per integration point, which depends
     on the number of dimensions. */
  const unsigned short nMetricPerPoint = nDim*nDim + 1;

  /*--- Loop over the given element range to compute the contribution of the
        volume integral in the DG FEM formulation to the residual. Multiple
        elements are treated simultaneously to improve the performance
        of the matrix multiplications. As a consequence, the update of the
        counter l happens at the end of this loop section. ---*/
  for(unsigned long l=elemBeg; l<elemEnd;) {

    /* Determine the end index for this chunk of elements and the padded
       N value in the gemm computations. */
    unsigned long lEnd;
    unsigned short ind, llEnd, NPad;

    MetaDataChunkOfElem(volElem, l, elemEnd, nElemSimul, nPadMin, lEnd, ind, llEnd, NPad);

    /* Get the required data from the corresponding standard element. */
    const unsigned short nInt            = standardElementsSol[ind].GetNIntegration();
    const unsigned short nDOFs           = volElem[l].nDOFsSol;
    const su2double *matBasisInt         = standardElementsSol[ind].GetMatBasisFunctionsIntegration();
    const su2double *matDerBasisIntTrans = standardElementsSol[ind].GetDerMatBasisFunctionsIntTrans();
    const su2double *matBasisIntTrans    = standardElementsSol[ind].GetBasisFunctionsIntegrationTrans();
    const su2double *weights             = standardElementsSol[ind].GetWeightsIntegration();

    unsigned short nPoly = standardElementsSol[ind].GetNPoly();
    if(nPoly == 0) nPoly = 1;

    /*--- Set the pointers for the local arrays. ---*/
    su2double *solDOFs       = workArray;
    su2double *sources       = solDOFs       + nDOFs*NPad;
    su2double *solAndGradInt = sources       + nInt *NPad;
    su2double *fluxes        = solAndGradInt + nInt *NPad*(nDim+1);

    /*------------------------------------------------------------------------*/
    /*--- Step 1: Determine the solution variables and their gradients     ---*/
    /*---         w.r.t. the parametric coordinates in the integration     ---*/
    /*---         points of the element.                                   ---*/
    /*------------------------------------------------------------------------*/

    /* Copy the solution of the DOFs into solDOFs for this chunk of elements. */
    for(unsigned short ll=0; ll<llEnd; ++ll) {

      /* Easier storage of the solution variables for this element. */
      const unsigned long lInd = l + ll;
      const unsigned short timeLevel = volElem[lInd].timeLevel;
      const su2double *solDOFsElem = VecWorkSolDOFs[timeLevel].data()
                                   + nVar*volElem[lInd].offsetDOFsSolThisTimeLevel;

      /* Loop over the DOFs and copy the data. */
      const unsigned short llNVar = ll*nVar;
      for(unsigned short i=0; i<nDOFs; ++i)
        memcpy(solDOFs+i*NPad+llNVar, solDOFsElem+i*nVar, nBytes);
    }

    /* Call the general function to carry out the matrix product to determine
       the solution and gradients in the integration points of the chunk
       of elements. */
    blasFunctions->gemm(nInt*(nDim+1), NPad, nDOFs, matBasisInt, solDOFs, solAndGradInt, config);

    /*------------------------------------------------------------------------*/
    /*--- Step 2: Compute the total fluxes (inviscid fluxes minus the      ---*/
    /*---         viscous fluxes), multiplied by minus the integration     ---*/
    /*---         weight, in the integration points.                       ---*/
    /*------------------------------------------------------------------------*/

    /* Determine the offset between the solution variables and the r-derivatives,
       which is also the offset between the r- and s-derivatives and the offset
       between s- and t-derivatives. */
    const unsigned short offDeriv = NPad*nInt;

    /* Make a distinction between two and three space dimensions
        in order to have the most efficient code. */
    switch( nDim ) {

      case 2: {

        /* 2D simulation. Loop over the chunk of elements and loop over the
           integration points of the elements to compute the fluxes. */
        for(unsigned short ll=0; ll<llEnd; ++ll) {
          const unsigned short llNVar = ll*nVar;
          const unsigned long  lInd   = l + ll;

          for(unsigned short i=0; i<nInt; ++i) {
            const unsigned short iNPad = i*NPad;

            /* Easier storage of the metric terms and grid velocities in this
               integration point and compute the inverse of the Jacobian. */
            const su2double *metricTerms = volElem[lInd].metricTerms.data()
                                         + i*nMetricPerPoint;
            const su2double *gridVel     = volElem[lInd].gridVelocities.data() + i*nDim;
            const su2double Jac          = metricTerms[0];
            const su2double JacInv       = 1.0/Jac;

            /* Compute the true metric terms in this integration point. */
            const su2double drdx = JacInv*metricTerms[1];
            const su2double drdy = JacInv*metricTerms[2];

            const su2double dsdx = JacInv*metricTerms[3];
            const su2double dsdy = JacInv*metricTerms[4];

            /* Compute the metric terms multiplied by minus the integration weight.
               The minus sign comes from the integration by parts in the weak
               formulation. */
            const su2double wDrdx = -weights[i]*metricTerms[1];
            const su2double wDrdy = -weights[i]*metricTerms[2];

            const su2double wDsdx = -weights[i]*metricTerms[3];
            const su2double wDsdy = -weights[i]*metricTerms[4];

            /* Easier storage of the location where the solution data of this
               integration point starts. */
            const su2double *sol    = solAndGradInt + iNPad + llNVar;
            const su2double *dSolDr = sol    + offDeriv;
            const su2double *dSolDs = dSolDr + offDeriv;

            /*--- Compute the Cartesian gradients of the independent solution
                  variables from the gradients in parametric coordinates and the
                  metric terms in this integration point. ---*/
            const su2double dRhoDx  = dSolDr[0]*drdx + dSolDs[0]*dsdx;
            const su2double dRhoUDx = dSolDr[1]*drdx + dSolDs[1]*dsdx;
            const su2double dRhoVDx = dSolDr[2]*drdx + dSolDs[2]*dsdx;
            const su2double dRhoEDx = dSolDr[3]*drdx + dSolDs[3]*dsdx;

            const su2double dRhoDy  = dSolDr[0]*drdy + dSolDs[0]*dsdy;
            const su2double dRhoUDy = dSolDr[1]*drdy + dSolDs[1]*dsdy;
            const su2double dRhoVDy = dSolDr[2]*drdy + dSolDs[2]*dsdy;
            const su2double dRhoEDy = dSolDr[3]*drdy + dSolDs[3]*dsdy;

            /*--- Compute the velocities and static energy in this integration point. ---*/
            const su2double rhoInv       = 1.0/sol[0];
            const su2double u            = sol[1]*rhoInv;
            const su2double v            = sol[2]*rhoInv;
            const su2double TotalEnergy  = sol[3]*rhoInv;
            const su2double StaticEnergy = TotalEnergy - 0.5*(u*u + v*v);

            /*--- Compute the Cartesian gradients of the velocities and static energy
                  in this integration point and also the divergence of the velocity. ---*/
            const su2double dudx = rhoInv*(dRhoUDx - u*dRhoDx);
            const su2double dudy = rhoInv*(dRhoUDy - u*dRhoDy);

            const su2double dvdx = rhoInv*(dRhoVDx - v*dRhoDx);
            const su2double dvdy = rhoInv*(dRhoVDy - v*dRhoDy);

            const su2double dStaticEnergyDx = rhoInv*(dRhoEDx - TotalEnergy*dRhoDx)
                                            - u*dudx - v*dvdx;
            const su2double dStaticEnergyDy = rhoInv*(dRhoEDy - TotalEnergy*dRhoDy)
                                            - u*dudy - v*dvdy;

            const su2double divVel = dudx + dvdy;

            /*--- Compute the pressure and the laminar viscosity. ---*/
            FluidModel->SetTDState_rhoe(sol[0], StaticEnergy);
            const su2double Pressure     = FluidModel->GetPressure();
            const su2double ViscosityLam = FluidModel->GetLaminarViscosity();

            /*--- If an SGS model is used the eddy viscosity must be computed. ---*/
            su2double ViscosityTurb = 0.0;
            if( SGSModelUsed ) {
              const su2double lenScale = volElem[lInd].lenScale/nPoly;
              ViscosityTurb = SGSModel->ComputeEddyViscosity_2D(sol[0], dudx, dudy,
                                                                dvdx, dvdy, lenScale,
                                                                volElem[lInd].wallDistance[i]);
            }

            /* Compute the total viscosity and heat conductivity. Note that the heat
               conductivity is divided by the Cv, because gradients of internal energy
               are computed and not temperature. */
            const su2double Viscosity = ViscosityLam + ViscosityTurb;
            const su2double kOverCv = ViscosityLam *factHeatFlux_Lam
                                    + ViscosityTurb*factHeatFlux_Turb;

            /*--- Set the value of the second viscosity and compute the divergence
                  term in the viscous normal stresses. ---*/
            const su2double lambda     = -TWO3*Viscosity;
            const su2double lamDivTerm =  lambda*divVel;

            /*--- Compute the viscous stress tensor and minus the heatflux vector. ---*/
            const su2double tauxx = 2.0*Viscosity*dudx + lamDivTerm;
            const su2double tauyy = 2.0*Viscosity*dvdy + lamDivTerm;
            const su2double tauxy = Viscosity*(dudy + dvdx);

            const su2double qx = kOverCv*dStaticEnergyDx;
            const su2double qy = kOverCv*dStaticEnergyDy;

            /* Compute the relative velocities w.r.t. the grid. */
            const su2double uRel = u - gridVel[0];
            const su2double vRel = v - gridVel[1];

            /* Compute the viscous normal stress minus the pressure. */
            const su2double tauxxMP = tauxx - Pressure;
            const su2double tauyyMP = tauyy - Pressure;

            /* Set the pointer for the fluxes in this integration point. */
            su2double *flux = fluxes + nDim*iNPad + llNVar;

            /*--- Fluxes in r-direction. */
            const su2double Ur = uRel*wDrdx + vRel*wDrdy;

            flux[0] = sol[0]*Ur;
            flux[1] = sol[1]*Ur - tauxxMP*wDrdx - tauxy*wDrdy;
            flux[2] = sol[2]*Ur - tauxy*wDrdx - tauyyMP*wDrdy;
            flux[3] = sol[3]*Ur - (u*tauxxMP + v*tauxy + qx)*wDrdx
                                - (u*tauxy + v*tauyyMP + qy)*wDrdy;

            /*--- Fluxes in s-direction. */
            flux = flux + NPad;
            const su2double Us = uRel*wDsdx + vRel*wDsdy;

            flux[0] = sol[0]*Us;
            flux[1] = sol[1]*Us - tauxxMP*wDsdx - tauxy*wDsdy;
            flux[2] = sol[2]*Us - tauxy*wDsdx - tauyyMP*wDsdy;
            flux[3] = sol[3]*Us - (u*tauxxMP + v*tauxy + qx)*wDsdx
                                - (u*tauxy + v*tauyyMP + qy)*wDsdy;

            /*--- If needed, compute the body forces in this integration point.
                  Note that the source terms are multiplied with minus the
                  integration weight in order to be consistent with the
                  formulation of the residual. Note that for the energy source
                  term the absolute velocity must be taken and not the
                  relative. ---*/
            if( body_force ) {
              su2double *source         = sources + iNPad + llNVar;
              const su2double weightJac = weights[i]*Jac;

              source[0] =  0.0;
              source[1] = -weightJac*body_force_vector[0];
              source[2] = -weightJac*body_force_vector[1];
              source[3] = -weightJac*(u*body_force_vector[0] + v*body_force_vector[1]);
            }
          }
        }

        break;
      }

      /*----------------------------------------------------------------------*/

      case 3: {

        /* 3D simulation. Loop over the chunk of elements and loop over the
           integration points of the elements to compute the fluxes. */
        for(unsigned short ll=0; ll<llEnd; ++ll) {
          const unsigned short llNVar = ll*nVar;
          const unsigned long  lInd   = l + ll;

          for(unsigned short i=0; i<nInt; ++i) {
            const unsigned short iNPad = i*NPad;

            /* Easier storage of the metric terms and grid velocities in this
               integration point and compute the inverse of the Jacobian. */
            const su2double *metricTerms = volElem[lInd].metricTerms.data()
                                         + i*nMetricPerPoint;
            const su2double *gridVel     = volElem[lInd].gridVelocities.data() + i*nDim;
            const su2double Jac          = metricTerms[0];
            const su2double JacInv       = 1.0/Jac;

            /* Compute the true metric terms in this integration point. */
            const su2double drdx = JacInv*metricTerms[1];
            const su2double drdy = JacInv*metricTerms[2];
            const su2double drdz = JacInv*metricTerms[3];

            const su2double dsdx = JacInv*metricTerms[4];
            const su2double dsdy = JacInv*metricTerms[5];
            const su2double dsdz = JacInv*metricTerms[6];

            const su2double dtdx = JacInv*metricTerms[7];
            const su2double dtdy = JacInv*metricTerms[8];
            const su2double dtdz = JacInv*metricTerms[9];

            /* Compute the metric terms multiplied by minus the integration weight.
               The minus sign comes from the integration by parts in the weak
               formulation. */
            const su2double wDrdx = -weights[i]*metricTerms[1];
            const su2double wDrdy = -weights[i]*metricTerms[2];
            const su2double wDrdz = -weights[i]*metricTerms[3];

            const su2double wDsdx = -weights[i]*metricTerms[4];
            const su2double wDsdy = -weights[i]*metricTerms[5];
            const su2double wDsdz = -weights[i]*metricTerms[6];

            const su2double wDtdx = -weights[i]*metricTerms[7];
            const su2double wDtdy = -weights[i]*metricTerms[8];
            const su2double wDtdz = -weights[i]*metricTerms[9];

            /* Easier storage of the location where the solution data of this
               integration point starts. */
            const su2double *sol    = solAndGradInt + iNPad + llNVar;
            const su2double *dSolDr = sol    + offDeriv;
            const su2double *dSolDs = dSolDr + offDeriv;
            const su2double *dSolDt = dSolDs + offDeriv;

            /*--- Compute the Cartesian gradients of the independent solution
                  variables from the gradients in parametric coordinates and the
                  metric terms in this integration point. ---*/
            const su2double dRhoDx  = dSolDr[0]*drdx + dSolDs[0]*dsdx + dSolDt[0]*dtdx;
            const su2double dRhoUDx = dSolDr[1]*drdx + dSolDs[1]*dsdx + dSolDt[1]*dtdx;
            const su2double dRhoVDx = dSolDr[2]*drdx + dSolDs[2]*dsdx + dSolDt[2]*dtdx;
            const su2double dRhoWDx = dSolDr[3]*drdx + dSolDs[3]*dsdx + dSolDt[3]*dtdx;
            const su2double dRhoEDx = dSolDr[4]*drdx + dSolDs[4]*dsdx + dSolDt[4]*dtdx;

            const su2double dRhoDy  = dSolDr[0]*drdy + dSolDs[0]*dsdy + dSolDt[0]*dtdy;
            const su2double dRhoUDy = dSolDr[1]*drdy + dSolDs[1]*dsdy + dSolDt[1]*dtdy;
            const su2double dRhoVDy = dSolDr[2]*drdy + dSolDs[2]*dsdy + dSolDt[2]*dtdy;
            const su2double dRhoWDy = dSolDr[3]*drdy + dSolDs[3]*dsdy + dSolDt[3]*dtdy;
            const su2double dRhoEDy = dSolDr[4]*drdy + dSolDs[4]*dsdy + dSolDt[4]*dtdy;

            const su2double dRhoDz  = dSolDr[0]*drdz + dSolDs[0]*dsdz + dSolDt[0]*dtdz;
            const su2double dRhoUDz = dSolDr[1]*drdz + dSolDs[1]*dsdz + dSolDt[1]*dtdz;
            const su2double dRhoVDz = dSolDr[2]*drdz + dSolDs[2]*dsdz + dSolDt[2]*dtdz;
            const su2double dRhoWDz = dSolDr[3]*drdz + dSolDs[3]*dsdz + dSolDt[3]*dtdz;
            const su2double dRhoEDz = dSolDr[4]*drdz + dSolDs[4]*dsdz + dSolDt[4]*dtdz;

            /*--- Compute the velocities and static energy in this integration point. ---*/
            const su2double rhoInv       = 1.0/sol[0];
            const su2double u            = sol[1]*rhoInv;
            const su2double v            = sol[2]*rhoInv;
            const su2double w            = sol[3]*rhoInv;
            const su2double TotalEnergy  = sol[4]*rhoInv;
            const su2double StaticEnergy = TotalEnergy - 0.5*(u*u + v*v + w*w);

            /*--- Compute the Cartesian gradients of the velocities and static energy
                  in this integration point and also the divergence of the velocity. ---*/
            const su2double dudx = rhoInv*(dRhoUDx - u*dRhoDx);
            const su2double dudy = rhoInv*(dRhoUDy - u*dRhoDy);
            const su2double dudz = rhoInv*(dRhoUDz - u*dRhoDz);

            const su2double dvdx = rhoInv*(dRhoVDx - v*dRhoDx);
            const su2double dvdy = rhoInv*(dRhoVDy - v*dRhoDy);
            const su2double dvdz = rhoInv*(dRhoVDz - v*dRhoDz);

            const su2double dwdx = rhoInv*(dRhoWDx - w*dRhoDx);
            const su2double dwdy = rhoInv*(dRhoWDy - w*dRhoDy);
            const su2double dwdz = rhoInv*(dRhoWDz - w*dRhoDz);

            const su2double dStaticEnergyDx = rhoInv*(dRhoEDx - TotalEnergy*dRhoDx)
                                            - u*dudx - v*dvdx - w*dwdx;
            const su2double dStaticEnergyDy = rhoInv*(dRhoEDy - TotalEnergy*dRhoDy)
                                            - u*dudy - v*dvdy - w*dwdy;
            const su2double dStaticEnergyDz = rhoInv*(dRhoEDz - TotalEnergy*dRhoDz)
                                            - u*dudz - v*dvdz - w*dwdz;

            const su2double divVel = dudx + dvdy + dwdz;

            /*--- Compute the pressure and the laminar viscosity. ---*/
            FluidModel->SetTDState_rhoe(sol[0], StaticEnergy);
            const su2double Pressure     = FluidModel->GetPressure();
            const su2double ViscosityLam = FluidModel->GetLaminarViscosity();

            /*--- If an SGS model is used the eddy viscosity must be computed. ---*/
            su2double ViscosityTurb = 0.0;
            if( SGSModelUsed ) {
              const su2double lenScale = volElem[lInd].lenScale/nPoly;
              ViscosityTurb = SGSModel->ComputeEddyViscosity_3D(sol[0], dudx, dudy, dudz,
                                                                dvdx, dvdy, dvdz, dwdx,
                                                                dwdy, dwdz, lenScale,
                                                                volElem[lInd].wallDistance[i]);
            }

            /* Compute the total viscosity and heat conductivity. Note that the heat
               conductivity is divided by the Cv, because gradients of internal energy
               are computed and not temperature. */
            const su2double Viscosity = ViscosityLam + ViscosityTurb;
            const su2double kOverCv = ViscosityLam *factHeatFlux_Lam
                                    + ViscosityTurb*factHeatFlux_Turb;

            /*--- Set the value of the second viscosity and compute the divergence
                  term in the viscous normal stresses. ---*/
            const su2double lambda     = -TWO3*Viscosity;
            const su2double lamDivTerm =  lambda*divVel;

            /*--- Compute the viscous stress tensor and minus the heatflux vector. ---*/
            const su2double tauxx = 2.0*Viscosity*dudx + lamDivTerm;
            const su2double tauyy = 2.0*Viscosity*dvdy + lamDivTerm;
            const su2double tauzz = 2.0*Viscosity*dwdz + lamDivTerm;

            const su2double tauxy = Viscosity*(dudy + dvdx);
            const su2double tauxz = Viscosity*(dudz + dwdx);
            const su2double tauyz = Viscosity*(dvdz + dwdy);

            const su2double qx = kOverCv*dStaticEnergyDx;
            const su2double qy = kOverCv*dStaticEnergyDy;
            const su2double qz = kOverCv*dStaticEnergyDz;

            /* Compute the relative velocities w.r.t. the grid. */
            const su2double uRel = u - gridVel[0];
            const su2double vRel = v - gridVel[1];
            const su2double wRel = w - gridVel[2];

            /* Compute the viscous normal stress minus the pressure. */
            const su2double tauxxMP = tauxx - Pressure;
            const su2double tauyyMP = tauyy - Pressure;
            const su2double tauzzMP = tauzz - Pressure;

            /* Set the pointer for the fluxes in this integration point. */
            su2double *flux = fluxes + nDim*iNPad + llNVar;

            /*--- Fluxes in r-direction. */
            const su2double Ur = uRel*wDrdx + vRel*wDrdy + wRel*wDrdz;

            flux[0] = sol[0]*Ur;
            flux[1] = sol[1]*Ur - tauxxMP*wDrdx - tauxy*wDrdy - tauxz*wDrdz;
            flux[2] = sol[2]*Ur - tauxy*wDrdx - tauyyMP*wDrdy - tauyz*wDrdz;
            flux[3] = sol[3]*Ur - tauxz*wDrdx - tauyz*wDrdy - tauzzMP*wDrdz;
            flux[4] = sol[4]*Ur - (u*tauxxMP + v*tauxy + w*tauxz + qx)*wDrdx
                                - (u*tauxy + v*tauyyMP + w*tauyz + qy)*wDrdy
                                - (u*tauxz + v*tauyz + w*tauzzMP + qz)*wDrdz;

            /*--- Fluxes in s-direction. */
            flux = flux + NPad;
            const su2double Us = uRel*wDsdx + vRel*wDsdy + wRel*wDsdz;

            flux[0] = sol[0]*Us;
            flux[1] = sol[1]*Us - tauxxMP*wDsdx - tauxy*wDsdy - tauxz*wDsdz;
            flux[2] = sol[2]*Us - tauxy*wDsdx - tauyyMP*wDsdy - tauyz*wDsdz;
            flux[3] = sol[3]*Us - tauxz*wDsdx - tauyz*wDsdy - tauzzMP*wDsdz;
            flux[4] = sol[4]*Us - (u*tauxxMP + v*tauxy + w*tauxz + qx)*wDsdx
                                - (u*tauxy + v*tauyyMP + w*tauyz + qy)*wDsdy
                                - (u*tauxz + v*tauyz + w*tauzzMP + qz)*wDsdz;

            /*--- Fluxes in t-direction. */
            flux = flux + NPad;
            const su2double Ut = uRel*wDtdx + vRel*wDtdy + wRel*wDtdz;

            flux[0] = sol[0]*Ut;
            flux[1] = sol[1]*Ut - tauxxMP*wDtdx - tauxy*wDtdy - tauxz*wDtdz;
            flux[2] = sol[2]*Ut - tauxy*wDtdx - tauyyMP*wDtdy - tauyz*wDtdz;
            flux[3] = sol[3]*Ut - tauxz*wDtdx - tauyz*wDtdy - tauzzMP*wDtdz;
            flux[4] = sol[4]*Ut - (u*tauxxMP + v*tauxy + w*tauxz + qx)*wDtdx
                                - (u*tauxy + v*tauyyMP + w*tauyz + qy)*wDtdy
                                - (u*tauxz + v*tauyz + w*tauzzMP + qz)*wDtdz;

            /*--- If needed, compute the body forces in this integration point.
                  Note that the source terms are multiplied with minus the
                  integration weight in order to be consistent with the
                  formulation of the residual. Note that for the energy source
                  term the absolute velocity must be taken and not the
                  relative. ---*/
            if( body_force ) {
              su2double *source         = sources + iNPad + llNVar;
              const su2double weightJac = weights[i]*Jac;

              source[0] =  0.0;
              source[1] = -weightJac*body_force_vector[0];
              source[2] = -weightJac*body_force_vector[1];
              source[3] = -weightJac*body_force_vector[2];
              source[4] = -weightJac*(u*body_force_vector[0] + v*body_force_vector[1]
                        +             w*body_force_vector[2]);
            }
          }
        }

        break;
      }
    }

    /* Initialize addSourceTerms to body_force. The value of addSourceTerms
       is set to true when a manufactured solution is computed. */
    bool addSourceTerms = body_force;

    /* Check whether or not a manufactured solution is used. */
    if( VerificationSolution ) {
      if( VerificationSolution->IsManufacturedSolution() ) {

        /*--- For the manufactured solutions a source term must be added. If a
              standard source term has not been specified, initialize the source
              terms to zero and set addSourceTerms to true. ---*/
        addSourceTerms = true;
        if( !body_force ) {
          for(unsigned short i=0; i<(nInt*NPad); ++i)
            sources[i] = 0.0;
        }

        /*--- Loop over the chunk of elements and its integration points. ---*/
        for(unsigned short ll=0; ll<llEnd; ++ll) {
          const unsigned short llNVar = ll*nVar;
          const unsigned long  lInd   = l + ll;
          for(unsigned short i=0; i<nInt; ++i) {
            const unsigned short iNPad = i*NPad;

            /* Determine the integration weight multiplied by the Jacobian. */
            const su2double *metricTerms = volElem[lInd].metricTerms.data()
                                         + i*nMetricPerPoint;
            const su2double weightJac    = weights[i]*metricTerms[0];

            /* Set the pointer to the coordinates in this integration point and
               call the function to compute the source terms for the manufactured
               solution. */
            const su2double *coor = volElem[lInd].coorIntegrationPoints.data() + i*nDim;

            su2double sourceMan[5];

            VerificationSolution->GetMMSSourceTerm(coor, time, sourceMan);

            /*--- Subtract the source term of the manufactured solution, multiplied
                  by the appropriate weight, from the possibly earlier computed
                  source term. It is subtracted in order to be consistent with
                  the definition of the residual used in this code. ---*/
            su2double *source = sources + iNPad + llNVar;
            for(unsigned short k=0; k<nVar; ++k)
              source[k] -= weightJac*sourceMan[k];
          }
        }
      }
    }

    /*------------------------------------------------------------------------*/
    /*--- Step 3: Compute the contribution to the residuals from the       ---*/
    /*---         integration over the volume element.                     ---*/
    /*------------------------------------------------------------------------*/

    /* Call the general function to carry out the matrix product.
       Use solDOFs as a temporary storage for the matrix product. */
    blasFunctions->gemm(nDOFs, NPad, nInt*nDim, matDerBasisIntTrans, fluxes, solDOFs, config);

    /* Add the contribution from the source terms, if needed. Use solAndGradInt
       as temporary storage for the matrix product. */
    if( addSourceTerms ) {

      /* Call the general function to carry out the matrix product. */
      blasFunctions->gemm(nDOFs, NPad, nInt, matBasisIntTrans, sources, solAndGradInt, config);

      /* Add the residuals due to source terms to the volume residuals */
      for(unsigned short i=0; i<(nDOFs*NPad); ++i)
        solDOFs[i] += solAndGradInt[i];
    }

    /* Loop over the elements in this chunk to store the residuals
       in the appropriate locations. */
    for(unsigned short ll=0; ll<llEnd; ++ll) {
      const unsigned short llNVar = ll*nVar;
      const unsigned long  lInd   = l + ll;

      /* Easier storage of the residuals for this volume element. */
      su2double *res = VecResDOFs.data() + nVar*volElem[lInd].offsetDOFsSolLocal;

      /* Loop over the DOFs and copy the data. */
      for(unsigned short i=0; i<nDOFs; ++i)
        memcpy(res+i*nVar, solDOFs+i*NPad+llNVar, nBytes);
    }

    /* Update the value of the counter l to the end index of the
       current chunk. */
    l = lEnd;
  }
}

void CFEM_DG_NSSolver::ResidualFaces(CConfig             *config,
                                     const unsigned long indFaceBeg,
                                     const unsigned long indFaceEnd,
                                     unsigned long       &indResFaces,
                                     CNumerics           *numerics,
                                     su2double           *workArray) {

  /* Determine the number of faces that are treated simultaneously
     in the matrix products to obtain good gemm performance. */
  const unsigned short nPadInput  = config->GetSizeMatMulPadding();
  const unsigned short nFaceSimul = nPadInput/nVar;

  /* Determine the minimum padded size in the matrix multiplications, which
     corresponds to 64 byte alignment. */
  const unsigned short nPadMin = 64/sizeof(passivedouble);

  /* Set the number of bytes that must be copied in the memcpy calls. */
  const unsigned long nBytes = nVar*sizeof(su2double);

  /*--- Loop over the requested range of matching faces. Multiple faces
        are treated simultaneously to improve the performance of the matrix
        multiplications. As a consequence, the update of the counter l
        happens at the end of this loop section. ---*/
  for(unsigned long l=indFaceBeg; l<indFaceEnd;) {

    /* Determine the end index for this chunk of faces and the padded
       N value in the gemm computations. */
    unsigned long lEnd;
    unsigned short ind, llEnd, NPad;

    MetaDataChunkOfElem(matchingInternalFaces, l, indFaceEnd, nFaceSimul,
                        nPadMin, lEnd, ind, llEnd, NPad);

    /* Get the necessary data from the standard face. */
    const unsigned short nInt = standardMatchingFacesSol[ind].GetNIntegration();
    const su2double *weights  = standardMatchingFacesSol[ind].GetWeightsIntegration();

    const unsigned short nDOFsFace0 = standardMatchingFacesSol[ind].GetNDOFsFaceSide0();
    const unsigned short nDOFsFace1 = standardMatchingFacesSol[ind].GetNDOFsFaceSide1();

    const unsigned short nDOFsElem0  = standardMatchingFacesSol[ind].GetNDOFsElemSide0();
    const unsigned short nDOFsElem1  = standardMatchingFacesSol[ind].GetNDOFsElemSide1();

    /*--- Set the pointers for the local arrays. ---*/
    unsigned int sizeFluxes = nInt*nDim;
    sizeFluxes = NPad*max(sizeFluxes, (unsigned int) max(nDOFsElem0, nDOFsElem1));

    const unsigned int sizeGradSolInt = nInt*nDim*NPad;

    su2double *solIntL       = workArray;
    su2double *solIntR       = solIntL       + NPad*max(nInt, nDOFsElem0);
    su2double *viscosityIntL = solIntR       + NPad*max(nInt, nDOFsElem1);
    su2double *kOverCvIntL   = viscosityIntL + llEnd*nInt;
    su2double *viscosityIntR = kOverCvIntL   + llEnd*nInt;
    su2double *kOverCvIntR   = viscosityIntR + llEnd*nInt;
    su2double *gradSolInt    = kOverCvIntR   + llEnd*nInt;
    su2double *fluxes        = gradSolInt    + sizeGradSolInt;
    su2double *viscFluxes    = fluxes        + sizeFluxes;

    /*------------------------------------------------------------------------*/
    /*--- Step 1: Compute the inviscid fluxes in the integration points of ---*/
    /*---         this chunk of matching faces.                            ---*/
    /*------------------------------------------------------------------------*/

    InviscidFluxesInternalMatchingFace(config, l, lEnd, NPad,
                                       solIntL, solIntR, fluxes, numerics);

    /*------------------------------------------------------------------------*/
    /*--- Step 2: Compute the viscous fluxes in the integration points of  ---*/
    /*---         this chunk of matching faces and subtract them from the  ---*/
    /*---         already computed inviscid fluxes.                        ---*/
    /*------------------------------------------------------------------------*/

    /*---------------------------*/
    /*--- Side 0 of the face. ---*/
    /*---------------------------*/

    /* Get the matrix, which contains the derivatives w.r.t. the
       parametric coordinates of the basis functions. */
    const su2double *derBasisElem = standardMatchingFacesSol[ind].GetMatDerBasisElemIntegrationSide0();

    /* Set the pointer solElem to viscFluxes. This is just for readability,
       as the same memory can be used for the storage of the solution of the
       DOFs of the element and the viscous fluxes to be computed. */
    su2double *solElem = viscFluxes;

    /*--- Loop over the faces in this chunk to set the conserved variables
          in the DOFs of the faces. */
    for(unsigned long ll=l; ll<lEnd; ++ll) {
      const unsigned short llRel  = ll - l;
      const unsigned short llNVar = llRel*nVar;

      /* Determine the time level of the face, which is the minimum
         of the levels of the adjacent elements. */
      const unsigned long elemID0 = matchingInternalFaces[ll].elemID0;
      const unsigned long elemID1 = matchingInternalFaces[ll].elemID1;
      const unsigned short timeLevelFace = min(volElem[elemID0].timeLevel,
                                               volElem[elemID1].timeLevel);

      /* Determine the offset that must be applied to access the correct data
         for this elemID0 in the working vector of the solution. If the element
         has the same time level as the face offsetDOFsSolThisTimeLevel is used,
         otherwise offsetDOFsSolPrevTimeLevel is the correct value. */
      unsigned long offset;
      if(volElem[elemID0].timeLevel == timeLevelFace) {
        offset = volElem[elemID0].offsetDOFsSolLocal
               - volElem[elemID0].offsetDOFsSolThisTimeLevel;
      }
      else {
        offset = volElem[elemID0].offsetDOFsSolLocal
               - volElem[elemID0].offsetDOFsSolPrevTimeLevel;
      }

      /*--- Store the solution of the DOFs of the elemID0 in the correct
            sequence, such that a generalized approach is possible. ---*/
      const unsigned long *DOFsElem = matchingInternalFaces[ll].DOFsSolElementSide0.data();
      for(unsigned short i=0; i<nDOFsElem0; ++i) {
        const su2double *solDOF = VecWorkSolDOFs[timeLevelFace].data()
                                + nVar*(DOFsElem[i] - offset);
        su2double       *sol    = solElem + NPad*i + llNVar;
        memcpy(sol, solDOF, nBytes);
      }
    }

    /* Compute the gradients w.r.t. the parametric coordinates in the integration
       points. Call the general function to carry out the matrix product. */
    blasFunctions->gemm(nInt*nDim, NPad, nDOFsElem0, derBasisElem, solElem, gradSolInt, config);

    /*--- Loop over the faces in this chunk to compute the viscous flux
          vector for side 0. */
    for(unsigned long ll=l; ll<lEnd; ++ll) {

      /* Determine the ID of the adjacent element. */
      const unsigned short llRel = ll - l;
      const unsigned long elemID0 = matchingInternalFaces[ll].elemID0;

      /* Call the general function to compute the viscous flux in normal
         direction for side 0. */
      ViscousNormalFluxFace(&volElem[elemID0], llRel, nInt, NPad,
                            0.0, false, solIntL, gradSolInt,
                            matchingInternalFaces[ll].metricCoorDerivFace0.data(),
                            matchingInternalFaces[ll].metricNormalsFace.data(),
                            matchingInternalFaces[ll].wallDistance.data(),
                            viscFluxes, viscosityIntL, kOverCvIntL);
    }

    /*--- Subtract half of the viscous fluxes from the inviscid fluxes. The
          factor 0.5 comes from the fact that the average of the viscous fluxes
          of side 0 and side 1 must be taken in the DG-FEM formulation. ---*/
    for(unsigned short j=0; j<(NPad*nInt); ++j) fluxes[j] -= 0.5*viscFluxes[j];

    /*---------------------------*/
    /*--- Side 1 of the face. ---*/
    /*---------------------------*/

    /* Get the matrix, which contains the derivatives w.r.t. the
       parametric coordinates of the basis functions. */
    derBasisElem = standardMatchingFacesSol[ind].GetMatDerBasisElemIntegrationSide1();

    /*--- Loop over the faces in this chunk to set the conserved variables
          in the DOFs of the faces. */
    for(unsigned long ll=l; ll<lEnd; ++ll) {
      const unsigned short llRel  = ll - l;
      const unsigned short llNVar = llRel*nVar;

      /* Determine the time level of the face, which is the minimum
         of the levels of the adjacent elements. */
      const unsigned long elemID0 = matchingInternalFaces[ll].elemID0;
      const unsigned long elemID1 = matchingInternalFaces[ll].elemID1;
      const unsigned short timeLevelFace = min(volElem[elemID0].timeLevel,
                                               volElem[elemID1].timeLevel);

      /* Determine the offset that must be applied to access the correct data
         for this elemID0 in the working vector of the solution. If the element
         has the same time level as the face offsetDOFsSolThisTimeLevel is used,
         otherwise offsetDOFsSolPrevTimeLevel is the correct value. */
      unsigned long offset;
      if(volElem[elemID1].timeLevel == timeLevelFace) {
        offset = volElem[elemID1].offsetDOFsSolLocal
               - volElem[elemID1].offsetDOFsSolThisTimeLevel;
      }
      else {
        offset = volElem[elemID1].offsetDOFsSolLocal
               - volElem[elemID1].offsetDOFsSolPrevTimeLevel;
      }

      /*--- Store the solution of the DOFs of the elemID1 in the correct
            sequence, such that a generalized approach is possible. ---*/
      const unsigned long *DOFsElem = matchingInternalFaces[ll].DOFsSolElementSide1.data();
      for(unsigned short i=0; i<nDOFsElem1; ++i) {
        const su2double *solDOF = VecWorkSolDOFs[timeLevelFace].data()
                                + nVar*(DOFsElem[i] - offset);
        su2double       *sol    = solElem + NPad*i + llNVar;
        memcpy(sol, solDOF, nBytes);
      }
    }

    /* Compute the gradients w.r.t. the parametric coordinates in the integration
       points. Call the general function to carry out the matrix product. */
    blasFunctions->gemm(nInt*nDim, NPad, nDOFsElem1, derBasisElem, solElem, gradSolInt, config);

    /*--- Loop over the faces in this chunk to compute the viscous flux
          vector for side 1. */
    for(unsigned long ll=l; ll<lEnd; ++ll) {

      /* Determine the ID of the adjacent element. */
      const unsigned short llRel = ll - l;
      const unsigned long elemID1 = matchingInternalFaces[ll].elemID1;

      /* Call the general function to compute the viscous flux in normal
         direction for side 1. */
      ViscousNormalFluxFace(&volElem[elemID1], llRel, nInt, NPad,
                            0.0, false, solIntR, gradSolInt,
                            matchingInternalFaces[ll].metricCoorDerivFace1.data(),
                            matchingInternalFaces[ll].metricNormalsFace.data(),
                            matchingInternalFaces[ll].wallDistance.data(),
                            viscFluxes, viscosityIntR, kOverCvIntR);
    }

    /*--- Subtract half of the viscous fluxes from the inviscid fluxes. ---*/
    for(unsigned short j=0; j<(NPad*nInt); ++j) fluxes[j] -= 0.5*viscFluxes[j];

    /*------------------------------------------------------------------------*/
    /*--- Step 3: Compute the penalty terms in the integration points of   ---*/
    /*---         this chunk of matching faces and add them to the already ---*/
    /*---         stored inviscid and viscous fluxes.                      ---*/
    /*------------------------------------------------------------------------*/

    /* Get the required constant needed for the penalty terms. */
    const su2double ConstPenFace = standardMatchingFacesSol[ind].GetPenaltyConstant();

    /*--- Loop over the faces in this chunk to compute the penalty fluxes. ---*/
    for(unsigned long ll=l; ll<lEnd; ++ll) {

      /* Get the length scales of the adjacent elements. */
      const unsigned short llRel = ll - l;
      const unsigned long elemID0 = matchingInternalFaces[ll].elemID0;
      const unsigned long elemID1 = matchingInternalFaces[ll].elemID1;

      const su2double lenScale0 = volElem[elemID0].lenScale;
      const su2double lenScale1 = volElem[elemID1].lenScale;

      /* Call the function PenaltyTermsFluxFace to compute the actual penalty
         terms. Use the array viscFluxes as storage. */
      PenaltyTermsFluxFace(llRel, nInt, NPad, solIntL, solIntR, viscosityIntL,
                           viscosityIntR, kOverCvIntL, kOverCvIntR,
                           ConstPenFace, lenScale0, lenScale1,
                           matchingInternalFaces[ll].metricNormalsFace.data(),
                           viscFluxes);
    }

    /* Add the penalty fluxes to the earlier computed fluxes. */
    for(unsigned short j=0; j<(NPad*nInt); ++j) fluxes[j] += viscFluxes[j];

    /* Multiply the fluxes with the integration weight of the corresponding
       integration point. */
    for(unsigned short i=0; i<nInt; ++i) {
      su2double *flux = fluxes + i*NPad;

      for(unsigned short j=0; j<NPad; ++j)
        flux[j] *= weights[i];
    }

    /*------------------------------------------------------------------------*/
    /*--- Step 4: Compute the contribution to the residuals from the       ---*/
    /*---         integration over this internal matching face.            ---*/
    /*------------------------------------------------------------------------*/

    /* Set the value of the offset of the residual between each of the fused
       faces. This depends whether or not symmetrizing terms are stored.
       Also set the location where the symmetrizing terms of the first face
       must be stored. */
    unsigned long offsetRes = nDOFsFace0 + nDOFsFace1;
    if( symmetrizingTermsPresent ) offsetRes += nDOFsElem0 + nDOFsElem1;

    unsigned long indResSym = indResFaces + nDOFsFace0 + nDOFsFace1;

    /* Get the correct form of the basis functions needed for the matrix
       multiplication to compute the residual. Use gradSolInt as a temporary
       buffer to store this product. */
    const su2double *basisFaceTrans = standardMatchingFacesSol[ind].GetBasisFaceIntegrationTransposeSide0();
    su2double *resSide0 = gradSolInt;

    /* Call the general function to carry out the matrix product. */
    blasFunctions->gemm(nDOFsFace0, NPad, nInt, basisFaceTrans, fluxes, resSide0, config);
>>>>>>> a2da75e4

CFEM_DG_NSSolver::CFEM_DG_NSSolver(CGeometry *geometry, CConfig *config, unsigned short iMesh)
 : CFEM_DG_EulerSolver(geometry, config, iMesh) {

}

CFEM_DG_NSSolver::~CFEM_DG_NSSolver(void) {

}

void CFEM_DG_NSSolver::Friction_Forces(CGeometry *geometry, CConfig *config) {

}

void CFEM_DG_NSSolver::SetTime_Step(CGeometry *geometry, CSolver **solver_container, CConfig *config,
                                    unsigned short iMesh, unsigned long Iteration) {

}

void CFEM_DG_NSSolver::ADER_DG_AliasedPredictorResidual_2D(CConfig              *config,
                                                           CVolumeElementFEM    *elem,
                                                           const su2double      *sol,
                                                           const unsigned short nSimul,
                                                           const unsigned short NPad,
                                                           su2double            *res,
                                                           su2double            *work) {
}

void CFEM_DG_NSSolver::ADER_DG_AliasedPredictorResidual_3D(CConfig              *config,
                                                           CVolumeElementFEM    *elem,
                                                           const su2double      *sol,
                                                           const unsigned short nSimul,
                                                           const unsigned short NPad,
                                                           su2double            *res,
                                                           su2double            *work) {
}

void CFEM_DG_NSSolver::ADER_DG_NonAliasedPredictorResidual_2D(CConfig              *config,
                                                              CVolumeElementFEM    *elem,
                                                              const su2double      *sol,
                                                              const unsigned short nSimul,
                                                              const unsigned short NPad,
                                                              su2double            *res,
                                                              su2double            *work) {

}

void CFEM_DG_NSSolver::ADER_DG_NonAliasedPredictorResidual_3D(CConfig              *config,
                                                              CVolumeElementFEM    *elem,
                                                              const su2double      *sol,
                                                              const unsigned short nSimul,
                                                              const unsigned short NPad,
                                                              su2double            *res,
                                                              su2double            *work) {

}

void CFEM_DG_NSSolver::Shock_Capturing_DG(CConfig             *config,
                                          const unsigned long elemBeg,
                                          const unsigned long elemEnd,
                                          su2double           *workArray) {

}
void CFEM_DG_NSSolver::Shock_Capturing_DG_Persson(const unsigned long elemBeg,
                                                  const unsigned long elemEnd,
                                                  su2double           *workArray) {

}

void CFEM_DG_NSSolver::Volume_Residual(CConfig             *config,
                                       const unsigned long elemBeg,
                                       const unsigned long elemEnd,
                                       su2double           *workArray) {

}

void CFEM_DG_NSSolver::ResidualFaces(CConfig             *config,
                                     const unsigned long indFaceBeg,
                                     const unsigned long indFaceEnd,
                                     unsigned long       &indResFaces,
                                     CNumerics           *numerics,
                                     su2double           *workArray) {

}

void CFEM_DG_NSSolver::ViscousNormalFluxFace(const CVolumeElementFEM *adjVolElem,
                                             const unsigned short    indFaceChunk,
                                             const unsigned short    nInt,
                                             const unsigned short    NPad,
                                             const su2double         Wall_HeatFlux,
                                             const bool              HeatFlux_Prescribed,
                                             const su2double         *solInt,
                                             const su2double         *gradSolInt,
                                             const su2double         *metricCoorDerivFace,
                                             const su2double         *metricNormalsFace,
                                             const su2double         *wallDistanceInt,
                                                   su2double         *viscNormFluxes,
                                                   su2double         *viscosityInt,
                                                   su2double         *kOverCvInt) {

}

void CFEM_DG_NSSolver::ViscousNormalFluxIntegrationPoint_2D(const su2double *sol,
                                                            const su2double solGradCart[4][2],
                                                            const su2double *normal,
                                                            const su2double HeatFlux,
                                                            const su2double factHeatFlux,
                                                            const su2double wallDist,
                                                            const su2double lenScale_LES,
                                                                  su2double &Viscosity,
                                                                  su2double &kOverCv,
                                                                  su2double *normalFlux) {

}

void CFEM_DG_NSSolver::ViscousNormalFluxIntegrationPoint_3D(const su2double *sol,
                                                            const su2double solGradCart[5][3],
                                                            const su2double *normal,
                                                            const su2double HeatFlux,
                                                            const su2double factHeatFlux,
                                                            const su2double wallDist,
                                                            const su2double lenScale_LES,
                                                                  su2double &Viscosity,
                                                                  su2double &kOverCv,
                                                                  su2double *normalFlux) {

}

void CFEM_DG_NSSolver::PenaltyTermsFluxFace(const unsigned short indFaceChunk,
                                            const unsigned short nInt,
                                            const unsigned short NPad,
                                            const su2double      *solInt0,
                                            const su2double      *solInt1,
                                            const su2double      *viscosityInt0,
                                            const su2double      *viscosityInt1,
                                            const su2double      *kOverCvInt0,
                                            const su2double      *kOverCvInt1,
                                            const su2double      ConstPenFace,
                                            const su2double      lenScale0,
                                            const su2double      lenScale1,
                                            const su2double      *metricNormalsFace,
                                                  su2double      *penaltyFluxes) {

}

void CFEM_DG_NSSolver::SymmetrizingFluxesFace(const unsigned short indFaceChunk,
                                              const unsigned short nInt,
                                              const unsigned short NPad,
                                              const su2double      *solInt0,
                                              const su2double      *solInt1,
                                              const su2double      *viscosityInt0,
                                              const su2double      *viscosityInt1,
                                              const su2double      *kOverCvInt0,
                                              const su2double      *kOverCvInt1,
                                              const su2double      *metricNormalsFace,
                                                    su2double      *symmFluxes) {

}

void CFEM_DG_NSSolver::TransformSymmetrizingFluxes(const unsigned short indFaceChunk,
                                                   const unsigned short nInt,
                                                   const unsigned short NPad,
                                                   const su2double      halfTheta,
                                                   const su2double      *symmFluxes,
                                                   const su2double      *weights,
                                                   const su2double      *metricCoorFace,
                                                         su2double      *paramFluxes) {

}

void CFEM_DG_NSSolver::BC_Euler_Wall(CConfig                  *config,
                                     const unsigned long      surfElemBeg,
                                     const unsigned long      surfElemEnd,
                                     const CSurfaceElementFEM *surfElem,
                                     su2double                *resFaces,
                                     CNumerics                *conv_numerics,
                                     su2double                *workArray){

}

void CFEM_DG_NSSolver::BC_Far_Field(CConfig                  *config,
                                    const unsigned long      surfElemBeg,
                                    const unsigned long      surfElemEnd,
                                    const CSurfaceElementFEM *surfElem,
                                    su2double                *resFaces,
                                    CNumerics                *conv_numerics,
                                    su2double                *workArray){

}

void CFEM_DG_NSSolver::BC_Sym_Plane(CConfig                  *config,
                                    const unsigned long      surfElemBeg,
                                    const unsigned long      surfElemEnd,
                                    const CSurfaceElementFEM *surfElem,
                                    su2double                *resFaces,
                                    CNumerics                *conv_numerics,
                                    su2double                *workArray){

}

void CFEM_DG_NSSolver::BC_Supersonic_Outlet(CConfig                  *config,
                                            const unsigned long      surfElemBeg,
                                            const unsigned long      surfElemEnd,
                                            const CSurfaceElementFEM *surfElem,
                                            su2double                *resFaces,
                                            CNumerics                *conv_numerics,
                                            su2double                *workArray){

}

void CFEM_DG_NSSolver::BC_Inlet(CConfig                  *config,
                                const unsigned long      surfElemBeg,
                                const unsigned long      surfElemEnd,
                                const CSurfaceElementFEM *surfElem,
                                su2double                *resFaces,
                                CNumerics                *conv_numerics,
                                unsigned short           val_marker,
                                su2double                *workArray) {

}

void CFEM_DG_NSSolver::BC_Outlet(CConfig                  *config,
                                 const unsigned long      surfElemBeg,
                                 const unsigned long      surfElemEnd,
                                 const CSurfaceElementFEM *surfElem,
                                 su2double                *resFaces,
                                 CNumerics                *conv_numerics,
                                 unsigned short           val_marker,
                                 su2double                *workArray) {

}

void CFEM_DG_NSSolver::BC_HeatFlux_Wall(CConfig                  *config,
                                        const unsigned long      surfElemBeg,
                                        const unsigned long      surfElemEnd,
                                        const CSurfaceElementFEM *surfElem,
                                        su2double                *resFaces,
                                        CNumerics                *conv_numerics,
                                        unsigned short           val_marker,
                                        su2double                *workArray) {

}

void CFEM_DG_NSSolver::BC_Isothermal_Wall(CConfig                  *config,
                                          const unsigned long      surfElemBeg,
                                          const unsigned long      surfElemEnd,
                                          const CSurfaceElementFEM *surfElem,
                                          su2double                *resFaces,
                                          CNumerics                *conv_numerics,
                                          unsigned short           val_marker,
                                          su2double                *workArray) {

}

void CFEM_DG_NSSolver::BC_Riemann(CConfig                  *config,
                                  const unsigned long      surfElemBeg,
                                  const unsigned long      surfElemEnd,
                                  const CSurfaceElementFEM *surfElem,
                                  su2double                *resFaces,
                                  CNumerics                *conv_numerics,
                                  unsigned short           val_marker,
                                  su2double                *workArray) {

}

void CFEM_DG_NSSolver::BC_Custom(CConfig                  *config,
                                 const unsigned long      surfElemBeg,
                                 const unsigned long      surfElemEnd,
                                 const CSurfaceElementFEM *surfElem,
                                 su2double                *resFaces,
                                 CNumerics                *conv_numerics,
                                 su2double                *workArray) {

}

void CFEM_DG_NSSolver::ViscousBoundaryFacesBCTreatment(
                                       CConfig                  *config,
                                       CNumerics                *conv_numerics,
                                       const unsigned short     nFaceSimul,
                                       const unsigned short     NPad,
                                       const su2double          Wall_HeatFlux,
                                       const bool               HeatFlux_Prescribed,
                                       const su2double          Wall_Temperature,
                                       const bool               Temperature_Prescribed,
                                       const CSurfaceElementFEM *surfElem,
                                       const su2double          *solIntL,
                                       const su2double          *solIntR,
                                             su2double          *workArray,
                                             su2double          *resFaces,
                                             unsigned long      &indResFaces,
                                             CWallModel         *wallModel) {

}

void CFEM_DG_NSSolver::ComputeViscousFluxesBoundaryFaces(
                                       CConfig                  *config,
                                       const unsigned short     nFaceSimul,
                                       const unsigned short     NPad,
                                       const unsigned short     nInt,
                                       const unsigned short     nDOFsElem,
                                       const su2double          Wall_HeatFlux,
                                       const bool               HeatFlux_Prescribed,
                                       const su2double          *derBasisElem,
                                       const CSurfaceElementFEM *surfElem,
                                       const su2double          *solIntL,
                                             su2double          *solElem,
                                             su2double          *gradSolInt,
                                             su2double          *viscFluxes,
                                             su2double          *viscosityInt,
                                             su2double          *kOverCvInt) {

}

void CFEM_DG_NSSolver::WallTreatmentViscousFluxes(
                                  CConfig                  *config,
                                  const unsigned short     nFaceSimul,
                                  const unsigned short     NPad,
                                  const unsigned short     nInt,
                                  const su2double          Wall_HeatFlux,
                                  const bool               HeatFlux_Prescribed,
                                  const su2double          Wall_Temperature,
                                  const bool               Temperature_Prescribed,
                                  const CSurfaceElementFEM *surfElem,
                                  const su2double          *solIntL,
                                        su2double          *workArray,
                                        su2double          *viscFluxes,
                                        su2double          *viscosityInt,
                                        su2double          *kOverCvInt,
                                        CWallModel         *wallModel) {

}

void CFEM_DG_NSSolver::ResidualViscousBoundaryFace(
                                      CConfig                  *config,
                                      CNumerics                *conv_numerics,
                                      const unsigned short     nFaceSimul,
                                      const unsigned short     NPad,
                                      const CSurfaceElementFEM *surfElem,
                                      const su2double          *solInt0,
                                      const su2double          *solInt1,
                                      su2double                *paramFluxes,
                                      su2double                *fluxes,
                                      su2double                *viscFluxes,
                                      const su2double          *viscosityInt,
                                      const su2double          *kOverCvInt,
                                      su2double                *resFaces,
                                      unsigned long            &indResFaces) {

}<|MERGE_RESOLUTION|>--- conflicted
+++ resolved
@@ -31,4017 +31,18 @@
 
 CFEM_DG_NSSolver::CFEM_DG_NSSolver(void) : CFEM_DG_EulerSolver() {
 
-<<<<<<< HEAD
-}
-=======
-  /*--- Basic array initialization ---*/
-  CD_Visc  = nullptr; CL_Visc  = nullptr; CSF_Visc = nullptr; CEff_Visc = nullptr;
-  CMx_Visc = nullptr; CMy_Visc = nullptr; CMz_Visc = nullptr;
-  CFx_Visc = nullptr; CFy_Visc = nullptr; CFz_Visc = nullptr;
-
-  /*--- Surface-based array initialization ---*/
-  Surface_CL_Visc  = nullptr; Surface_CD_Visc  = nullptr; Surface_CSF_Visc = nullptr; Surface_CEff_Visc = nullptr;
-  Surface_CFx_Visc = nullptr; Surface_CFy_Visc = nullptr; Surface_CFz_Visc = nullptr;
-  Surface_CMx_Visc = nullptr; Surface_CMy_Visc = nullptr; Surface_CMz_Visc = nullptr;
-  MaxHeatFlux_Visc = nullptr; Heat_Visc = nullptr;
-
-  /*--- Set the SGS model to NULL and indicate that no SGS model is used. ---*/
-  SGSModel     = nullptr;
-  SGSModelUsed = false;
 }
 
 CFEM_DG_NSSolver::CFEM_DG_NSSolver(CGeometry *geometry, CConfig *config, unsigned short iMesh)
  : CFEM_DG_EulerSolver(geometry, config, iMesh) {
 
-  /*--- Array initialization ---*/
-  CD_Visc = nullptr;  CL_Visc = nullptr;  CSF_Visc = nullptr; CEff_Visc = nullptr;
-  CMx_Visc = nullptr; CMy_Visc = nullptr; CMz_Visc = nullptr;
-  CFx_Visc = nullptr; CFy_Visc = nullptr; CFz_Visc = nullptr;
-
-  Surface_CL_Visc  = nullptr; Surface_CD_Visc = nullptr;  Surface_CSF_Visc = nullptr; Surface_CEff_Visc = nullptr;
-  Surface_CFx_Visc = nullptr; Surface_CFy_Visc = nullptr; Surface_CFz_Visc = nullptr;
-  Surface_CMx_Visc = nullptr; Surface_CMy_Visc = nullptr; Surface_CMz_Visc = nullptr;
-  MaxHeatFlux_Visc = nullptr; Heat_Visc = nullptr;
-
-  /*--- Initialize the solution and right hand side vectors for storing
-   the residuals and updating the solution (always needed even for
-   explicit schemes). ---*/
-
-  //LinSysSol.Initialize(nPoint, nPointDomain, nVar, 0.0);
-  //LinSysRes.Initialize(nPoint, nPointDomain, nVar, 0.0);
-
-  /*--- Non dimensional coefficients ---*/
-  CD_Visc       = new su2double[nMarker];
-  CL_Visc       = new su2double[nMarker];
-  CSF_Visc      = new su2double[nMarker];
-  CMx_Visc      = new su2double[nMarker];
-  CMy_Visc      = new su2double[nMarker];
-  CMz_Visc      = new su2double[nMarker];
-  CEff_Visc     = new su2double[nMarker];
-  CFx_Visc      = new su2double[nMarker];
-  CFy_Visc      = new su2double[nMarker];
-  CFz_Visc      = new su2double[nMarker];
-
-  Surface_CL_Visc   = new su2double[config->GetnMarker_Monitoring()];
-  Surface_CD_Visc   = new su2double[config->GetnMarker_Monitoring()];
-  Surface_CSF_Visc  = new su2double[config->GetnMarker_Monitoring()];
-  Surface_CEff_Visc = new su2double[config->GetnMarker_Monitoring()];
-  Surface_CFx_Visc  = new su2double[config->GetnMarker_Monitoring()];
-  Surface_CFy_Visc  = new su2double[config->GetnMarker_Monitoring()];
-  Surface_CFz_Visc  = new su2double[config->GetnMarker_Monitoring()];
-  Surface_CMx_Visc  = new su2double[config->GetnMarker_Monitoring()];
-  Surface_CMy_Visc  = new su2double[config->GetnMarker_Monitoring()];
-  Surface_CMz_Visc  = new su2double[config->GetnMarker_Monitoring()];
-
-  Heat_Visc        = new su2double[nMarker];
-  MaxHeatFlux_Visc = new su2double[nMarker];
-
-  /*--- Init total coefficients ---*/
-
-  Total_CD   = 0.0; Total_CL  = 0.0; Total_CSF = 0.0;
-  Total_CMx  = 0.0; Total_CMy = 0.0; Total_CMz = 0.0;
-  Total_CEff = 0.0;
-  Total_CFx  = 0.0; Total_CFy = 0.0; Total_CFz = 0.0;
-
-  /*--- Read farfield conditions from config ---*/
-
-  Viscosity_Inf = config->GetViscosity_FreeStreamND();
-  Prandtl_Lam   = config->GetPrandtl_Lam();
-  Prandtl_Turb  = config->GetPrandtl_Turb();
-  Tke_Inf       = config->GetTke_FreeStreamND();
-
-  /*--- Set the SGS model in case an LES simulation is carried out ---*/
-
-  if(config->GetKind_Solver() == FEM_LES) {
-
-    /* Make a distinction between the SGS models used and set SGSModel and
-       SGSModelUsed accordingly. */
-    switch( config->GetKind_SGS_Model() ) {
-
-      case IMPLICIT_LES:
-        SGSModel     = nullptr;
-        SGSModelUsed = false;
-        break;
-
-      case SMAGORINSKY:
-        SGSModel     = new CSmagorinskyModel;
-        SGSModelUsed = true;
-        break;
-
-      case WALE:
-        SGSModel     = new CWALEModel;
-        SGSModelUsed = true;
-        break;
-
-      case VREMAN:
-        SGSModel     = new CVremanModel;
-        SGSModelUsed = true;
-        break;
-
-      default:
-        SU2_MPI::Error("Unknown SGS model encountered", CURRENT_FUNCTION);
-    }
-  }
-  else {
-
-    /* No LES, so no SGS model needed.
-       Set the pointer to NULL and the boolean to false. */
-    SGSModel     = nullptr;
-    SGSModelUsed = false;
-  }
 }
 
 CFEM_DG_NSSolver::~CFEM_DG_NSSolver(void) {
 
-        delete [] CD_Visc;
-        delete [] CL_Visc;
-       delete [] CSF_Visc;
-       delete [] CMx_Visc;
-       delete [] CMy_Visc;
-       delete [] CMz_Visc;
-       delete [] CFx_Visc;
-       delete [] CFy_Visc;
-       delete [] CFz_Visc;
-      delete [] CEff_Visc;
-
-    delete [] Surface_CL_Visc;
-    delete [] Surface_CD_Visc;
-   delete [] Surface_CSF_Visc;
-  delete [] Surface_CEff_Visc;
-   delete [] Surface_CFx_Visc;
-   delete [] Surface_CFy_Visc;
-   delete [] Surface_CFz_Visc;
-   delete [] Surface_CMx_Visc;
-   delete [] Surface_CMy_Visc;
-   delete [] Surface_CMz_Visc;
-
-   delete [] Heat_Visc;
-   delete [] MaxHeatFlux_Visc;
-
-  delete SGSModel;
-}
-
-void CFEM_DG_NSSolver::Friction_Forces(const CGeometry* geometry, const CConfig* config) {
-
-  /* Allocate the memory for the work array and initialize it to zero to avoid
-     warnings in debug mode  about uninitialized memory when padding is applied. */
-  vector<su2double> workArrayVec(sizeWorkArray, 0.0);
-  su2double *workArray = workArrayVec.data();
-
-  /*--------------------------------------------------------------------------*/
-  /*--- The skin friction is computed using the laminar viscosity and      ---*/
-  /*--- velocity gradients. This is correct when integration to the wall   ---*/
-  /*--- is performed, but not when wall functions are used. Hence, this    ---*/
-  /*--- function must be modified when wall functions are implemented.     ---*/
-  /*--------------------------------------------------------------------------*/
-
-  /* The number of bytes to copied in the memcpy calls. */
-  const unsigned long nBytes = nVar*sizeof(su2double);
-
-  /* Determine the number of faces that are treated simultaneously
-     in the matrix products to obtain good gemm performance. */
-  const unsigned short nPadInput  = config->GetSizeMatMulPadding();
-  const unsigned short nFaceSimul = nPadInput/nVar;
-
-  /* Determine the minimum padded size in the matrix multiplications, which
-     corresponds to 64 byte alignment. */
-  const unsigned short nPadMin = 64/sizeof(passivedouble);
-
-  /* Constant factor present in the heat flux vector. */
-  const su2double factHeatFlux_Lam = Gamma/Prandtl_Lam;
-
-  /*--- Get the information of the angle of attack, reference area, etc. ---*/
-  const su2double Alpha        = config->GetAoA()*PI_NUMBER/180.0;
-  const su2double Beta         = config->GetAoS()*PI_NUMBER/180.0;
-  const su2double RefArea      = config->GetRefArea();
-  const su2double RefLength    = config->GetRefLength();
-  const su2double Gas_Constant = config->GetGas_ConstantND();
-  auto Origin      = config->GetRefOriginMoment(0);
-  const bool grid_movement     = config->GetGrid_Movement();
-
-/*--- Evaluate reference values for non-dimensionalization.
-        For dynamic meshes, use the motion Mach number as a reference value
-        for computing the force coefficients. Otherwise, use the freestream
-        values, which is the standard convention. ---*/
-  const su2double RefTemp     = Temperature_Inf;
-  const su2double RefDensity  = Density_Inf;
-  const su2double RefHeatFlux = config->GetHeat_Flux_Ref();
-
-  su2double RefVel2;
-  if (grid_movement) {
-    const su2double Mach2Vel = sqrt(Gamma*Gas_Constant*RefTemp);
-    const su2double Mach_Motion = config->GetMach_Motion();
-    RefVel2 = (Mach_Motion*Mach2Vel)*(Mach_Motion*Mach2Vel);
-  }
-  else {
-    RefVel2 = 0.0;
-    for(unsigned short iDim=0; iDim<nDim; ++iDim)
-      RefVel2 += Velocity_Inf[iDim]*Velocity_Inf[iDim];
-  }
-
-  const su2double factor = 1.0/(0.5*RefDensity*RefArea*RefVel2);
-
-  /*--- Variables initialization ---*/
-  AllBound_CD_Visc = 0.0;  AllBound_CL_Visc  = 0.0; AllBound_CSF_Visc = 0.0;
-  AllBound_CMx_Visc = 0.0; AllBound_CMy_Visc = 0.0; AllBound_CMz_Visc = 0.0;
-  AllBound_CFx_Visc = 0.0; AllBound_CFy_Visc = 0.0; AllBound_CFz_Visc = 0.0;
-
-  AllBound_HeatFlux_Visc = 0.0; AllBound_MaxHeatFlux_Visc = 0.0; AllBound_CEff_Visc = 0.0;
-
-  for(unsigned short iMarker_Monitoring=0; iMarker_Monitoring<config->GetnMarker_Monitoring(); ++iMarker_Monitoring) {
-    Surface_CL_Visc[iMarker_Monitoring]  = 0.0; Surface_CD_Visc[iMarker_Monitoring]   = 0.0;
-    Surface_CSF_Visc[iMarker_Monitoring] = 0.0; Surface_CEff_Visc[iMarker_Monitoring] = 0.0;
-    Surface_CFx_Visc[iMarker_Monitoring] = 0.0; Surface_CFy_Visc[iMarker_Monitoring]  = 0.0;
-    Surface_CFz_Visc[iMarker_Monitoring] = 0.0; Surface_CMx_Visc[iMarker_Monitoring]  = 0.0;
-    Surface_CMy_Visc[iMarker_Monitoring] = 0.0; Surface_CMz_Visc[iMarker_Monitoring]  = 0.0;
-  }
-
-  /*--- Loop over the Navier-Stokes markers ---*/
-  for(unsigned short iMarker=0; iMarker<nMarker; ++iMarker) {
-
-    /* Check if this boundary must be monitored. */
-    const unsigned short Monitoring = config->GetMarker_All_Monitoring(iMarker);
-    if(Monitoring == YES) {
-
-      /* Easier storage of the boundary condition. */
-      const unsigned short Boundary = config->GetMarker_All_KindBC(iMarker);
-
-      /*--- Obtain the origin for the moment computation for a particular marker ---*/
-      for(unsigned short iMarker_Monitoring=0; iMarker_Monitoring<config->GetnMarker_Monitoring();
-                       ++iMarker_Monitoring) {
-        string Monitoring_Tag = config->GetMarker_Monitoring_TagBound(iMarker_Monitoring);
-        string Marker_Tag     = config->GetMarker_All_TagBound(iMarker);
-        if (Marker_Tag == Monitoring_Tag)
-          Origin = config->GetRefOriginMoment(iMarker_Monitoring);
-      }
-
-      /* Check for a boundary for which the viscous forces must be computed. */
-      if((Boundary == HEAT_FLUX) || (Boundary == ISOTHERMAL)) {
-
-        /*--- Determine the prescribed heat flux or prescribed temperature. ---*/
-        bool HeatFlux_Prescribed = false, Temperature_Prescribed = false;
-        su2double Wall_HeatFlux = 0.0, Wall_Temperature = 0.0;
-
-        const string Marker_Tag = config->GetMarker_All_TagBound(iMarker);
-        if(Boundary == HEAT_FLUX) {
-          HeatFlux_Prescribed = true;
-          Wall_HeatFlux       = config->GetWall_HeatFlux(Marker_Tag);
-        }
-        else {
-          Temperature_Prescribed = true;
-          Wall_Temperature       = config->GetIsothermal_Temperature(Marker_Tag)
-                                 / config->GetTemperature_Ref();
-        }
-
-        /*--- Forces initialization at each Marker ---*/
-        CD_Visc[iMarker]  = 0.0; CL_Visc[iMarker]  = 0.0; CSF_Visc[iMarker] = 0.0;
-        CMx_Visc[iMarker] = 0.0; CMy_Visc[iMarker] = 0.0; CMz_Visc[iMarker] = 0.0;
-        CFx_Visc[iMarker] = 0.0; CFy_Visc[iMarker] = 0.0; CFz_Visc[iMarker] = 0.0;
-
-        Heat_Visc[iMarker]  = 0.0; MaxHeatFlux_Visc[iMarker] = 0.0; CEff_Visc[iMarker] = 0.0;
-
-        su2double ForceViscous[]  = {0.0, 0.0, 0.0};
-        su2double MomentViscous[] = {0.0, 0.0, 0.0};
-
-        /* Easier storage of the boundary faces for this boundary marker. */
-        const unsigned long      nSurfElem = boundaries[iMarker].surfElem.size();
-        const CSurfaceElementFEM *surfElem = boundaries[iMarker].surfElem.data();
-
-        /* Check if a wall treatment is used. */
-        if( boundaries[iMarker].wallModel ) {
-
-          /*--- Wall treatment is used, so the wall shear stress and heat flux
-                are computed using the wall model. As the interpolation of data
-                of the exchange point is different for each element, it is not
-                possible to treat multiple faces simultaneously. So here just
-                a loop over the number of faces is carried out. ---*/
-          for(unsigned long l=0; l<nSurfElem; ++l) {
-
-            /* Get the required information from the corresponding standard face. */
-            const unsigned short ind  = surfElem[l].indStandardElement;
-            const su2double *weights  = standardBoundaryFacesSol[ind].GetWeightsIntegration();
-
-            /* Loop over the donors for this boundary face. */
-            for(unsigned long j=0; j<surfElem[l].donorsWallFunction.size(); ++j) {
-
-              /* Easier storage of the element ID of the donor and set the pointer
-                 where the solution of this element starts. Note that VecWorkSolDOFs
-                 must be used and not VecSolDOFs, because it is possible that a donor
-                 is a halo element, which are not stored in VecSolDOFs. */
-              const unsigned long  donorID   = surfElem[l].donorsWallFunction[j];
-              const unsigned short timeLevel = volElem[donorID].timeLevel;
-              const unsigned short nDOFsElem = volElem[donorID].nDOFsSol;
-              const su2double *solDOFsElem   = VecWorkSolDOFs[timeLevel].data()
-                                             + nVar*volElem[donorID].offsetDOFsSolThisTimeLevel;
-
-              /* Determine the number of integration points for this donor and
-                 interpolate the solution for the corresponding exchange points. */
-              const unsigned short nIntThisDonor = surfElem[l].nIntPerWallFunctionDonor[j+1]
-                                                 - surfElem[l].nIntPerWallFunctionDonor[j];
-
-              blasFunctions->gemm(nIntThisDonor, nVar, nDOFsElem, surfElem[l].matWallFunctionDonor[j].data(),
-                                  solDOFsElem, workArray, config);
-
-              /* Loop over the integration points for this donor element. */
-              for(unsigned short i=surfElem[l].nIntPerWallFunctionDonor[j];
-                                 i<surfElem[l].nIntPerWallFunctionDonor[j+1]; ++i) {
-
-                /* Easier storage of the actual integration point. */
-                const unsigned short ii = surfElem[l].intPerWallFunctionDonor[i];
-
-                /* Determine the normal, wall velocity and coordinates
-                   for this integration point. */
-                const su2double *normals = surfElem[l].metricNormalsFace.data() + ii*(nDim+1);
-                const su2double *gridVel = surfElem[l].gridVelocities.data() + ii*nDim;
-                const su2double *Coord   = surfElem[l].coorIntegrationPoints.data() + ii*nDim;
-
-                /* Determine the velocities and pressure in the exchange point. */
-                const su2double *solInt = workArray
-                                        + nVar*(i-surfElem[l].nIntPerWallFunctionDonor[j]);
-
-                su2double rhoInv = 1.0/solInt[0];
-                su2double vel[]  = {0.0, 0.0, 0.0};
-                for(unsigned short k=0; k<nDim; ++k) vel[k] = rhoInv*solInt[k+1];
-
-                su2double vel2Mag = vel[0]*vel[0] + vel[1]*vel[1] + vel[2]*vel[2];
-                su2double eInt    = rhoInv*solInt[nVar-1] - 0.5*vel2Mag;
-
-                FluidModel->SetTDState_rhoe(solInt[0], eInt);
-                const su2double Pressure = FluidModel->GetPressure();
-                const su2double Temperature = FluidModel->GetTemperature();
-                const su2double LaminarViscosity= FluidModel->GetLaminarViscosity();
-
-                /* Subtract the prescribed wall velocity, i.e. grid velocity
-                   from the velocity in the exchange point. */
-                for(unsigned short k=0; k<nDim; ++k) vel[k] -= gridVel[k];
-
-                /* Determine the tangential velocity by subtracting the normal
-                   velocity component. */
-                su2double velNorm = 0.0;
-                for(unsigned short k=0; k<nDim; ++k) velNorm += normals[k]*vel[k];
-                for(unsigned short k=0; k<nDim; ++k) vel[k]  -= normals[k]*velNorm;
-
-                /* Determine the magnitude of the tangential velocity as well
-                   as its direction (unit vector). */
-                su2double velTan = sqrt(vel[0]*vel[0] + vel[1]*vel[1] + vel[2]*vel[2]);
-                velTan = max(velTan,1.e-25);
-
-                su2double dirTan[] = {0.0, 0.0, 0.0};
-                for(unsigned short k=0; k<nDim; ++k) dirTan[k] = vel[k]/velTan;
-
-                /* Compute the wall shear stress and heat flux vector using
-                   the wall model. */
-                su2double tauWall, qWall, ViscosityWall, kOverCvWall;
-
-                boundaries[iMarker].wallModel->WallShearStressAndHeatFlux(Temperature, velTan,
-                                                                          LaminarViscosity, Pressure,
-                                                                          Wall_HeatFlux, HeatFlux_Prescribed,
-                                                                          Wall_Temperature, Temperature_Prescribed,
-                                                                          FluidModel, tauWall, qWall,
-                                                                          ViscosityWall, kOverCvWall);
-
-                /* Update the viscous forces and moments. Note that the force direction
-                   is the direction of the tangential velocity. */
-                const su2double dForceMag = tauWall*weights[ii]*normals[nDim]*factor;
-                su2double dForces[] = {0.0, 0.0, 0.0}, dCoor[] = {0.0, 0.0, 0.0};
-                for(unsigned short k=0; k<nDim; ++k) {
-                  dCoor[k]         = Coord[k] - Origin[k];
-                  dForces[k]       = dForceMag*dirTan[k];
-                  ForceViscous[k] += dForces[k];
-                }
-
-                if(nDim == 2) {
-                  MomentViscous[2] += (dForces[1]*dCoor[0] - dForces[0]*dCoor[1])/RefLength;
-                }
-                else {
-                  MomentViscous[0] += (dForces[2]*dCoor[1] - dForces[1]*dCoor[2])/RefLength;
-                  MomentViscous[1] += (dForces[0]*dCoor[2] - dForces[2]*dCoor[0])/RefLength;
-                  MomentViscous[2] += (dForces[1]*dCoor[0] - dForces[0]*dCoor[1])/RefLength;
-                }
-
-                /* Update the heat flux and maximum heat flux for this marker. */
-                Heat_Visc[iMarker]       += qWall*weights[i]*normals[nDim];
-                MaxHeatFlux_Visc[iMarker] = max(MaxHeatFlux_Visc[iMarker], fabs(qWall));
-              }
-            }
-          }
-
-        } else {
-
-          /*--- Integration to the wall is used so the wall data must be computed.
-                Loop over the faces of this boundary. Multiple faces are treated
-                simultaneously to improve the performance of the matrix
-                multiplications. As a consequence, the update of the counter l
-                happens at the end of this loop section. ---*/
-          for(unsigned long l=0; l<nSurfElem;) {
-
-            /* Determine the end index for this chunk of faces and the padded
-               N value in the gemm computations. */
-            unsigned long lEnd;
-            unsigned short ind, llEnd, NPad;
-
-            MetaDataChunkOfElem(surfElem, l, nSurfElem, nFaceSimul,
-                                nPadMin, lEnd, ind, llEnd, NPad);
-
-            /* Get the required information from the corresponding standard face. */
-            const unsigned short nInt      = standardBoundaryFacesSol[ind].GetNIntegration();
-            const unsigned short nDOFsFace = standardBoundaryFacesSol[ind].GetNDOFsFace();
-            const unsigned short nDOFsElem = standardBoundaryFacesSol[ind].GetNDOFsElem();
-            const su2double *basisFace     = standardBoundaryFacesSol[ind].GetBasisFaceIntegration();
-            const su2double *derBasisElem  = standardBoundaryFacesSol[ind].GetMatDerBasisElemIntegration();
-            const su2double *weights       = standardBoundaryFacesSol[ind].GetWeightsIntegration();
-
-            /* Set the pointers for the local work arrays. */
-            su2double *solInt     = workArray;
-            su2double *gradSolInt = solInt     + NPad*nInt;
-            su2double *solCopy    = gradSolInt + NPad*nInt*nDim;
-
-            /* Loop over the faces that are treated simultaneously. */
-            for(unsigned short ll=0; ll<llEnd; ++ll) {
-              const unsigned short llNVar = ll*nVar;
-
-              /* Easier storage of the DOFs of the face. */
-              const unsigned long *DOFs = surfElem[l+ll].DOFsSolFace.data();
-
-              /* Copy the solution of the DOFs of the face such that it is
-                 contiguous in memory. */
-              for(unsigned short i=0; i<nDOFsFace; ++i) {
-                const su2double *solDOF = VecSolDOFs.data() + nVar*DOFs[i];
-                su2double       *sol    = solCopy + NPad*i + llNVar;
-                memcpy(sol, solDOF, nBytes);
-              }
-            }
-
-            /* Call the general function to carry out the matrix product to determine
-               the solution in the integration points. */
-            blasFunctions->gemm(nInt, NPad, nDOFsFace, basisFace, solCopy, solInt, config);
-
-            /*--- Store the solution of the DOFs of the adjacent elements in contiguous
-                  memory such that the function blasFunctions->gemm can be used to compute
-                  the gradients solution variables in the integration points of the face. ---*/
-            for(unsigned short ll=0; ll<llEnd; ++ll) {
-              const unsigned short llNVar = ll*nVar;
-              const unsigned long  lll    = l + ll;
-
-              for(unsigned short i=0; i<nDOFsElem; ++i) {
-                const su2double *solDOF = VecSolDOFs.data() + nVar*surfElem[lll].DOFsSolElement[i];
-                su2double       *sol    = solCopy + NPad*i + llNVar;
-                memcpy(sol, solDOF, nBytes);
-              }
-            }
-
-            /* Compute the gradients in the integration points. Call the general function to
-               carry out the matrix product. */
-            blasFunctions->gemm(nInt*nDim, NPad, nDOFsElem, derBasisElem, solCopy, gradSolInt, config);
-
-            /* Determine the offset between r- and -s-derivatives, which is also the
-               offset between s- and t-derivatives. */
-            const unsigned short offDeriv = NPad*nInt;
-
-            /* Make a distinction between two and three space dimensions
-               in order to have the most efficient code. */
-            switch( nDim ) {
-
-              case 2: {
-
-                /* Two dimensional simulation. Loop over the number of faces treated
-                   simultaneously. */
-                for(unsigned short ll=0; ll<llEnd; ++ll) {
-                  const unsigned short llNVar = ll*nVar;
-                  const unsigned long  lll    = l + ll;
-
-                  /* Loop over the integration points of this surface element. */
-                  for(unsigned short i=0; i<nInt; ++i) {
-
-                    /* Easier storage of the solution, its gradients, the normals,
-                       the metric terms and the coordinates of this integration point. */
-                    const su2double *sol         = solInt     + i*NPad + llNVar;
-                    const su2double *solDOFDr    = gradSolInt + i*NPad + llNVar;
-                    const su2double *solDOFDs    = solDOFDr   + offDeriv;
-                    const su2double *normals     = surfElem[lll].metricNormalsFace.data()
-                                                 + i*(nDim+1);
-                    const su2double *metricTerms = surfElem[lll].metricCoorDerivFace.data()
-                                                 + i*nDim*nDim;
-                    const su2double *Coord       = surfElem[lll].coorIntegrationPoints.data()
-                                                 + i*nDim;
-
-                    /* Easier storage of the metric terms. */
-                    const su2double drdx = metricTerms[0];
-                    const su2double drdy = metricTerms[1];
-                    const su2double dsdx = metricTerms[2];
-                    const su2double dsdy = metricTerms[3];
-
-                    /* Compute the Cartesian gradients of the solution. */
-                    const su2double drhodx = solDOFDr[0]*drdx + solDOFDs[0]*dsdx;
-                    const su2double drudx  = solDOFDr[1]*drdx + solDOFDs[1]*dsdx;
-                    const su2double drvdx  = solDOFDr[2]*drdx + solDOFDs[2]*dsdx;
-                    const su2double drEdx  = solDOFDr[3]*drdx + solDOFDs[3]*dsdx;
-
-                    const su2double drhody = solDOFDr[0]*drdy + solDOFDs[0]*dsdy;
-                    const su2double drudy  = solDOFDr[1]*drdy + solDOFDs[1]*dsdy;
-                    const su2double drvdy  = solDOFDr[2]*drdy + solDOFDs[2]*dsdy;
-                    const su2double drEdy  = solDOFDr[3]*drdy + solDOFDs[3]*dsdy;
-
-                    /* Compute the velocities and static energy in this
-                       integration point. */
-                    const su2double DensityInv   = 1.0/sol[0];
-                    const su2double u            = DensityInv*sol[1];
-                    const su2double v            = DensityInv*sol[2];
-                    const su2double TotalEnergy  = DensityInv*sol[3];
-                    const su2double StaticEnergy = TotalEnergy - 0.5*(u*u + v*v);
-
-                    /* Compute the Cartesian gradients of the velocities and
-                       static energy in this integration point and also the
-                       divergence of the velocity. */
-                    const su2double dudx = DensityInv*(drudx - u*drhodx);
-                    const su2double dudy = DensityInv*(drudy - u*drhody);
-
-                    const su2double dvdx = DensityInv*(drvdx - v*drhodx);
-                    const su2double dvdy = DensityInv*(drvdy - v*drhody);
-
-                    const su2double dStaticEnergydx = DensityInv*(drEdx - TotalEnergy*drhodx)
-                                                    - u*dudx - v*dvdx;
-                    const su2double dStaticEnergydy = DensityInv*(drEdy - TotalEnergy*drhody)
-                                                    - u*dudy - v*dvdy;
-                    const su2double divVel = dudx + dvdy;
-
-                    /* Compute the laminar viscosity. */
-                    FluidModel->SetTDState_rhoe(sol[0], StaticEnergy);
-                    const su2double ViscosityLam = FluidModel->GetLaminarViscosity();
-
-                    /* Set the value of the second viscosity and compute the
-                       divergence term in the viscous normal stresses. */
-                    const su2double lambda     = -TWO3*ViscosityLam;
-                    const su2double lamDivTerm =  lambda*divVel;
-
-                    /* Compute the viscous stress tensor and the normal flux.
-                       Note that there is a plus sign for the heat flux, because
-                       the normal points into the geometry. */
-                    const su2double tauxx = 2.0*ViscosityLam*dudx + lamDivTerm;
-                    const su2double tauyy = 2.0*ViscosityLam*dvdy + lamDivTerm;
-                    const su2double tauxy = ViscosityLam*(dudy + dvdx);
-
-                    const su2double qHeatNorm = ViscosityLam*factHeatFlux_Lam
-                                              * (dStaticEnergydx*normals[0]
-                                              +  dStaticEnergydy*normals[1]);
-
-                    /* Update the viscous force and moment. Note that the normal
-                       points into the geometry, hence the minus sign for the stress. */
-                    const su2double scaleFac =  weights[i]*normals[nDim]*factor;
-                    const su2double Fx       = -scaleFac*(tauxx*normals[0] + tauxy*normals[1]);
-                    const su2double Fy       = -scaleFac*(tauxy*normals[0] + tauyy*normals[1]);
-
-                    ForceViscous[0] += Fx;
-                    ForceViscous[1] += Fy;
-
-                    const su2double dx = Coord[0] - Origin[0];
-                    const su2double dy = Coord[1] - Origin[1];
-
-                    MomentViscous[2] += (Fy*dx - Fx*dy)/RefLength;
-
-                    /* Update the heat flux and maximum heat flux for this marker. */
-                    Heat_Visc[iMarker] += qHeatNorm*weights[i]*normals[nDim]*RefHeatFlux;
-                    MaxHeatFlux_Visc[iMarker] = max(MaxHeatFlux_Visc[iMarker], fabs(qHeatNorm));
-                  }
-                }
-
-                break;
-              }
-
-              /*------------------------------------------------------------------*/
-
-              case 3: {
-
-                /* Three dimensional simulation. Loop over the number of faces treated
-                   simultaneously. */
-                for(unsigned short ll=0; ll<llEnd; ++ll) {
-                  const unsigned short llNVar = ll*nVar;
-                  const unsigned long  lll    = l + ll;
-
-                  /* Loop over the integration points of this surface element. */
-                  for(unsigned short i=0; i<nInt; ++i) {
-
-                    /* Easier storage of the solution, its gradients, the normals,
-                       the metric terms and the coordinates of this integration point. */
-                    const su2double *sol         = solInt     + i*NPad + llNVar;
-                    const su2double *solDOFDr    = gradSolInt + i*NPad + llNVar;
-                    const su2double *solDOFDs    = solDOFDr   + offDeriv;
-                    const su2double *solDOFDt    = solDOFDs   + offDeriv;
-                    const su2double *normals     = surfElem[lll].metricNormalsFace.data()
-                                                 + i*(nDim+1);
-                    const su2double *metricTerms = surfElem[lll].metricCoorDerivFace.data()
-                                                 + i*nDim*nDim;
-                    const su2double *Coord       = surfElem[lll].coorIntegrationPoints.data()
-                                                 + i*nDim;
-
-                    /* Easier storage of the metric terms. */
-                    const su2double drdx = metricTerms[0];
-                    const su2double drdy = metricTerms[1];
-                    const su2double drdz = metricTerms[2];
-
-                    const su2double dsdx = metricTerms[3];
-                    const su2double dsdy = metricTerms[4];
-                    const su2double dsdz = metricTerms[5];
-
-                    const su2double dtdx = metricTerms[6];
-                    const su2double dtdy = metricTerms[7];
-                    const su2double dtdz = metricTerms[8];
-
-                    /* Compute the Cartesian gradients of the solution. */
-                    const su2double drhodx = solDOFDr[0]*drdx + solDOFDs[0]*dsdx + solDOFDt[0]*dtdx;
-                    const su2double drudx  = solDOFDr[1]*drdx + solDOFDs[1]*dsdx + solDOFDt[1]*dtdx;
-                    const su2double drvdx  = solDOFDr[2]*drdx + solDOFDs[2]*dsdx + solDOFDt[2]*dtdx;
-                    const su2double drwdx  = solDOFDr[3]*drdx + solDOFDs[3]*dsdx + solDOFDt[3]*dtdx;
-                    const su2double drEdx  = solDOFDr[4]*drdx + solDOFDs[4]*dsdx + solDOFDt[4]*dtdx;
-
-                    const su2double drhody = solDOFDr[0]*drdy + solDOFDs[0]*dsdy + solDOFDt[0]*dtdy;
-                    const su2double drudy  = solDOFDr[1]*drdy + solDOFDs[1]*dsdy + solDOFDt[1]*dtdy;
-                    const su2double drvdy  = solDOFDr[2]*drdy + solDOFDs[2]*dsdy + solDOFDt[2]*dtdy;
-                    const su2double drwdy  = solDOFDr[3]*drdy + solDOFDs[3]*dsdy + solDOFDt[3]*dtdy;
-                    const su2double drEdy  = solDOFDr[4]*drdy + solDOFDs[4]*dsdy + solDOFDt[4]*dtdy;
-
-                    const su2double drhodz = solDOFDr[0]*drdz + solDOFDs[0]*dsdz + solDOFDt[0]*dtdz;
-                    const su2double drudz  = solDOFDr[1]*drdz + solDOFDs[1]*dsdz + solDOFDt[1]*dtdz;
-                    const su2double drvdz  = solDOFDr[2]*drdz + solDOFDs[2]*dsdz + solDOFDt[2]*dtdz;
-                    const su2double drwdz  = solDOFDr[3]*drdz + solDOFDs[3]*dsdz + solDOFDt[3]*dtdz;
-                    const su2double drEdz  = solDOFDr[4]*drdz + solDOFDs[4]*dsdz + solDOFDt[4]*dtdz;
-
-                    /* Compute the velocities and static energy in this
-                       integration point. */
-                    const su2double DensityInv   = 1.0/sol[0];
-                    const su2double u            = DensityInv*sol[1];
-                    const su2double v            = DensityInv*sol[2];
-                    const su2double w            = DensityInv*sol[3];
-                    const su2double TotalEnergy  = DensityInv*sol[4];
-                    const su2double StaticEnergy = TotalEnergy - 0.5*(u*u + v*v + w*w);
-
-                    /* Compute the Cartesian gradients of the velocities and
-                       static energy in this integration point and also the
-                       divergence of the velocity. */
-                    const su2double dudx = DensityInv*(drudx - u*drhodx);
-                    const su2double dudy = DensityInv*(drudy - u*drhody);
-                    const su2double dudz = DensityInv*(drudz - u*drhodz);
-
-                    const su2double dvdx = DensityInv*(drvdx - v*drhodx);
-                    const su2double dvdy = DensityInv*(drvdy - v*drhody);
-                    const su2double dvdz = DensityInv*(drvdz - v*drhodz);
-
-                    const su2double dwdx = DensityInv*(drwdx - w*drhodx);
-                    const su2double dwdy = DensityInv*(drwdy - w*drhody);
-                    const su2double dwdz = DensityInv*(drwdz - w*drhodz);
-
-                    const su2double dStaticEnergydx = DensityInv*(drEdx - TotalEnergy*drhodx)
-                                                    - u*dudx - v*dvdx - w*dwdx;
-                    const su2double dStaticEnergydy = DensityInv*(drEdy - TotalEnergy*drhody)
-                                                    - u*dudy - v*dvdy - w*dwdy;
-                    const su2double dStaticEnergydz = DensityInv*(drEdz - TotalEnergy*drhodz)
-                                                    - u*dudz - v*dvdz - w*dwdz;
-                    const su2double divVel = dudx + dvdy + dwdz;
-
-                    /* Compute the laminar viscosity. */
-                    FluidModel->SetTDState_rhoe(sol[0], StaticEnergy);
-                    const su2double ViscosityLam = FluidModel->GetLaminarViscosity();
-
-                    /* Set the value of the second viscosity and compute the
-                       divergence term in the viscous normal stresses. */
-                    const su2double lambda     = -TWO3*ViscosityLam;
-                    const su2double lamDivTerm =  lambda*divVel;
-
-                    /* Compute the viscous stress tensor and the normal flux.
-                       Note that there is a plus sign for the heat flux, because
-                       the normal points into the geometry. */
-                    const su2double tauxx = 2.0*ViscosityLam*dudx + lamDivTerm;
-                    const su2double tauyy = 2.0*ViscosityLam*dvdy + lamDivTerm;
-                    const su2double tauzz = 2.0*ViscosityLam*dwdz + lamDivTerm;
-
-                    const su2double tauxy = ViscosityLam*(dudy + dvdx);
-                    const su2double tauxz = ViscosityLam*(dudz + dwdx);
-                    const su2double tauyz = ViscosityLam*(dvdz + dwdy);
-
-                    const su2double qHeatNorm = ViscosityLam*factHeatFlux_Lam
-                                              * (dStaticEnergydx*normals[0]
-                                              +  dStaticEnergydy*normals[1]
-                                              +  dStaticEnergydz*normals[2]);
-
-                    /* Update the viscous force and moment. Note that the normal
-                       points into the geometry, hence the minus sign for the stress. */
-                    const su2double scaleFac =  weights[i]*normals[nDim]*factor;
-
-                    const su2double Fx = -scaleFac*(tauxx*normals[0] + tauxy*normals[1]
-                                       +            tauxz*normals[2]);
-                    const su2double Fy = -scaleFac*(tauxy*normals[0] + tauyy*normals[1]
-                                       +            tauyz*normals[2]);
-                    const su2double Fz = -scaleFac*(tauxz*normals[0] + tauyz*normals[1]
-                                       +            tauzz*normals[2]);
-
-                    ForceViscous[0] += Fx;
-                    ForceViscous[1] += Fy;
-                    ForceViscous[2] += Fz;
-
-                    const su2double dx = Coord[0] - Origin[0];
-                    const su2double dy = Coord[1] - Origin[1];
-                    const su2double dz = Coord[2] - Origin[2];
-
-                    MomentViscous[0] += (Fz*dy - Fy*dz)/RefLength;
-                    MomentViscous[1] += (Fx*dz - Fz*dx)/RefLength;
-                    MomentViscous[2] += (Fy*dx - Fx*dy)/RefLength;
-
-                    /* Update the heat flux and maximum heat flux for this marker. */
-                    Heat_Visc[iMarker] += qHeatNorm*weights[i]*normals[nDim]*RefHeatFlux;
-                    MaxHeatFlux_Visc[iMarker] = max(MaxHeatFlux_Visc[iMarker], fabs(qHeatNorm));
-                  }
-                }
-
-                break;
-              }
-            }
-
-            /* Update the value of the counter l to the end index of the
-               current chunk. */
-            l = lEnd;
-          }
-        }
-
-        /*--- Project forces and store the non-dimensional coefficients ---*/
-        if (nDim == 2) {
-          CD_Visc[iMarker]   =  ForceViscous[0]*cos(Alpha) + ForceViscous[1]*sin(Alpha);
-          CL_Visc[iMarker]   = -ForceViscous[0]*sin(Alpha) + ForceViscous[1]*cos(Alpha);
-          CEff_Visc[iMarker] = CL_Visc[iMarker] / (CD_Visc[iMarker]+EPS);
-          CMz_Visc[iMarker]  = MomentViscous[2];
-          CFx_Visc[iMarker]  = ForceViscous[0];
-          CFy_Visc[iMarker]  = ForceViscous[1];
-        }
-        if (nDim == 3) {
-          CD_Visc[iMarker]   =  ForceViscous[0]*cos(Alpha)*cos(Beta)
-                             +  ForceViscous[1]*sin(Beta)
-                             +  ForceViscous[2]*sin(Alpha)*cos(Beta);
-          CL_Visc[iMarker]   = -ForceViscous[0]*sin(Alpha) + ForceViscous[2]*cos(Alpha);
-          CSF_Visc[iMarker]  = -ForceViscous[0]*sin(Beta)*cos(Alpha)
-                             +  ForceViscous[1]*cos(Beta)
-                             -  ForceViscous[2]*sin(Beta)*sin(Alpha);
-          CEff_Visc[iMarker] = CL_Visc[iMarker]/(CD_Visc[iMarker] + EPS);
-          CMx_Visc[iMarker]  = MomentViscous[0];
-          CMy_Visc[iMarker]  = MomentViscous[1];
-          CMz_Visc[iMarker]  = MomentViscous[2];
-          CFx_Visc[iMarker]  = ForceViscous[0];
-          CFy_Visc[iMarker]  = ForceViscous[1];
-          CFz_Visc[iMarker]  = ForceViscous[2];
-        }
-
-        AllBound_CD_Visc   += CD_Visc[iMarker];
-        AllBound_CL_Visc   += CL_Visc[iMarker];
-        AllBound_CSF_Visc  += CSF_Visc[iMarker];
-        AllBound_CMx_Visc  += CMx_Visc[iMarker];
-        AllBound_CMy_Visc  += CMy_Visc[iMarker];
-        AllBound_CMz_Visc  += CMz_Visc[iMarker];
-        AllBound_CFx_Visc  += CFx_Visc[iMarker];
-        AllBound_CFy_Visc  += CFy_Visc[iMarker];
-        AllBound_CFz_Visc  += CFz_Visc[iMarker];
-
-        AllBound_HeatFlux_Visc   += Heat_Visc[iMarker];
-        AllBound_MaxHeatFlux_Visc = max(AllBound_MaxHeatFlux_Visc,
-                                        MaxHeatFlux_Visc[iMarker]);
-
-        /*--- Compute the coefficients per surface ---*/
-        for(unsigned short iMarker_Monitoring=0; iMarker_Monitoring<config->GetnMarker_Monitoring();
-                         ++iMarker_Monitoring) {
-          string Monitoring_Tag = config->GetMarker_Monitoring_TagBound(iMarker_Monitoring);
-          string Marker_Tag = config->GetMarker_All_TagBound(iMarker);
-          if (Marker_Tag == Monitoring_Tag) {
-            Surface_CL_Visc[iMarker_Monitoring]   += CL_Visc[iMarker];
-            Surface_CD_Visc[iMarker_Monitoring]   += CD_Visc[iMarker];
-            Surface_CSF_Visc[iMarker_Monitoring]  += CSF_Visc[iMarker];
-            Surface_CEff_Visc[iMarker_Monitoring] += CEff_Visc[iMarker];
-            Surface_CFx_Visc[iMarker_Monitoring]  += CFx_Visc[iMarker];
-            Surface_CFy_Visc[iMarker_Monitoring]  += CFy_Visc[iMarker];
-            Surface_CFz_Visc[iMarker_Monitoring]  += CFz_Visc[iMarker];
-            Surface_CMx_Visc[iMarker_Monitoring]  += CMx_Visc[iMarker];
-            Surface_CMy_Visc[iMarker_Monitoring]  += CMy_Visc[iMarker];
-            Surface_CMz_Visc[iMarker_Monitoring]  += CMz_Visc[iMarker];
-          }
-        }
-      }
-    }
-  }
-
-#ifdef HAVE_MPI
-
-  /*--- Parallel mode. The data from all ranks must be gathered.
-        Determine the size of the communication buffer. ---*/
-  const unsigned long nCommSize = 9*config->GetnMarker_Monitoring() + 10;
-
-  /*--- Define the communication buffers and store to local data in
-        the local buffer. ---*/
-  vector<su2double> locBuf(nCommSize), globBuf(nCommSize);
-
-  unsigned long ii = 0;
-  locBuf[ii++] = AllBound_CD_Visc;  locBuf[ii++] = AllBound_CL_Visc;
-  locBuf[ii++] = AllBound_CSF_Visc; locBuf[ii++] = AllBound_CMx_Visc;
-  locBuf[ii++] = AllBound_CMy_Visc; locBuf[ii++] = AllBound_CMz_Visc;
-  locBuf[ii++] = AllBound_CFx_Visc; locBuf[ii++] = AllBound_CFy_Visc;
-  locBuf[ii++] = AllBound_CFz_Visc; locBuf[ii++] = AllBound_HeatFlux_Visc;
-
-  for(unsigned short i=0; i<config->GetnMarker_Monitoring(); ++i) {
-    locBuf[ii++] = Surface_CL_Visc[i];  locBuf[ii++] = Surface_CD_Visc[i];
-    locBuf[ii++] = Surface_CSF_Visc[i]; locBuf[ii++] = Surface_CFx_Visc[i];
-    locBuf[ii++] = Surface_CFy_Visc[i]; locBuf[ii++] = Surface_CFz_Visc[i];
-    locBuf[ii++] = Surface_CMx_Visc[i]; locBuf[ii++] = Surface_CMy_Visc[i];
-    locBuf[ii++] = Surface_CMz_Visc[i];
-  }
-
-  /* Sum up all the data from all ranks. The result will be available on all ranks. */
-  if (config->GetComm_Level() == COMM_FULL) {
-    SU2_MPI::Allreduce(locBuf.data(), globBuf.data(), nCommSize, MPI_DOUBLE,
-                       MPI_SUM, MPI_COMM_WORLD);
-  }
-
-  /*--- Copy the data back from globBuf into the required variables. ---*/
-  ii = 0;
-  AllBound_CD_Visc  = globBuf[ii++]; AllBound_CL_Visc       = globBuf[ii++];
-  AllBound_CSF_Visc = globBuf[ii++]; AllBound_CMx_Visc      = globBuf[ii++];
-  AllBound_CMy_Visc = globBuf[ii++]; AllBound_CMz_Visc      = globBuf[ii++];
-  AllBound_CFx_Visc = globBuf[ii++]; AllBound_CFy_Visc      = globBuf[ii++];
-  AllBound_CFz_Visc = globBuf[ii++]; AllBound_HeatFlux_Visc = globBuf[ii++];
-
-  AllBound_CEff_Visc = AllBound_CL_Visc/(AllBound_CD_Visc + EPS);
-
-  for(unsigned short i=0; i<config->GetnMarker_Monitoring(); ++i) {
-    Surface_CL_Visc[i]  = globBuf[ii++]; Surface_CD_Visc[i]  = globBuf[ii++];
-    Surface_CSF_Visc[i] = globBuf[ii++]; Surface_CFx_Visc[i] = globBuf[ii++];
-    Surface_CFy_Visc[i] = globBuf[ii++]; Surface_CFz_Visc[i] = globBuf[ii++];
-    Surface_CMx_Visc[i] = globBuf[ii++]; Surface_CMy_Visc[i] = globBuf[ii++];
-    Surface_CMz_Visc[i] = globBuf[ii++];
-
-    Surface_CEff_Visc[i] = Surface_CL_Visc[i]/(Surface_CD_Visc[i] + EPS);
-  }
-
-  /* Determine the maximum heat flux over all ranks. */
-  su2double localMax = AllBound_MaxHeatFlux_Visc;
-  if (config->GetComm_Level() == COMM_FULL) {
-    SU2_MPI::Allreduce(&localMax, &AllBound_MaxHeatFlux_Visc, 1, MPI_DOUBLE,
-                       MPI_MAX, MPI_COMM_WORLD);
-  }
-#endif
-
-  /*--- Update the total coefficients (note that all the nodes have the same value)---*/
-  Total_CD   += AllBound_CD_Visc;
-  Total_CL   += AllBound_CL_Visc;
-  Total_CSF  += AllBound_CSF_Visc;
-  Total_CEff  = Total_CL / (Total_CD + EPS);
-  Total_CMx  += AllBound_CMx_Visc;
-  Total_CMy  += AllBound_CMy_Visc;
-  Total_CMz  += AllBound_CMz_Visc;
-  Total_CFx  += AllBound_CFx_Visc;
-  Total_CFy  += AllBound_CFy_Visc;
-  Total_CFz  += AllBound_CFz_Visc;
-
-  /*--- Update the total coefficients per surface (note that all the nodes have the same value)---*/
-  for (unsigned short iMarker_Monitoring=0; iMarker_Monitoring<config->GetnMarker_Monitoring();
-                    ++iMarker_Monitoring) {
-    Surface_CL[iMarker_Monitoring]   += Surface_CL_Visc[iMarker_Monitoring];
-    Surface_CD[iMarker_Monitoring]   += Surface_CD_Visc[iMarker_Monitoring];
-    Surface_CSF[iMarker_Monitoring]  += Surface_CSF_Visc[iMarker_Monitoring];
-    Surface_CEff[iMarker_Monitoring]  = Surface_CL[iMarker_Monitoring] / (Surface_CD[iMarker_Monitoring] + EPS);
-    Surface_CFx[iMarker_Monitoring]  += Surface_CFx_Visc[iMarker_Monitoring];
-    Surface_CFy[iMarker_Monitoring]  += Surface_CFy_Visc[iMarker_Monitoring];
-    Surface_CFz[iMarker_Monitoring]  += Surface_CFz_Visc[iMarker_Monitoring];
-    Surface_CMx[iMarker_Monitoring]  += Surface_CMx_Visc[iMarker_Monitoring];
-    Surface_CMy[iMarker_Monitoring]  += Surface_CMy_Visc[iMarker_Monitoring];
-    Surface_CMz[iMarker_Monitoring]  += Surface_CMz_Visc[iMarker_Monitoring];
-  }
-}
-
-void CFEM_DG_NSSolver::SetTime_Step(CGeometry *geometry, CSolver **solver_container, CConfig *config,
-                                    unsigned short iMesh, unsigned long Iteration) {
-
-  /* Check whether or not a time stepping scheme is used. */
-  const bool time_stepping = config->GetTime_Marching() == TIME_STEPPING;
-
-  /* Allocate the memory for the work array and initialize it to zero to avoid
-     warnings in debug mode  about uninitialized memory when padding is applied. */
-  vector<su2double> workArrayVec(sizeWorkArray, 0.0);
-  su2double *workArray = workArrayVec.data();
-
-  /* Constant factor present in the heat flux vector, namely the ratio of
-     thermal conductivity and viscosity. */
-  const su2double factHeatFlux_Lam  = Gamma/Prandtl_Lam;
-  const su2double factHeatFlux_Turb = Gamma/Prandtl_Turb;
-
-  /* Constant ratio of the second viscosity and the viscosity itself. */
-  const su2double lambdaOverMu = -TWO3;
-
-  /* The eigenvalues of the viscous Jacobian, scaled by the kinematic viscosity,
-     are 1.0, 2.0 + lambdaOverMu and kOverCv/Mu. The last is variable due to the
-     possible presence of an eddy viscosity, but the first two are constant and
-     the maximum can be determined. */
-  const su2double radOverNuTerm = max(1.0, 2.0+lambdaOverMu);
-
-  /* Store the number of metric points per DOF, which depends
-     on the number of dimensions. */
-  const unsigned short nMetricPerPoint = nDim*nDim + 1;
-
-  /* Determine the number of elements that are treated simultaneously
-     in the matrix products to obtain good gemm performance. */
-  const unsigned short nPadInput  = config->GetSizeMatMulPadding();
-  const unsigned short nElemSimul = nPadInput/nVar;
-
-  /* Determine the minimum padded size in the matrix multiplications, which
-     corresponds to 64 byte alignment. */
-  const unsigned short nPadMin = 64/sizeof(passivedouble);
-
-  /* Set the number of bytes that must be copied in the memcpy calls. */
-  const unsigned long nBytes = nVar*sizeof(su2double);
-
-  /* Initialize the minimum and maximum time step. */
-  Min_Delta_Time = 1.e25; Max_Delta_Time = 0.0;
-
-  /* Easier storage of the CFL number. Note that if we are using explicit
-   time stepping, the regular CFL condition has been overwritten with the
-   unsteady CFL condition in the config post-processing (if non-zero). */
-
-  const su2double CFL = config->GetCFL(iMesh);
-
-  /*--- Explicit time stepping with imposed time step (eventually will
-   allow for local time stepping with this value imposed as the time
-   for syncing the cells). If the unsteady CFL is set to zero (default),
-   it uses the defined unsteady time step, otherwise it computes the time
-   step based on the provided unsteady CFL. Note that the regular CFL
-   option in the config is always ignored with time stepping. ---*/
-  if (time_stepping && (config->GetUnst_CFL() == 0.0)) {
-
-    /*--- Loop over the owned volume elements and set the fixed dt. ---*/
-    for(unsigned long l=0; l<nVolElemOwned; ++l)
-      VecDeltaTime[l] = config->GetDelta_UnstTimeND();
-
-  } else {
-
-    /*--- Check for a compressible solver. ---*/
-    if(config->GetKind_Regime() == COMPRESSIBLE) {
-
-      /*--- Loop over the owned volume elements. Multiple elements are treated
-            simultaneously to improve the performance of the matrix
-            multiplications. As a consequence, the update of the counter l
-            happens at the end of this loop section. ---*/
-      for(unsigned long l=0; l<nVolElemOwned;) {
-
-        /* Determine the end index for this chunk of elements and the padded
-           N value in the gemm computations. */
-        unsigned long lEnd;
-        unsigned short ind, llEnd, NPad;
-
-        MetaDataChunkOfElem(volElem, l, nVolElemOwned, nElemSimul, nPadMin,
-                            lEnd, ind, llEnd, NPad);
-
-        /* Get the required data from the corresponding standard element. */
-        const unsigned short nDOFs          = volElem[l].nDOFsSol;
-        const su2double *matDerBasisSolDOFs = standardElementsSol[ind].GetMatDerBasisFunctionsSolDOFs();
-
-        unsigned short nPoly = standardElementsSol[ind].GetNPoly();
-        if(nPoly == 0) nPoly = 1;
-
-        /*--- Set the pointers for the local arrays. ---*/
-        su2double *solDOFs     = workArray;
-        su2double *gradSolDOFs = solDOFs + nDOFs*NPad;
-
-        /* Determine the offset between the r-derivatives and s-derivatives, which is
-           also the offset between s- and t-derivatives, of the solution in the DOFs. */
-        const unsigned short offDerivSol = NPad*volElem[l].nDOFsSol;
-
-        /*--- Compute the gradients of the conserved variables if a subgrid
-              scale model for LES is used. ---*/
-        if( SGSModelUsed ) {
-
-          /* Copy the solution of the DOFs into solDOFs for this chunk of elements. */
-          for(unsigned short ll=0; ll<llEnd; ++ll) {
-
-            /* Easier storage of the solution of this element. */
-            const unsigned long lInd = l + ll;
-            const su2double *sol = VecSolDOFs.data() + nVar*volElem[lInd].offsetDOFsSolLocal;
-
-            /* Loop over the DOFs and copy the data. */
-            const unsigned short llNVar = ll*nVar;
-            for(unsigned short i=0; i<nDOFs; ++i)
-              memcpy(solDOFs+i*NPad+llNVar, sol+i*nVar, nBytes);
-          }
-
-          /* Call the general function to carry out the matrix product to determine
-             the gradients in the DOFs of this chunk of elements. */
-          blasFunctions->gemm(nDOFs*nDim, NPad, nDOFs, matDerBasisSolDOFs, solDOFs, gradSolDOFs, config);
-        }
-
-        /*--- Make a distinction between 2D and 3D for optimal performance. ---*/
-        switch( nDim ) {
-
-          case 2: {
-
-            /*--- 2D simulation. Loop over the chunk of elements. ---*/
-            for(unsigned short ll=0; ll<llEnd; ++ll) {
-              const unsigned short llNVar = ll*nVar;
-              const unsigned long  lInd   = l + ll;
-
-              /* Compute the length scale of this element and initialize the
-                 inviscid and viscous spectral radii to zero. */
-              const su2double lenScaleInv = nPoly/volElem[lInd].lenScale;
-              const su2double lenScale    = 1.0/lenScaleInv;
-
-              su2double charVel2Max = 0.0, radViscMax = 0.0;
-
-              /* Loop over the DOFs of the element to determine the time step. */
-              for(unsigned short i=0; i<nDOFs; ++i) {
-                const su2double *solDOF  = VecSolDOFs.data()
-                                         + nVar*(volElem[lInd].offsetDOFsSolLocal + i);
-                const su2double *gridVel = volElem[lInd].gridVelocitiesSolDOFs.data()
-                                         + i*nDim;
-
-                /* Compute the velocities and the internal energy per unit mass. */
-                const su2double DensityInv   = 1.0/solDOF[0];
-                const su2double u            = DensityInv*solDOF[1];
-                const su2double v            = DensityInv*solDOF[2];
-                const su2double StaticEnergy = DensityInv*solDOF[3] - 0.5*(u*u + v*v);
-
-                /*--- Compute the maximum value of the wave speed. This is a rather
-                      conservative estimate. ---*/
-                FluidModel->SetTDState_rhoe(solDOF[0], StaticEnergy);
-                const su2double SoundSpeed2 = FluidModel->GetSoundSpeed2();
-                const su2double SoundSpeed  = sqrt(fabs(SoundSpeed2));
-
-                const su2double radx     = fabs(u-gridVel[0]) + SoundSpeed;
-                const su2double rady     = fabs(v-gridVel[1]) + SoundSpeed;
-                const su2double charVel2 = radx*radx + rady*rady;
-
-                charVel2Max = max(charVel2Max, charVel2);
-
-                /* Compute the laminar kinematic viscosity and check if an eddy
-                   viscosity must be determined. */
-                const su2double muLam = FluidModel->GetLaminarViscosity();
-                su2double muTurb      = 0.0;
-
-                if( SGSModelUsed ) {
-
-                  /* Set the pointers to the locations where the gradients
-                     of this DOF start. */
-                  const su2double *solDOFDr = gradSolDOFs + i*NPad + llNVar;
-                  const su2double *solDOFDs = solDOFDr    + offDerivSol;
-
-                  /* Compute the true value of the metric terms in this DOF. Note that in
-                     metricTerms the metric terms scaled by the Jacobian are stored. */
-                  const su2double *metricTerms = volElem[lInd].metricTermsSolDOFs.data()
-                                               + i*nMetricPerPoint;
-                  const su2double JacInv       = 1.0/metricTerms[0];
-
-                  const su2double drdx = JacInv*metricTerms[1];
-                  const su2double drdy = JacInv*metricTerms[2];
-
-                  const su2double dsdx = JacInv*metricTerms[3];
-                  const su2double dsdy = JacInv*metricTerms[4];
-
-                  /*--- Compute the Cartesian gradients of the independent solution
-                        variables from the gradients in parametric coordinates and the metric
-                        terms in this DOF. ---*/
-                  const su2double drhodx = solDOFDr[0]*drdx + solDOFDs[0]*dsdx;
-                  const su2double drudx  = solDOFDr[1]*drdx + solDOFDs[1]*dsdx;
-                  const su2double drvdx  = solDOFDr[2]*drdx + solDOFDs[2]*dsdx;
-
-                  const su2double drhody = solDOFDr[0]*drdy + solDOFDs[0]*dsdy;
-                  const su2double drudy  = solDOFDr[1]*drdy + solDOFDs[1]*dsdy;
-                  const su2double drvdy  = solDOFDr[2]*drdy + solDOFDs[2]*dsdy;
-
-                  /*--- Compute the Cartesian gradients of the velocities. ---*/
-                  const su2double dudx = DensityInv*(drudx - u*drhodx);
-                  const su2double dvdx = DensityInv*(drvdx - v*drhodx);
-                  const su2double dudy = DensityInv*(drudy - u*drhody);
-                  const su2double dvdy = DensityInv*(drvdy - v*drhody);
-
-                  /* Compute the eddy viscosity. */
-                  const su2double dist = volElem[lInd].wallDistanceSolDOFs[i];
-                  muTurb = SGSModel->ComputeEddyViscosity_2D(solDOF[0], dudx, dudy,
-                                                             dvdx, dvdy, lenScale,
-                                                             dist);
-                }
-
-                /*--- Determine the viscous spectral radius. ---*/
-                const su2double mu           = muLam + muTurb;
-                const su2double kOverCv      = muLam*factHeatFlux_Lam
-                                             + muTurb*factHeatFlux_Turb;
-                const su2double factHeatFlux = kOverCv/mu;
-
-                const su2double radVisc = DensityInv*mu*max(radOverNuTerm, factHeatFlux);
-
-                /* Update the maximum value of the viscous spectral radius. */
-                radViscMax = max(radViscMax, radVisc);
-              }
-
-              /*--- Compute the time step for the element and update the minimum and
-                    maximum value. Take the factor for time accurate local time
-                    stepping into account for the minimum and maximum. ---*/
-              const su2double dtInv = lenScaleInv*(sqrt(charVel2Max) + radViscMax*lenScaleInv);
-
-              VecDeltaTime[lInd] = CFL/dtInv;
-
-              const su2double dtEff = volElem[lInd].factTimeLevel*VecDeltaTime[lInd];
-              Min_Delta_Time = min(Min_Delta_Time, dtEff);
-              Max_Delta_Time = max(Max_Delta_Time, dtEff);
-            }
-
-            break;
-          }
-
-          /*------------------------------------------------------------------*/
-
-          case 3: {
-
-            /*--- 3D simulation. Loop over the chunk of elements. ---*/
-            for(unsigned short ll=0; ll<llEnd; ++ll) {
-              const unsigned short llNVar = ll*nVar;
-              const unsigned long  lInd   = l + ll;
-
-              /* Compute the length scale of this element and initialize the
-                 inviscid and viscous spectral radii to zero. */
-              const su2double lenScaleInv = nPoly/volElem[lInd].lenScale;
-              const su2double lenScale    = 1.0/lenScaleInv;
-
-              su2double charVel2Max = 0.0, radViscMax = 0.0;
-
-              /* Loop over the DOFs of the element to determine the time step. */
-              for(unsigned short i=0; i<nDOFs; ++i) {
-                const su2double *solDOF  = VecSolDOFs.data()
-                                         + nVar*(volElem[lInd].offsetDOFsSolLocal + i);
-                const su2double *gridVel = volElem[lInd].gridVelocitiesSolDOFs.data()
-                                         + i*nDim;
-
-                /* Compute the velocities and the internal energy per unit mass. */
-                const su2double DensityInv   = 1.0/solDOF[0];
-                const su2double u            = DensityInv*solDOF[1];
-                const su2double v            = DensityInv*solDOF[2];
-                const su2double w            = DensityInv*solDOF[3];
-                const su2double StaticEnergy = DensityInv*solDOF[4] - 0.5*(u*u + v*v + w*w);
-
-                /*--- Compute the maximum value of the wave speed. This is a rather
-                      conservative estimate. ---*/
-                FluidModel->SetTDState_rhoe(solDOF[0], StaticEnergy);
-                const su2double SoundSpeed2 = FluidModel->GetSoundSpeed2();
-                const su2double SoundSpeed  = sqrt(fabs(SoundSpeed2));
-
-                const su2double radx     = fabs(u-gridVel[0]) + SoundSpeed;
-                const su2double rady     = fabs(v-gridVel[1]) + SoundSpeed;
-                const su2double radz     = fabs(w-gridVel[2]) + SoundSpeed;
-                const su2double charVel2 = radx*radx + rady*rady + radz*radz;
-
-                charVel2Max = max(charVel2Max, charVel2);
-
-                /* Compute the laminar kinematic viscosity and check if an eddy
-                   viscosity must be determined. */
-                const su2double muLam = FluidModel->GetLaminarViscosity();
-                su2double muTurb      = 0.0;
-
-                if( SGSModelUsed ) {
-
-                  /* Set the pointers to the locations where the gradients
-                     of this DOF start. */
-                  const su2double *solDOFDr = gradSolDOFs + i*NPad + llNVar;
-                  const su2double *solDOFDs = solDOFDr    + offDerivSol;
-                  const su2double *solDOFDt = solDOFDs    + offDerivSol;
-
-                  /* Compute the true value of the metric terms in this DOF. Note that in
-                     metricTerms the metric terms scaled by the Jacobian are stored. */
-                  const su2double *metricTerms = volElem[lInd].metricTermsSolDOFs.data()
-                                               + i*nMetricPerPoint;
-                  const su2double JacInv       = 1.0/metricTerms[0];
-
-                  const su2double drdx = JacInv*metricTerms[1];
-                  const su2double drdy = JacInv*metricTerms[2];
-                  const su2double drdz = JacInv*metricTerms[3];
-
-                  const su2double dsdx = JacInv*metricTerms[4];
-                  const su2double dsdy = JacInv*metricTerms[5];
-                  const su2double dsdz = JacInv*metricTerms[6];
-
-                  const su2double dtdx = JacInv*metricTerms[7];
-                  const su2double dtdy = JacInv*metricTerms[8];
-                  const su2double dtdz = JacInv*metricTerms[9];
-
-                  /*--- Compute the Cartesian gradients of the independent solution
-                        variables from the gradients in parametric coordinates and the metric
-                        terms in this DOF. ---*/
-                  const su2double drhodx = solDOFDr[0]*drdx + solDOFDs[0]*dsdx + solDOFDt[0]*dtdx;
-                  const su2double drux   = solDOFDr[1]*drdx + solDOFDs[1]*dsdx + solDOFDt[1]*dtdx;
-                  const su2double drvx   = solDOFDr[2]*drdx + solDOFDs[2]*dsdx + solDOFDt[2]*dtdx;
-                  const su2double drwx   = solDOFDr[3]*drdx + solDOFDs[3]*dsdx + solDOFDt[3]*dtdx;
-
-                  const su2double drhody = solDOFDr[0]*drdy + solDOFDs[0]*dsdy + solDOFDt[0]*dtdy;
-                  const su2double druy   = solDOFDr[1]*drdy + solDOFDs[1]*dsdy + solDOFDt[1]*dtdy;
-                  const su2double drvy   = solDOFDr[2]*drdy + solDOFDs[2]*dsdy + solDOFDt[2]*dtdy;
-                  const su2double drwy   = solDOFDr[3]*drdy + solDOFDs[3]*dsdy + solDOFDt[3]*dtdy;
-
-                  const su2double drhodz = solDOFDr[0]*drdz + solDOFDs[0]*dsdz + solDOFDt[0]*dtdz;
-                  const su2double druz   = solDOFDr[1]*drdz + solDOFDs[1]*dsdz + solDOFDt[1]*dtdz;
-                  const su2double drvz   = solDOFDr[2]*drdz + solDOFDs[2]*dsdz + solDOFDt[2]*dtdz;
-                  const su2double drwz   = solDOFDr[3]*drdz + solDOFDs[3]*dsdz + solDOFDt[3]*dtdz;
-
-                  /*--- Compute the Cartesian gradients of the velocities. ---*/
-                  const su2double dudx = DensityInv*(drux - u*drhodx);
-                  const su2double dudy = DensityInv*(druy - u*drhody);
-                  const su2double dudz = DensityInv*(druz - u*drhodz);
-
-                  const su2double dvdx = DensityInv*(drvx - v*drhodx);
-                  const su2double dvdy = DensityInv*(drvy - v*drhody);
-                  const su2double dvdz = DensityInv*(drvz - v*drhodz);
-
-                  const su2double dwdx = DensityInv*(drwx - w*drhodx);
-                  const su2double dwdy = DensityInv*(drwy - w*drhody);
-                  const su2double dwdz = DensityInv*(drwz - w*drhodz);
-
-                  /* Compute the eddy viscosity. */
-                  const su2double dist = volElem[lInd].wallDistanceSolDOFs[i];
-                  muTurb = SGSModel->ComputeEddyViscosity_3D(solDOF[0], dudx, dudy, dudz,
-                                                             dvdx, dvdy, dvdz, dwdx, dwdy,
-                                                             dwdz, lenScale, dist);
-                }
-
-                /*--- Determine the viscous spectral radius. ---*/
-                const su2double mu           = muLam + muTurb;
-                const su2double kOverCv      = muLam*factHeatFlux_Lam
-                                             + muTurb*factHeatFlux_Turb;
-                const su2double factHeatFlux = kOverCv/mu;
-
-                const su2double radVisc = DensityInv*mu*max(radOverNuTerm, factHeatFlux);
-
-                /* Update the maximum value of the viscous spectral radius. */
-                radViscMax = max(radViscMax, radVisc);
-              }
-
-              /*--- Compute the time step for the element and update the minimum and
-                    maximum value. Take the factor for time accurate local time
-                    stepping into account for the minimum and maximum. ---*/
-              const su2double dtInv = lenScaleInv*(sqrt(charVel2Max) + radViscMax*lenScaleInv);
-
-              VecDeltaTime[lInd] = CFL/dtInv;
-
-              const su2double dtEff = volElem[lInd].factTimeLevel*VecDeltaTime[lInd];
-              Min_Delta_Time = min(Min_Delta_Time, dtEff);
-              Max_Delta_Time = max(Max_Delta_Time, dtEff);
-            }
-
-            break;
-          }
-        }
-
-        /* Update the value of the counter l to the end index of the
-           current chunk. */
-        l = lEnd;
-      }
-    }
-    else {
-
-      /*--- Incompressible solver. ---*/
-
-      SU2_MPI::Error("Incompressible solver not implemented yet", CURRENT_FUNCTION);
-    }
-
-    /*--- Compute the max and the min dt (in parallel). Note that we only
-     do this for steady calculations if the high verbosity is set, but we
-     always perform the reduction for unsteady calculations where the CFL
-     limit is used to set the global time step. ---*/
-    if ((config->GetComm_Level() == COMM_FULL) || time_stepping) {
-#ifdef HAVE_MPI
-      su2double rbuf_time = Min_Delta_Time;
-      SU2_MPI::Allreduce(&rbuf_time, &Min_Delta_Time, 1, MPI_DOUBLE, MPI_MIN, MPI_COMM_WORLD);
-
-      rbuf_time = Max_Delta_Time;
-      SU2_MPI::Allreduce(&rbuf_time, &Max_Delta_Time, 1, MPI_DOUBLE, MPI_MAX, MPI_COMM_WORLD);
-#endif
-    }
-
-    /*--- For explicit time stepping with an unsteady CFL imposed, use the
-          minimum delta time of the entire mesh. As Min_Delta_Time is scaled to
-          the time step of the largest time level, a correction must be used
-          for the time level when time accurate local time stepping is used. ---*/
-    if (time_stepping) {
-      for(unsigned long l=0; l<nVolElemOwned; ++l)
-        VecDeltaTime[l] = Min_Delta_Time/volElem[l].factTimeLevel;
-
-      config->SetDelta_UnstTimeND(Min_Delta_Time);
-    }
-  }
-}
-
-void CFEM_DG_NSSolver::ADER_DG_AliasedPredictorResidual_2D(CConfig              *config,
-                                                           CVolumeElementFEM    *elem,
-                                                           const su2double      *sol,
-                                                           const unsigned short nSimul,
-                                                           const unsigned short NPad,
-                                                           su2double            *res,
-                                                           su2double            *work) {
-  /* Constant factor present in the heat flux vector. */
-  const su2double factHeatFlux_Lam  = Gamma/Prandtl_Lam;
-  const su2double factHeatFlux_Turb = Gamma/Prandtl_Turb;
-
-  /* Get the necessary information from the standard element. */
-  const unsigned short ind                = elem->indStandardElement;
-  const unsigned short nInt               = standardElementsSol[ind].GetNIntegration();
-  const unsigned short nDOFs              = elem->nDOFsSol;
-  const su2double *matBasisInt            = standardElementsSol[ind].GetMatBasisFunctionsIntegration();
-  const su2double *matDerBasisInt         = matBasisInt + nDOFs*nInt;
-  const su2double *matDerBasisSolDOFs     = standardElementsSol[ind].GetMatDerBasisFunctionsSolDOFs();
-  const su2double *basisFunctionsIntTrans = standardElementsSol[ind].GetBasisFunctionsIntegrationTrans();
-  const su2double *weights                = standardElementsSol[ind].GetWeightsIntegration();
-
-  unsigned short nPoly = standardElementsSol[ind].GetNPoly();
-  if(nPoly == 0) nPoly = 1;
-
-  /* Compute the length scale of the current element for the LES. */
-  const su2double lenScale = elem->lenScale/nPoly;
-
-  /* Set the pointers for fluxes in the DOFs, the gradient of the fluxes in
-     the integration points, the gradient of the solution in the DOFs and the
-     divergence of the fluxes in the integration points. Note that some pointers
-     point to the same physical location. This is because this memory can be
-     used for different purposes. */
-  su2double *fluxXDOF     = work;
-  su2double *fluxYDOF     = fluxXDOF + NPad*nDOFs;
-  su2double *gradFluxXInt = fluxYDOF + NPad*nDOFs;
-  su2double *gradFluxYInt = gradFluxXInt + nDim*NPad*nInt;
-  su2double *gradSolDOFs  = gradFluxXInt;
-  su2double *divFlux      = work;
-
-  /* Determine the offset between the r-derivatives and s-derivatives of the
-     fluxes in the integration points and the offset between the r-derivatives
-     and s-derivatives of the solution in the DOFs. */
-  const unsigned short offDerivSol    = NPad*nDOFs;
-  const unsigned short offDerivFluxes = NPad*nInt;
-
-  /* Store the number of metric points per integration point for readability. */
-  const unsigned short nMetricPerPoint = 5;  /* nDim*nDim + 1. */
-
-  /*--------------------------------------------------------------------------*/
-  /*---          Construct the Cartesian fluxes in the DOFs.               ---*/
-  /*--------------------------------------------------------------------------*/
-
-  /* Compute the derivatives of the solution variables w.r.t. the parametric
-     coordinates in the DOFs. */
-  blasFunctions->gemm(nDOFs*nDim, NPad, nDOFs, matDerBasisSolDOFs, sol, gradSolDOFs, config);
-
-  /*--- Loop over the number of entities that are treated simultaneously. */
-  for(unsigned short simul=0; simul<nSimul; ++simul) {
-
-    /*--- Loop over the DOFs to compute the Cartesian fluxes in the DOFs. ---*/
-    for(unsigned short i=0; i<nDOFs; ++i) {
-
-      /* Set the pointers for the solution, its gradients and the fluxes
-         for this DOF. */
-      const unsigned short offDOF = i*NPad + simul*nVar;
-      const su2double *solDOF     = sol         + offDOF;
-      const su2double *solDOFDr   = gradSolDOFs + offDOF;
-      const su2double *solDOFDs   = solDOFDr    + offDerivSol;
-      su2double *fluxX            = fluxXDOF    + offDOF;
-      su2double *fluxY            = fluxYDOF    + offDOF;
-
-      /* Set the pointer to the grid velocities at the location of the
-         solution DOFS. THIS IS A TEMPORARY IMPLEMENTATION. WHEN AN ACTUAL
-         MOTION IS SPECIFIED, THE DATA FOR THIS DOF FOR THE CURRENT TIME
-         INTEGRATION POINT MUST BE TAKEN. */
-      const su2double *gridVel = elem->gridVelocitiesSolDOFs.data() + 2*i; /* nDim*i. */
-
-      /* Compute the true value of the metric terms in this DOF. Note that in
-         metricTerms the metric terms scaled by the Jacobian are stored. THIS
-         IS A TEMPORARY IMPLEMENTATION. WHEN AN ACTUAL MOTION IS SPECIFIED, THE
-         DATA FOR THIS DOF FOR THE CURRENT TIME INTEGRATION POINT MUST BE TAKEN. */
-      const su2double *metricTerms = elem->metricTermsSolDOFs.data()
-                                   + i*nMetricPerPoint;
-      const su2double JacInv       = 1.0/metricTerms[0];
-
-      const su2double drdx = JacInv*metricTerms[1];
-      const su2double drdy = JacInv*metricTerms[2];
-
-      const su2double dsdx = JacInv*metricTerms[3];
-      const su2double dsdy = JacInv*metricTerms[4];
-
-      /* Compute the Cartesian gradients of the independent solution variables
-         from the gradients in parametric coordinates and the metric terms. */
-      const su2double drhodx = solDOFDr[0]*drdx + solDOFDs[0]*dsdx;
-      const su2double drudx  = solDOFDr[1]*drdx + solDOFDs[1]*dsdx;
-      const su2double drvdx  = solDOFDr[2]*drdx + solDOFDs[2]*dsdx;
-      const su2double drEdx  = solDOFDr[3]*drdx + solDOFDs[3]*dsdx;
-
-      const su2double drhody = solDOFDr[0]*drdy + solDOFDs[0]*dsdy;
-      const su2double drudy  = solDOFDr[1]*drdy + solDOFDs[1]*dsdy;
-      const su2double drvdy  = solDOFDr[2]*drdy + solDOFDs[2]*dsdy;
-      const su2double drEdy  = solDOFDr[3]*drdy + solDOFDs[3]*dsdy;
-
-      /* Compute the velocities, pressure and laminar viscosity in this DOF. */
-      const su2double DensityInv   = 1.0/solDOF[0];
-      const su2double u            = DensityInv*solDOF[1];
-      const su2double v            = DensityInv*solDOF[2];
-      const su2double TotalEnergy  = DensityInv*solDOF[3];
-      const su2double StaticEnergy = TotalEnergy - 0.5*(u*u + v*v);
-
-      FluidModel->SetTDState_rhoe(solDOF[0], StaticEnergy);
-      const su2double Pressure     = FluidModel->GetPressure();
-      const su2double ViscosityLam = FluidModel->GetLaminarViscosity();
-
-      /* Compute the Cartesian gradients of the velocities and static energy. */
-      const su2double dudx = DensityInv*(drudx - u*drhodx);
-      const su2double dvdx = DensityInv*(drvdx - v*drhodx);
-      const su2double dudy = DensityInv*(drudy - u*drhody);
-      const su2double dvdy = DensityInv*(drvdy - v*drhody);
-
-      const su2double dedx = DensityInv*(drEdx - TotalEnergy*drhodx) - u*dudx - v*dvdx;
-      const su2double dedy = DensityInv*(drEdy - TotalEnergy*drhody) - u*dudy - v*dvdy;
-
-      /* Compute the eddy viscosity, if needed, and the total viscosity. */
-      su2double ViscosityTurb = 0.0;
-      if( SGSModelUsed )
-        ViscosityTurb = SGSModel->ComputeEddyViscosity_2D(solDOF[0], dudx, dudy,
-                                                          dvdx, dvdy, lenScale,
-                                                          elem->wallDistanceSolDOFs[i]);
-      const su2double Viscosity = ViscosityLam + ViscosityTurb;
-
-      /* Compute the total thermal conductivity divided by Cv. */
-      const su2double kOverCv = ViscosityLam *factHeatFlux_Lam
-                              + ViscosityTurb*factHeatFlux_Turb;
-
-      /* Set the value of the second viscosity and compute the divergence
-         term in the viscous normal stresses. */
-      const su2double lambda     = -TWO3*Viscosity;
-      const su2double lamDivTerm =  lambda*(dudx + dvdy);
-
-      /* Compute the viscous stress tensor. */
-      const su2double tauxx = 2.0*Viscosity*dudx + lamDivTerm;
-      const su2double tauyy = 2.0*Viscosity*dvdy + lamDivTerm;
-      const su2double tauxy = Viscosity*(dudy + dvdx);
-
-      /* The Cartesian fluxes in the x-direction. */
-      const su2double uRel = u - gridVel[0];
-      fluxX[0] = solDOF[0]*uRel;
-      fluxX[1] = solDOF[1]*uRel + Pressure - tauxx;
-      fluxX[2] = solDOF[2]*uRel - tauxy;
-      fluxX[3] = solDOF[3]*uRel + Pressure*u - kOverCv*dedx - u*tauxx - v*tauxy;;
-
-      /* The Cartesian fluxes in the y-direction. */
-      const su2double vRel = v - gridVel[1];
-      fluxY[0] = solDOF[0]*vRel;
-      fluxY[1] = solDOF[1]*vRel - tauxy;
-      fluxY[2] = solDOF[2]*vRel + Pressure - tauyy;
-      fluxY[3] = solDOF[3]*vRel + Pressure*v - kOverCv*dedy - u*tauxy - v*tauyy;
-    }
-  }
-
-  /*--------------------------------------------------------------------------*/
-  /*--- Compute the derivatives of the Cartesian fluxes w.r.t. the         ---*/
-  /*--- parametric coordinates in the integration points.                  ---*/
-  /*--------------------------------------------------------------------------*/
-
-  blasFunctions->gemm(nInt*nDim, NPad, nDOFs, matDerBasisInt, fluxXDOF, gradFluxXInt, config);
-  blasFunctions->gemm(nInt*nDim, NPad, nDOFs, matDerBasisInt, fluxYDOF, gradFluxYInt, config);
-
-  /*--------------------------------------------------------------------------*/
-  /*--- Compute the divergence of the fluxes in the integration points,    ---*/
-  /*--- multiplied by the integration weight.                              ---*/
-  /*--------------------------------------------------------------------------*/
-
-  /*--- Loop over the number of entities that are treated simultaneously. */
-  for(unsigned short simul=0; simul<nSimul; ++simul) {
-
-    /*--- Loop over the integration points of the element. ---*/
-    for(unsigned short i=0; i<nInt; ++i) {
-
-      /* Set the pointers for this integration point. */
-      const unsigned short offInt  = i*NPad + simul*nVar;
-      const su2double *gradFluxXDr = gradFluxXInt + offInt;
-      const su2double *gradFluxXDs = gradFluxXDr  + offDerivFluxes;
-      const su2double *gradFluxYDr = gradFluxYInt + offInt;
-      const su2double *gradFluxYDs = gradFluxYDr  + offDerivFluxes;
-      su2double       *divFluxInt  = divFlux      + offInt;
-
-      /* Easier storage of the metric terms in this integration point.
-         THIS IS A TEMPORARY IMPLEMENTATION. WHEN AN ACTUAL MOTION IS SPECIFIED,
-         THE DATA FOR THIS DOF FOR THE CURRENT TIME INTEGRATION POINT MUST
-         BE TAKEN. */
-      const su2double *metricTerms = elem->metricTerms.data() + i*nMetricPerPoint;
-
-      /* Compute the metric terms multiplied by the integration weight. Note that the
-         first term in the metric terms is the Jacobian. */
-      const su2double wDrdx = weights[i]*metricTerms[1];
-      const su2double wDrdy = weights[i]*metricTerms[2];
-
-      const su2double wDsdx = weights[i]*metricTerms[3];
-      const su2double wDsdy = weights[i]*metricTerms[4];
-
-      /* Compute the divergence of the fluxes, multiplied by the
-         integration weight. */
-      divFluxInt[0] = gradFluxXDr[0]*wDrdx + gradFluxXDs[0]*wDsdx
-                    + gradFluxYDr[0]*wDrdy + gradFluxYDs[0]*wDsdy;
-      divFluxInt[1] = gradFluxXDr[1]*wDrdx + gradFluxXDs[1]*wDsdx
-                    + gradFluxYDr[1]*wDrdy + gradFluxYDs[1]*wDsdy;
-      divFluxInt[2] = gradFluxXDr[2]*wDrdx + gradFluxXDs[2]*wDsdx
-                    + gradFluxYDr[2]*wDrdy + gradFluxYDs[2]*wDsdy;
-      divFluxInt[3] = gradFluxXDr[3]*wDrdx + gradFluxXDs[3]*wDsdx
-                    + gradFluxYDr[3]*wDrdy + gradFluxYDs[3]*wDsdy;
-    }
-  }
-
-  /*--------------------------------------------------------------------------*/
-  /*--- Add the body force to the divergence of the fluxes, if such a      ---*/
-  /*--- force is present.                                                  ---*/
-  /*--------------------------------------------------------------------------*/
-
-  if( config->GetBody_Force() ) {
-
-    /* Easier storage of the body force. */
-    const su2double *body_force_vector = config->GetBody_Force_Vector();
-
-    /* Compute the solution in the integration points of the element.
-       Use gradFluxYInt to store this solution. */
-    su2double *solInt = gradFluxYInt;
-
-    blasFunctions->gemm(nInt, NPad, nDOFs, matBasisInt, sol, solInt, config);
-
-    /*--- Loop over the number of entities that are treated simultaneously. */
-    for(unsigned short simul=0; simul<nSimul; ++simul) {
-
-      /*--- Loop over the integration points of the element. ---*/
-      for(unsigned short i=0; i<nInt; ++i) {
-
-        /* Set the pointers for this integration point. */
-        const unsigned short offInt = i*NPad + simul*nVar;
-        const su2double *solThisInt = solInt  + offInt;
-        su2double       *divFluxInt = divFlux + offInt;
-
-        /* Easier storage of the metric terms in this integration point.
-           THIS IS A TEMPORARY IMPLEMENTATION. WHEN AN ACTUAL MOTION IS SPECIFIED,
-           THE DATA FOR THIS DOF FOR THE CURRENT TIME INTEGRATION POINT MUST
-           BE TAKEN. */
-        const su2double *metricTerms = elem->metricTerms.data() + i*nMetricPerPoint;
-
-        /* Compute the velocities. */
-        const su2double rhoInv = 1.0/solThisInt[0];
-        const su2double u      = solThisInt[1]*rhoInv;
-        const su2double v      = solThisInt[2]*rhoInv;
-
-        /* Add the body force to the flux divergence for the momentum and energy
-           equation. Note that the source terms are multiplied with minus the
-           integration weight in order to be consistent with the formulation of
-           the residual. Also note that for the energy source term the absolute
-           velocity must be taken and not the relative. */
-        const su2double weightJac = weights[i]*metricTerms[0];
-
-        divFluxInt[1] -= weightJac*body_force_vector[0];
-        divFluxInt[2] -= weightJac*body_force_vector[1];
-        divFluxInt[3] -= weightJac*(u*body_force_vector[0] + v*body_force_vector[1]);
-      }
-    }
-  }
-
-  /*--------------------------------------------------------------------------*/
-  /*--- Add the source terms of the manufactured solution to the divergence---*/
-  /*--- of the fluxes, if a manufactured solution is used.                 ---*/
-  /*--------------------------------------------------------------------------*/
-
-  if( VerificationSolution ) {
-    if( VerificationSolution->IsManufacturedSolution() ) {
-
-      /*--- Loop over the number of entities that are treated simultaneously. */
-      for(unsigned short simul=0; simul<nSimul; ++simul) {
-
-        /*--- Loop over the integration points of the element. ---*/
-        for(unsigned short i=0; i<nInt; ++i) {
-
-          /* Set the pointers for this integration point. */
-          const unsigned short offInt  = i*NPad + simul*nVar;
-          su2double       *divFluxInt = divFlux + offInt;
-
-          /* Set the pointer to the coordinates in this integration point.
-             THIS IS A TEMPORARY IMPLEMENTATION. WHEN AN ACTUAL MOTION IS SPECIFIED,
-             THE DATA FOR THIS DOF FOR THE CURRENT TIME INTEGRATION POINT MUST
-             BE TAKEN. */
-          const su2double *coor = elem->coorIntegrationPoints.data() + i*nDim;
-
-          /* Easier storage of the metric terms in this integration point.
-             THIS IS A TEMPORARY IMPLEMENTATION. WHEN AN ACTUAL MOTION IS SPECIFIED,
-             THE DATA FOR THIS DOF FOR THE CURRENT TIME INTEGRATION POINT MUST
-             BE TAKEN. */
-          const su2double *metricTerms = elem->metricTerms.data() + i*nMetricPerPoint;
-          const su2double weightJac    = weights[i]*metricTerms[0];
-
-          /* Compute the source terms of the manufactured solution.
-             THIS IS A TEMPORARY IMPLEMENTATION. FOR AN ACTUAL TIME ACCURATE
-             SIMULATION THE CORRECT TIME MUST BE GIVEN TO THIS FUNCTION. */
-          su2double sourceMan[4];
-          VerificationSolution->GetMMSSourceTerm(coor, 0.0, sourceMan);
-
-          /* Add the source terms to the flux divergence. Note that the source
-             terms are multiplied with minus the integration weight in order
-             to be consistent with the formulation of the residual. */
-          divFluxInt[0] -= weightJac*sourceMan[0];
-          divFluxInt[1] -= weightJac*sourceMan[1];
-          divFluxInt[2] -= weightJac*sourceMan[2];
-          divFluxInt[3] -= weightJac*sourceMan[3];
-        }
-      }
-    }
-  }
-
-  /*--------------------------------------------------------------------------*/
-  /*--- Compute the residual in the DOFs, which is the matrix product of   ---*/
-  /*--- basisFunctionsIntTrans and divFlux.                                ---*/
-  /*--------------------------------------------------------------------------*/
-
-  blasFunctions->gemm(nDOFs, NPad, nInt, basisFunctionsIntTrans, divFlux, res, config);
-}
-
-void CFEM_DG_NSSolver::ADER_DG_AliasedPredictorResidual_3D(CConfig              *config,
-                                                           CVolumeElementFEM    *elem,
-                                                           const su2double      *sol,
-                                                           const unsigned short nSimul,
-                                                           const unsigned short NPad,
-                                                           su2double            *res,
-                                                           su2double            *work) {
-  /* Constant factor present in the heat flux vector. */
-  const su2double factHeatFlux_Lam  = Gamma/Prandtl_Lam;
-  const su2double factHeatFlux_Turb = Gamma/Prandtl_Turb;
-
-  /*--- Get the necessary information from the standard element. ---*/
-  const unsigned short ind                = elem->indStandardElement;
-  const unsigned short nInt               = standardElementsSol[ind].GetNIntegration();
-  const unsigned short nDOFs              = elem->nDOFsSol;
-  const su2double *matBasisInt            = standardElementsSol[ind].GetMatBasisFunctionsIntegration();
-  const su2double *matDerBasisInt         = matBasisInt + nDOFs*nInt;
-  const su2double *matDerBasisSolDOFs     = standardElementsSol[ind].GetMatDerBasisFunctionsSolDOFs();
-  const su2double *basisFunctionsIntTrans = standardElementsSol[ind].GetBasisFunctionsIntegrationTrans();
-  const su2double *weights                = standardElementsSol[ind].GetWeightsIntegration();
-
-  unsigned short nPoly = standardElementsSol[ind].GetNPoly();
-  if(nPoly == 0) nPoly = 1;
-
-  /* Compute the length scale of the current element for the LES. */
-  const su2double lenScale = elem->lenScale/nPoly;
-
-  /* Set the pointers for fluxes in the DOFs, the gradient of the fluxes in
-     the integration points, the gradient of the solution in the DOFs and the
-     divergence of the fluxes in the integration points. Note that some pointers
-     point to the same physical location. This is because this memory can be
-     used for different purposes. */
-  su2double *fluxXDOF     = work;
-  su2double *fluxYDOF     = fluxXDOF + NPad*nDOFs;
-  su2double *fluxZDOF     = fluxYDOF + NPad*nDOFs;
-  su2double *gradFluxXInt = fluxZDOF + NPad*nDOFs;
-  su2double *gradFluxYInt = gradFluxXInt + nDim*NPad*nInt;
-  su2double *gradFluxZInt = gradFluxYInt + nDim*NPad*nInt;
-  su2double *gradSolDOFs  = gradFluxXInt;
-  su2double *divFlux      = work;
-
-  /* Determine the offset between the r-derivatives and s-derivatives of the
-     fluxes in the integration points and the offset between the r-derivatives
-     and s-derivatives of the solution in the DOFs. */
-  const unsigned short offDerivSol    = NPad*nDOFs;
-  const unsigned short offDerivFluxes = NPad*nInt;
-
-  /* Store the number of metric points per integration point/DOF for readability. */
-  const unsigned short nMetricPerPoint = 10;  /* nDim*nDim + 1. */
-
-  /*--------------------------------------------------------------------------*/
-  /*---          Construct the Cartesian fluxes in the DOFs.               ---*/
-  /*--------------------------------------------------------------------------*/
-
-  /* Compute the derivatives of the solution variables w.r.t. the parametric
-     coordinates in the DOFs. */
-  blasFunctions->gemm(nDOFs*nDim, NPad, nDOFs, matDerBasisSolDOFs, sol, gradSolDOFs, config);
-
-  /*--- Loop over the number of entities that are treated simultaneously. */
-  for(unsigned short simul=0; simul<nSimul; ++simul) {
-
-    /*--- Loop over the DOFs to compute the Cartesian fluxes in the DOFs. ---*/
-    for(unsigned short i=0; i<nDOFs; ++i) {
-
-      /* Set the pointers for the solution, its gradients and the fluxes
-         for this DOF. */
-      const unsigned short offDOF = i*NPad + simul*nVar;
-      const su2double *solDOF     = sol         + offDOF;
-      const su2double *solDOFDr   = gradSolDOFs + offDOF;
-      const su2double *solDOFDs   = solDOFDr    + offDerivSol;
-      const su2double *solDOFDt   = solDOFDs    + offDerivSol;
-      su2double *fluxX            = fluxXDOF    + offDOF;
-      su2double *fluxY            = fluxYDOF    + offDOF;
-      su2double *fluxZ            = fluxZDOF    + offDOF;
-
-      /* Set the pointer to the grid velocities at the location of the
-         solution DOFS. THIS IS A TEMPORARY IMPLEMENTATION. WHEN AN ACTUAL
-         MOTION IS SPECIFIED, THE DATA FOR THIS DOF FOR THE CURRENT TIME
-         INTEGRATION POINT MUST BE TAKEN. */
-      const su2double *gridVel = elem->gridVelocitiesSolDOFs.data() + 3*i; /* nDim*i. */
-
-      /* Compute the true value of the metric terms in this DOF. Note that in
-         metricTerms the metric terms scaled by the Jacobian are stored. THIS
-         IS A TEMPORARY IMPLEMENTATION. WHEN AN ACTUAL MOTION IS SPECIFIED, THE
-         DATA FOR THIS DOF FOR THE CURRENT TIME INTEGRATION POINT MUST BE TAKEN. */
-      const su2double *metricTerms = elem->metricTermsSolDOFs.data()
-                                   + i*nMetricPerPoint;
-      const su2double JacInv       = 1.0/metricTerms[0];
-
-      const su2double drdx = JacInv*metricTerms[1];
-      const su2double drdy = JacInv*metricTerms[2];
-      const su2double drdz = JacInv*metricTerms[3];
-
-      const su2double dsdx = JacInv*metricTerms[4];
-      const su2double dsdy = JacInv*metricTerms[5];
-      const su2double dsdz = JacInv*metricTerms[6];
-
-      const su2double dtdx = JacInv*metricTerms[7];
-      const su2double dtdy = JacInv*metricTerms[8];
-      const su2double dtdz = JacInv*metricTerms[9];
-
-      /* Compute the Cartesian gradients of the independent solution variables
-         from the gradients in parametric coordinates and the metric terms. */
-      const su2double drhodx = solDOFDr[0]*drdx + solDOFDs[0]*dsdx + solDOFDt[0]*dtdx;
-      const su2double drudx  = solDOFDr[1]*drdx + solDOFDs[1]*dsdx + solDOFDt[1]*dtdx;
-      const su2double drvdx  = solDOFDr[2]*drdx + solDOFDs[2]*dsdx + solDOFDt[2]*dtdx;
-      const su2double drwdx  = solDOFDr[3]*drdx + solDOFDs[3]*dsdx + solDOFDt[3]*dtdx;
-      const su2double drEdx  = solDOFDr[4]*drdx + solDOFDs[4]*dsdx + solDOFDt[4]*dtdx;
-
-      const su2double drhody = solDOFDr[0]*drdy + solDOFDs[0]*dsdy + solDOFDt[0]*dtdy;
-      const su2double drudy  = solDOFDr[1]*drdy + solDOFDs[1]*dsdy + solDOFDt[1]*dtdy;
-      const su2double drvdy  = solDOFDr[2]*drdy + solDOFDs[2]*dsdy + solDOFDt[2]*dtdy;
-      const su2double drwdy  = solDOFDr[3]*drdy + solDOFDs[3]*dsdy + solDOFDt[3]*dtdy;
-      const su2double drEdy  = solDOFDr[4]*drdy + solDOFDs[4]*dsdy + solDOFDt[4]*dtdy;
-
-      const su2double drhodz = solDOFDr[0]*drdz + solDOFDs[0]*dsdz + solDOFDt[0]*dtdz;
-      const su2double drudz  = solDOFDr[1]*drdz + solDOFDs[1]*dsdz + solDOFDt[1]*dtdz;
-      const su2double drvdz  = solDOFDr[2]*drdz + solDOFDs[2]*dsdz + solDOFDt[2]*dtdz;
-      const su2double drwdz  = solDOFDr[3]*drdz + solDOFDs[3]*dsdz + solDOFDt[3]*dtdz;
-      const su2double drEdz  = solDOFDr[4]*drdz + solDOFDs[4]*dsdz + solDOFDt[4]*dtdz;
-
-      /* Compute the velocities, pressure and laminar viscosity in this DOF. */
-      const su2double DensityInv   = 1.0/solDOF[0];
-      const su2double u            = DensityInv*solDOF[1];
-      const su2double v            = DensityInv*solDOF[2];
-      const su2double w            = DensityInv*solDOF[3];
-      const su2double TotalEnergy  = DensityInv*solDOF[4];
-      const su2double StaticEnergy = TotalEnergy - 0.5*(u*u + v*v + w*w);
-
-      FluidModel->SetTDState_rhoe(solDOF[0], StaticEnergy);
-      const su2double Pressure     = FluidModel->GetPressure();
-      const su2double ViscosityLam = FluidModel->GetLaminarViscosity();
-
-      /* Compute the Cartesian gradients of the velocities and static energy. */
-      const su2double dudx = DensityInv*(drudx - u*drhodx);
-      const su2double dudy = DensityInv*(drudy - u*drhody);
-      const su2double dudz = DensityInv*(drudz - u*drhodz);
-
-      const su2double dvdx = DensityInv*(drvdx - v*drhodx);
-      const su2double dvdy = DensityInv*(drvdy - v*drhody);
-      const su2double dvdz = DensityInv*(drvdz - v*drhodz);
-
-      const su2double dwdx = DensityInv*(drwdx - w*drhodx);
-      const su2double dwdy = DensityInv*(drwdy - w*drhody);
-      const su2double dwdz = DensityInv*(drwdz - w*drhodz);
-
-      const su2double dedx = DensityInv*(drEdx - TotalEnergy*drhodx) - u*dudx - v*dvdx - w*dwdx;
-      const su2double dedy = DensityInv*(drEdy - TotalEnergy*drhody) - u*dudy - v*dvdy - w*dwdy;
-      const su2double dedz = DensityInv*(drEdz - TotalEnergy*drhodz) - u*dudz - v*dvdz - w*dwdz;
-
-      /* Compute the eddy viscosity, if needed, and the total viscosity. */
-      su2double ViscosityTurb = 0.0;
-      if( SGSModelUsed )
-        ViscosityTurb = SGSModel->ComputeEddyViscosity_3D(solDOF[0], dudx, dudy, dudz,
-                                                          dvdx, dvdy, dvdz, dwdx,
-                                                          dwdy, dwdz, lenScale,
-                                                          elem->wallDistanceSolDOFs[i]);
-      const su2double Viscosity = ViscosityLam + ViscosityTurb;
-
-      /* Compute the total thermal conductivity divided by Cv. */
-      const su2double kOverCv = ViscosityLam *factHeatFlux_Lam
-                              + ViscosityTurb*factHeatFlux_Turb;
-
-      /* Set the value of the second viscosity and compute the divergence
-         term in the viscous normal stresses. */
-      const su2double lambda     = -TWO3*Viscosity;
-      const su2double lamDivTerm =  lambda*(dudx + dvdy + dwdz);
-
-      /* Compute the viscous stress tensor. */
-      const su2double tauxx = 2.0*Viscosity*dudx + lamDivTerm;
-      const su2double tauyy = 2.0*Viscosity*dvdy + lamDivTerm;
-      const su2double tauzz = 2.0*Viscosity*dwdz + lamDivTerm;
-
-      const su2double tauxy = Viscosity*(dudy + dvdx);
-      const su2double tauxz = Viscosity*(dudz + dwdx);
-      const su2double tauyz = Viscosity*(dvdz + dwdy);
-
-      /* The Cartesian fluxes in the x-direction. */
-      const su2double uRel = u - gridVel[0];
-      fluxX[0] = solDOF[0]*uRel;
-      fluxX[1] = solDOF[1]*uRel + Pressure - tauxx;
-      fluxX[2] = solDOF[2]*uRel - tauxy;
-      fluxX[3] = solDOF[3]*uRel - tauxz;
-      fluxX[4] = solDOF[4]*uRel + Pressure*u - kOverCv*dedx - u*tauxx - v*tauxy - w*tauxz;
-
-      /* The Cartesian fluxes in the y-direction. */
-      const su2double vRel = v - gridVel[1];
-      fluxY[0] = solDOF[0]*vRel;
-      fluxY[1] = solDOF[1]*vRel - tauxy;
-      fluxY[2] = solDOF[2]*vRel + Pressure - tauyy;
-      fluxY[3] = solDOF[3]*vRel - tauyz;
-      fluxY[4] = solDOF[4]*vRel + Pressure*v - kOverCv*dedy - u*tauxy - v*tauyy - w*tauyz;
-
-      /* The Cartesian fluxes in the z-direction. */
-      const su2double wRel = w - gridVel[2];
-      fluxZ[0] = solDOF[0]*wRel;
-      fluxZ[1] = solDOF[1]*wRel - tauxz;
-      fluxZ[2] = solDOF[2]*wRel - tauyz;
-      fluxZ[3] = solDOF[3]*wRel + Pressure - tauzz;
-      fluxZ[4] = solDOF[4]*wRel + Pressure*w - kOverCv*dedz - u*tauxz - v*tauyz - w*tauzz;
-    }
-  }
-
-  /*--------------------------------------------------------------------------*/
-  /*--- Compute the derivatives of the Cartesian fluxes w.r.t. the         ---*/
-  /*--- parametric coordinates in the integration points.                  ---*/
-  /*--------------------------------------------------------------------------*/
-
-  blasFunctions->gemm(nInt*nDim, NPad, nDOFs, matDerBasisInt, fluxXDOF, gradFluxXInt, config);
-  blasFunctions->gemm(nInt*nDim, NPad, nDOFs, matDerBasisInt, fluxYDOF, gradFluxYInt, config);
-  blasFunctions->gemm(nInt*nDim, NPad, nDOFs, matDerBasisInt, fluxZDOF, gradFluxZInt, config);
-
-  /*--------------------------------------------------------------------------*/
-  /*--- Compute the divergence of the fluxes in the integration points,    ---*/
-  /*--- multiplied by the integration weight.                              ---*/
-  /*--------------------------------------------------------------------------*/
-
-  /*--- Loop over the number of entities that are treated simultaneously. */
-  for(unsigned short simul=0; simul<nSimul; ++simul) {
-
-    /*--- Loop over the integration points of the element. ---*/
-    for(unsigned short i=0; i<nInt; ++i) {
-
-      /* Set the pointers for this integration point. */
-      const unsigned short offInt  = i*NPad + simul*nVar;
-      const su2double *gradFluxXDr = gradFluxXInt + offInt;
-      const su2double *gradFluxXDs = gradFluxXDr  + offDerivFluxes;
-      const su2double *gradFluxXDt = gradFluxXDs  + offDerivFluxes;
-      const su2double *gradFluxYDr = gradFluxYInt + offInt;
-      const su2double *gradFluxYDs = gradFluxYDr  + offDerivFluxes;
-      const su2double *gradFluxYDt = gradFluxYDs  + offDerivFluxes;
-      const su2double *gradFluxZDr = gradFluxZInt + offInt;
-      const su2double *gradFluxZDs = gradFluxZDr  + offDerivFluxes;
-      const su2double *gradFluxZDt = gradFluxZDs  + offDerivFluxes;
-      su2double       *divFluxInt  = divFlux      + offInt;
-
-      /* Easier storage of the metric terms in this integration point.
-         THIS IS A TEMPORARY IMPLEMENTATION. WHEN AN ACTUAL MOTION IS SPECIFIED,
-         THE DATA FOR THIS SPATIAL INTEGRATION POINT FOR THE CURRENT TIME
-         INTEGRATION POINT MUST BE TAKEN. */
-      const su2double *metricTerms = elem->metricTerms.data() + i*nMetricPerPoint;
-
-      /* Compute the metric terms multiplied by the integration weight. Note that the
-         first term in the metric terms is the Jacobian. */
-      const su2double wDrdx = weights[i]*metricTerms[1];
-      const su2double wDrdy = weights[i]*metricTerms[2];
-      const su2double wDrdz = weights[i]*metricTerms[3];
-
-      const su2double wDsdx = weights[i]*metricTerms[4];
-      const su2double wDsdy = weights[i]*metricTerms[5];
-      const su2double wDsdz = weights[i]*metricTerms[6];
-
-      const su2double wDtdx = weights[i]*metricTerms[7];
-      const su2double wDtdy = weights[i]*metricTerms[8];
-      const su2double wDtdz = weights[i]*metricTerms[9];
-
-      /* Compute the divergence of the fluxes, multiplied by the integration weight. */
-      divFluxInt[0] = gradFluxXDr[0]*wDrdx + gradFluxXDs[0]*wDsdx + gradFluxXDt[0]*wDtdx
-                    + gradFluxYDr[0]*wDrdy + gradFluxYDs[0]*wDsdy + gradFluxYDt[0]*wDtdy
-                    + gradFluxZDr[0]*wDrdz + gradFluxZDs[0]*wDsdz + gradFluxZDt[0]*wDtdz;
-      divFluxInt[1] = gradFluxXDr[1]*wDrdx + gradFluxXDs[1]*wDsdx + gradFluxXDt[1]*wDtdx
-                    + gradFluxYDr[1]*wDrdy + gradFluxYDs[1]*wDsdy + gradFluxYDt[1]*wDtdy
-                    + gradFluxZDr[1]*wDrdz + gradFluxZDs[1]*wDsdz + gradFluxZDt[1]*wDtdz;
-      divFluxInt[2] = gradFluxXDr[2]*wDrdx + gradFluxXDs[2]*wDsdx + gradFluxXDt[2]*wDtdx
-                    + gradFluxYDr[2]*wDrdy + gradFluxYDs[2]*wDsdy + gradFluxYDt[2]*wDtdy
-                    + gradFluxZDr[2]*wDrdz + gradFluxZDs[2]*wDsdz + gradFluxZDt[2]*wDtdz;
-      divFluxInt[3] = gradFluxXDr[3]*wDrdx + gradFluxXDs[3]*wDsdx + gradFluxXDt[3]*wDtdx
-                    + gradFluxYDr[3]*wDrdy + gradFluxYDs[3]*wDsdy + gradFluxYDt[3]*wDtdy
-                    + gradFluxZDr[3]*wDrdz + gradFluxZDs[3]*wDsdz + gradFluxZDt[3]*wDtdz;
-      divFluxInt[4] = gradFluxXDr[4]*wDrdx + gradFluxXDs[4]*wDsdx + gradFluxXDt[4]*wDtdx
-                    + gradFluxYDr[4]*wDrdy + gradFluxYDs[4]*wDsdy + gradFluxYDt[4]*wDtdy
-                    + gradFluxZDr[4]*wDrdz + gradFluxZDs[4]*wDsdz + gradFluxZDt[4]*wDtdz;
-    }
-  }
-
-  /*--------------------------------------------------------------------------*/
-  /*--- Add the body force to the divergence of the fluxes, if such a      ---*/
-  /*--- force is present.                                                  ---*/
-  /*--------------------------------------------------------------------------*/
-
-  if( config->GetBody_Force() ) {
-
-    /* Easier storage of the body force. */
-    const su2double *body_force_vector = config->GetBody_Force_Vector();
-
-    /* Compute the solution in the integration points of the element.
-       Use gradFluxYInt to store this solution. */
-    su2double *solInt = gradFluxYInt;
-
-    blasFunctions->gemm(nInt, NPad, nDOFs, matBasisInt, sol, solInt, config);
-
-    /*--- Loop over the number of entities that are treated simultaneously. */
-    for(unsigned short simul=0; simul<nSimul; ++simul) {
-
-      /*--- Loop over the integration points of the element. ---*/
-      for(unsigned short i=0; i<nInt; ++i) {
-
-        /* Set the pointers for this integration point. */
-        const unsigned short offInt = i*NPad + simul*nVar;
-        const su2double *solThisInt = solInt  + offInt;
-        su2double       *divFluxInt = divFlux + offInt;
-
-        /* Easier storage of the metric terms in this integration point.
-           THIS IS A TEMPORARY IMPLEMENTATION. WHEN AN ACTUAL MOTION IS SPECIFIED,
-           THE DATA FOR THIS DOF FOR THE CURRENT TIME INTEGRATION POINT MUST
-           BE TAKEN. */
-        const su2double *metricTerms = elem->metricTerms.data() + i*nMetricPerPoint;
-
-        /* Compute the velocities. */
-        const su2double rhoInv = 1.0/solThisInt[0];
-        const su2double u      = solThisInt[1]*rhoInv;
-        const su2double v      = solThisInt[2]*rhoInv;
-        const su2double w      = solThisInt[3]*rhoInv;
-
-        /* Add the body force to the flux divergence for the momentum and energy
-           equation. Note that the source terms are multiplied with minus the
-           integration weight in order to be consistent with the formulation of
-           the residual. Also note that for the energy source term the absolute
-           velocity must be taken and not the relative. */
-        const su2double weightJac = weights[i]*metricTerms[0];
-
-        divFluxInt[1] -= weightJac*body_force_vector[0];
-        divFluxInt[2] -= weightJac*body_force_vector[1];
-        divFluxInt[3] -= weightJac*body_force_vector[2];
-        divFluxInt[4] -= weightJac*(u*body_force_vector[0] + v*body_force_vector[1]
-                       +            w*body_force_vector[2]);
-      }
-    }
-  }
-
-  /*--------------------------------------------------------------------------*/
-  /*--- Add the source terms of the manufactured solution to the divergence---*/
-  /*--- of the fluxes, if a manufactured solution is used.                 ---*/
-  /*--------------------------------------------------------------------------*/
-
-  if( VerificationSolution ) {
-    if( VerificationSolution->IsManufacturedSolution() ) {
-
-      /*--- Loop over the number of entities that are treated simultaneously. */
-      for(unsigned short simul=0; simul<nSimul; ++simul) {
-
-        /*--- Loop over the integration points of the element. ---*/
-        for(unsigned short i=0; i<nInt; ++i) {
-
-          /* Set the pointers for this integration point. */
-          const unsigned short offInt  = i*NPad + simul*nVar;
-          su2double       *divFluxInt = divFlux + offInt;
-
-          /* Set the pointer to the coordinates in this integration point.
-             THIS IS A TEMPORARY IMPLEMENTATION. WHEN AN ACTUAL MOTION IS SPECIFIED,
-             THE DATA FOR THIS DOF FOR THE CURRENT TIME INTEGRATION POINT MUST
-             BE TAKEN. */
-          const su2double *coor = elem->coorIntegrationPoints.data() + i*nDim;
-
-          /* Easier storage of the metric terms in this integration point.
-             THIS IS A TEMPORARY IMPLEMENTATION. WHEN AN ACTUAL MOTION IS SPECIFIED,
-             THE DATA FOR THIS DOF FOR THE CURRENT TIME INTEGRATION POINT MUST
-             BE TAKEN. */
-          const su2double *metricTerms = elem->metricTerms.data() + i*nMetricPerPoint;
-          const su2double weightJac    = weights[i]*metricTerms[0];
-
-          /* Compute the source terms of the manufactured solution.
-             THIS IS A TEMPORARY IMPLEMENTATION. FOR AN ACTUAL TIME ACCURATE
-             SIMULATION THE CORRECT TIME MUST BE GIVEN TO THIS FUNCTION. */
-          su2double sourceMan[5];
-          VerificationSolution->GetMMSSourceTerm(coor, 0.0, sourceMan);
-
-          /* Add the source terms to the flux divergence. Note that the source
-             terms are multiplied with minus the integration weight in order
-             to be consistent with the formulation of the residual. */
-          divFluxInt[0] -= weightJac*sourceMan[0];
-          divFluxInt[1] -= weightJac*sourceMan[1];
-          divFluxInt[2] -= weightJac*sourceMan[2];
-          divFluxInt[3] -= weightJac*sourceMan[3];
-          divFluxInt[4] -= weightJac*sourceMan[4];
-        }
-      }
-    }
-  }
-
-  /*--------------------------------------------------------------------------*/
-  /*--- Compute the residual in the DOFs, which is the matrix product of   ---*/
-  /*--- basisFunctionsIntTrans and divFlux.                                ---*/
-  /*--------------------------------------------------------------------------*/
-
-  blasFunctions->gemm(nDOFs, NPad, nInt, basisFunctionsIntTrans, divFlux, res, config);
-}
-
-void CFEM_DG_NSSolver::ADER_DG_NonAliasedPredictorResidual_2D(CConfig              *config,
-                                                              CVolumeElementFEM    *elem,
-                                                              const su2double      *sol,
-                                                              const unsigned short nSimul,
-                                                              const unsigned short NPad,
-                                                              su2double            *res,
-                                                              su2double            *work) {
-
-  /* Constant factor present in the heat flux vector, the inverse of
-     the specific heat at constant volume and ratio lambdaOverMu. */
-  const su2double factHeatFlux_Lam  =  Gamma/Prandtl_Lam;
-  const su2double factHeatFlux_Turb =  Gamma/Prandtl_Turb;
-  const su2double Gas_Constant      =  config->GetGas_ConstantND();
-  const su2double CvInv             =  Gamma_Minus_One/Gas_Constant;
-  const su2double lambdaOverMu      = -TWO3;
-
-  /*--- Get the necessary information from the standard element. ---*/
-  const unsigned short ind                = elem->indStandardElement;
-  const unsigned short nInt               = standardElementsSol[ind].GetNIntegration();
-  const unsigned short nDOFs              = elem->nDOFsSol;
-  const su2double *matBasisInt            = standardElementsSol[ind].GetMatBasisFunctionsIntegration();
-  const su2double *mat2ndDerBasisInt      = standardElementsSol[ind].GetMat2ndDerBasisFunctionsInt();
-  const su2double *basisFunctionsIntTrans = standardElementsSol[ind].GetBasisFunctionsIntegrationTrans();
-  const su2double *weights                = standardElementsSol[ind].GetWeightsIntegration();
-
-  unsigned short nPoly = standardElementsSol[ind].GetNPoly();
-  if(nPoly == 0) nPoly = 1;
-
-  /* Check if a body force is present and set it accordingly. */
-  su2double bodyForceX = 0.0, bodyForceY = 0.0;
-  if( config->GetBody_Force() ) {
-    const su2double *body_force_vector = config->GetBody_Force_Vector();
-    bodyForceX = body_force_vector[0];
-    bodyForceY = body_force_vector[1];
-  }
-
-  /* Compute the length scale of the current element for the LES. */
-  const su2double lenScale = elem->lenScale/nPoly;
-
-  /* Set the pointers for solAndGradInt and divFlux to work. The same array
-     can be used for both help arrays. */
-  su2double *solAndGradInt = work;
-  su2double *divFlux       = work;
-
-  /* Determine the offset between the solution variables and the r-derivatives,
-     which is also the offset between the r- and s-derivatives in the
-     integration points. */
-  const unsigned short offDerivInt = NPad*nInt;
-
-  /* Set the pointer for the second derivatives such that they are stored
-     after the first derivatives. */
-  su2double *secDerSol = solAndGradInt + 3*NPad*nInt;   /*(nDim+1)*NPad*nInt. */
-
-  /* Store the number of metric points per integration point for readability. */
-  const unsigned short nMetricPerPoint = 5;  /* nDim*nDim + 1. */
-
-  /* Store the number of additional metric points per integration point, which
-     are needed to compute the second derivatives. These terms take the
-     non-constant metric into account. */
-  const unsigned short nMetric2ndDerPerPoint = 6; /*nDim*(nDim + nDim*(nDim-1)/2). */
-
-  /*--------------------------------------------------------------------------*/
-  /*--- Interpolate the solution variables to the integration points and   ---*/
-  /*--- also determine the first and second derivatives of these variables ---*/
-  /*--- in the integration points. All derivatives are w.r.t. the          ---*/
-  /*--- parametric coordinates.                                            ---*/
-  /*--------------------------------------------------------------------------*/
-
-  /* Compute the solution and the derivatives w.r.t. the parametric coordinates
-     in the integration points. The first argument is nInt*(nDim+1). */
-  blasFunctions->gemm(nInt*3, NPad, nDOFs, matBasisInt, sol, solAndGradInt, config);
-
-  /* Compute the second derivatives w.r.t. the parametric coordinates
-     in the integration points. */
-  blasFunctions->gemm(nInt*3, NPad, nDOFs, mat2ndDerBasisInt, sol, secDerSol, config);
-
-  /*--------------------------------------------------------------------------*/
-  /*--- Compute the divergence of viscous fluxes, multiplied by the        ---*/
-  /*--- integration weight in the integration points of the element.       ---*/
-  /*--------------------------------------------------------------------------*/
-
-  /*--- Loop over the number of entities that are treated simultaneously. */
-  for(unsigned short simul=0; simul<nSimul; ++simul) {
-
-    /*--- Loop over the integration points. ---*/
-    for(unsigned short i=0; i<nInt; ++i) {
-
-      /* Easier storage of the locations where the solution and the gradient
-         data of this integration point start. */
-      const unsigned short offInt = NPad*i + simul*nVar;
-      const su2double *sol   = solAndGradInt + offInt;
-      const su2double *solDr = sol   + offDerivInt;
-      const su2double *solDs = solDr + offDerivInt;
-
-      /* Easier storage of the locations where the second derivatives are
-         stored for this integration point. */
-      const su2double *solDrDr = secDerSol + offInt;
-      const su2double *solDrDs = solDrDr   + offDerivInt;
-      const su2double *solDsDs = solDrDs   + offDerivInt;
-
-      /* Compute the velocities, pressure and total enthalpy
-         in this integration point. */
-      const su2double rho = sol[0];
-      const su2double ru  = sol[1];
-      const su2double rv  = sol[2];
-      const su2double rE  = sol[3];
-
-      const su2double rhoInv       = 1.0/rho;
-      const su2double u            = rhoInv*ru;
-      const su2double v            = rhoInv*rv;
-      const su2double kinEnergy    = 0.5*(u*u + v*v);
-      const su2double TotalEnergy  = rhoInv*rE;
-      const su2double StaticEnergy = TotalEnergy - kinEnergy;
-
-      FluidModel->SetTDState_rhoe(rho, StaticEnergy);
-      const su2double Pressure = FluidModel->GetPressure();
-      const su2double Htot     = rhoInv*(rE + Pressure);
-
-      /* Compute the laminar viscosity and its derivative w.r.t. temperature. */
-      const su2double ViscosityLam = FluidModel->GetLaminarViscosity();
-      const su2double dViscLamdT   = FluidModel->GetdmudT_rho();
-
-      /* Set the pointer to the grid velocities in this integration point.
-         THIS IS A TEMPORARY IMPLEMENTATION. WHEN AN ACTUAL MOTION IS SPECIFIED,
-         THE DATA FOR THIS SPATIAL INTEGRATION POINT FOR THE CURRENT TIME
-         INTEGRATION POINT MUST BE TAKEN. */
-      const su2double *gridVel = elem->gridVelocities.data() + 2*i; /* nDim*i. */
-
-      /* Easier storage of the metric terms in this integration point.
-         THIS IS A TEMPORARY IMPLEMENTATION. WHEN AN ACTUAL MOTION IS SPECIFIED,
-         THE DATA FOR THIS SPATIAL INTEGRATION POINT FOR THE CURRENT TIME
-         INTEGRATION POINT MUST BE TAKEN. */
-      const su2double *metricTerms = elem->metricTerms.data() + i*nMetricPerPoint;
-
-      /* Compute the true metric terms. Note in metricTerms the actual metric
-         terms multiplied by the Jacobian are stored. */
-      const su2double Jac    = metricTerms[0];
-      const su2double JacInv = 1.0/Jac;
-
-      const su2double drdx = JacInv*metricTerms[1];
-      const su2double drdy = JacInv*metricTerms[2];
-      const su2double dsdx = JacInv*metricTerms[3];
-      const su2double dsdy = JacInv*metricTerms[4];
-
-      /* Compute the Cartesian gradients of the independent solution
-         variables from the gradients in parametric coordinates and the
-         metric terms in this integration point. */
-      const su2double drhodx = solDr[0]*drdx + solDs[0]*dsdx;
-      const su2double drudx  = solDr[1]*drdx + solDs[1]*dsdx;
-      const su2double drvdx  = solDr[2]*drdx + solDs[2]*dsdx;
-      const su2double drEdx  = solDr[3]*drdx + solDs[3]*dsdx;
-
-      const su2double drhody = solDr[0]*drdy + solDs[0]*dsdy;
-      const su2double drudy  = solDr[1]*drdy + solDs[1]*dsdy;
-      const su2double drvdy  = solDr[2]*drdy + solDs[2]*dsdy;
-      const su2double drEdy  = solDr[3]*drdy + solDs[3]*dsdy;
-
-      /* Pointer to the necessary additional metric terms needed to compute
-         the Cartesian second derivatives for this integration point.
-         HIS IS A TEMPORARY IMPLEMENTATION. WHEN AN ACTUAL MOTION IS SPECIFIED,
-         THE DATA FOR THIS SPATIAL INTEGRATION POINT FOR THE CURRENT TIME
-         INTEGRATION POINT MUST BE TAKEN. */
-      const su2double *metricTerms2ndDer = elem->metricTerms2ndDer.data()
-                                         + i*nMetric2ndDerPerPoint;
-
-      /* Compute the Cartesian second derivatives of the independent solution
-         variables from the gradients and second derivatives in parametric
-         coordinates and the metric terms and its derivatives w.r.t. the
-         parametric coordinates. */
-      const su2double d2rhodxdx = solDrDr[0]*drdx*drdx + solDsDs[0]*dsdx*dsdx
-                                + 2.0*solDrDs[0]*drdx*dsdx
-                                + solDr[0]*metricTerms2ndDer[0] + solDs[0]*metricTerms2ndDer[1];
-      const su2double d2rudxdx  = solDrDr[1]*drdx*drdx + solDsDs[1]*dsdx*dsdx
-                                + 2.0*solDrDs[1]*drdx*dsdx
-                                + solDr[1]*metricTerms2ndDer[0] + solDs[1]*metricTerms2ndDer[1];
-      const su2double d2rvdxdx  = solDrDr[2]*drdx*drdx + solDsDs[2]*dsdx*dsdx
-                                + 2.0*solDrDs[2]*drdx*dsdx
-                                + solDr[2]*metricTerms2ndDer[0] + solDs[2]*metricTerms2ndDer[1];
-      const su2double d2rEdxdx  = solDrDr[3]*drdx*drdx + solDsDs[3]*dsdx*dsdx
-                                + 2.0*solDrDs[3]*drdx*dsdx
-                                + solDr[3]*metricTerms2ndDer[0] + solDs[3]*metricTerms2ndDer[1];
-
-      const su2double d2rhodydy = solDrDr[0]*drdy*drdy + solDsDs[0]*dsdy*dsdy
-                                + 2.0*solDrDs[0]*drdy*dsdy
-                                + solDr[0]*metricTerms2ndDer[4] + solDs[0]*metricTerms2ndDer[5];
-      const su2double d2rudydy  = solDrDr[1]*drdy*drdy + solDsDs[1]*dsdy*dsdy
-                                + 2.0*solDrDs[1]*drdy*dsdy
-                                + solDr[1]*metricTerms2ndDer[4] + solDs[1]*metricTerms2ndDer[5];
-      const su2double d2rvdydy  = solDrDr[2]*drdy*drdy + solDsDs[2]*dsdy*dsdy
-                                + 2.0*solDrDs[2]*drdy*dsdy
-                                + solDr[2]*metricTerms2ndDer[4] + solDs[2]*metricTerms2ndDer[5];
-      const su2double d2rEdydy  = solDrDr[3]*drdy*drdy + solDsDs[3]*dsdy*dsdy
-                                + 2.0*solDrDs[3]*drdy*dsdy
-                                + solDr[3]*metricTerms2ndDer[4] + solDs[3]*metricTerms2ndDer[5];
-
-      const su2double d2rhodxdy = solDrDr[0]*drdx*drdy + solDsDs[0]*dsdx*dsdy
-                                + solDrDs[0]*(drdx*dsdy + dsdx*drdy)
-                                + solDr[0]*metricTerms2ndDer[2] + solDs[0]*metricTerms2ndDer[3];
-      const su2double d2rudxdy  = solDrDr[1]*drdx*drdy + solDsDs[1]*dsdx*dsdy
-                                + solDrDs[1]*(drdx*dsdy + dsdx*drdy)
-                                + solDr[1]*metricTerms2ndDer[2] + solDs[1]*metricTerms2ndDer[3];
-      const su2double d2rvdxdy  = solDrDr[2]*drdx*drdy + solDsDs[2]*dsdx*dsdy
-                                + solDrDs[2]*(drdx*dsdy + dsdx*drdy)
-                                + solDr[2]*metricTerms2ndDer[2] + solDs[2]*metricTerms2ndDer[3];
-
-      /* Compute the Cartesian gradients of the pressure, velocity components,
-         static energy and dynamic viscosity. */
-      const su2double dpdx = Gamma_Minus_One*(drEdx + kinEnergy*drhodx
-                           -                  u*drudx - v*drvdx);
-      const su2double dpdy = Gamma_Minus_One*(drEdy + kinEnergy*drhody
-                           -                  u*drudy - v*drvdy);
-
-      const su2double dudx = rhoInv*(drudx - u*drhodx);
-      const su2double dudy = rhoInv*(drudy - u*drhody);
-      const su2double dvdx = rhoInv*(drvdx - v*drhodx);
-      const su2double dvdy = rhoInv*(drvdy - v*drhody);
-
-      const su2double dedx = rhoInv*(drEdx - TotalEnergy*drhodx) - u*dudx - v*dvdx;
-      const su2double dedy = rhoInv*(drEdy - TotalEnergy*drhody) - u*dudy - v*dvdy;
-
-      const su2double dViscLamdx = CvInv*dedx*dViscLamdT;
-      const su2double dViscLamdy = CvInv*dedy*dViscLamdT;
-
-      /* Compute the second derivatives of the velocity components. */
-      const su2double d2udxdx = rhoInv*(d2rudxdx - u*d2rhodxdx
-                              +         2.0*rhoInv*drhodx*(u*drhodx - drudx));
-      const su2double d2udydy = rhoInv*(d2rudydy - u*d2rhodydy
-                              +         2.0*rhoInv*drhody*(u*drhody - drudy));
-      const su2double d2udxdy = rhoInv*(d2rudxdy - u*d2rhodxdy
-                              +         rhoInv*(drhodx*(u*drhody - drudy)
-                              +                 drhody*(u*drhodx - drudx)));
-
-      const su2double d2vdxdx = rhoInv*(d2rvdxdx - v*d2rhodxdx
-                              +         2.0*rhoInv*drhodx*(v*drhodx - drvdx));
-      const su2double d2vdydy = rhoInv*(d2rvdydy - v*d2rhodydy
-                              +         2.0*rhoInv*drhody*(v*drhody - drvdy));
-      const su2double d2vdxdy = rhoInv*(d2rvdxdy - v*d2rhodxdy
-                              +         rhoInv*(drhodx*(v*drhody - drvdy)
-                              +                 drhody*(v*drhodx - drvdx)));
-
-      /* Compute the second derivatives of the static energy. Note that this
-         term appears in the heat flux and therefore only the pure second
-         derivatives are needed. Hence, the cross-derivatives are omitted. */
-      const su2double d2edxdx = rhoInv*(d2rEdxdx - TotalEnergy*d2rhodxdx
-                              +         2.0*rhoInv*drhodx*(TotalEnergy*drhodx - drEdx))
-                              -         u*d2udxdx - dudx*dudx - v*d2vdxdx - dvdx*dvdx;
-      const su2double d2edydy = rhoInv*(d2rEdydy - TotalEnergy*d2rhodydy
-                              +         2.0*rhoInv*drhody*(TotalEnergy*drhody - drEdy))
-                              -         u*d2udydy - dudy*dudy - v*d2vdydy - dvdy*dvdy;
-
-      /* If an SGS model is used the eddy viscosity and its spatial
-         derivatives must be computed. */
-      su2double ViscosityTurb = 0.0;
-      su2double dViscTurbdx = 0.0, dViscTurbdy = 0.0;
-
-      if( SGSModelUsed ) {
-        const su2double dist = elem->wallDistance[i];
-        ViscosityTurb = SGSModel->ComputeEddyViscosity_2D(rho, dudx, dudy, dvdx,
-                                                          dvdy, lenScale, dist);
-
-        SGSModel->ComputeGradEddyViscosity_2D(rho, drhodx, drhody, dudx, dudy,
-                                              dvdx, dvdy, d2udxdx, d2udydy, d2udxdy,
-                                              d2vdxdx, d2vdydy, d2vdxdy, lenScale,
-                                              dist, dViscTurbdx, dViscTurbdy);
-      }
-
-      /* Compute the total viscosity, the total heat conductivity and their
-         gradients. Note that the heat conductivity is divided by the Cv,
-         because gradients of internal energy are computed and not temperature. */
-      const su2double Viscosity = ViscosityLam + ViscosityTurb;
-      const su2double kOverCv = ViscosityLam *factHeatFlux_Lam
-                              + ViscosityTurb*factHeatFlux_Turb;
-
-      const su2double dViscDx = dViscLamdx + dViscTurbdx;
-      const su2double dViscDy = dViscLamdy + dViscTurbdy;
-
-      const su2double dkOverCvdx = dViscLamdx *factHeatFlux_Lam
-                                 + dViscTurbdx*factHeatFlux_Turb;
-      const su2double dkOverCvdy = dViscLamdy *factHeatFlux_Lam
-                                 + dViscTurbdy*factHeatFlux_Turb;
-
-      /* Abbreviations, which make it easier to compute the divergence term. */
-      const su2double abv1 = drudx + drvdy;
-      const su2double abv2 = u*drhodx + v*drhody;
-      const su2double abv3 = u*(drEdx + dpdx) + v*(drEdy + dpdy);
-      const su2double abv4 = dudx + dvdy;
-
-      /* Compute the divergence of the grid velocity.
-         SET TO ZERO FOR NOW. THIS IS NOT CORRECT!!!!. */
-      const su2double divGridVel = 0.0;
-
-      /* Set the pointer to store the divergence terms for this integration
-         point and compute these terms, multiplied by the integration weight
-         and Jacobian. */
-      const su2double weightJac = weights[i]*Jac;
-      su2double *divFluxInt     = divFlux + offInt;
-
-      divFluxInt[0] = weightJac*(abv1 - rho*divGridVel
-                    -            gridVel[0]*drhodx - gridVel[1]*drhody);
-      divFluxInt[1] = weightJac*(dpdx + u*(abv1-abv2) - lambdaOverMu*abv4*dViscDx
-                    +            u*drudx + v*drudy
-                    -            lambdaOverMu*Viscosity*(d2udxdx + d2vdxdy)
-                    -            Viscosity*(2.0*d2udxdx + d2udydy + d2vdxdy)
-                    -            2.0*dViscDx*dudx - dViscDy*(dudy+dvdx)
-                    -            ru*divGridVel
-                    -            gridVel[0]*drudx - gridVel[1]*drudy);
-      divFluxInt[2] = weightJac*(dpdy + v*(abv1-abv2) - lambdaOverMu*abv4*dViscDy
-                    +            u*drvdx + v*drvdy
-                    -            lambdaOverMu*Viscosity*(d2udxdy + d2vdydy)
-                    -            Viscosity*(2.0*d2vdydy + d2vdxdx + d2udxdy)
-                    -            dViscDx*(dudy + dvdx) - 2.0*dViscDy*dvdy
-                    -            rv*divGridVel
-                    -            gridVel[0]*drvdx - gridVel[1]*drvdy);
-      divFluxInt[3] = weightJac*(abv3 + Htot*(abv1 - abv2)
-                    -            abv4*lambdaOverMu*(Viscosity*abv4 + u*dViscDx + v*dViscDy)
-                    -            dkOverCvdx*dedx - dkOverCvdy*dedy - kOverCv*(d2edxdx + d2edydy)
-                    -            (Viscosity*dudx + u*dViscDx)*2.0*dudx
-                    -            (Viscosity*dvdy + v*dViscDy)*2.0*dvdy
-                    -            (Viscosity*dudy + u*dViscDy + Viscosity*dvdx + v*dViscDx)*(dudy + dvdx)
-                    -            Viscosity*u*(d2udxdx+d2udydy + (1.0+lambdaOverMu)*(d2udxdx+d2vdxdy))
-                    -            Viscosity*v*(d2vdxdx+d2vdydy + (1.0+lambdaOverMu)*(d2udxdy+d2vdydy))
-                    -            rE*divGridVel
-                    -            gridVel[0]*drEdx - gridVel[1]*drEdy);
-
-      /* Add the body force to the flux divergence for the momentum and energy
-         equation. Note that the source terms are multiplied with minus the
-         integration weight in order to be consistent with the formulation of
-         the residual. Also note that for the energy source term the absolute
-         velocity must be taken and not the relative. */
-      divFluxInt[1] -= weightJac*bodyForceX;
-      divFluxInt[2] -= weightJac*bodyForceY;
-      divFluxInt[3] -= weightJac*(u*bodyForceX + v*bodyForceY);
-    }
-  }
-
-  /*--------------------------------------------------------------------------*/
-  /*--- Add the source terms of the manufactured solution to the divergence---*/
-  /*--- of the fluxes, if a manufactured solution is used.                 ---*/
-  /*--------------------------------------------------------------------------*/
-
-  if( VerificationSolution ) {
-    if( VerificationSolution->IsManufacturedSolution() ) {
-
-      /*--- Loop over the number of entities that are treated simultaneously. */
-      for(unsigned short simul=0; simul<nSimul; ++simul) {
-
-        /*--- Loop over the integration points of the element. ---*/
-        for(unsigned short i=0; i<nInt; ++i) {
-
-          /* Set the pointers for this integration point. */
-          const unsigned short offInt  = i*NPad + simul*nVar;
-          su2double       *divFluxInt = divFlux + offInt;
-
-          /* Set the pointer to the coordinates in this integration point.
-             THIS IS A TEMPORARY IMPLEMENTATION. WHEN AN ACTUAL MOTION IS SPECIFIED,
-             THE DATA FOR THIS DOF FOR THE CURRENT TIME INTEGRATION POINT MUST
-             BE TAKEN. */
-          const su2double *coor = elem->coorIntegrationPoints.data() + i*nDim;
-
-          /* Easier storage of the metric terms in this integration point.
-             THIS IS A TEMPORARY IMPLEMENTATION. WHEN AN ACTUAL MOTION IS SPECIFIED,
-             THE DATA FOR THIS DOF FOR THE CURRENT TIME INTEGRATION POINT MUST
-             BE TAKEN. */
-          const su2double *metricTerms = elem->metricTerms.data() + i*nMetricPerPoint;
-          const su2double weightJac    = weights[i]*metricTerms[0];
-
-          /* Compute the source terms of the manufactured solution.
-             THIS IS A TEMPORARY IMPLEMENTATION. FOR AN ACTUAL TIME ACCURATE
-             SIMULATION THE CORRECT TIME MUST BE GIVEN TO THIS FUNCTION. */
-          su2double sourceMan[4];
-          VerificationSolution->GetMMSSourceTerm(coor, 0.0, sourceMan);
-
-          /* Add the source terms to the flux divergence. Note that the source
-             terms are multiplied with minus the integration weight in order
-             to be consistent with the formulation of the residual. */
-          divFluxInt[0] -= weightJac*sourceMan[0];
-          divFluxInt[1] -= weightJac*sourceMan[1];
-          divFluxInt[2] -= weightJac*sourceMan[2];
-          divFluxInt[3] -= weightJac*sourceMan[3];
-        }
-      }
-    }
-  }
-
-  /*--------------------------------------------------------------------------*/
-  /*--- Compute the residual in the DOFs, which is the matrix product of   ---*/
-  /*--- basisFunctionsIntTrans and divFlux.                                ---*/
-  /*--------------------------------------------------------------------------*/
-
-  blasFunctions->gemm(nDOFs, NPad, nInt, basisFunctionsIntTrans, divFlux, res, config);
-}
-
-void CFEM_DG_NSSolver::ADER_DG_NonAliasedPredictorResidual_3D(CConfig              *config,
-                                                              CVolumeElementFEM    *elem,
-                                                              const su2double      *sol,
-                                                              const unsigned short nSimul,
-                                                              const unsigned short NPad,
-                                                              su2double            *res,
-                                                              su2double            *work) {
-
-  /* Constant factor present in the heat flux vector, the inverse of
-     the specific heat at constant volume and ratio lambdaOverMu. */
-  const su2double factHeatFlux_Lam  =  Gamma/Prandtl_Lam;
-  const su2double factHeatFlux_Turb =  Gamma/Prandtl_Turb;
-  const su2double Gas_Constant      =  config->GetGas_ConstantND();
-  const su2double CvInv             =  Gamma_Minus_One/Gas_Constant;
-  const su2double lambdaOverMu      = -TWO3;
-
-  /*--- Get the necessary information from the standard element. ---*/
-  const unsigned short ind                = elem->indStandardElement;
-  const unsigned short nInt               = standardElementsSol[ind].GetNIntegration();
-  const unsigned short nDOFs              = elem->nDOFsSol;
-  const su2double *matBasisInt            = standardElementsSol[ind].GetMatBasisFunctionsIntegration();
-  const su2double *mat2ndDerBasisInt      = standardElementsSol[ind].GetMat2ndDerBasisFunctionsInt();
-  const su2double *basisFunctionsIntTrans = standardElementsSol[ind].GetBasisFunctionsIntegrationTrans();
-  const su2double *weights                = standardElementsSol[ind].GetWeightsIntegration();
-
-  unsigned short nPoly = standardElementsSol[ind].GetNPoly();
-  if(nPoly == 0) nPoly = 1;
-
-  /* Check if a body force is present and set it accordingly. */
-  su2double bodyForceX = 0.0, bodyForceY = 0.0, bodyForceZ = 0.0;
-  if( config->GetBody_Force() ) {
-    const su2double *body_force_vector = config->GetBody_Force_Vector();
-    bodyForceX = body_force_vector[0];
-    bodyForceY = body_force_vector[1];
-    bodyForceZ = body_force_vector[2];
-  }
-
-  /* Compute the length scale of the current element for the LES. */
-  const su2double lenScale = elem->lenScale/nPoly;
-
-  /* Set the pointers for solAndGradInt and divFlux to work. The same array
-     can be used for both help arrays. */
-  su2double *solAndGradInt = work;
-  su2double *divFlux       = work;
-
-  /* Determine the offset between the solution variables and the r-derivatives,
-     which is also the offset between the r- and s-derivatives in the
-     integration points. */
-  const unsigned short offDerivInt = NPad*nInt;
-
-  /* Set the pointer for the second derivatives such that they are stored
-     after the first derivatives. */
-  su2double *secDerSol = solAndGradInt + 4*NPad*nInt;  /*(nDim+1)*NPad*nInt. */
-
-  /* Store the number of metric points per integration point for readability. */
-  const unsigned short nMetricPerPoint = 10;  /* nDim*nDim + 1. */
-
-  /* Store the number of additional metric points per integration point, which
-     are needed to compute the second derivatives. These terms take the
-     non-constant metric into account. */
-  const unsigned short nMetric2ndDerPerPoint = 18; /*nDim*(nDim + nDim*(nDim-1)/2). */
-
-  /*--------------------------------------------------------------------------*/
-  /*--- Interpolate the solution variables to the integration points and   ---*/
-  /*--- also determine the first and second derivatives of these variables ---*/
-  /*--- in the integration points. All derivatives are w.r.t. the          ---*/
-  /*--- parametric coordinates.                                            ---*/
-  /*--------------------------------------------------------------------------*/
-
-  /* Compute the solution and the derivatives w.r.t. the parametric coordinates
-     in the integration points. The first argument is nInt*(nDim+1). */
-  blasFunctions->gemm(nInt*4, NPad, nDOFs, matBasisInt, sol, solAndGradInt, config);
-
-  /* Compute the second derivatives w.r.t. the parametric coordinates
-     in the integration points. */
-  blasFunctions->gemm(nInt*6, NPad, nDOFs, mat2ndDerBasisInt, sol, secDerSol, config);
-
-  /*--------------------------------------------------------------------------*/
-  /*--- Compute the divergence of viscous fluxes, multiplied by the        ---*/
-  /*--- integration weight in the integration points of the element.       ---*/
-  /*--------------------------------------------------------------------------*/
-
-  /*--- Loop over the number of entities that are treated simultaneously. */
-  for(unsigned short simul=0; simul<nSimul; ++simul) {
-
-    /*--- Loop over the integration points. ---*/
-    for(unsigned short i=0; i<nInt; ++i) {
-
-      /* Easier storage of the locations where the solution and the gradient
-         data of this integration point start. */
-      const unsigned short offInt = NPad*i + simul*nVar;
-      const su2double *sol   = solAndGradInt + offInt;
-      const su2double *solDr = sol   + offDerivInt;
-      const su2double *solDs = solDr + offDerivInt;
-      const su2double *solDt = solDs + offDerivInt;
-
-      /* Easier storage of the locations where the second derivatives are
-         stored for this integration point. */
-      const su2double *solDrDr = secDerSol + offInt;
-      const su2double *solDrDs = solDrDr   + offDerivInt;
-      const su2double *solDsDs = solDrDs   + offDerivInt;
-      const su2double *solDrDt = solDsDs   + offDerivInt;
-      const su2double *solDsDt = solDrDt   + offDerivInt;
-      const su2double *solDtDt = solDsDt   + offDerivInt;
-
-      /* Compute the velocities, pressure and total enthalpy
-         in this integration point. */
-      const su2double rho = sol[0];
-      const su2double ru  = sol[1];
-      const su2double rv  = sol[2];
-      const su2double rw  = sol[3];
-      const su2double rE  = sol[4];
-
-      const su2double rhoInv       = 1.0/rho;
-      const su2double u            = rhoInv*ru;
-      const su2double v            = rhoInv*rv;
-      const su2double w            = rhoInv*rw;
-      const su2double kinEnergy    = 0.5*(u*u + v*v + w*w);
-      const su2double TotalEnergy  = rhoInv*rE;
-      const su2double StaticEnergy = TotalEnergy - kinEnergy;
-
-      FluidModel->SetTDState_rhoe(rho, StaticEnergy);
-      const su2double Pressure = FluidModel->GetPressure();
-      const su2double Htot     = rhoInv*(rE + Pressure);
-
-       /* Compute the laminar viscosity and its derivative w.r.t. temperature. */
-      const su2double ViscosityLam = FluidModel->GetLaminarViscosity();
-      const su2double dViscLamdT   = FluidModel->GetdmudT_rho();
-
-      /* Set the pointer to the grid velocities in this integration point.
-         THIS IS A TEMPORARY IMPLEMENTATION. WHEN AN ACTUAL MOTION IS SPECIFIED,
-         THE DATA FOR THIS SPATIAL INTEGRATION POINT FOR THE CURRENT TIME
-         INTEGRATION POINT MUST BE TAKEN. */
-      const su2double *gridVel = elem->gridVelocities.data() + 3*i; /* nDim*i. */
-
-      /* Easier storage of the metric terms in this integration point.
-         THIS IS A TEMPORARY IMPLEMENTATION. WHEN AN ACTUAL MOTION IS SPECIFIED,
-         THE DATA FOR THIS SPATIAL INTEGRATION POINT FOR THE CURRENT TIME
-         INTEGRATION POINT MUST BE TAKEN. */
-      const su2double *metricTerms = elem->metricTerms.data() + i*nMetricPerPoint;
-
-      /* Compute the true metric terms. Note in metricTerms the actual metric
-         terms multiplied by the Jacobian are stored. */
-      const su2double Jac    = metricTerms[0];
-      const su2double JacInv = 1.0/Jac;
-
-      const su2double drdx = JacInv*metricTerms[1];
-      const su2double drdy = JacInv*metricTerms[2];
-      const su2double drdz = JacInv*metricTerms[3];
-
-      const su2double dsdx = JacInv*metricTerms[4];
-      const su2double dsdy = JacInv*metricTerms[5];
-      const su2double dsdz = JacInv*metricTerms[6];
-
-      const su2double dtdx = JacInv*metricTerms[7];
-      const su2double dtdy = JacInv*metricTerms[8];
-      const su2double dtdz = JacInv*metricTerms[9];
-
-      /* Compute the Cartesian gradients of the independent solution
-         variables from the gradients in parametric coordinates and the
-         metric terms in this integration point. */
-      const su2double drhodx = solDr[0]*drdx + solDs[0]*dsdx + solDt[0]*dtdx;
-      const su2double drudx  = solDr[1]*drdx + solDs[1]*dsdx + solDt[1]*dtdx;
-      const su2double drvdx  = solDr[2]*drdx + solDs[2]*dsdx + solDt[2]*dtdx;
-      const su2double drwdx  = solDr[3]*drdx + solDs[3]*dsdx + solDt[3]*dtdx;
-      const su2double drEdx  = solDr[4]*drdx + solDs[4]*dsdx + solDt[4]*dtdx;
-
-      const su2double drhody = solDr[0]*drdy + solDs[0]*dsdy + solDt[0]*dtdy;
-      const su2double drudy  = solDr[1]*drdy + solDs[1]*dsdy + solDt[1]*dtdy;
-      const su2double drvdy  = solDr[2]*drdy + solDs[2]*dsdy + solDt[2]*dtdy;
-      const su2double drwdy  = solDr[3]*drdy + solDs[3]*dsdy + solDt[3]*dtdy;
-      const su2double drEdy  = solDr[4]*drdy + solDs[4]*dsdy + solDt[4]*dtdy;
-
-      const su2double drhodz = solDr[0]*drdz + solDs[0]*dsdz + solDt[0]*dtdz;
-      const su2double drudz  = solDr[1]*drdz + solDs[1]*dsdz + solDt[1]*dtdz;
-      const su2double drvdz  = solDr[2]*drdz + solDs[2]*dsdz + solDt[2]*dtdz;
-      const su2double drwdz  = solDr[3]*drdz + solDs[3]*dsdz + solDt[3]*dtdz;
-      const su2double drEdz  = solDr[4]*drdz + solDs[4]*dsdz + solDt[4]*dtdz;
-
-      /* Pointer to the necessary additional metric terms needed to compute
-         the Cartesian second derivatives for this integration point.
-         HIS IS A TEMPORARY IMPLEMENTATION. WHEN AN ACTUAL MOTION IS SPECIFIED,
-         THE DATA FOR THIS SPATIAL INTEGRATION POINT FOR THE CURRENT TIME
-         INTEGRATION POINT MUST BE TAKEN. */
-      const su2double *metricTerms2ndDer = elem->metricTerms2ndDer.data()
-                                         + i*nMetric2ndDerPerPoint;
-
-      /* Compute the Cartesian second derivatives of the independent solution
-         variables from the gradients and second derivatives in parametric
-         coordinates and the metric terms and its derivatives w.r.t. the
-         parametric coordinates. */
-      const su2double d2rhodxdx = solDrDr[0]*drdx*drdx + solDsDs[0]*dsdx*dsdx + solDtDt[0]*dtdx*dtdx
-                                + 2.0*(solDrDs[0]*drdx*dsdx + solDrDt[0]*drdx*dtdx + solDsDt[0]*dsdx*dtdx)
-                                + solDr[0]*metricTerms2ndDer[0] + solDs[0]*metricTerms2ndDer[1]
-                                + solDt[0]*metricTerms2ndDer[2];
-      const su2double d2rudxdx  = solDrDr[1]*drdx*drdx + solDsDs[1]*dsdx*dsdx + solDtDt[1]*dtdx*dtdx
-                                + 2.0*(solDrDs[1]*drdx*dsdx + solDrDt[1]*drdx*dtdx + solDsDt[1]*dsdx*dtdx)
-                                + solDr[1]*metricTerms2ndDer[0] + solDs[1]*metricTerms2ndDer[1]
-                                + solDt[1]*metricTerms2ndDer[2];
-      const su2double d2rvdxdx  = solDrDr[2]*drdx*drdx + solDsDs[2]*dsdx*dsdx + solDtDt[2]*dtdx*dtdx
-                                + 2.0*(solDrDs[2]*drdx*dsdx + solDrDt[2]*drdx*dtdx + solDsDt[2]*dsdx*dtdx)
-                                + solDr[2]*metricTerms2ndDer[0] + solDs[2]*metricTerms2ndDer[1]
-                                + solDt[2]*metricTerms2ndDer[2];
-      const su2double d2rwdxdx  = solDrDr[3]*drdx*drdx + solDsDs[3]*dsdx*dsdx + solDtDt[3]*dtdx*dtdx
-                                + 2.0*(solDrDs[3]*drdx*dsdx + solDrDt[3]*drdx*dtdx + solDsDt[3]*dsdx*dtdx)
-                                + solDr[3]*metricTerms2ndDer[0] + solDs[3]*metricTerms2ndDer[1]
-                                + solDt[3]*metricTerms2ndDer[2];
-      const su2double d2rEdxdx  = solDrDr[4]*drdx*drdx + solDsDs[4]*dsdx*dsdx + solDtDt[4]*dtdx*dtdx
-                                + 2.0*(solDrDs[4]*drdx*dsdx + solDrDt[4]*drdx*dtdx + solDsDt[4]*dsdx*dtdx)
-                                + solDr[4]*metricTerms2ndDer[0] + solDs[4]*metricTerms2ndDer[1]
-                                + solDt[4]*metricTerms2ndDer[2];
-
-      const su2double d2rhodydy = solDrDr[0]*drdy*drdy + solDsDs[0]*dsdy*dsdy + solDtDt[0]*dtdy*dtdy
-                                + 2.0*(solDrDs[0]*drdy*dsdy + solDrDt[0]*drdy*dtdy + solDsDt[0]*dsdy*dtdy)
-                                + solDr[0]*metricTerms2ndDer[6] + solDs[0]*metricTerms2ndDer[7]
-                                + solDt[0]*metricTerms2ndDer[8];
-      const su2double d2rudydy  = solDrDr[1]*drdy*drdy + solDsDs[1]*dsdy*dsdy + solDtDt[1]*dtdy*dtdy
-                                + 2.0*(solDrDs[1]*drdy*dsdy + solDrDt[1]*drdy*dtdy + solDsDt[1]*dsdy*dtdy)
-                                + solDr[1]*metricTerms2ndDer[6] + solDs[1]*metricTerms2ndDer[7]
-                                + solDt[1]*metricTerms2ndDer[8];
-      const su2double d2rvdydy  = solDrDr[2]*drdy*drdy + solDsDs[2]*dsdy*dsdy + solDtDt[2]*dtdy*dtdy
-                                + 2.0*(solDrDs[2]*drdy*dsdy + solDrDt[2]*drdy*dtdy + solDsDt[2]*dsdy*dtdy)
-                                + solDr[2]*metricTerms2ndDer[6] + solDs[2]*metricTerms2ndDer[7]
-                                + solDt[2]*metricTerms2ndDer[8];
-      const su2double d2rwdydy  = solDrDr[3]*drdy*drdy + solDsDs[3]*dsdy*dsdy + solDtDt[3]*dtdy*dtdy
-                                + 2.0*(solDrDs[3]*drdy*dsdy + solDrDt[3]*drdy*dtdy + solDsDt[3]*dsdy*dtdy)
-                                + solDr[3]*metricTerms2ndDer[6] + solDs[3]*metricTerms2ndDer[7]
-                                + solDt[3]*metricTerms2ndDer[8];
-      const su2double d2rEdydy  = solDrDr[4]*drdy*drdy + solDsDs[4]*dsdy*dsdy + solDtDt[4]*dtdy*dtdy
-                                + 2.0*(solDrDs[4]*drdy*dsdy + solDrDt[4]*drdy*dtdy + solDsDt[4]*dsdy*dtdy)
-                                + solDr[4]*metricTerms2ndDer[6] + solDs[4]*metricTerms2ndDer[7]
-                                + solDt[4]*metricTerms2ndDer[8];
-
-      const su2double d2rhodzdz = solDrDr[0]*drdz*drdz + solDsDs[0]*dsdz*dsdz + solDtDt[0]*dtdz*dtdz
-                                + 2.0*(solDrDs[0]*drdz*dsdz + solDrDt[0]*drdz*dtdz + solDsDt[0]*dsdz*dtdz)
-                                + solDr[0]*metricTerms2ndDer[15] + solDs[0]*metricTerms2ndDer[16]
-                                + solDt[0]*metricTerms2ndDer[17];
-      const su2double d2rudzdz  = solDrDr[1]*drdz*drdz + solDsDs[1]*dsdz*dsdz + solDtDt[1]*dtdz*dtdz
-                                + 2.0*(solDrDs[1]*drdz*dsdz + solDrDt[1]*drdz*dtdz + solDsDt[1]*dsdz*dtdz)
-                                + solDr[1]*metricTerms2ndDer[15] + solDs[1]*metricTerms2ndDer[16]
-                                + solDt[1]*metricTerms2ndDer[17];
-      const su2double d2rvdzdz  = solDrDr[2]*drdz*drdz + solDsDs[2]*dsdz*dsdz + solDtDt[2]*dtdz*dtdz
-                                + 2.0*(solDrDs[2]*drdz*dsdz + solDrDt[2]*drdz*dtdz + solDsDt[2]*dsdz*dtdz)
-                                + solDr[2]*metricTerms2ndDer[15] + solDs[2]*metricTerms2ndDer[16]
-                                + solDt[2]*metricTerms2ndDer[17];
-      const su2double d2rwdzdz  = solDrDr[3]*drdz*drdz + solDsDs[3]*dsdz*dsdz + solDtDt[3]*dtdz*dtdz
-                                + 2.0*(solDrDs[3]*drdz*dsdz + solDrDt[3]*drdz*dtdz + solDsDt[3]*dsdz*dtdz)
-                                + solDr[3]*metricTerms2ndDer[15] + solDs[3]*metricTerms2ndDer[16]
-                                + solDt[3]*metricTerms2ndDer[17];
-      const su2double d2rEdzdz  = solDrDr[4]*drdz*drdz + solDsDs[4]*dsdz*dsdz + solDtDt[4]*dtdz*dtdz
-                                + 2.0*(solDrDs[4]*drdz*dsdz + solDrDt[4]*drdz*dtdz + solDsDt[4]*dsdz*dtdz)
-                                + solDr[4]*metricTerms2ndDer[15] + solDs[4]*metricTerms2ndDer[16]
-                                + solDt[4]*metricTerms2ndDer[17];
-
-      const su2double d2rhodxdy = solDrDr[0]*drdx*drdy + solDsDs[0]*dsdx*dsdy + solDtDt[0]*dtdx*dtdy
-                                + solDrDs[0]*(drdx*dsdy + dsdx*drdy) + solDrDt[0]*(drdx*dtdy + dtdx*drdy)
-                                + solDsDt[0]*(dsdx*dtdy + dtdx*dsdy) + solDr[0]*metricTerms2ndDer[3]
-                                + solDs[0]*metricTerms2ndDer[4] + solDt[0]*metricTerms2ndDer[5];
-      const su2double d2rudxdy  = solDrDr[1]*drdx*drdy + solDsDs[1]*dsdx*dsdy + solDtDt[1]*dtdx*dtdy
-                                + solDrDs[1]*(drdx*dsdy + dsdx*drdy) + solDrDt[1]*(drdx*dtdy + dtdx*drdy)
-                                + solDsDt[1]*(dsdx*dtdy + dtdx*dsdy) + solDr[1]*metricTerms2ndDer[3]
-                                + solDs[1]*metricTerms2ndDer[4] + solDt[1]*metricTerms2ndDer[5];
-      const su2double d2rvdxdy  = solDrDr[2]*drdx*drdy + solDsDs[2]*dsdx*dsdy + solDtDt[2]*dtdx*dtdy
-                                + solDrDs[2]*(drdx*dsdy + dsdx*drdy) + solDrDt[2]*(drdx*dtdy + dtdx*drdy)
-                                + solDsDt[2]*(dsdx*dtdy + dtdx*dsdy) + solDr[2]*metricTerms2ndDer[3]
-                                + solDs[2]*metricTerms2ndDer[4] + solDt[2]*metricTerms2ndDer[5];
-      const su2double d2rwdxdy  = solDrDr[3]*drdx*drdy + solDsDs[3]*dsdx*dsdy + solDtDt[3]*dtdx*dtdy
-                                + solDrDs[3]*(drdx*dsdy + dsdx*drdy) + solDrDt[3]*(drdx*dtdy + dtdx*drdy)
-                                + solDsDt[3]*(dsdx*dtdy + dtdx*dsdy) + solDr[3]*metricTerms2ndDer[3]
-                                + solDs[3]*metricTerms2ndDer[4] + solDt[3]*metricTerms2ndDer[5];
-
-      const su2double d2rhodxdz = solDrDr[0]*drdx*drdz + solDsDs[0]*dsdx*dsdz + solDtDt[0]*dtdx*dtdz
-                                + solDrDs[0]*(drdx*dsdz + dsdx*drdz) + solDrDt[0]*(drdx*dtdz + dtdx*drdz)
-                                + solDsDt[0]*(dsdx*dtdz + dtdx*dsdz) + solDr[0]*metricTerms2ndDer[9]
-                                + solDs[0]*metricTerms2ndDer[10] + solDt[0]*metricTerms2ndDer[11];
-      const su2double d2rudxdz  = solDrDr[1]*drdx*drdz + solDsDs[1]*dsdx*dsdz + solDtDt[1]*dtdx*dtdz
-                                + solDrDs[1]*(drdx*dsdz + dsdx*drdz) + solDrDt[1]*(drdx*dtdz + dtdx*drdz)
-                                + solDsDt[1]*(dsdx*dtdz + dtdx*dsdz) + solDr[1]*metricTerms2ndDer[9]
-                                + solDs[1]*metricTerms2ndDer[10] + solDt[1]*metricTerms2ndDer[11];
-      const su2double d2rvdxdz  = solDrDr[2]*drdx*drdz + solDsDs[2]*dsdx*dsdz + solDtDt[2]*dtdx*dtdz
-                                + solDrDs[2]*(drdx*dsdz + dsdx*drdz) + solDrDt[2]*(drdx*dtdz + dtdx*drdz)
-                                + solDsDt[2]*(dsdx*dtdz + dtdx*dsdz) + solDr[2]*metricTerms2ndDer[9]
-                                + solDs[2]*metricTerms2ndDer[10] + solDt[2]*metricTerms2ndDer[11];
-      const su2double d2rwdxdz  = solDrDr[3]*drdx*drdz + solDsDs[3]*dsdx*dsdz + solDtDt[3]*dtdx*dtdz
-                                + solDrDs[3]*(drdx*dsdz + dsdx*drdz) + solDrDt[3]*(drdx*dtdz + dtdx*drdz)
-                                + solDsDt[3]*(dsdx*dtdz + dtdx*dsdz) + solDr[3]*metricTerms2ndDer[9]
-                                + solDs[3]*metricTerms2ndDer[10] + solDt[3]*metricTerms2ndDer[11];
-
-      const su2double d2rhodydz = solDrDr[0]*drdy*drdz + solDsDs[0]*dsdy*dsdz + solDtDt[0]*dtdy*dtdz
-                                + solDrDs[0]*(drdy*dsdz + dsdy*drdz) + solDrDt[0]*(drdy*dtdz + dtdy*drdz)
-                                + solDsDt[0]*(dsdy*dtdz + dtdy*dsdz) + solDr[0]*metricTerms2ndDer[12]
-                                + solDs[0]*metricTerms2ndDer[13] + solDt[0]*metricTerms2ndDer[14];
-      const su2double d2rudydz  = solDrDr[1]*drdy*drdz + solDsDs[1]*dsdy*dsdz + solDtDt[1]*dtdy*dtdz
-                                + solDrDs[1]*(drdy*dsdz + dsdy*drdz) + solDrDt[1]*(drdy*dtdz + dtdy*drdz)
-                                + solDsDt[1]*(dsdy*dtdz + dtdy*dsdz) + solDr[1]*metricTerms2ndDer[12]
-                                + solDs[1]*metricTerms2ndDer[13] + solDt[1]*metricTerms2ndDer[14];
-      const su2double d2rvdydz  = solDrDr[2]*drdy*drdz + solDsDs[2]*dsdy*dsdz + solDtDt[2]*dtdy*dtdz
-                                + solDrDs[2]*(drdy*dsdz + dsdy*drdz) + solDrDt[2]*(drdy*dtdz + dtdy*drdz)
-                                + solDsDt[2]*(dsdy*dtdz + dtdy*dsdz) + solDr[2]*metricTerms2ndDer[12]
-                                + solDs[2]*metricTerms2ndDer[13] + solDt[2]*metricTerms2ndDer[14];
-      const su2double d2rwdydz  = solDrDr[3]*drdy*drdz + solDsDs[3]*dsdy*dsdz + solDtDt[3]*dtdy*dtdz
-                                + solDrDs[3]*(drdy*dsdz + dsdy*drdz) + solDrDt[3]*(drdy*dtdz + dtdy*drdz)
-                                + solDsDt[3]*(dsdy*dtdz + dtdy*dsdz) + solDr[3]*metricTerms2ndDer[12]
-                                + solDs[3]*metricTerms2ndDer[13] + solDt[3]*metricTerms2ndDer[14];
-
-      /* Compute the Cartesian gradients of the pressure, velocity components,
-         static energy and dynamic viscosity. */
-      const su2double dpdx = Gamma_Minus_One*(drEdx + kinEnergy*drhodx
-                           -                  u*drudx - v*drvdx - w*drwdx);
-      const su2double dpdy = Gamma_Minus_One*(drEdy + kinEnergy*drhody
-                           -                  u*drudy - v*drvdy - w*drwdy);
-      const su2double dpdz = Gamma_Minus_One*(drEdz + kinEnergy*drhodz
-                           -                  u*drudz - v*drvdz - w*drwdz);
-
-      const su2double dudx = rhoInv*(drudx - u*drhodx);
-      const su2double dudy = rhoInv*(drudy - u*drhody);
-      const su2double dudz = rhoInv*(drudz - u*drhodz);
-
-      const su2double dvdx = rhoInv*(drvdx - v*drhodx);
-      const su2double dvdy = rhoInv*(drvdy - v*drhody);
-      const su2double dvdz = rhoInv*(drvdz - v*drhodz);
-
-      const su2double dwdx = rhoInv*(drwdx - w*drhodx);
-      const su2double dwdy = rhoInv*(drwdy - w*drhody);
-      const su2double dwdz = rhoInv*(drwdz - w*drhodz);
-
-      const su2double dedx = rhoInv*(drEdx - TotalEnergy*drhodx) - u*dudx - v*dvdx - w*dwdx;
-      const su2double dedy = rhoInv*(drEdy - TotalEnergy*drhody) - u*dudy - v*dvdy - w*dwdy;
-      const su2double dedz = rhoInv*(drEdz - TotalEnergy*drhodz) - u*dudz - v*dvdz - w*dwdz;
-
-      const su2double dViscLamdx = CvInv*dedx*dViscLamdT;
-      const su2double dViscLamdy = CvInv*dedy*dViscLamdT;
-      const su2double dViscLamdz = CvInv*dedz*dViscLamdT;
-
-      /*--- Compute the second derivatives of the velocity components. ---*/
-      const su2double d2udxdx = rhoInv*(d2rudxdx - u*d2rhodxdx
-                              +         2.0*rhoInv*drhodx*(u*drhodx - drudx));
-      const su2double d2udydy = rhoInv*(d2rudydy - u*d2rhodydy
-                              +         2.0*rhoInv*drhody*(u*drhody - drudy));
-      const su2double d2udzdz = rhoInv*(d2rudzdz - u*d2rhodzdz
-                              +         2.0*rhoInv*drhodz*(u*drhodz - drudz));
-      const su2double d2udxdy = rhoInv*(d2rudxdy - u*d2rhodxdy
-                              +         rhoInv*(drhodx*(u*drhody - drudy)
-                              +                 drhody*(u*drhodx - drudx)));
-      const su2double d2udxdz = rhoInv*(d2rudxdz - u*d2rhodxdz
-                              +         rhoInv*(drhodx*(u*drhodz - drudz)
-                              +                 drhodz*(u*drhodx - drudx)));
-      const su2double d2udydz = rhoInv*(d2rudydz - u*d2rhodydz
-                              +         rhoInv*(drhody*(u*drhodz - drudz)
-                              +                 drhodz*(u*drhody - drudy)));
-
-      const su2double d2vdxdx = rhoInv*(d2rvdxdx - v*d2rhodxdx
-                              +         2.0*rhoInv*drhodx*(v*drhodx - drvdx));
-      const su2double d2vdydy = rhoInv*(d2rvdydy - v*d2rhodydy
-                              +         2.0*rhoInv*drhody*(v*drhody - drvdy));
-      const su2double d2vdzdz = rhoInv*(d2rvdzdz - v*d2rhodzdz
-                              +         2.0*rhoInv*drhodz*(v*drhodz - drvdz));
-      const su2double d2vdxdy = rhoInv*(d2rvdxdy - v*d2rhodxdy
-                              +         rhoInv*(drhodx*(v*drhody - drvdy)
-                              +                 drhody*(v*drhodx - drvdx)));
-      const su2double d2vdxdz = rhoInv*(d2rvdxdz - v*d2rhodxdz
-                              +         rhoInv*(drhodx*(v*drhodz - drvdz)
-                              +                 drhodz*(v*drhodx - drvdx)));
-      const su2double d2vdydz = rhoInv*(d2rvdydz - v*d2rhodydz
-                              +         rhoInv*(drhody*(v*drhodz - drvdz)
-                              +                 drhodz*(v*drhody - drvdy)));
-
-      const su2double d2wdxdx = rhoInv*(d2rwdxdx - w*d2rhodxdx
-                              +         2.0*rhoInv*drhodx*(w*drhodx - drwdx));
-      const su2double d2wdydy = rhoInv*(d2rwdydy - w*d2rhodydy
-                              +         2.0*rhoInv*drhody*(w*drhody - drwdy));
-      const su2double d2wdzdz = rhoInv*(d2rwdzdz - w*d2rhodzdz
-                              +         2.0*rhoInv*drhodz*(w*drhodz - drwdz));
-      const su2double d2wdxdy = rhoInv*(d2rwdxdy - w*d2rhodxdy
-                              +         rhoInv*(drhodx*(w*drhody - drwdy)
-                              +                 drhody*(w*drhodx - drwdx)));
-      const su2double d2wdxdz = rhoInv*(d2rwdxdz - w*d2rhodxdz
-                              +         rhoInv*(drhodx*(w*drhodz - drwdz)
-                              +                 drhodz*(w*drhodx - drwdx)));
-      const su2double d2wdydz = rhoInv*(d2rwdydz - w*d2rhodydz
-                              +         rhoInv*(drhody*(w*drhodz - drwdz)
-                              +                 drhodz*(w*drhody - drwdy)));
-
-      /* Compute the second derivatives of the static energy. Note that this
-         term appears in the heat flux and therefore only the pure second
-         derivatives are needed. Hence, the cross-derivatives are omitted. */
-      const su2double d2edxdx = rhoInv*(d2rEdxdx - TotalEnergy*d2rhodxdx
-                              +         2.0*rhoInv*drhodx*(TotalEnergy*drhodx - drEdx))
-                              -         u*d2udxdx - dudx*dudx - v*d2vdxdx - dvdx*dvdx
-                              -         w*d2wdxdx - dwdx*dwdx;
-      const su2double d2edydy = rhoInv*(d2rEdydy - TotalEnergy*d2rhodydy
-                              +         2.0*rhoInv*drhody*(TotalEnergy*drhody - drEdy))
-                              -         u*d2udydy - dudy*dudy - v*d2vdydy - dvdy*dvdy
-                              -         w*d2wdydy - dwdy*dwdy;
-      const su2double d2edzdz = rhoInv*(d2rEdzdz - TotalEnergy*d2rhodzdz
-                              +         2.0*rhoInv*drhodz*(TotalEnergy*drhodz - drEdz))
-                              -         u*d2udzdz - dudz*dudz - v*d2vdzdz - dvdz*dvdz
-                              -         w*d2wdzdz - dwdz*dwdz;
-
-      /*--- If an SGS model is used the eddy viscosity and its spatial
-            derivatives must be computed. ---*/
-      su2double ViscosityTurb = 0.0;
-      su2double dViscTurbdx = 0.0, dViscTurbdy = 0.0, dViscTurbdz = 0.0;
-
-      if( SGSModelUsed ) {
-        const su2double dist = elem->wallDistance[i];
-        ViscosityTurb = SGSModel->ComputeEddyViscosity_3D(rho, dudx, dudy, dudz,
-                                                          dvdx, dvdy, dvdz, dwdx,
-                                                          dwdy, dwdz, lenScale, dist);
-
-        SGSModel->ComputeGradEddyViscosity_3D(rho, drhodx, drhody, drhodz, dudx, dudy,
-                                              dudz, dvdx, dvdy, dvdz, dwdx, dwdy, dwdz,
-                                              d2udxdx, d2udydy, d2udzdz, d2udxdy,
-                                              d2udxdz, d2udydz, d2vdxdx, d2vdydy,
-                                              d2vdzdz, d2vdxdy, d2vdxdz, d2vdydz,
-                                              d2wdxdx, d2wdydy, d2wdzdz, d2wdxdy,
-                                              d2wdxdz, d2wdydz, lenScale, dist,
-                                              dViscTurbdx, dViscTurbdy, dViscTurbdz);
-      }
-
-      /*--- Compute the total viscosity, the total heat conductivity and their
-            gradients. Note that the heat conductivity is divided by the Cv,
-            because gradients of internal energy are computed and not temperature. ---*/
-      const su2double Viscosity = ViscosityLam + ViscosityTurb;
-      const su2double kOverCv = ViscosityLam *factHeatFlux_Lam
-                              + ViscosityTurb*factHeatFlux_Turb;
-
-      const su2double dViscDx = dViscLamdx + dViscTurbdx;
-      const su2double dViscDy = dViscLamdy + dViscTurbdy;
-      const su2double dViscDz = dViscLamdz + dViscTurbdz;
-
-      const su2double dkOverCvdx = dViscLamdx *factHeatFlux_Lam
-                                 + dViscTurbdx*factHeatFlux_Turb;
-      const su2double dkOverCvdy = dViscLamdy *factHeatFlux_Lam
-                                 + dViscTurbdy*factHeatFlux_Turb;
-      const su2double dkOverCvdz = dViscLamdz *factHeatFlux_Lam
-                                 + dViscTurbdz*factHeatFlux_Turb;
-
-      /* Abbreviations, which make it easier to compute the divergence term. */
-      const su2double abv1 = drudx + drvdy + drwdz;
-      const su2double abv2 = u*drhodx + v*drhody + w*drhodz;
-      const su2double abv3 = u*(drEdx + dpdx) + v*(drEdy + dpdy) + w*(drEdz + dpdz);
-      const su2double abv4 = dudx + dvdy + dwdz;
-
-      /*--- Compute the divergence of the grid velocity.
-            SET TO ZERO FOR NOW. THIS IS NOT CORRECT!!!!. ---*/
-      const su2double divGridVel = 0.0;
-
-      /* Set the pointer to store the divergence terms for this integration
-         point and compute these terms, multiplied by the integration weight
-         and Jacobian. */
-      const su2double weightJac = weights[i]*Jac;
-      su2double *divFluxInt     = divFlux + offInt;
-
-      divFluxInt[0] = weightJac*(abv1 - rho*divGridVel - gridVel[0]*drhodx
-                    -            gridVel[1]*drhody - gridVel[2]*drhodz);
-      divFluxInt[1] = weightJac*(dpdx + u*(abv1-abv2) - lambdaOverMu*abv4*dViscDx
-                    +            u*drudx + v*drudy + w*drudz
-                    -            lambdaOverMu*Viscosity*(d2udxdx + d2vdxdy + d2wdxdz)
-                    -            Viscosity*(2.0*d2udxdx + d2udydy + d2vdxdy + d2udzdz + d2wdxdz)
-                    -            2.0*dViscDx*dudx - dViscDy*(dudy+dvdx) - dViscDz*(dudz+dwdx)
-                    -            ru*divGridVel
-                    -            gridVel[0]*drudx - gridVel[1]*drudy - gridVel[2]*drudz);
-      divFluxInt[2] = weightJac*(dpdy + v*(abv1-abv2) - lambdaOverMu*abv4*dViscDy
-                    +            u*drvdx + v*drvdy + w*drvdz
-                    -            lambdaOverMu*Viscosity*(d2udxdy + d2vdydy + d2wdydz)
-                    -            Viscosity*(d2udxdy + d2vdxdx + 2.0*d2vdydy + d2vdzdz + d2wdydz)
-                    -            dViscDx*(dudy + dvdx) - 2.0*dViscDy*dvdy - dViscDz*(dvdz+dwdy)
-                    -            rv*divGridVel
-                    -            gridVel[0]*drvdx - gridVel[1]*drvdy - gridVel[2]*drvdz);
-      divFluxInt[3] = weightJac*(dpdz + w*(abv1-abv2) - lambdaOverMu*abv4*dViscDz
-                    +            u*drwdx + v*drwdy + w*drwdz
-                    -            lambdaOverMu*Viscosity*(d2udxdz + d2vdydz + d2wdzdz)
-                    -            Viscosity*(d2udxdz + d2wdxdx + d2vdydz + d2wdydy + 2.0*d2wdzdz)
-                    -            dViscDx*(dudz+dwdx) - dViscDy*(dvdz+dwdy) - 2.0*dViscDz*dwdz
-                    -            rw*divGridVel
-                    -            gridVel[0]*drwdx - gridVel[1]*drwdy - gridVel[2]*drwdz);
-      divFluxInt[4] = weightJac*(abv3 + Htot*(abv1 - abv2)
-                    -            abv4*lambdaOverMu*(Viscosity*abv4 + u*dViscDx + v*dViscDy + w*dViscDz)
-                    -            dkOverCvdx*dedx - dkOverCvdy*dedy - dkOverCvdz*dedz
-                    -            kOverCv*(d2edxdx + d2edydy + d2edzdz)
-                    -            (Viscosity*dudx + u*dViscDx)*2.0*dudx
-                    -            (Viscosity*dvdy + v*dViscDy)*2.0*dvdy
-                    -            (Viscosity*dwdz + w*dViscDz)*2.0*dwdz
-                    -            (Viscosity*dudy + u*dViscDy + Viscosity*dvdx + v*dViscDx)*(dudy + dvdx)
-                    -            (Viscosity*dudz + u*dViscDz + Viscosity*dwdx + w*dViscDx)*(dudz + dwdx)
-                    -            (Viscosity*dvdz + v*dViscDz + Viscosity*dwdy + w*dViscDy)*(dvdz + dwdy)
-                    -            Viscosity*u*(d2udxdx+d2udydy+d2udzdz + (1.0+lambdaOverMu)*(d2udxdx+d2vdxdy+d2wdxdz))
-                    -            Viscosity*v*(d2vdxdx+d2vdydy+d2vdzdz + (1.0+lambdaOverMu)*(d2udxdy+d2vdydy+d2wdydz))
-                    -            Viscosity*w*(d2wdxdx+d2wdydy+d2wdzdz + (1.0+lambdaOverMu)*(d2udxdz+d2vdydz+d2wdzdz))
-                    -            rE*divGridVel
-                    -            gridVel[0]*drEdx - gridVel[1]*drEdy - gridVel[2]*drEdz);
-
-      /* Add the body force to the flux divergence for the momentum and energy
-         equation. Note that the source terms are multiplied with minus the
-         integration weight in order to be consistent with the formulation of
-         the residual. Also note that for the energy source term the absolute
-         velocity must be taken and not the relative. */
-      divFluxInt[1] -= weightJac*bodyForceX;
-      divFluxInt[2] -= weightJac*bodyForceY;
-      divFluxInt[3] -= weightJac*bodyForceZ;
-      divFluxInt[4] -= weightJac*(u*bodyForceX + v*bodyForceY + w*bodyForceZ);
-    }
-  }
-
-  /*--------------------------------------------------------------------------*/
-  /*--- Add the source terms of the manufactured solution to the divergence---*/
-  /*--- of the fluxes, if a manufactured solution is used.                 ---*/
-  /*--------------------------------------------------------------------------*/
-
-  if( VerificationSolution ) {
-    if( VerificationSolution->IsManufacturedSolution() ) {
-
-      /*--- Loop over the number of entities that are treated simultaneously. */
-      for(unsigned short simul=0; simul<nSimul; ++simul) {
-
-        /*--- Loop over the integration points of the element. ---*/
-        for(unsigned short i=0; i<nInt; ++i) {
-
-          /* Set the pointers for this integration point. */
-          const unsigned short offInt  = i*NPad + simul*nVar;
-          su2double       *divFluxInt = divFlux + offInt;
-
-          /* Set the pointer to the coordinates in this integration point.
-             THIS IS A TEMPORARY IMPLEMENTATION. WHEN AN ACTUAL MOTION IS SPECIFIED,
-             THE DATA FOR THIS DOF FOR THE CURRENT TIME INTEGRATION POINT MUST
-             BE TAKEN. */
-          const su2double *coor = elem->coorIntegrationPoints.data() + i*nDim;
-
-          /* Easier storage of the metric terms in this integration point.
-             THIS IS A TEMPORARY IMPLEMENTATION. WHEN AN ACTUAL MOTION IS SPECIFIED,
-             THE DATA FOR THIS DOF FOR THE CURRENT TIME INTEGRATION POINT MUST
-             BE TAKEN. */
-          const su2double *metricTerms = elem->metricTerms.data() + i*nMetricPerPoint;
-          const su2double weightJac    = weights[i]*metricTerms[0];
-
-          /* Compute the source terms of the manufactured solution.
-             THIS IS A TEMPORARY IMPLEMENTATION. FOR AN ACTUAL TIME ACCURATE
-             SIMULATION THE CORRECT TIME MUST BE GIVEN TO THIS FUNCTION. */
-          su2double sourceMan[5];
-          VerificationSolution->GetMMSSourceTerm(coor, 0.0, sourceMan);
-
-          /* Add the source terms to the flux divergence. Note that the source
-             terms are multiplied with minus the integration weight in order
-             to be consistent with the formulation of the residual. */
-          divFluxInt[0] -= weightJac*sourceMan[0];
-          divFluxInt[1] -= weightJac*sourceMan[1];
-          divFluxInt[2] -= weightJac*sourceMan[2];
-          divFluxInt[3] -= weightJac*sourceMan[3];
-          divFluxInt[4] -= weightJac*sourceMan[4];
-        }
-      }
-    }
-  }
-
-  /*--------------------------------------------------------------------------*/
-  /*--- Compute the residual in the DOFs, which is the matrix product of   ---*/
-  /*--- basisFunctionsIntTrans and divFlux.                                ---*/
-  /*--------------------------------------------------------------------------*/
-
-  blasFunctions->gemm(nDOFs, NPad, nInt, basisFunctionsIntTrans, divFlux, res, config);
-}
-
-void CFEM_DG_NSSolver::Shock_Capturing_DG(CConfig             *config,
-                                          const unsigned long elemBeg,
-                                          const unsigned long elemEnd,
-                                          su2double           *workArray) {
-
-  /*--- Run shock capturing algorithm ---*/
-  switch( config->GetKind_FEM_DG_Shock() ) {
-    case NONE:
-      break;
-    case PERSSON:
-      Shock_Capturing_DG_Persson(elemBeg, elemEnd, workArray);
-      break;
-  }
-
-}
-void CFEM_DG_NSSolver::Shock_Capturing_DG_Persson(const unsigned long elemBeg,
-                                                  const unsigned long elemEnd,
-                                                  su2double           *workArray) {
-
-  /*--- Dummy variable for storing shock sensor value temporarily ---*/
-  su2double sensorVal, sensorLowerBound, machNorm, machMax;
-  su2double DensityInv, Velocity2, StaticEnergy, SoundSpeed2, Velocity2Rel;
-
-  bool shockExist;
-  unsigned short nDOFsPm1;       // Number of DOFs up to polynomial degree p-1
-
-  /*--- Loop over the given range of elements to sense the shock. If shock exists,
-        add artificial viscosity for DG FEM formulation to the residual.  ---*/
-  for(unsigned long l=elemBeg; l<elemEnd; ++l) {
-
-    /* Get the data from the corresponding standard element. */
-    const unsigned short ind          = volElem[l].indStandardElement;
-    const unsigned short nDOFs        = volElem[l].nDOFsSol;
-    const unsigned short VTK_TypeElem = volElem[l].VTK_Type;
-    const unsigned short nPoly        = standardElementsSol[ind].GetNPoly();
-    const su2double *matVanderInv     = standardElementsSol[ind].GetMatVandermondeInv();
-
-    /*----------------------------------------------------------------------------*/
-    /*--- Step 1: Calculate the number of DOFs up to polynomial degree p-1.    ---*/
-    /*----------------------------------------------------------------------------*/
-
-    nDOFsPm1 = 0;
-    switch( VTK_TypeElem ) {
-      case TRIANGLE:
-        nDOFsPm1 = nPoly*(nPoly+1)/2;
-        break;
-      case QUADRILATERAL:
-        nDOFsPm1 = nPoly*nPoly;
-        break;
-      case TETRAHEDRON:
-        nDOFsPm1 = nPoly*(nPoly+1)*(nPoly+2)/6;
-        break;
-      case PYRAMID:
-        nDOFsPm1 = nPoly*(nPoly+1)*(2*nPoly+1)/6;
-        break;
-      case PRISM:
-        nDOFsPm1 = nPoly*nPoly*(nPoly+1)/2;
-        break;
-      case HEXAHEDRON:
-        nDOFsPm1 = nPoly*nPoly*nPoly;
-        break;
-    }
-
-    /*---------------------------------------------------------------------*/
-    /*--- Step 2: Calculate the shock sensor value for this element.    ---*/
-    /*---------------------------------------------------------------------*/
-
-    /* Initialize dummy variable for this volume element */
-    sensorVal = 0;
-    machMax = -1;
-    shockExist = false;
-    sensorLowerBound = 1.e15;
-
-    /* Easier storage of the solution variables for this element. */
-    const unsigned short timeLevel = volElem[l].timeLevel;
-    const su2double *solDOFs = VecWorkSolDOFs[timeLevel].data()
-                             + nVar*volElem[l].offsetDOFsSolThisTimeLevel;
-
-    /* Temporary storage of mach number for DOFs in this element. */
-    su2double *machSolDOFs = workArray;
-    su2double *vecTemp     = machSolDOFs + nDOFs;
-
-    /* Calculate primitive variables and mach number for DOFs in this element.
-       Also, track the maximum mach number in this element. */
-    for(unsigned short iInd=0; iInd<nDOFs; ++iInd) {
-
-      const su2double *sol     = solDOFs + iInd*nVar;
-      const su2double *gridVel = volElem[l].gridVelocitiesSolDOFs.data() + iInd*nDim;
-      DensityInv = 1.0/sol[0];
-      Velocity2 = 0.0;
-      Velocity2Rel = 0.0;
-      for(unsigned short iDim=1; iDim<=nDim; ++iDim) {
-        const su2double vel    = sol[iDim]*DensityInv;
-        const su2double velRel = vel - gridVel[iDim-1];
-        Velocity2    += vel*vel;
-        Velocity2Rel += velRel*velRel;
-      }
-
-      StaticEnergy = sol[nDim+1]*DensityInv - 0.5*Velocity2;
-
-      FluidModel->SetTDState_rhoe(sol[0], StaticEnergy);
-      SoundSpeed2 = FluidModel->GetSoundSpeed2();
-      machSolDOFs[iInd] = sqrt( Velocity2Rel/SoundSpeed2 );
-      machMax = max(machSolDOFs[iInd],machMax);
-    }
-
-    /* Change the solution coefficients to modal form from nodal form */
-    for(unsigned short i=0; i<nDOFs; ++i) {
-      vecTemp[i] = 0.0;
-      for (unsigned short j=0; j<nDOFs; ++j)
-        vecTemp[i] += matVanderInv[i+j*nDOFs]*machSolDOFs[j];
-    }
-
-    /* Get the L2 norm of solution coefficients for the highest polynomial order. */
-    for(unsigned short i=nDOFsPm1; i<nDOFs; ++i) {
-        sensorVal += vecTemp[i]*vecTemp[i];
-    }
-
-    /* If the maximum mach number is greater than 1.0, try to calculate the shockSensorValue.
-       Otherwise, assign default value. */
-    if ( machMax > 1.0) {
-      // !!!!!Threshold value for sensorVal should be further investigated
-      if(sensorVal > 1.e-15) {
-        machNorm = 0.0;
-
-        /*--- Get L2 norm square of vecTemp ---*/
-        for (unsigned short i=0; i<nDOFs; ++i) {
-          machNorm += vecTemp[i]*vecTemp[i];
-        }
-        if (machNorm < 1.e-15) {
-          // This should not happen
-          volElem[l].shockSensorValue = 1000.0;
-        }
-        else {
-          volElem[l].shockSensorValue = log(sensorVal/machNorm);
-          shockExist = true;
-        }
-      }
-      else {
-        // There is no shock in this element
-        volElem[l].shockSensorValue = -1000.0;
-      }
-    }
-    else {
-      volElem[l].shockSensorValue = -1000.0;
-    }
-
-    /*---------------------------------------------------------------------*/
-    /*--- Step 3: Determine artificial viscosity for this element.      ---*/
-    /*---------------------------------------------------------------------*/
-    if (shockExist) {
-      // Following if-else clause is purely empirical from NACA0012 case.
-      // Need to develop thorough method for general problems.
-      switch ( nPoly ) {
-        case 1:  sensorLowerBound =  -6.0; break;
-        case 2:  sensorLowerBound = -12.0; break;
-        case 3:  sensorLowerBound = -12.0; break;
-        case 4:  sensorLowerBound = -17.0; break;
-        default: sensorLowerBound = -17.0; break;
-      }
-
-      // Assign artificial viscosity based on shockSensorValue
-      if ( volElem[l].shockSensorValue > sensorLowerBound ) {
-        // Following value is initial guess.
-        volElem[l].shockArtificialViscosity = 1.e-10;
-      }
-      else {
-        volElem[l].shockArtificialViscosity = 0.0;
-      }
-    }
-    else {
-      volElem[l].shockArtificialViscosity = 0.0;
-    }
-  }
-}
-
-void CFEM_DG_NSSolver::Volume_Residual(CConfig             *config,
-                                       const unsigned long elemBeg,
-                                       const unsigned long elemEnd,
-                                       su2double           *workArray) {
-
-  /*--- Determine whether a body force term is present. ---*/
-  bool body_force = config->GetBody_Force();
-  const su2double *body_force_vector = body_force ? config->GetBody_Force_Vector() : nullptr;
-
-  /*--- Get the physical time if necessary. ---*/
-  su2double time = 0.0;
-  if (config->GetTime_Marching()) time = config->GetPhysicalTime();
-
-  /* Constant factor present in the heat flux vector. */
-  const su2double factHeatFlux_Lam  = Gamma/Prandtl_Lam;
-  const su2double factHeatFlux_Turb = Gamma/Prandtl_Turb;
-
-  /* Determine the number of elements that are treated simultaneously
-     in the matrix products to obtain good gemm performance. */
-  const unsigned short nPadInput  = config->GetSizeMatMulPadding();
-  const unsigned short nElemSimul = nPadInput/nVar;
-
-  /* Determine the minimum padded size in the matrix multiplications, which
-     corresponds to 64 byte alignment. */
-  const unsigned short nPadMin = 64/sizeof(passivedouble);
-
-  /* Set the number of bytes that must be copied in the memcpy calls. */
-  const unsigned long nBytes = nVar*sizeof(su2double);
-
-  /* Store the number of metric points per integration point, which depends
-     on the number of dimensions. */
-  const unsigned short nMetricPerPoint = nDim*nDim + 1;
-
-  /*--- Loop over the given element range to compute the contribution of the
-        volume integral in the DG FEM formulation to the residual. Multiple
-        elements are treated simultaneously to improve the performance
-        of the matrix multiplications. As a consequence, the update of the
-        counter l happens at the end of this loop section. ---*/
-  for(unsigned long l=elemBeg; l<elemEnd;) {
-
-    /* Determine the end index for this chunk of elements and the padded
-       N value in the gemm computations. */
-    unsigned long lEnd;
-    unsigned short ind, llEnd, NPad;
-
-    MetaDataChunkOfElem(volElem, l, elemEnd, nElemSimul, nPadMin, lEnd, ind, llEnd, NPad);
-
-    /* Get the required data from the corresponding standard element. */
-    const unsigned short nInt            = standardElementsSol[ind].GetNIntegration();
-    const unsigned short nDOFs           = volElem[l].nDOFsSol;
-    const su2double *matBasisInt         = standardElementsSol[ind].GetMatBasisFunctionsIntegration();
-    const su2double *matDerBasisIntTrans = standardElementsSol[ind].GetDerMatBasisFunctionsIntTrans();
-    const su2double *matBasisIntTrans    = standardElementsSol[ind].GetBasisFunctionsIntegrationTrans();
-    const su2double *weights             = standardElementsSol[ind].GetWeightsIntegration();
-
-    unsigned short nPoly = standardElementsSol[ind].GetNPoly();
-    if(nPoly == 0) nPoly = 1;
-
-    /*--- Set the pointers for the local arrays. ---*/
-    su2double *solDOFs       = workArray;
-    su2double *sources       = solDOFs       + nDOFs*NPad;
-    su2double *solAndGradInt = sources       + nInt *NPad;
-    su2double *fluxes        = solAndGradInt + nInt *NPad*(nDim+1);
-
-    /*------------------------------------------------------------------------*/
-    /*--- Step 1: Determine the solution variables and their gradients     ---*/
-    /*---         w.r.t. the parametric coordinates in the integration     ---*/
-    /*---         points of the element.                                   ---*/
-    /*------------------------------------------------------------------------*/
-
-    /* Copy the solution of the DOFs into solDOFs for this chunk of elements. */
-    for(unsigned short ll=0; ll<llEnd; ++ll) {
-
-      /* Easier storage of the solution variables for this element. */
-      const unsigned long lInd = l + ll;
-      const unsigned short timeLevel = volElem[lInd].timeLevel;
-      const su2double *solDOFsElem = VecWorkSolDOFs[timeLevel].data()
-                                   + nVar*volElem[lInd].offsetDOFsSolThisTimeLevel;
-
-      /* Loop over the DOFs and copy the data. */
-      const unsigned short llNVar = ll*nVar;
-      for(unsigned short i=0; i<nDOFs; ++i)
-        memcpy(solDOFs+i*NPad+llNVar, solDOFsElem+i*nVar, nBytes);
-    }
-
-    /* Call the general function to carry out the matrix product to determine
-       the solution and gradients in the integration points of the chunk
-       of elements. */
-    blasFunctions->gemm(nInt*(nDim+1), NPad, nDOFs, matBasisInt, solDOFs, solAndGradInt, config);
-
-    /*------------------------------------------------------------------------*/
-    /*--- Step 2: Compute the total fluxes (inviscid fluxes minus the      ---*/
-    /*---         viscous fluxes), multiplied by minus the integration     ---*/
-    /*---         weight, in the integration points.                       ---*/
-    /*------------------------------------------------------------------------*/
-
-    /* Determine the offset between the solution variables and the r-derivatives,
-       which is also the offset between the r- and s-derivatives and the offset
-       between s- and t-derivatives. */
-    const unsigned short offDeriv = NPad*nInt;
-
-    /* Make a distinction between two and three space dimensions
-        in order to have the most efficient code. */
-    switch( nDim ) {
-
-      case 2: {
-
-        /* 2D simulation. Loop over the chunk of elements and loop over the
-           integration points of the elements to compute the fluxes. */
-        for(unsigned short ll=0; ll<llEnd; ++ll) {
-          const unsigned short llNVar = ll*nVar;
-          const unsigned long  lInd   = l + ll;
-
-          for(unsigned short i=0; i<nInt; ++i) {
-            const unsigned short iNPad = i*NPad;
-
-            /* Easier storage of the metric terms and grid velocities in this
-               integration point and compute the inverse of the Jacobian. */
-            const su2double *metricTerms = volElem[lInd].metricTerms.data()
-                                         + i*nMetricPerPoint;
-            const su2double *gridVel     = volElem[lInd].gridVelocities.data() + i*nDim;
-            const su2double Jac          = metricTerms[0];
-            const su2double JacInv       = 1.0/Jac;
-
-            /* Compute the true metric terms in this integration point. */
-            const su2double drdx = JacInv*metricTerms[1];
-            const su2double drdy = JacInv*metricTerms[2];
-
-            const su2double dsdx = JacInv*metricTerms[3];
-            const su2double dsdy = JacInv*metricTerms[4];
-
-            /* Compute the metric terms multiplied by minus the integration weight.
-               The minus sign comes from the integration by parts in the weak
-               formulation. */
-            const su2double wDrdx = -weights[i]*metricTerms[1];
-            const su2double wDrdy = -weights[i]*metricTerms[2];
-
-            const su2double wDsdx = -weights[i]*metricTerms[3];
-            const su2double wDsdy = -weights[i]*metricTerms[4];
-
-            /* Easier storage of the location where the solution data of this
-               integration point starts. */
-            const su2double *sol    = solAndGradInt + iNPad + llNVar;
-            const su2double *dSolDr = sol    + offDeriv;
-            const su2double *dSolDs = dSolDr + offDeriv;
-
-            /*--- Compute the Cartesian gradients of the independent solution
-                  variables from the gradients in parametric coordinates and the
-                  metric terms in this integration point. ---*/
-            const su2double dRhoDx  = dSolDr[0]*drdx + dSolDs[0]*dsdx;
-            const su2double dRhoUDx = dSolDr[1]*drdx + dSolDs[1]*dsdx;
-            const su2double dRhoVDx = dSolDr[2]*drdx + dSolDs[2]*dsdx;
-            const su2double dRhoEDx = dSolDr[3]*drdx + dSolDs[3]*dsdx;
-
-            const su2double dRhoDy  = dSolDr[0]*drdy + dSolDs[0]*dsdy;
-            const su2double dRhoUDy = dSolDr[1]*drdy + dSolDs[1]*dsdy;
-            const su2double dRhoVDy = dSolDr[2]*drdy + dSolDs[2]*dsdy;
-            const su2double dRhoEDy = dSolDr[3]*drdy + dSolDs[3]*dsdy;
-
-            /*--- Compute the velocities and static energy in this integration point. ---*/
-            const su2double rhoInv       = 1.0/sol[0];
-            const su2double u            = sol[1]*rhoInv;
-            const su2double v            = sol[2]*rhoInv;
-            const su2double TotalEnergy  = sol[3]*rhoInv;
-            const su2double StaticEnergy = TotalEnergy - 0.5*(u*u + v*v);
-
-            /*--- Compute the Cartesian gradients of the velocities and static energy
-                  in this integration point and also the divergence of the velocity. ---*/
-            const su2double dudx = rhoInv*(dRhoUDx - u*dRhoDx);
-            const su2double dudy = rhoInv*(dRhoUDy - u*dRhoDy);
-
-            const su2double dvdx = rhoInv*(dRhoVDx - v*dRhoDx);
-            const su2double dvdy = rhoInv*(dRhoVDy - v*dRhoDy);
-
-            const su2double dStaticEnergyDx = rhoInv*(dRhoEDx - TotalEnergy*dRhoDx)
-                                            - u*dudx - v*dvdx;
-            const su2double dStaticEnergyDy = rhoInv*(dRhoEDy - TotalEnergy*dRhoDy)
-                                            - u*dudy - v*dvdy;
-
-            const su2double divVel = dudx + dvdy;
-
-            /*--- Compute the pressure and the laminar viscosity. ---*/
-            FluidModel->SetTDState_rhoe(sol[0], StaticEnergy);
-            const su2double Pressure     = FluidModel->GetPressure();
-            const su2double ViscosityLam = FluidModel->GetLaminarViscosity();
-
-            /*--- If an SGS model is used the eddy viscosity must be computed. ---*/
-            su2double ViscosityTurb = 0.0;
-            if( SGSModelUsed ) {
-              const su2double lenScale = volElem[lInd].lenScale/nPoly;
-              ViscosityTurb = SGSModel->ComputeEddyViscosity_2D(sol[0], dudx, dudy,
-                                                                dvdx, dvdy, lenScale,
-                                                                volElem[lInd].wallDistance[i]);
-            }
-
-            /* Compute the total viscosity and heat conductivity. Note that the heat
-               conductivity is divided by the Cv, because gradients of internal energy
-               are computed and not temperature. */
-            const su2double Viscosity = ViscosityLam + ViscosityTurb;
-            const su2double kOverCv = ViscosityLam *factHeatFlux_Lam
-                                    + ViscosityTurb*factHeatFlux_Turb;
-
-            /*--- Set the value of the second viscosity and compute the divergence
-                  term in the viscous normal stresses. ---*/
-            const su2double lambda     = -TWO3*Viscosity;
-            const su2double lamDivTerm =  lambda*divVel;
-
-            /*--- Compute the viscous stress tensor and minus the heatflux vector. ---*/
-            const su2double tauxx = 2.0*Viscosity*dudx + lamDivTerm;
-            const su2double tauyy = 2.0*Viscosity*dvdy + lamDivTerm;
-            const su2double tauxy = Viscosity*(dudy + dvdx);
-
-            const su2double qx = kOverCv*dStaticEnergyDx;
-            const su2double qy = kOverCv*dStaticEnergyDy;
-
-            /* Compute the relative velocities w.r.t. the grid. */
-            const su2double uRel = u - gridVel[0];
-            const su2double vRel = v - gridVel[1];
-
-            /* Compute the viscous normal stress minus the pressure. */
-            const su2double tauxxMP = tauxx - Pressure;
-            const su2double tauyyMP = tauyy - Pressure;
-
-            /* Set the pointer for the fluxes in this integration point. */
-            su2double *flux = fluxes + nDim*iNPad + llNVar;
-
-            /*--- Fluxes in r-direction. */
-            const su2double Ur = uRel*wDrdx + vRel*wDrdy;
-
-            flux[0] = sol[0]*Ur;
-            flux[1] = sol[1]*Ur - tauxxMP*wDrdx - tauxy*wDrdy;
-            flux[2] = sol[2]*Ur - tauxy*wDrdx - tauyyMP*wDrdy;
-            flux[3] = sol[3]*Ur - (u*tauxxMP + v*tauxy + qx)*wDrdx
-                                - (u*tauxy + v*tauyyMP + qy)*wDrdy;
-
-            /*--- Fluxes in s-direction. */
-            flux = flux + NPad;
-            const su2double Us = uRel*wDsdx + vRel*wDsdy;
-
-            flux[0] = sol[0]*Us;
-            flux[1] = sol[1]*Us - tauxxMP*wDsdx - tauxy*wDsdy;
-            flux[2] = sol[2]*Us - tauxy*wDsdx - tauyyMP*wDsdy;
-            flux[3] = sol[3]*Us - (u*tauxxMP + v*tauxy + qx)*wDsdx
-                                - (u*tauxy + v*tauyyMP + qy)*wDsdy;
-
-            /*--- If needed, compute the body forces in this integration point.
-                  Note that the source terms are multiplied with minus the
-                  integration weight in order to be consistent with the
-                  formulation of the residual. Note that for the energy source
-                  term the absolute velocity must be taken and not the
-                  relative. ---*/
-            if( body_force ) {
-              su2double *source         = sources + iNPad + llNVar;
-              const su2double weightJac = weights[i]*Jac;
-
-              source[0] =  0.0;
-              source[1] = -weightJac*body_force_vector[0];
-              source[2] = -weightJac*body_force_vector[1];
-              source[3] = -weightJac*(u*body_force_vector[0] + v*body_force_vector[1]);
-            }
-          }
-        }
-
-        break;
-      }
-
-      /*----------------------------------------------------------------------*/
-
-      case 3: {
-
-        /* 3D simulation. Loop over the chunk of elements and loop over the
-           integration points of the elements to compute the fluxes. */
-        for(unsigned short ll=0; ll<llEnd; ++ll) {
-          const unsigned short llNVar = ll*nVar;
-          const unsigned long  lInd   = l + ll;
-
-          for(unsigned short i=0; i<nInt; ++i) {
-            const unsigned short iNPad = i*NPad;
-
-            /* Easier storage of the metric terms and grid velocities in this
-               integration point and compute the inverse of the Jacobian. */
-            const su2double *metricTerms = volElem[lInd].metricTerms.data()
-                                         + i*nMetricPerPoint;
-            const su2double *gridVel     = volElem[lInd].gridVelocities.data() + i*nDim;
-            const su2double Jac          = metricTerms[0];
-            const su2double JacInv       = 1.0/Jac;
-
-            /* Compute the true metric terms in this integration point. */
-            const su2double drdx = JacInv*metricTerms[1];
-            const su2double drdy = JacInv*metricTerms[2];
-            const su2double drdz = JacInv*metricTerms[3];
-
-            const su2double dsdx = JacInv*metricTerms[4];
-            const su2double dsdy = JacInv*metricTerms[5];
-            const su2double dsdz = JacInv*metricTerms[6];
-
-            const su2double dtdx = JacInv*metricTerms[7];
-            const su2double dtdy = JacInv*metricTerms[8];
-            const su2double dtdz = JacInv*metricTerms[9];
-
-            /* Compute the metric terms multiplied by minus the integration weight.
-               The minus sign comes from the integration by parts in the weak
-               formulation. */
-            const su2double wDrdx = -weights[i]*metricTerms[1];
-            const su2double wDrdy = -weights[i]*metricTerms[2];
-            const su2double wDrdz = -weights[i]*metricTerms[3];
-
-            const su2double wDsdx = -weights[i]*metricTerms[4];
-            const su2double wDsdy = -weights[i]*metricTerms[5];
-            const su2double wDsdz = -weights[i]*metricTerms[6];
-
-            const su2double wDtdx = -weights[i]*metricTerms[7];
-            const su2double wDtdy = -weights[i]*metricTerms[8];
-            const su2double wDtdz = -weights[i]*metricTerms[9];
-
-            /* Easier storage of the location where the solution data of this
-               integration point starts. */
-            const su2double *sol    = solAndGradInt + iNPad + llNVar;
-            const su2double *dSolDr = sol    + offDeriv;
-            const su2double *dSolDs = dSolDr + offDeriv;
-            const su2double *dSolDt = dSolDs + offDeriv;
-
-            /*--- Compute the Cartesian gradients of the independent solution
-                  variables from the gradients in parametric coordinates and the
-                  metric terms in this integration point. ---*/
-            const su2double dRhoDx  = dSolDr[0]*drdx + dSolDs[0]*dsdx + dSolDt[0]*dtdx;
-            const su2double dRhoUDx = dSolDr[1]*drdx + dSolDs[1]*dsdx + dSolDt[1]*dtdx;
-            const su2double dRhoVDx = dSolDr[2]*drdx + dSolDs[2]*dsdx + dSolDt[2]*dtdx;
-            const su2double dRhoWDx = dSolDr[3]*drdx + dSolDs[3]*dsdx + dSolDt[3]*dtdx;
-            const su2double dRhoEDx = dSolDr[4]*drdx + dSolDs[4]*dsdx + dSolDt[4]*dtdx;
-
-            const su2double dRhoDy  = dSolDr[0]*drdy + dSolDs[0]*dsdy + dSolDt[0]*dtdy;
-            const su2double dRhoUDy = dSolDr[1]*drdy + dSolDs[1]*dsdy + dSolDt[1]*dtdy;
-            const su2double dRhoVDy = dSolDr[2]*drdy + dSolDs[2]*dsdy + dSolDt[2]*dtdy;
-            const su2double dRhoWDy = dSolDr[3]*drdy + dSolDs[3]*dsdy + dSolDt[3]*dtdy;
-            const su2double dRhoEDy = dSolDr[4]*drdy + dSolDs[4]*dsdy + dSolDt[4]*dtdy;
-
-            const su2double dRhoDz  = dSolDr[0]*drdz + dSolDs[0]*dsdz + dSolDt[0]*dtdz;
-            const su2double dRhoUDz = dSolDr[1]*drdz + dSolDs[1]*dsdz + dSolDt[1]*dtdz;
-            const su2double dRhoVDz = dSolDr[2]*drdz + dSolDs[2]*dsdz + dSolDt[2]*dtdz;
-            const su2double dRhoWDz = dSolDr[3]*drdz + dSolDs[3]*dsdz + dSolDt[3]*dtdz;
-            const su2double dRhoEDz = dSolDr[4]*drdz + dSolDs[4]*dsdz + dSolDt[4]*dtdz;
-
-            /*--- Compute the velocities and static energy in this integration point. ---*/
-            const su2double rhoInv       = 1.0/sol[0];
-            const su2double u            = sol[1]*rhoInv;
-            const su2double v            = sol[2]*rhoInv;
-            const su2double w            = sol[3]*rhoInv;
-            const su2double TotalEnergy  = sol[4]*rhoInv;
-            const su2double StaticEnergy = TotalEnergy - 0.5*(u*u + v*v + w*w);
-
-            /*--- Compute the Cartesian gradients of the velocities and static energy
-                  in this integration point and also the divergence of the velocity. ---*/
-            const su2double dudx = rhoInv*(dRhoUDx - u*dRhoDx);
-            const su2double dudy = rhoInv*(dRhoUDy - u*dRhoDy);
-            const su2double dudz = rhoInv*(dRhoUDz - u*dRhoDz);
-
-            const su2double dvdx = rhoInv*(dRhoVDx - v*dRhoDx);
-            const su2double dvdy = rhoInv*(dRhoVDy - v*dRhoDy);
-            const su2double dvdz = rhoInv*(dRhoVDz - v*dRhoDz);
-
-            const su2double dwdx = rhoInv*(dRhoWDx - w*dRhoDx);
-            const su2double dwdy = rhoInv*(dRhoWDy - w*dRhoDy);
-            const su2double dwdz = rhoInv*(dRhoWDz - w*dRhoDz);
-
-            const su2double dStaticEnergyDx = rhoInv*(dRhoEDx - TotalEnergy*dRhoDx)
-                                            - u*dudx - v*dvdx - w*dwdx;
-            const su2double dStaticEnergyDy = rhoInv*(dRhoEDy - TotalEnergy*dRhoDy)
-                                            - u*dudy - v*dvdy - w*dwdy;
-            const su2double dStaticEnergyDz = rhoInv*(dRhoEDz - TotalEnergy*dRhoDz)
-                                            - u*dudz - v*dvdz - w*dwdz;
-
-            const su2double divVel = dudx + dvdy + dwdz;
-
-            /*--- Compute the pressure and the laminar viscosity. ---*/
-            FluidModel->SetTDState_rhoe(sol[0], StaticEnergy);
-            const su2double Pressure     = FluidModel->GetPressure();
-            const su2double ViscosityLam = FluidModel->GetLaminarViscosity();
-
-            /*--- If an SGS model is used the eddy viscosity must be computed. ---*/
-            su2double ViscosityTurb = 0.0;
-            if( SGSModelUsed ) {
-              const su2double lenScale = volElem[lInd].lenScale/nPoly;
-              ViscosityTurb = SGSModel->ComputeEddyViscosity_3D(sol[0], dudx, dudy, dudz,
-                                                                dvdx, dvdy, dvdz, dwdx,
-                                                                dwdy, dwdz, lenScale,
-                                                                volElem[lInd].wallDistance[i]);
-            }
-
-            /* Compute the total viscosity and heat conductivity. Note that the heat
-               conductivity is divided by the Cv, because gradients of internal energy
-               are computed and not temperature. */
-            const su2double Viscosity = ViscosityLam + ViscosityTurb;
-            const su2double kOverCv = ViscosityLam *factHeatFlux_Lam
-                                    + ViscosityTurb*factHeatFlux_Turb;
-
-            /*--- Set the value of the second viscosity and compute the divergence
-                  term in the viscous normal stresses. ---*/
-            const su2double lambda     = -TWO3*Viscosity;
-            const su2double lamDivTerm =  lambda*divVel;
-
-            /*--- Compute the viscous stress tensor and minus the heatflux vector. ---*/
-            const su2double tauxx = 2.0*Viscosity*dudx + lamDivTerm;
-            const su2double tauyy = 2.0*Viscosity*dvdy + lamDivTerm;
-            const su2double tauzz = 2.0*Viscosity*dwdz + lamDivTerm;
-
-            const su2double tauxy = Viscosity*(dudy + dvdx);
-            const su2double tauxz = Viscosity*(dudz + dwdx);
-            const su2double tauyz = Viscosity*(dvdz + dwdy);
-
-            const su2double qx = kOverCv*dStaticEnergyDx;
-            const su2double qy = kOverCv*dStaticEnergyDy;
-            const su2double qz = kOverCv*dStaticEnergyDz;
-
-            /* Compute the relative velocities w.r.t. the grid. */
-            const su2double uRel = u - gridVel[0];
-            const su2double vRel = v - gridVel[1];
-            const su2double wRel = w - gridVel[2];
-
-            /* Compute the viscous normal stress minus the pressure. */
-            const su2double tauxxMP = tauxx - Pressure;
-            const su2double tauyyMP = tauyy - Pressure;
-            const su2double tauzzMP = tauzz - Pressure;
-
-            /* Set the pointer for the fluxes in this integration point. */
-            su2double *flux = fluxes + nDim*iNPad + llNVar;
-
-            /*--- Fluxes in r-direction. */
-            const su2double Ur = uRel*wDrdx + vRel*wDrdy + wRel*wDrdz;
-
-            flux[0] = sol[0]*Ur;
-            flux[1] = sol[1]*Ur - tauxxMP*wDrdx - tauxy*wDrdy - tauxz*wDrdz;
-            flux[2] = sol[2]*Ur - tauxy*wDrdx - tauyyMP*wDrdy - tauyz*wDrdz;
-            flux[3] = sol[3]*Ur - tauxz*wDrdx - tauyz*wDrdy - tauzzMP*wDrdz;
-            flux[4] = sol[4]*Ur - (u*tauxxMP + v*tauxy + w*tauxz + qx)*wDrdx
-                                - (u*tauxy + v*tauyyMP + w*tauyz + qy)*wDrdy
-                                - (u*tauxz + v*tauyz + w*tauzzMP + qz)*wDrdz;
-
-            /*--- Fluxes in s-direction. */
-            flux = flux + NPad;
-            const su2double Us = uRel*wDsdx + vRel*wDsdy + wRel*wDsdz;
-
-            flux[0] = sol[0]*Us;
-            flux[1] = sol[1]*Us - tauxxMP*wDsdx - tauxy*wDsdy - tauxz*wDsdz;
-            flux[2] = sol[2]*Us - tauxy*wDsdx - tauyyMP*wDsdy - tauyz*wDsdz;
-            flux[3] = sol[3]*Us - tauxz*wDsdx - tauyz*wDsdy - tauzzMP*wDsdz;
-            flux[4] = sol[4]*Us - (u*tauxxMP + v*tauxy + w*tauxz + qx)*wDsdx
-                                - (u*tauxy + v*tauyyMP + w*tauyz + qy)*wDsdy
-                                - (u*tauxz + v*tauyz + w*tauzzMP + qz)*wDsdz;
-
-            /*--- Fluxes in t-direction. */
-            flux = flux + NPad;
-            const su2double Ut = uRel*wDtdx + vRel*wDtdy + wRel*wDtdz;
-
-            flux[0] = sol[0]*Ut;
-            flux[1] = sol[1]*Ut - tauxxMP*wDtdx - tauxy*wDtdy - tauxz*wDtdz;
-            flux[2] = sol[2]*Ut - tauxy*wDtdx - tauyyMP*wDtdy - tauyz*wDtdz;
-            flux[3] = sol[3]*Ut - tauxz*wDtdx - tauyz*wDtdy - tauzzMP*wDtdz;
-            flux[4] = sol[4]*Ut - (u*tauxxMP + v*tauxy + w*tauxz + qx)*wDtdx
-                                - (u*tauxy + v*tauyyMP + w*tauyz + qy)*wDtdy
-                                - (u*tauxz + v*tauyz + w*tauzzMP + qz)*wDtdz;
-
-            /*--- If needed, compute the body forces in this integration point.
-                  Note that the source terms are multiplied with minus the
-                  integration weight in order to be consistent with the
-                  formulation of the residual. Note that for the energy source
-                  term the absolute velocity must be taken and not the
-                  relative. ---*/
-            if( body_force ) {
-              su2double *source         = sources + iNPad + llNVar;
-              const su2double weightJac = weights[i]*Jac;
-
-              source[0] =  0.0;
-              source[1] = -weightJac*body_force_vector[0];
-              source[2] = -weightJac*body_force_vector[1];
-              source[3] = -weightJac*body_force_vector[2];
-              source[4] = -weightJac*(u*body_force_vector[0] + v*body_force_vector[1]
-                        +             w*body_force_vector[2]);
-            }
-          }
-        }
-
-        break;
-      }
-    }
-
-    /* Initialize addSourceTerms to body_force. The value of addSourceTerms
-       is set to true when a manufactured solution is computed. */
-    bool addSourceTerms = body_force;
-
-    /* Check whether or not a manufactured solution is used. */
-    if( VerificationSolution ) {
-      if( VerificationSolution->IsManufacturedSolution() ) {
-
-        /*--- For the manufactured solutions a source term must be added. If a
-              standard source term has not been specified, initialize the source
-              terms to zero and set addSourceTerms to true. ---*/
-        addSourceTerms = true;
-        if( !body_force ) {
-          for(unsigned short i=0; i<(nInt*NPad); ++i)
-            sources[i] = 0.0;
-        }
-
-        /*--- Loop over the chunk of elements and its integration points. ---*/
-        for(unsigned short ll=0; ll<llEnd; ++ll) {
-          const unsigned short llNVar = ll*nVar;
-          const unsigned long  lInd   = l + ll;
-          for(unsigned short i=0; i<nInt; ++i) {
-            const unsigned short iNPad = i*NPad;
-
-            /* Determine the integration weight multiplied by the Jacobian. */
-            const su2double *metricTerms = volElem[lInd].metricTerms.data()
-                                         + i*nMetricPerPoint;
-            const su2double weightJac    = weights[i]*metricTerms[0];
-
-            /* Set the pointer to the coordinates in this integration point and
-               call the function to compute the source terms for the manufactured
-               solution. */
-            const su2double *coor = volElem[lInd].coorIntegrationPoints.data() + i*nDim;
-
-            su2double sourceMan[5];
-
-            VerificationSolution->GetMMSSourceTerm(coor, time, sourceMan);
-
-            /*--- Subtract the source term of the manufactured solution, multiplied
-                  by the appropriate weight, from the possibly earlier computed
-                  source term. It is subtracted in order to be consistent with
-                  the definition of the residual used in this code. ---*/
-            su2double *source = sources + iNPad + llNVar;
-            for(unsigned short k=0; k<nVar; ++k)
-              source[k] -= weightJac*sourceMan[k];
-          }
-        }
-      }
-    }
-
-    /*------------------------------------------------------------------------*/
-    /*--- Step 3: Compute the contribution to the residuals from the       ---*/
-    /*---         integration over the volume element.                     ---*/
-    /*------------------------------------------------------------------------*/
-
-    /* Call the general function to carry out the matrix product.
-       Use solDOFs as a temporary storage for the matrix product. */
-    blasFunctions->gemm(nDOFs, NPad, nInt*nDim, matDerBasisIntTrans, fluxes, solDOFs, config);
-
-    /* Add the contribution from the source terms, if needed. Use solAndGradInt
-       as temporary storage for the matrix product. */
-    if( addSourceTerms ) {
-
-      /* Call the general function to carry out the matrix product. */
-      blasFunctions->gemm(nDOFs, NPad, nInt, matBasisIntTrans, sources, solAndGradInt, config);
-
-      /* Add the residuals due to source terms to the volume residuals */
-      for(unsigned short i=0; i<(nDOFs*NPad); ++i)
-        solDOFs[i] += solAndGradInt[i];
-    }
-
-    /* Loop over the elements in this chunk to store the residuals
-       in the appropriate locations. */
-    for(unsigned short ll=0; ll<llEnd; ++ll) {
-      const unsigned short llNVar = ll*nVar;
-      const unsigned long  lInd   = l + ll;
-
-      /* Easier storage of the residuals for this volume element. */
-      su2double *res = VecResDOFs.data() + nVar*volElem[lInd].offsetDOFsSolLocal;
-
-      /* Loop over the DOFs and copy the data. */
-      for(unsigned short i=0; i<nDOFs; ++i)
-        memcpy(res+i*nVar, solDOFs+i*NPad+llNVar, nBytes);
-    }
-
-    /* Update the value of the counter l to the end index of the
-       current chunk. */
-    l = lEnd;
-  }
-}
-
-void CFEM_DG_NSSolver::ResidualFaces(CConfig             *config,
-                                     const unsigned long indFaceBeg,
-                                     const unsigned long indFaceEnd,
-                                     unsigned long       &indResFaces,
-                                     CNumerics           *numerics,
-                                     su2double           *workArray) {
-
-  /* Determine the number of faces that are treated simultaneously
-     in the matrix products to obtain good gemm performance. */
-  const unsigned short nPadInput  = config->GetSizeMatMulPadding();
-  const unsigned short nFaceSimul = nPadInput/nVar;
-
-  /* Determine the minimum padded size in the matrix multiplications, which
-     corresponds to 64 byte alignment. */
-  const unsigned short nPadMin = 64/sizeof(passivedouble);
-
-  /* Set the number of bytes that must be copied in the memcpy calls. */
-  const unsigned long nBytes = nVar*sizeof(su2double);
-
-  /*--- Loop over the requested range of matching faces. Multiple faces
-        are treated simultaneously to improve the performance of the matrix
-        multiplications. As a consequence, the update of the counter l
-        happens at the end of this loop section. ---*/
-  for(unsigned long l=indFaceBeg; l<indFaceEnd;) {
-
-    /* Determine the end index for this chunk of faces and the padded
-       N value in the gemm computations. */
-    unsigned long lEnd;
-    unsigned short ind, llEnd, NPad;
-
-    MetaDataChunkOfElem(matchingInternalFaces, l, indFaceEnd, nFaceSimul,
-                        nPadMin, lEnd, ind, llEnd, NPad);
-
-    /* Get the necessary data from the standard face. */
-    const unsigned short nInt = standardMatchingFacesSol[ind].GetNIntegration();
-    const su2double *weights  = standardMatchingFacesSol[ind].GetWeightsIntegration();
-
-    const unsigned short nDOFsFace0 = standardMatchingFacesSol[ind].GetNDOFsFaceSide0();
-    const unsigned short nDOFsFace1 = standardMatchingFacesSol[ind].GetNDOFsFaceSide1();
-
-    const unsigned short nDOFsElem0  = standardMatchingFacesSol[ind].GetNDOFsElemSide0();
-    const unsigned short nDOFsElem1  = standardMatchingFacesSol[ind].GetNDOFsElemSide1();
-
-    /*--- Set the pointers for the local arrays. ---*/
-    unsigned int sizeFluxes = nInt*nDim;
-    sizeFluxes = NPad*max(sizeFluxes, (unsigned int) max(nDOFsElem0, nDOFsElem1));
-
-    const unsigned int sizeGradSolInt = nInt*nDim*NPad;
-
-    su2double *solIntL       = workArray;
-    su2double *solIntR       = solIntL       + NPad*max(nInt, nDOFsElem0);
-    su2double *viscosityIntL = solIntR       + NPad*max(nInt, nDOFsElem1);
-    su2double *kOverCvIntL   = viscosityIntL + llEnd*nInt;
-    su2double *viscosityIntR = kOverCvIntL   + llEnd*nInt;
-    su2double *kOverCvIntR   = viscosityIntR + llEnd*nInt;
-    su2double *gradSolInt    = kOverCvIntR   + llEnd*nInt;
-    su2double *fluxes        = gradSolInt    + sizeGradSolInt;
-    su2double *viscFluxes    = fluxes        + sizeFluxes;
-
-    /*------------------------------------------------------------------------*/
-    /*--- Step 1: Compute the inviscid fluxes in the integration points of ---*/
-    /*---         this chunk of matching faces.                            ---*/
-    /*------------------------------------------------------------------------*/
-
-    InviscidFluxesInternalMatchingFace(config, l, lEnd, NPad,
-                                       solIntL, solIntR, fluxes, numerics);
-
-    /*------------------------------------------------------------------------*/
-    /*--- Step 2: Compute the viscous fluxes in the integration points of  ---*/
-    /*---         this chunk of matching faces and subtract them from the  ---*/
-    /*---         already computed inviscid fluxes.                        ---*/
-    /*------------------------------------------------------------------------*/
-
-    /*---------------------------*/
-    /*--- Side 0 of the face. ---*/
-    /*---------------------------*/
-
-    /* Get the matrix, which contains the derivatives w.r.t. the
-       parametric coordinates of the basis functions. */
-    const su2double *derBasisElem = standardMatchingFacesSol[ind].GetMatDerBasisElemIntegrationSide0();
-
-    /* Set the pointer solElem to viscFluxes. This is just for readability,
-       as the same memory can be used for the storage of the solution of the
-       DOFs of the element and the viscous fluxes to be computed. */
-    su2double *solElem = viscFluxes;
-
-    /*--- Loop over the faces in this chunk to set the conserved variables
-          in the DOFs of the faces. */
-    for(unsigned long ll=l; ll<lEnd; ++ll) {
-      const unsigned short llRel  = ll - l;
-      const unsigned short llNVar = llRel*nVar;
-
-      /* Determine the time level of the face, which is the minimum
-         of the levels of the adjacent elements. */
-      const unsigned long elemID0 = matchingInternalFaces[ll].elemID0;
-      const unsigned long elemID1 = matchingInternalFaces[ll].elemID1;
-      const unsigned short timeLevelFace = min(volElem[elemID0].timeLevel,
-                                               volElem[elemID1].timeLevel);
-
-      /* Determine the offset that must be applied to access the correct data
-         for this elemID0 in the working vector of the solution. If the element
-         has the same time level as the face offsetDOFsSolThisTimeLevel is used,
-         otherwise offsetDOFsSolPrevTimeLevel is the correct value. */
-      unsigned long offset;
-      if(volElem[elemID0].timeLevel == timeLevelFace) {
-        offset = volElem[elemID0].offsetDOFsSolLocal
-               - volElem[elemID0].offsetDOFsSolThisTimeLevel;
-      }
-      else {
-        offset = volElem[elemID0].offsetDOFsSolLocal
-               - volElem[elemID0].offsetDOFsSolPrevTimeLevel;
-      }
-
-      /*--- Store the solution of the DOFs of the elemID0 in the correct
-            sequence, such that a generalized approach is possible. ---*/
-      const unsigned long *DOFsElem = matchingInternalFaces[ll].DOFsSolElementSide0.data();
-      for(unsigned short i=0; i<nDOFsElem0; ++i) {
-        const su2double *solDOF = VecWorkSolDOFs[timeLevelFace].data()
-                                + nVar*(DOFsElem[i] - offset);
-        su2double       *sol    = solElem + NPad*i + llNVar;
-        memcpy(sol, solDOF, nBytes);
-      }
-    }
-
-    /* Compute the gradients w.r.t. the parametric coordinates in the integration
-       points. Call the general function to carry out the matrix product. */
-    blasFunctions->gemm(nInt*nDim, NPad, nDOFsElem0, derBasisElem, solElem, gradSolInt, config);
-
-    /*--- Loop over the faces in this chunk to compute the viscous flux
-          vector for side 0. */
-    for(unsigned long ll=l; ll<lEnd; ++ll) {
-
-      /* Determine the ID of the adjacent element. */
-      const unsigned short llRel = ll - l;
-      const unsigned long elemID0 = matchingInternalFaces[ll].elemID0;
-
-      /* Call the general function to compute the viscous flux in normal
-         direction for side 0. */
-      ViscousNormalFluxFace(&volElem[elemID0], llRel, nInt, NPad,
-                            0.0, false, solIntL, gradSolInt,
-                            matchingInternalFaces[ll].metricCoorDerivFace0.data(),
-                            matchingInternalFaces[ll].metricNormalsFace.data(),
-                            matchingInternalFaces[ll].wallDistance.data(),
-                            viscFluxes, viscosityIntL, kOverCvIntL);
-    }
-
-    /*--- Subtract half of the viscous fluxes from the inviscid fluxes. The
-          factor 0.5 comes from the fact that the average of the viscous fluxes
-          of side 0 and side 1 must be taken in the DG-FEM formulation. ---*/
-    for(unsigned short j=0; j<(NPad*nInt); ++j) fluxes[j] -= 0.5*viscFluxes[j];
-
-    /*---------------------------*/
-    /*--- Side 1 of the face. ---*/
-    /*---------------------------*/
-
-    /* Get the matrix, which contains the derivatives w.r.t. the
-       parametric coordinates of the basis functions. */
-    derBasisElem = standardMatchingFacesSol[ind].GetMatDerBasisElemIntegrationSide1();
-
-    /*--- Loop over the faces in this chunk to set the conserved variables
-          in the DOFs of the faces. */
-    for(unsigned long ll=l; ll<lEnd; ++ll) {
-      const unsigned short llRel  = ll - l;
-      const unsigned short llNVar = llRel*nVar;
-
-      /* Determine the time level of the face, which is the minimum
-         of the levels of the adjacent elements. */
-      const unsigned long elemID0 = matchingInternalFaces[ll].elemID0;
-      const unsigned long elemID1 = matchingInternalFaces[ll].elemID1;
-      const unsigned short timeLevelFace = min(volElem[elemID0].timeLevel,
-                                               volElem[elemID1].timeLevel);
-
-      /* Determine the offset that must be applied to access the correct data
-         for this elemID0 in the working vector of the solution. If the element
-         has the same time level as the face offsetDOFsSolThisTimeLevel is used,
-         otherwise offsetDOFsSolPrevTimeLevel is the correct value. */
-      unsigned long offset;
-      if(volElem[elemID1].timeLevel == timeLevelFace) {
-        offset = volElem[elemID1].offsetDOFsSolLocal
-               - volElem[elemID1].offsetDOFsSolThisTimeLevel;
-      }
-      else {
-        offset = volElem[elemID1].offsetDOFsSolLocal
-               - volElem[elemID1].offsetDOFsSolPrevTimeLevel;
-      }
-
-      /*--- Store the solution of the DOFs of the elemID1 in the correct
-            sequence, such that a generalized approach is possible. ---*/
-      const unsigned long *DOFsElem = matchingInternalFaces[ll].DOFsSolElementSide1.data();
-      for(unsigned short i=0; i<nDOFsElem1; ++i) {
-        const su2double *solDOF = VecWorkSolDOFs[timeLevelFace].data()
-                                + nVar*(DOFsElem[i] - offset);
-        su2double       *sol    = solElem + NPad*i + llNVar;
-        memcpy(sol, solDOF, nBytes);
-      }
-    }
-
-    /* Compute the gradients w.r.t. the parametric coordinates in the integration
-       points. Call the general function to carry out the matrix product. */
-    blasFunctions->gemm(nInt*nDim, NPad, nDOFsElem1, derBasisElem, solElem, gradSolInt, config);
-
-    /*--- Loop over the faces in this chunk to compute the viscous flux
-          vector for side 1. */
-    for(unsigned long ll=l; ll<lEnd; ++ll) {
-
-      /* Determine the ID of the adjacent element. */
-      const unsigned short llRel = ll - l;
-      const unsigned long elemID1 = matchingInternalFaces[ll].elemID1;
-
-      /* Call the general function to compute the viscous flux in normal
-         direction for side 1. */
-      ViscousNormalFluxFace(&volElem[elemID1], llRel, nInt, NPad,
-                            0.0, false, solIntR, gradSolInt,
-                            matchingInternalFaces[ll].metricCoorDerivFace1.data(),
-                            matchingInternalFaces[ll].metricNormalsFace.data(),
-                            matchingInternalFaces[ll].wallDistance.data(),
-                            viscFluxes, viscosityIntR, kOverCvIntR);
-    }
-
-    /*--- Subtract half of the viscous fluxes from the inviscid fluxes. ---*/
-    for(unsigned short j=0; j<(NPad*nInt); ++j) fluxes[j] -= 0.5*viscFluxes[j];
-
-    /*------------------------------------------------------------------------*/
-    /*--- Step 3: Compute the penalty terms in the integration points of   ---*/
-    /*---         this chunk of matching faces and add them to the already ---*/
-    /*---         stored inviscid and viscous fluxes.                      ---*/
-    /*------------------------------------------------------------------------*/
-
-    /* Get the required constant needed for the penalty terms. */
-    const su2double ConstPenFace = standardMatchingFacesSol[ind].GetPenaltyConstant();
-
-    /*--- Loop over the faces in this chunk to compute the penalty fluxes. ---*/
-    for(unsigned long ll=l; ll<lEnd; ++ll) {
-
-      /* Get the length scales of the adjacent elements. */
-      const unsigned short llRel = ll - l;
-      const unsigned long elemID0 = matchingInternalFaces[ll].elemID0;
-      const unsigned long elemID1 = matchingInternalFaces[ll].elemID1;
-
-      const su2double lenScale0 = volElem[elemID0].lenScale;
-      const su2double lenScale1 = volElem[elemID1].lenScale;
-
-      /* Call the function PenaltyTermsFluxFace to compute the actual penalty
-         terms. Use the array viscFluxes as storage. */
-      PenaltyTermsFluxFace(llRel, nInt, NPad, solIntL, solIntR, viscosityIntL,
-                           viscosityIntR, kOverCvIntL, kOverCvIntR,
-                           ConstPenFace, lenScale0, lenScale1,
-                           matchingInternalFaces[ll].metricNormalsFace.data(),
-                           viscFluxes);
-    }
-
-    /* Add the penalty fluxes to the earlier computed fluxes. */
-    for(unsigned short j=0; j<(NPad*nInt); ++j) fluxes[j] += viscFluxes[j];
-
-    /* Multiply the fluxes with the integration weight of the corresponding
-       integration point. */
-    for(unsigned short i=0; i<nInt; ++i) {
-      su2double *flux = fluxes + i*NPad;
-
-      for(unsigned short j=0; j<NPad; ++j)
-        flux[j] *= weights[i];
-    }
-
-    /*------------------------------------------------------------------------*/
-    /*--- Step 4: Compute the contribution to the residuals from the       ---*/
-    /*---         integration over this internal matching face.            ---*/
-    /*------------------------------------------------------------------------*/
-
-    /* Set the value of the offset of the residual between each of the fused
-       faces. This depends whether or not symmetrizing terms are stored.
-       Also set the location where the symmetrizing terms of the first face
-       must be stored. */
-    unsigned long offsetRes = nDOFsFace0 + nDOFsFace1;
-    if( symmetrizingTermsPresent ) offsetRes += nDOFsElem0 + nDOFsElem1;
-
-    unsigned long indResSym = indResFaces + nDOFsFace0 + nDOFsFace1;
-
-    /* Get the correct form of the basis functions needed for the matrix
-       multiplication to compute the residual. Use gradSolInt as a temporary
-       buffer to store this product. */
-    const su2double *basisFaceTrans = standardMatchingFacesSol[ind].GetBasisFaceIntegrationTransposeSide0();
-    su2double *resSide0 = gradSolInt;
-
-    /* Call the general function to carry out the matrix product. */
-    blasFunctions->gemm(nDOFsFace0, NPad, nInt, basisFaceTrans, fluxes, resSide0, config);
->>>>>>> a2da75e4
-
-CFEM_DG_NSSolver::CFEM_DG_NSSolver(CGeometry *geometry, CConfig *config, unsigned short iMesh)
- : CFEM_DG_EulerSolver(geometry, config, iMesh) {
-
-}
-
-CFEM_DG_NSSolver::~CFEM_DG_NSSolver(void) {
-
-}
-
-void CFEM_DG_NSSolver::Friction_Forces(CGeometry *geometry, CConfig *config) {
+}
+
+void CFEM_DG_NSSolver::Friction_Forces(const CGeometry *geometry, const CConfig *config) {
 
 }
 
