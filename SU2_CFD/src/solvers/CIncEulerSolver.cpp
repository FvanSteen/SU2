--- conflicted
+++ resolved
@@ -2900,33 +2900,18 @@
 
             geometry->vertex[iMarker][iVertex]->GetNormal(Vector);
 
-<<<<<<< HEAD
-            AxiFactor = 0.0; 
-=======
             su2double AxiFactor = 1.0; 
->>>>>>> 64e24b15
             if (axisymmetric) {
               if (geometry->nodes->GetCoord(iPoint, 1) > EPS)
                 AxiFactor = 2.0*PI_NUMBER*geometry->nodes->GetCoord(iPoint, 1);
               else {
                 for (const auto jPoint : geometry->nodes->GetPoints(iPoint)) {
-<<<<<<< HEAD
-                  if (geometry->nodes->GetVertex(jPoint,iMarker) >= 0){
-                    AxiFactor = PI_NUMBER * geometry->nodes->GetCoord(jPoint,1);
-                  }
-                }
-              }
-            } else {
-              AxiFactor = 1.0;
-            }
-=======
                   if (geometry->nodes->GetVertex(jPoint,iMarker) >= 0) {
                     AxiFactor = PI_NUMBER * geometry->nodes->GetCoord(jPoint, 1);
                   }
                 }
               }
             } 
->>>>>>> 64e24b15
 
             V_outlet = nodes->GetPrimitive(iPoint);
 
