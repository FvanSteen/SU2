--- conflicted
+++ resolved
@@ -332,7 +332,6 @@
       auxFluidModel->SetTDState_T(Temperature_FreeStream, config->GetSpecies_Init());
       break;
 
-<<<<<<< HEAD
     case FLUID_FLAMELET:
 
       config->SetGas_Constant(UNIVERSAL_GAS_CONSTANT / (config->GetMolecular_Weight() / 1000.0));
@@ -343,13 +342,13 @@
       
       /*--- flamelet fluid model does not need to be redefined after nondimensionalization ---*/
       redefine_fluid_model = false;
-=======
+      break;
+      
     case DATADRIVEN_FLUID:
       auxFluidModel = new CDataDrivenFluid(config);
       auxFluidModel->SetTDState_T(Temperature_FreeStream);
       Pressure_Thermodynamic = auxFluidModel->GetPressure();
       config->SetPressure_Thermodynamic(Pressure_Thermodynamic);
->>>>>>> 027e23be
       break;
 
     default:
