--- conflicted
+++ resolved
@@ -238,13 +238,6 @@
 }
 
 CFlameletSolver::~CFlameletSolver(void) {
-<<<<<<< HEAD
-  
-  // unsigned long iMarker, iVertex;
-  // unsigned short iVar;
-  
-=======
->>>>>>> 3a744b52
   if (FluidModel != nullptr) delete FluidModel;
 }
 
@@ -352,10 +345,6 @@
 
     su2double enth_inlet;
     su2double point_loc;
-<<<<<<< HEAD
-    // su2double dist;
-=======
->>>>>>> 3a744b52
     unsigned long n_not_iterated  = 0;
     unsigned long n_not_in_domain = 0;
 
@@ -454,10 +443,6 @@
   unsigned long iPoint, total_index;
   
   su2double  BetaInc2, Density, dRhodT, dRhodC, Temperature, Delta;
-<<<<<<< HEAD
-  // su2double Cp; 
-=======
->>>>>>> 3a744b52
   
   bool variable_density = (config->GetKind_DensityModel() == INC_DENSITYMODEL::VARIABLE);
   bool implicit         = (config->GetKind_TimeIntScheme_Flow() == EULER_IMPLICIT);
@@ -468,10 +453,6 @@
     
     Density     = solver_container[FLOW_SOL]->GetNodes()->GetDensity(iPoint);
     BetaInc2    = solver_container[FLOW_SOL]->GetNodes()->GetBetaInc2(iPoint);
-<<<<<<< HEAD
-    // Cp          = solver_container[FLOW_SOL]->GetNodes()->GetSpecificHeatCp(iPoint);
-=======
->>>>>>> 3a744b52
     Temperature = solver_container[FLOW_SOL]->GetNodes()->GetTemperature(iPoint);
     
     unsigned short nVar_Flow = solver_container[FLOW_SOL]->GetnVar();
@@ -548,29 +529,11 @@
 
   bool implicit            = (config->GetKind_TimeIntScheme_Flow() == EULER_IMPLICIT);
   bool axisymmetric        = config->GetAxisymmetric();
-<<<<<<< HEAD
-  // bool viscous             = config->GetViscous();
-  // unsigned short n_scalars = config->GetNScalars();
-  // unsigned short n_lookups = config->GetNLookups();
-
-  // su2double delta_enth_lut;
-  // su2double delta_temp_lut;
-  // su2double delta_source_prog_lut;
-  // su2double delta_source_energy_lut;
-
-  // CNumerics *second_numerics = numerics_container[SOURCE_SECOND_TERM + omp_get_thread_num()*MAX_TERMS];
-=======
-
->>>>>>> 3a744b52
+
   CNumerics *first_numerics  = numerics_container[SOURCE_FIRST_TERM  + omp_get_thread_num()*MAX_TERMS];
 
   CFluidModel *fluid_model_local = solver_container[FLOW_SOL]->GetFluidModel();
   
-<<<<<<< HEAD
-  // su2double zero_sources[4] {0,0,0,0};
-  
-=======
->>>>>>> 3a744b52
   SU2_OMP_FOR_DYN(omp_chunk_size)
   for (auto i_point = 0u; i_point < nPointDomain; i_point++) {
 
@@ -624,34 +587,18 @@
                                CConfig *config,
                                unsigned short val_marker) {
   
-<<<<<<< HEAD
-  // unsigned short iDim, iVar;
-  unsigned short iVar; 
-  unsigned long iVertex, iPoint, total_index;
-  // unsigned long not_used;
-  // su2double *Coords;
-  // su2double enth_inlet;
-
-  // bool        grid_movement = config->GetGrid_Movement      (          );
-=======
   unsigned short iVar;
   unsigned long iVertex, iPoint, total_index;
   su2double enth_inlet;
 
->>>>>>> 3a744b52
   string      Marker_Tag    = config->GetMarker_All_TagBound(val_marker);
-  // su2double   temp_inlet    = config->GetInlet_Ttotal       (Marker_Tag);
+  su2double   temp_inlet    = config->GetInlet_Ttotal       (Marker_Tag);
   su2double  *inlet_scalar  = config->GetInlet_ScalarVal    (Marker_Tag);
  
-  // CFluidModel  *fluid_model_local = solver_container[FLOW_SOL]->GetFluidModel();
-
-<<<<<<< HEAD
-  // not_used                 = fluid_model_local->GetEnthFromTemp(&enth_inlet, inlet_scalar[I_PROG_VAR], temp_inlet);
-  // inlet_scalar[I_ENTHALPY] = enth_inlet;
-=======
+  CFluidModel  *fluid_model_local = solver_container[FLOW_SOL]->GetFluidModel();
+
   fluid_model_local->GetEnthFromTemp(&enth_inlet, inlet_scalar[I_PROG_VAR], temp_inlet);
   inlet_scalar[I_ENTHALPY] = enth_inlet;
->>>>>>> 3a744b52
 
   /*--- Loop over all the vertices on this boundary marker ---*/
 
@@ -686,11 +633,6 @@
 void CFlameletSolver::BC_Outlet(CGeometry *geometry, CSolver **solver_container, CNumerics *conv_numerics,
                                CNumerics *visc_numerics, CConfig *config, unsigned short val_marker) {
 
-<<<<<<< HEAD
-  // const bool implicit = (config->GetKind_TimeIntScheme() == EULER_IMPLICIT);
-
-=======
->>>>>>> 3a744b52
   /*--- Loop over all the vertices on this boundary marker ---*/
 
   SU2_OMP_FOR_STAT(OMP_MIN_SIZE)
@@ -723,12 +665,8 @@
         }
     }
   }
-<<<<<<< HEAD
-  // END_SU2_OMP_FOR
-=======
   END_SU2_OMP_FOR
 
->>>>>>> 3a744b52
 }
 
 void CFlameletSolver::BC_HeatFlux_Wall(CGeometry *geometry, 
@@ -746,88 +684,12 @@
                                          CConfig *config,
                                          unsigned short val_marker) {
 
-<<<<<<< HEAD
-  // unsigned short iVar, jVar, iDim;
-=======
->>>>>>> 3a744b52
-  unsigned long iVertex, iPoint, total_index;
-
-  bool implicit                   = config->GetKind_TimeIntScheme_Flow() == EULER_IMPLICIT;
-  string Marker_Tag               = config->GetMarker_All_TagBound(val_marker);
-  su2double temp_wall             = config->GetIsothermal_Temperature(Marker_Tag);
-  CFluidModel *fluid_model_local  = solver_container[FLOW_SOL]->GetFluidModel(); 
-  su2double enth_wall, prog_wall;
-  unsigned long n_not_iterated    = 0;
-
-<<<<<<< HEAD
-  // bool use_weak_bc                = config->GetUseWeakScalarBC();
-  // su2double *normal;
-  // su2double *coord_i, *coord_j;
-  // unsigned long point_normal;
-  // su2double area;
-  // su2double dist_ij;
-  // su2double dEnth_dn;
-  // su2double dT_dn;
-  // su2double mass_diffusivity;
-
-=======
->>>>>>> 3a744b52
-  /*--- Loop over all the vertices on this boundary marker ---*/
-  
-  for (iVertex = 0; iVertex < geometry->nVertex[val_marker]; iVertex++) {
-    
-    iPoint = geometry->vertex[val_marker][iVertex]->GetNode();
-
-    /*--- Check if the node belongs to the domain (i.e., not a halo node) ---*/
-
-    if (geometry->nodes->GetDomain(iPoint)) {
-      /*--- Set enthalpy on the wall ---*/
-
-      prog_wall = solver_container[SCALAR_SOL]->GetNodes()->GetSolution(iPoint)[I_PROG_VAR];
-      n_not_iterated += fluid_model_local->GetEnthFromTemp(&enth_wall, prog_wall, temp_wall);
-
-      /*--- Impose the value of the enthalpy as a strong boundary
-      condition (Dirichlet) and remove any
-      contribution to the residual at this node. ---*/
-
-      nodes->SetSolution(iPoint, I_ENTHALPY, enth_wall);
-      nodes->SetSolution_Old(iPoint, I_ENTHALPY, enth_wall);
-
-      //LinSysRes(iPoint, I_ENTHALPY) = 0.0;
-      LinSysRes.SetBlock_Zero(iPoint, I_ENTHALPY);
-
-      nodes->SetVal_ResTruncError_Zero(iPoint, I_ENTHALPY);
-
-      if (implicit) {
-        total_index = iPoint * nVar + I_ENTHALPY;
-
-        Jacobian.DeleteValsRowi(total_index);
-      }
-    }
-  }
-  if (rank == MASTER_NODE && n_not_iterated > 0){
-    cout << " !!! Isothermal wall bc ("  << Marker_Tag << "): Number of points in which enthalpy could not be iterated: " << n_not_iterated << " !!!" << endl;
-  }
-
-}
-
-void CFlameletSolver::BC_ConjugateHeat_Interface(CGeometry *geometry, CSolver **solver_container, CNumerics *conv_numerics,
-                                              CConfig *config, unsigned short val_marker) {
-
-<<<<<<< HEAD
-  // unsigned short iVar, jVar, iDim;
-=======
->>>>>>> 3a744b52
   unsigned long iVertex, iPoint, total_index;
 
   bool implicit                   = config->GetKind_TimeIntScheme_Flow() == EULER_IMPLICIT;
   string Marker_Tag               = config->GetMarker_All_TagBound(val_marker);
   su2double temp_wall             = config->GetIsothermal_Temperature(Marker_Tag);
   CFluidModel *fluid_model_local  = solver_container[FLOW_SOL]->GetFluidModel();    
-<<<<<<< HEAD
-  // CSolver *heat_solver            = solver_container[HEAT_SOL];
-=======
->>>>>>> 3a744b52
   su2double enth_wall, prog_wall;
   unsigned long n_not_iterated    = 0;
 
@@ -836,9 +698,6 @@
   for (iVertex = 0; iVertex < geometry->nVertex[val_marker]; iVertex++) {
     
     iPoint = geometry->vertex[val_marker][iVertex]->GetNode();
-
-
-    temp_wall = GetConjugateHeatVariable(val_marker, iVertex, 0);
 
     /*--- Check if the node belongs to the domain (i.e., not a halo node) ---*/
 
@@ -855,6 +714,7 @@
       nodes->SetSolution(iPoint, I_ENTHALPY, enth_wall);
       nodes->SetSolution_Old(iPoint, I_ENTHALPY, enth_wall);
 
+      //LinSysRes(iPoint, I_ENTHALPY) = 0.0;
       LinSysRes.SetBlock_Zero(iPoint, I_ENTHALPY);
 
       nodes->SetVal_ResTruncError_Zero(iPoint, I_ENTHALPY);
@@ -867,6 +727,59 @@
     }
   }
   if (rank == MASTER_NODE && n_not_iterated > 0){
+    cout << " !!! Isothermal wall bc ("  << Marker_Tag << "): Number of points in which enthalpy could not be iterated: " << n_not_iterated << " !!!" << endl;
+  }
+
+}
+
+void CFlameletSolver::BC_ConjugateHeat_Interface(CGeometry *geometry, CSolver **solver_container, CNumerics *conv_numerics,
+                                              CConfig *config, unsigned short val_marker) {
+
+  unsigned long iVertex, iPoint, total_index;
+
+  bool implicit                   = config->GetKind_TimeIntScheme_Flow() == EULER_IMPLICIT;
+  string Marker_Tag               = config->GetMarker_All_TagBound(val_marker);
+  su2double temp_wall             = config->GetIsothermal_Temperature(Marker_Tag);
+  CFluidModel *fluid_model_local  = solver_container[FLOW_SOL]->GetFluidModel();    
+  su2double enth_wall, prog_wall;
+  unsigned long n_not_iterated    = 0;
+
+  /*--- Loop over all the vertices on this boundary marker ---*/
+  
+  for (iVertex = 0; iVertex < geometry->nVertex[val_marker]; iVertex++) {
+    
+    iPoint = geometry->vertex[val_marker][iVertex]->GetNode();
+
+
+    temp_wall = GetConjugateHeatVariable(val_marker, iVertex, 0);
+
+    /*--- Check if the node belongs to the domain (i.e., not a halo node) ---*/
+
+    if (geometry->nodes->GetDomain(iPoint)) {
+      /*--- Set enthalpy on the wall ---*/
+
+      prog_wall = solver_container[SCALAR_SOL]->GetNodes()->GetSolution(iPoint)[I_PROG_VAR];
+      n_not_iterated += fluid_model_local->GetEnthFromTemp(&enth_wall, prog_wall, temp_wall);
+
+      /*--- Impose the value of the enthalpy as a strong boundary
+      condition (Dirichlet) and remove any
+      contribution to the residual at this node. ---*/
+
+      nodes->SetSolution(iPoint, I_ENTHALPY, enth_wall);
+      nodes->SetSolution_Old(iPoint, I_ENTHALPY, enth_wall);
+
+      LinSysRes.SetBlock_Zero(iPoint, I_ENTHALPY);
+
+      nodes->SetVal_ResTruncError_Zero(iPoint, I_ENTHALPY);
+
+      if (implicit) {
+        total_index = iPoint * nVar + I_ENTHALPY;
+
+        Jacobian.DeleteValsRowi(total_index);
+      }
+    }
+  }
+  if (rank == MASTER_NODE && n_not_iterated > 0){
     cout << " !!! CHT interface ("  << Marker_Tag << "): Number of points in which enthalpy could not be iterated: " << n_not_iterated << " !!!" << endl;
   }
 }
