--- conflicted
+++ resolved
@@ -8567,10 +8567,6 @@
    * \brief Actuator disk model with variable load along disk radius.
    * \author: E. Saetta, L. Russo, R. Tognaccini (GitHub references EttoreSaetta, lorenzorusso07, rtogna).
    * Theoretical and Applied Aerodynamics Research Group (TAARG), University of Naples Federico II.
-<<<<<<< HEAD
-   * \version 7.1.1 “Blackbird”
-=======
->>>>>>> 3cc02088
    * First release date : July 1st 2020
    * modified on:
    *
