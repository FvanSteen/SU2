--- conflicted
+++ resolved
@@ -116,12 +116,6 @@
   const long unsigned int offset=(nSpecies+2);
   ComputeVorticityAndStrainMag(*config, iMesh, offset);
 
-<<<<<<< HEAD
-  /*--- Compute vorticity and strain mag. ---*/
-
-  const long unsigned int offset=(nSpecies+2);
-  ComputeVorticityAndStrainMag(*config, iMesh, offset);
-
   /*--- Compute the TauWall from the wall functions ---*/
 
   if (wall_functions) {
@@ -158,42 +152,6 @@
 
     /* Check for non-realizable states for reporting. */
 
-=======
-  if (wall_functions) {
-    SetTauWall_WF(geometry, solver_container, config);
-  }
-}
-
-unsigned long CNEMONSSolver::SetPrimitive_Variables(CSolver **solver_container,CConfig *config, bool Output) {
-
-  /*--- Number of non-physical points, local to the thread, needs
-   *    further reduction if function is called in parallel ---*/
-  unsigned long nonPhysicalPoints = 0;
-
-  const unsigned short turb_model = config->GetKind_Turb_Model();
-  //const bool tkeNeeded = (turb_model == SST) || (turb_model == SST_SUST);
-
-  SU2_OMP_FOR_STAT(omp_chunk_size)
-  for (unsigned long iPoint = 0; iPoint < nPoint; iPoint ++) {
-
-    /*--- Retrieve the value of the kinetic energy (if needed). ---*/
-
-    su2double eddy_visc = 0.0; //su2double turb_ke = 0.0;
-
-    if (turb_model != NONE && solver_container[TURB_SOL] != nullptr) {
-      eddy_visc = solver_container[TURB_SOL]->GetNodes()->GetmuT(iPoint);
-      //if (tkeNeeded) turb_ke = solver_container[TURB_SOL]->GetNodes()->GetSolution(iPoint,0);
-
-      nodes->SetEddyViscosity(iPoint, eddy_visc);
-    }
-
-    /*--- Compressible flow, primitive variables. ---*/
-
-    bool nonphysical = nodes->SetPrimVar(iPoint,FluidModel);
-
-    /* Check for non-realizable states for reporting. */
-
->>>>>>> 5fa720cf
     nonPhysicalPoints += nonphysical;
 
   }
@@ -323,11 +281,8 @@
                                                  unsigned short val_marker) {
 
   /*--- Local variables ---*/
-<<<<<<< HEAD
   const bool implicit = (config->GetKind_TimeIntScheme() == EULER_IMPLICIT);
 
-=======
->>>>>>> 5fa720cf
   const auto Marker_Tag = config->GetMarker_All_TagBound(val_marker);
   su2double Wall_HeatFlux = config->GetWall_HeatFlux(Marker_Tag)/config->GetHeat_Flux_Ref();
 
@@ -343,7 +298,6 @@
   /*--- Loop over all of the vertices on this boundary marker ---*/
   SU2_OMP_FOR_DYN(OMP_MIN_SIZE)
   for(auto iVertex = 0u; iVertex < geometry->nVertex[val_marker]; iVertex++) {
-<<<<<<< HEAD
 
     const auto iPoint = geometry->vertex[val_marker][iVertex]->GetNode();
 
@@ -407,72 +361,6 @@
       LinSysRes(iPoint, nSpecies+iDim) = 0.0;
     nodes->SetVel_ResTruncError_Zero(iPoint);
 
-=======
-
-    const auto iPoint = geometry->vertex[val_marker][iVertex]->GetNode();
-
-    /*--- Check if the node belongs to the domain (i.e, not a halo node) ---*/
-    if (!geometry->nodes->GetDomain(iPoint)) continue;
-
-    /*--- Compute dual-grid area and boundary normal ---*/
-    const auto Normal = geometry->vertex[val_marker][iVertex]->GetNormal();
-    su2double Area = GeometryToolbox::Norm(nDim, Normal);
-
-    /*--- Initialize the convective & viscous residuals to zero ---*/
-    for (auto iVar = 0u; iVar < nVar; iVar++) {Res_Visc[iVar] = 0.0;}
-
-    /*--- Set the residual on the boundary with the specified heat flux ---*/
-    // TODO: Look into this!
-    // Note: Contributions from qtr and qve are used for proportional control
-    //       to drive the solution toward the specified heatflux more quickly.
-    const auto V      = nodes->GetPrimitive(iPoint);
-    const auto GradV  = nodes->GetGradient_Primitive(iPoint);
-    su2double dTdn   = 0.0;
-    su2double dTvedn = 0.0;
-    for (auto iDim = 0u; iDim < nDim; iDim++) {
-      dTdn   += GradV[T_INDEX][iDim]*Normal[iDim];
-      dTvedn += GradV[TVE_INDEX][iDim]*Normal[iDim];
-    }
-
-    su2double ktr = nodes->GetThermalConductivity(iPoint);
-    su2double kve = nodes->GetThermalConductivity_ve(iPoint);
-
-    /*--- Scale thermal conductivity with turb ---*/
-    // TODO: Need to determine proper way to incorporate eddy viscosity
-    // This is only scaling Kve by same factor as ktr
-    su2double Mass = 0.0;
-    auto&     Ms   = FluidModel->GetSpeciesMolarMass();
-    su2double tmp1, scl, Cptr;
-    su2double Ru=1000.0*UNIVERSAL_GAS_CONSTANT;
-    su2double eddy_viscosity = nodes->GetEddyViscosity(iPoint);
-    for (unsigned short iSpecies=0; iSpecies<nSpecies; iSpecies++)
-      Mass += V[iSpecies]/V[RHO_INDEX]*Ms[iSpecies];
-    Cptr = V[RHOCVTR_INDEX]/V[RHO_INDEX]+Ru/Mass;
-    tmp1 = Cptr*(eddy_viscosity/Prandtl_Turb);
-    scl  = tmp1/ktr;
-    ktr += Cptr*(eddy_viscosity/Prandtl_Turb);
-    kve  = kve*(1.0+scl);
-    //Cpve = V[RHOCVVE_INDEX]+Ru/Mass;
-    //kve += Cpve*(val_eddy_viscosity/Prandtl_Turb);
-
-    /*--- Compute residual ---*/
-    Res_Visc[nSpecies+nDim]   += pcontrol*(ktr*dTdn+kve*dTvedn) +
-                                    Wall_HeatFlux*Area;
-    Res_Visc[nSpecies+nDim+1] += pcontrol*(kve*dTvedn) +
-                                    Wall_HeatFlux*Area;
-
-    /*--- Impose the value of the velocity as a strong boundary
-    condition (Dirichlet). Fix the velocity and remove any
-    contribution to the residual at this node. ---*/
-    su2double zero[MAXNDIM] = {0.0};
-    nodes->SetVelocity_Old(iPoint, zero);
-
-    for (auto iDim = 0u; iDim < nDim; iDim++){
-      LinSysRes(iPoint, nSpecies+iDim) = 0.0;
-      nodes->SetVal_ResTruncError_Zero(iPoint,nSpecies+iDim);
-    }
-
->>>>>>> 5fa720cf
     /*--- Apply viscous residual to the linear system ---*/
     LinSysRes.SubtractBlock(iPoint, Res_Visc);
 
@@ -737,7 +625,6 @@
 
   /*--- Retrieve the specified wall temperature ---*/
   su2double Twall = config->GetIsothermal_Temperature(Marker_Tag);
-<<<<<<< HEAD
 
   su2double **Jacobian_i = nullptr;
   if (implicit) {
@@ -767,37 +654,6 @@
 
     su2double dist_ij = GeometryToolbox::Distance(nDim, Coord_i, Coord_j);
 
-=======
-
-  su2double **Jacobian_i = nullptr;
-  if (implicit) {
-    Jacobian_i = new su2double* [nVar];
-    for (auto iVar = 0u; iVar < nVar; iVar++)
-      Jacobian_i[iVar] = new su2double [nVar] ();
-  }
-
-  /*--- Loop over boundary points to calculate energy flux ---*/
-  SU2_OMP_FOR_DYN(OMP_MIN_SIZE)
-  for (auto iVertex = 0u; iVertex < geometry->nVertex[val_marker]; iVertex++) {
-
-    const auto iPoint = geometry->vertex[val_marker][iVertex]->GetNode();
-
-    if (!geometry->nodes->GetDomain(iPoint)) continue;
-
-    /*--- Compute dual-grid area and boundary normal ---*/
-    const auto Normal = geometry->vertex[val_marker][iVertex]->GetNormal();
-    su2double Area = GeometryToolbox::Norm(nDim, Normal);
-
-    /*--- Compute closest normal neighbor ---*/
-    const auto Point_Normal = geometry->vertex[val_marker][iVertex]->GetNormal_Neighbor();
-
-    /*--- Compute distance between wall & normal neighbor ---*/
-    const auto Coord_i = geometry->nodes->GetCoord(iPoint);
-    const auto Coord_j = geometry->nodes->GetCoord(Point_Normal);
-
-    su2double dist_ij = GeometryToolbox::Distance(nDim, Coord_i, Coord_j);
-
->>>>>>> 5fa720cf
     /*--- Store the corrected velocity at the wall which will
      be zero (v = 0), unless there is grid motion (v = u_wall)---*/
     su2double zero[MAXNDIM] = {0.0};
@@ -806,16 +662,9 @@
     /*--- Initialize viscous residual to zero ---*/
     for (auto iVar = 0u; iVar < nVar; iVar ++) {Res_Visc[iVar] = 0.0;}
 
-<<<<<<< HEAD
     for (auto iDim = 0u; iDim < nDim; iDim++)
       LinSysRes(iPoint, nSpecies+iDim) = 0.0;
     nodes->SetVel_ResTruncError_Zero(iPoint);
-=======
-    for (auto iDim = 0u; iDim < nDim; iDim++){
-      LinSysRes(iPoint, nSpecies+iDim) = 0.0;
-      nodes->SetVal_ResTruncError_Zero(iPoint,nSpecies+iDim);
-    }
->>>>>>> 5fa720cf
 
     /*--- Calculate the gradient of temperature ---*/
     su2double Ti   = nodes->GetTemperature(iPoint);
@@ -846,19 +695,13 @@
     //kve += Cpve*(val_eddy_viscosity/Prandtl_Turb);
 
     /*--- Apply to the linear system ---*/
-<<<<<<< HEAD
     //Res_Visc[nSpecies+nDim]   = ((ktr*(Ti-Tj)    + kve*(Tvei-Tvej)) +
     //                             (ktr*(Twall-Ti) + kve*(Twall-Tvei))*C)*Area/dist_ij;
     //Res_Visc[nSpecies+nDim+1] = (kve*(Tvei-Tvej) + kve*(Twall-Tvei) *C)*Area/dist_ij;
     //                             (ktr*(Twall-Ti) + kve*(Twall-Tvei))*C)*Area/dist_ij;
     Res_Visc[nSpecies+nDim] = (ktr*(Twall-Tj))*Area/dist_ij;
     Res_Visc[nSpecies+nDim+1] = (kve*(Twall-Tvej))*Area/dist_ij;
-=======
-    Res_Visc[nSpecies+nDim]   = ((ktr*(Ti-Tj)    + kve*(Tvei-Tvej)) +
-                                 (ktr*(Twall-Ti) + kve*(Twall-Tvei))*C)*Area/dist_ij;
-    Res_Visc[nSpecies+nDim+1] = (kve*(Tvei-Tvej) + kve*(Twall-Tvei) *C)*Area/dist_ij;
-
->>>>>>> 5fa720cf
+
     /*--- Calculate Jacobian for implicit time stepping ---*/
     //if (implicit) {
     //
