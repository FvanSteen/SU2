--- conflicted
+++ resolved
@@ -300,15 +300,15 @@
 
     case COOLPROP:
 
-      FluidModel = new CCoolProp(config->GetFluid_Name());
+      auxFluidModel = new CCoolProp(config->GetFluid_Name());
       if (free_stream_temp) {
-        FluidModel->SetTDState_PT(Pressure_FreeStream, Temperature_FreeStream);
-        Density_FreeStream = FluidModel->GetDensity();
+        auxFluidModel->SetTDState_PT(Pressure_FreeStream, Temperature_FreeStream);
+        Density_FreeStream = auxFluidModel->GetDensity();
         config->SetDensity_FreeStream(Density_FreeStream);
       }
       else {
-        FluidModel->SetTDState_Prho(Pressure_FreeStream, Density_FreeStream );
-        Temperature_FreeStream = FluidModel->GetTemperature();
+        auxFluidModel->SetTDState_Prho(Pressure_FreeStream, Density_FreeStream );
+        Temperature_FreeStream = auxFluidModel->GetTemperature();
         config->SetTemperature_FreeStream(Temperature_FreeStream);
       }
       break;
@@ -480,25 +480,21 @@
         FluidModel[thread] = new CIdealGas(Gamma, Gas_ConstantND, config->GetCompute_Entropy());
         break;
 
-<<<<<<< HEAD
       case VW_GAS:
         FluidModel[thread] = new CVanDerWaalsGas(Gamma, Gas_ConstantND,
                                                  config->GetPressure_Critical() /config->GetPressure_Ref(),
                                                  config->GetTemperature_Critical()/config->GetTemperature_Ref());
         break;
-=======
-    case COOLPROP:
-      FluidModel = new CCoolProp(config->GetFluid_Name());
-      FluidModel->SetEnergy_Prho(Pressure_FreeStreamND, Density_FreeStreamND);
-      break;
-  }
->>>>>>> 64c188d6
 
       case PR_GAS:
         FluidModel[thread] = new CPengRobinson(Gamma, Gas_ConstantND,
                                                config->GetPressure_Critical() /config->GetPressure_Ref(),
                                                config->GetTemperature_Critical()/config->GetTemperature_Ref(),
                                                config->GetAcentric_Factor());
+        break;
+
+      case COOLPROP:
+        FluidModel[thread] = new CCoolProp(config->GetFluid_Name());
         break;
     }
 
@@ -5585,11 +5581,7 @@
   /*--- Make a distinction between the several Riemann solvers. ---*/
   switch( config->GetRiemann_Solver_FEM() ) {
 
-<<<<<<< HEAD
-    case ISMAIL_ROE: {
-=======
-    case UPWIND::ROE: {
->>>>>>> 64c188d6
+    case UPWIND::ISMAIL_ROE: {
 
       /*--- Entropy satisfying Riemann flux of Ismail and Roe.
             Values to scale the acoustic eigenvalues to obtain an adequate amount
@@ -5914,15 +5906,11 @@
       break;
     }
 
-    case ROE: {
-
-<<<<<<< HEAD
+    case UPWIND::ROE: {
+
       /*--- Roe's approximate Riemann solver. Easier storage of the cut off
             value for the entropy correction. ---*/
       const su2double Delta = config->GetEntropyFix_Coeff();
-=======
-    case UPWIND::LAX_FRIEDRICH: {
->>>>>>> 64c188d6
 
       /*--- Make a distinction between two and three space dimensions
             in order to have the most efficient code. ---*/
@@ -6133,7 +6121,7 @@
 
     /*------------------------------------------------------------------------*/
 
-    case LAX_FRIEDRICH: {
+    case UPWIND::LAX_FRIEDRICH: {
 
       /*--- Local Lax-Friedrich (Rusanov) flux Make a distinction between two and
             three space dimensions in order to have the most efficient code. ---*/
