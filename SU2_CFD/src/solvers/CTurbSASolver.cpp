/*!
 * \file CTurbSASolver.cpp
 * \brief Main subrotuines of CTurbSASolver class
 * \author F. Palacios, A. Bueno
 * \version 7.0.4 "Blackbird"
 *
 * SU2 Project Website: https://su2code.github.io
 *
 * The SU2 Project is maintained by the SU2 Foundation
 * (http://su2foundation.org)
 *
 * Copyright 2012-2020, SU2 Contributors (cf. AUTHORS.md)
 *
 * SU2 is free software; you can redistribute it and/or
 * modify it under the terms of the GNU Lesser General Public
 * License as published by the Free Software Foundation; either
 * version 2.1 of the License, or (at your option) any later version.
 *
 * SU2 is distributed in the hope that it will be useful,
 * but WITHOUT ANY WARRANTY; without even the implied warranty of
 * MERCHANTABILITY or FITNESS FOR A PARTICULAR PURPOSE. See the GNU
 * Lesser General Public License for more details.
 *
 * You should have received a copy of the GNU Lesser General Public
 * License along with SU2. If not, see <http://www.gnu.org/licenses/>.
 */

#include "../../include/solvers/CTurbSASolver.hpp"
#include "../../include/variables/CTurbSAVariable.hpp"
#include "../../../Common/include/omp_structure.hpp"
#include "../../../Common/include/toolboxes/geometry_toolbox.hpp"


CTurbSASolver::CTurbSASolver(void) : CTurbSolver() { }

CTurbSASolver::CTurbSASolver(CGeometry *geometry, CConfig *config, unsigned short iMesh, CFluidModel* FluidModel)
             : CTurbSolver(geometry, config) {

  unsigned short iVar, nLineLets;
  unsigned long iPoint;
  su2double Density_Inf, Viscosity_Inf, Factor_nu_Inf, Factor_nu_Engine, Factor_nu_ActDisk;

  bool multizone = config->GetMultizone_Problem();

  Gamma = config->GetGamma();
  Gamma_Minus_One = Gamma - 1.0;

  /*--- Dimension of the problem --> dependent of the turbulent model ---*/

  nVar = 1;
  nPrimVar = 1;
  nPoint = geometry->GetnPoint();
  nPointDomain = geometry->GetnPointDomain();

  /*--- Initialize nVarGrad for deallocation ---*/

  nVarGrad = nVar;

  /*--- Define geometry constants in the solver structure ---*/

  nDim = geometry->GetnDim();

  /*--- Single grid simulation ---*/

  if (iMesh == MESH_0 || config->GetMGCycle() == FULLMG_CYCLE) {

    /*--- Define some auxiliar vector related with the residual ---*/

    Residual_RMS = new su2double[nVar]();
    Residual_Max = new su2double[nVar]();

    /*--- Define some structures for locating max residuals ---*/

    Point_Max = new unsigned long[nVar]();
    Point_Max_Coord = new su2double*[nVar];
    for (iVar = 0; iVar < nVar; iVar++) {
      Point_Max_Coord[iVar] = new su2double[nDim]();
    }

    /*--- Initialization of the structure of the whole Jacobian ---*/

    if (rank == MASTER_NODE) cout << "Initialize Jacobian structure (SA model)." << endl;
    Jacobian.Initialize(nPoint, nPointDomain, nVar, nVar, true, geometry, config, ReducerStrategy);

    if (config->GetKind_Linear_Solver_Prec() == LINELET) {
      nLineLets = Jacobian.BuildLineletPreconditioner(geometry, config);
      if (rank == MASTER_NODE) cout << "Compute linelet structure. " << nLineLets << " elements in each line (average)." << endl;
    }

    LinSysSol.Initialize(nPoint, nPointDomain, nVar, 0.0);
    LinSysRes.Initialize(nPoint, nPointDomain, nVar, 0.0);

    if (ReducerStrategy)
      EdgeFluxes.Initialize(geometry->GetnEdge(), geometry->GetnEdge(), nVar, nullptr);

    if (config->GetExtraOutput()) {
      if (nDim == 2) { nOutputVariables = 13; }
      else if (nDim == 3) { nOutputVariables = 19; }
      OutputVariables.Initialize(nPoint, nPointDomain, nOutputVariables, 0.0);
      OutputHeadingNames = new string[nOutputVariables];
    }

    /*--- Initialize the BGS residuals in multizone problems. ---*/
    if (multizone){
      Residual_BGS      = new su2double[nVar]();
      Residual_Max_BGS  = new su2double[nVar]();

      /*--- Define some structures for locating max residuals ---*/

      Point_Max_BGS       = new unsigned long[nVar]();
      Point_Max_Coord_BGS = new su2double*[nVar];
      for (iVar = 0; iVar < nVar; iVar++) {
        Point_Max_Coord_BGS[iVar] = new su2double[nDim] ();
      }
    }

  }

  /*--- Read farfield conditions from config ---*/

  Density_Inf   = config->GetDensity_FreeStreamND();
  Viscosity_Inf = config->GetViscosity_FreeStreamND();

  /*--- Factor_nu_Inf in [3.0, 5.0] ---*/

  Factor_nu_Inf = config->GetNuFactor_FreeStream();
  nu_tilde_Inf  = Factor_nu_Inf*Viscosity_Inf/Density_Inf;
  if (config->GetKind_Trans_Model() == BC) {
    nu_tilde_Inf  = 0.005*Factor_nu_Inf*Viscosity_Inf/Density_Inf;
  }

  /*--- Factor_nu_Engine ---*/
  Factor_nu_Engine = config->GetNuFactor_Engine();
  nu_tilde_Engine  = Factor_nu_Engine*Viscosity_Inf/Density_Inf;
  if (config->GetKind_Trans_Model() == BC) {
    nu_tilde_Engine  = 0.005*Factor_nu_Engine*Viscosity_Inf/Density_Inf;
  }

  /*--- Factor_nu_ActDisk ---*/
  Factor_nu_ActDisk = config->GetNuFactor_Engine();
  nu_tilde_ActDisk  = Factor_nu_ActDisk*Viscosity_Inf/Density_Inf;

  /*--- Eddy viscosity at infinity ---*/
  su2double Ji, Ji_3, fv1, cv1_3 = 7.1*7.1*7.1;
  su2double muT_Inf;
  Ji = nu_tilde_Inf/Viscosity_Inf*Density_Inf;
  Ji_3 = Ji*Ji*Ji;
  fv1 = Ji_3/(Ji_3+cv1_3);
  muT_Inf = Density_Inf*fv1*nu_tilde_Inf;

  /*--- Initialize the solution to the far-field state everywhere. ---*/

  nodes = new CTurbSAVariable(nu_tilde_Inf, muT_Inf, nPoint, nDim, nVar, config);
  SetBaseClassPointerToNodes();

  /*--- MPI solution ---*/

  InitiateComms(geometry, config, SOLUTION_EDDY);
  CompleteComms(geometry, config, SOLUTION_EDDY);

  /*--- Initializate quantities for SlidingMesh Interface ---*/

  unsigned long iMarker;

  SlidingState       = new su2double*** [nMarker] ();
  SlidingStateNodes  = new int*         [nMarker] ();

  for (iMarker = 0; iMarker < nMarker; iMarker++){

    if (config->GetMarker_All_KindBC(iMarker) == FLUID_INTERFACE){

      SlidingState[iMarker]       = new su2double**[geometry->GetnVertex(iMarker)] ();
      SlidingStateNodes[iMarker]  = new int        [geometry->GetnVertex(iMarker)] ();

      for (iPoint = 0; iPoint < geometry->GetnVertex(iMarker); iPoint++)
        SlidingState[iMarker][iPoint] = new su2double*[nPrimVar+1] ();
    }

  }

  /*-- Allocation of inlets has to happen in derived classes (not CTurbSolver),
   * due to arbitrary number of turbulence variables ---*/

  Inlet_TurbVars = new su2double**[nMarker];
  for (unsigned long iMarker = 0; iMarker < nMarker; iMarker++) {
    Inlet_TurbVars[iMarker] = new su2double*[nVertex[iMarker]];
    for(unsigned long iVertex=0; iVertex < nVertex[iMarker]; iVertex++){
      Inlet_TurbVars[iMarker][iVertex] = new su2double[nVar] ();
      Inlet_TurbVars[iMarker][iVertex][0] = nu_tilde_Inf;
    }
  }

  /*--- The turbulence models are always solved implicitly, so set the
   implicit flag in case we have periodic BCs. ---*/

  SetImplicitPeriodic(true);

  /*--- Store the initial CFL number for all grid points. ---*/

  const su2double CFL = config->GetCFL(MGLevel)*config->GetCFLRedCoeff_Turb();
  for (iPoint = 0; iPoint < nPoint; iPoint++) {
    nodes->SetLocalCFL(iPoint, CFL);
  }
  Min_CFL_Local = CFL;
  Max_CFL_Local = CFL;
  Avg_CFL_Local = CFL;

  /*--- Add the solver name (max 8 characters) ---*/
  SolverName = "SA";

}

CTurbSASolver::~CTurbSASolver(void) {

  unsigned long iMarker, iVertex;
  unsigned short iVar;

  if ( SlidingState != nullptr ) {
    for (iMarker = 0; iMarker < nMarker; iMarker++) {
      if ( SlidingState[iMarker] != nullptr ) {
        for (iVertex = 0; iVertex < nVertex[iMarker]; iVertex++)
          if ( SlidingState[iMarker][iVertex] != nullptr ){
            for (iVar = 0; iVar < nPrimVar+1; iVar++)
              delete [] SlidingState[iMarker][iVertex][iVar];
            delete [] SlidingState[iMarker][iVertex];
          }
        delete [] SlidingState[iMarker];
      }
    }
    delete [] SlidingState;
  }

  if ( SlidingStateNodes != nullptr ){
    for (iMarker = 0; iMarker < nMarker; iMarker++){
      if (SlidingStateNodes[iMarker] != nullptr)
        delete [] SlidingStateNodes[iMarker];
    }
    delete [] SlidingStateNodes;
  }

}

void CTurbSASolver::Preprocessing(CGeometry *geometry, CSolver **solver_container, CConfig *config,
        unsigned short iMesh, unsigned short iRKStep, unsigned short RunTime_EqSystem, bool Output) {

  bool limiter_turb = (config->GetKind_SlopeLimit_Turb() != NO_LIMITER) &&
                      (config->GetInnerIter() <= config->GetLimiterIter());
  unsigned short kind_hybridRANSLES = config->GetKind_HybridRANSLES();
  const su2double* const* PrimGrad_Flow = nullptr;
  const su2double* Vorticity = nullptr;
  su2double Laminar_Viscosity = 0.0;

  /*--- Clear residual and system matrix, not needed for
   * reducer strategy as we write over the entire matrix. ---*/
  if (!ReducerStrategy) {
    LinSysRes.SetValZero();
    Jacobian.SetValZero();
  }

  /*--- Upwind second order reconstruction and gradients ---*/

  if (config->GetReconstructionGradientRequired()) {
    if (config->GetKind_Gradient_Method_Recon() == GREEN_GAUSS)
      SetSolution_Gradient_GG(geometry, config, true);
    if (config->GetKind_Gradient_Method_Recon() == LEAST_SQUARES)
      SetSolution_Gradient_LS(geometry, config, true);
    if (config->GetKind_Gradient_Method_Recon() == WEIGHTED_LEAST_SQUARES)
      SetSolution_Gradient_LS(geometry, config, true);
  }

  if (config->GetKind_Gradient_Method() == GREEN_GAUSS)
    SetSolution_Gradient_GG(geometry, config);

  if (config->GetKind_Gradient_Method() == WEIGHTED_LEAST_SQUARES)
    SetSolution_Gradient_LS(geometry, config);

  if (limiter_turb) SetSolution_Limiter(geometry, config);

  if (kind_hybridRANSLES != NO_HYBRIDRANSLES) {

    /*--- Set the vortex tilting coefficient at every node if required ---*/

    if (kind_hybridRANSLES == SA_EDDES){
      SU2_OMP_FOR_STAT(omp_chunk_size)
      for (unsigned long iPoint = 0; iPoint < nPoint; iPoint++){
        Vorticity = solver_container[FLOW_SOL]->GetNodes()->GetVorticity(iPoint);
        PrimGrad_Flow = solver_container[FLOW_SOL]->GetNodes()->GetGradient_Primitive(iPoint);
        Laminar_Viscosity  = solver_container[FLOW_SOL]->GetNodes()->GetLaminarViscosity(iPoint);
        nodes->SetVortex_Tilting(iPoint, PrimGrad_Flow, Vorticity, Laminar_Viscosity);
      }
    }

    /*--- Compute the DES length scale ---*/

    SetDES_LengthScale(solver_container, geometry, config);

  }

}

void CTurbSASolver::Postprocessing(CGeometry *geometry, CSolver **solver_container, CConfig *config, unsigned short iMesh) {

  const su2double cv1_3 = 7.1*7.1*7.1;

  const bool neg_spalart_allmaras = (config->GetKind_Turb_Model() == SA_NEG);

  /*--- Compute eddy viscosity ---*/

  SU2_OMP_FOR_STAT(omp_chunk_size)
  for (unsigned long iPoint = 0; iPoint < nPoint; iPoint ++) {

    su2double rho = solver_container[FLOW_SOL]->GetNodes()->GetDensity(iPoint);
    su2double mu  = solver_container[FLOW_SOL]->GetNodes()->GetLaminarViscosity(iPoint);

    su2double nu  = mu/rho;
    su2double nu_hat = nodes->GetSolution(iPoint,0);

    su2double Ji   = nu_hat/nu;
    su2double Ji_3 = Ji*Ji*Ji;
    su2double fv1  = Ji_3/(Ji_3+cv1_3);

    su2double muT = rho*fv1*nu_hat;

    if (neg_spalart_allmaras) muT = max(muT,0.0);

    nodes->SetmuT(iPoint,muT);

  }

}

void CTurbSASolver::Source_Residual(CGeometry *geometry, CSolver **solver_container,
                                    CNumerics **numerics_container, CConfig *config, unsigned short iMesh) {

  const bool harmonic_balance = (config->GetTime_Marching() == HARMONIC_BALANCE);
  const bool transition    = (config->GetKind_Trans_Model() == LM);
  const bool transition_BC = (config->GetKind_Trans_Model() == BC);

  CVariable* flowNodes = solver_container[FLOW_SOL]->GetNodes();

  /*--- Pick one numerics object per thread. ---*/
  CNumerics* numerics = numerics_container[SOURCE_FIRST_TERM + omp_get_thread_num()*MAX_TERMS];

  /*--- Loop over all points. ---*/

  SU2_OMP_FOR_DYN(omp_chunk_size)
  for (unsigned long iPoint = 0; iPoint < nPointDomain; iPoint++) {

    /*--- Conservative variables w/o reconstruction ---*/

    numerics->SetPrimitive(flowNodes->GetPrimitive(iPoint), nullptr);

    /*--- Gradient of the primitive and conservative variables ---*/

    numerics->SetPrimVarGradient(flowNodes->GetGradient_Primitive(iPoint), nullptr);

    /*--- Set vorticity and strain rate magnitude ---*/

    numerics->SetVorticity(flowNodes->GetVorticity(iPoint), nullptr);

    numerics->SetStrainMag(flowNodes->GetStrainMag(iPoint), 0.0);

    /*--- Set intermittency ---*/

    if (transition) {
      numerics->SetIntermittency(solver_container[TRANS_SOL]->GetNodes()->GetIntermittency(iPoint));
    }

    /*--- Turbulent variables w/o reconstruction, and its gradient ---*/

    numerics->SetTurbVar(nodes->GetSolution(iPoint), nullptr);
    numerics->SetTurbVarGradient(nodes->GetGradient(iPoint), nullptr);

    /*--- Set volume ---*/

    numerics->SetVolume(geometry->nodes->GetVolume(iPoint));

    /*--- Get Hybrid RANS/LES Type and set the appropriate wall distance ---*/

    if (config->GetKind_HybridRANSLES() == NO_HYBRIDRANSLES) {

      /*--- Set distance to the surface ---*/

      numerics->SetDistance(geometry->nodes->GetWall_Distance(iPoint), 0.0);

    } else {

      /*--- Set DES length scale ---*/

      numerics->SetDistance(nodes->GetDES_LengthScale(iPoint), 0.0);

    }

    /*--- Compute the source term ---*/

    auto residual = numerics->ComputeResidual(config);

    /*--- Store the intermittency ---*/

    if (transition_BC) {
      nodes->SetGammaBC(iPoint,numerics->GetGammaBC());
    }

    /*--- Subtract residual and the Jacobian ---*/

    LinSysRes.SubtractBlock(iPoint, residual);

    Jacobian.SubtractBlock2Diag(iPoint, residual.jacobian_i);

  }

  if (harmonic_balance) {

    SU2_OMP_FOR_STAT(omp_chunk_size)
    for (unsigned long iPoint = 0; iPoint < nPointDomain; iPoint++) {

      su2double Volume = geometry->nodes->GetVolume(iPoint);

      /*--- Access stored harmonic balance source term ---*/

      for (unsigned short iVar = 0; iVar < nVar; iVar++) {
        su2double Source = nodes->GetHarmonicBalance_Source(iPoint,iVar);
        LinSysRes(iPoint,iVar) += Source*Volume;
      }
    }
  }

}

void CTurbSASolver::Source_Template(CGeometry *geometry, CSolver **solver_container, CNumerics *numerics,
                                    CConfig *config, unsigned short iMesh) {
}

void CTurbSASolver::BC_HeatFlux_Wall(CGeometry *geometry, CSolver **solver_container, CNumerics *conv_numerics,
                                     CNumerics *visc_numerics, CConfig *config, unsigned short val_marker) {

  /*--- Evaluate nu tilde at the closest point to the surface using the wall functions. ---*/

  if (config->GetWall_Functions()) {
    SU2_OMP_MASTER
    SetNuTilde_WF(geometry, solver_container, conv_numerics, visc_numerics, config, val_marker);
    SU2_OMP_BARRIER
    return;
  }

  /*--- The dirichlet condition is used only without wall function, otherwise the
   convergence is compromised as we are providing nu tilde values for the
   first point of the wall. ---*/

  SU2_OMP_FOR_STAT(OMP_MIN_SIZE)
  for (auto iVertex = 0u; iVertex < geometry->nVertex[val_marker]; iVertex++) {

    const auto iPoint = geometry->vertex[val_marker][iVertex]->GetNode();

    /*--- Check if the node belongs to the domain (i.e, not a halo node) ---*/

    if (geometry->nodes->GetDomain(iPoint)) {

      for (auto iVar = 0u; iVar < nVar; iVar++)
        nodes->SetSolution_Old(iPoint,iVar,0.0);

      LinSysRes.SetBlock_Zero(iPoint);

      /*--- Includes 1 in the diagonal ---*/

      Jacobian.DeleteValsRowi(iPoint);
    }
  }

}

void CTurbSASolver::BC_Isothermal_Wall(CGeometry *geometry, CSolver **solver_container, CNumerics *conv_numerics,
                                       CNumerics *visc_numerics, CConfig *config, unsigned short val_marker) {

  BC_HeatFlux_Wall(geometry, solver_container, conv_numerics, visc_numerics, config, val_marker);

}

void CTurbSASolver::BC_Far_Field(CGeometry *geometry, CSolver **solver_container, CNumerics *conv_numerics,
                                 CNumerics *visc_numerics, CConfig *config, unsigned short val_marker) {

  SU2_OMP_FOR_STAT(OMP_MIN_SIZE)
  for (auto iVertex = 0u; iVertex < geometry->nVertex[val_marker]; iVertex++) {

    const auto iPoint = geometry->vertex[val_marker][iVertex]->GetNode();

    /*--- Check if the node belongs to the domain (i.e, not a halo node) ---*/

    if (geometry->nodes->GetDomain(iPoint)) {

      /*--- Allocate the value at the infinity ---*/

      auto V_infty = solver_container[FLOW_SOL]->GetCharacPrimVar(val_marker, iVertex);

      /*--- Retrieve solution at the farfield boundary node ---*/

      auto V_domain = solver_container[FLOW_SOL]->GetNodes()->GetPrimitive(iPoint);

      /*--- Grid Movement ---*/

      if (dynamic_grid)
        conv_numerics->SetGridVel(geometry->nodes->GetGridVel(iPoint), geometry->nodes->GetGridVel(iPoint));

      conv_numerics->SetPrimitive(V_domain, V_infty);

      /*--- Set turbulent variable at the wall, and at infinity ---*/

      conv_numerics->SetTurbVar(nodes->GetSolution(iPoint), &nu_tilde_Inf);

      /*--- Set Normal (it is necessary to change the sign) ---*/

      su2double Normal[MAXNDIM] = {0.0};
      for (auto iDim = 0u; iDim < nDim; iDim++)
        Normal[iDim] = -geometry->vertex[val_marker][iVertex]->GetNormal(iDim);
      conv_numerics->SetNormal(Normal);

      /*--- Compute residuals and Jacobians ---*/

      auto residual = conv_numerics->ComputeResidual(config);

      /*--- Add residuals and Jacobians ---*/

      LinSysRes.AddBlock(iPoint, residual);
      Jacobian.AddBlock2Diag(iPoint, residual.jacobian_i);

    }
  }

}

void CTurbSASolver::BC_Inlet(CGeometry *geometry, CSolver **solver_container, CNumerics *conv_numerics,
                             CNumerics *visc_numerics, CConfig *config, unsigned short val_marker) {

  /*--- Loop over all the vertices on this boundary marker ---*/

  SU2_OMP_FOR_STAT(OMP_MIN_SIZE)
  for (auto iVertex = 0u; iVertex < geometry->nVertex[val_marker]; iVertex++) {

    const auto iPoint = geometry->vertex[val_marker][iVertex]->GetNode();

    /*--- Check if the node belongs to the domain (i.e., not a halo node) ---*/

    if (geometry->nodes->GetDomain(iPoint)) {

      /*--- Normal vector for this vertex (negate for outward convention) ---*/

      su2double Normal[MAXNDIM] = {0.0};
      for (auto iDim = 0u; iDim < nDim; iDim++)
        Normal[iDim] = -geometry->vertex[val_marker][iVertex]->GetNormal(iDim);

      /*--- Allocate the value at the inlet ---*/

      auto V_inlet = solver_container[FLOW_SOL]->GetCharacPrimVar(val_marker, iVertex);

      /*--- Retrieve solution at the farfield boundary node ---*/

      auto V_domain = solver_container[FLOW_SOL]->GetNodes()->GetPrimitive(iPoint);

      /*--- Set various quantities in the solver class ---*/

      conv_numerics->SetPrimitive(V_domain, V_inlet);

      /*--- Set the turbulent variable states (prescribed for an inflow) ---*/
      /*--- Load the inlet turbulence variable (uniform by default). ---*/

      conv_numerics->SetTurbVar(nodes->GetSolution(iPoint), Inlet_TurbVars[val_marker][iVertex]);

      /*--- Set various other quantities in the conv_numerics class ---*/

      conv_numerics->SetNormal(Normal);

      if (dynamic_grid)
        conv_numerics->SetGridVel(geometry->nodes->GetGridVel(iPoint),
                                  geometry->nodes->GetGridVel(iPoint));

      /*--- Compute the residual using an upwind scheme ---*/

      auto residual = conv_numerics->ComputeResidual(config);
      LinSysRes.AddBlock(iPoint, residual);

      /*--- Jacobian contribution for implicit integration ---*/

      Jacobian.AddBlock2Diag(iPoint, residual.jacobian_i);

//      /*--- Viscous contribution, commented out because serious convergence problems ---*/
//
//      visc_numerics->SetCoord(geometry->nodes->GetCoord(iPoint), geometry->nodes->GetCoord(Point_Normal));
//      visc_numerics->SetNormal(Normal);
//
//      /*--- Conservative variables w/o reconstruction ---*/
//
//      visc_numerics->SetPrimitive(V_domain, V_inlet);
//
//      /*--- Turbulent variables w/o reconstruction, and its gradients ---*/
//
//      visc_numerics->SetTurbVar(Solution_i, Solution_j);
//      visc_numerics->SetTurbVarGradient(node[iPoint]->GetGradient(), node[iPoint]->GetGradient());
//
//      /*--- Compute residual, and Jacobians ---*/
//
//      auto residual = visc_numerics->ComputeResidual(config);
//
//      /*--- Subtract residual, and update Jacobians ---*/
//
//      LinSysRes.SubtractBlock(iPoint, residual);
//      Jacobian.SubtractBlock2Diag(iPoint, residual.jacobian_i);

    }
  }

}

void CTurbSASolver::BC_Outlet(CGeometry *geometry, CSolver **solver_container, CNumerics *conv_numerics,
                              CNumerics *visc_numerics, CConfig *config, unsigned short val_marker) {

  /*--- Loop over all the vertices on this boundary marker ---*/

  SU2_OMP_FOR_STAT(OMP_MIN_SIZE)
  for (auto iVertex = 0u; iVertex < geometry->nVertex[val_marker]; iVertex++) {

    const auto iPoint = geometry->vertex[val_marker][iVertex]->GetNode();

    /*--- Check if the node belongs to the domain (i.e., not a halo node) ---*/

    if (geometry->nodes->GetDomain(iPoint)) {

      /*--- Allocate the value at the outlet ---*/

      auto V_outlet = solver_container[FLOW_SOL]->GetCharacPrimVar(val_marker, iVertex);

      /*--- Retrieve solution at the farfield boundary node ---*/

      auto V_domain = solver_container[FLOW_SOL]->GetNodes()->GetPrimitive(iPoint);

      /*--- Set various quantities in the solver class ---*/

      conv_numerics->SetPrimitive(V_domain, V_outlet);

      /*--- Set the turbulent variables. Here we use a Neumann BC such
       that the turbulent variable is copied from the interior of the
       domain to the outlet before computing the residual. ---*/

      conv_numerics->SetTurbVar(nodes->GetSolution(iPoint), nodes->GetSolution(iPoint));

      /*--- Set Normal (negate for outward convention) ---*/

      su2double Normal[MAXNDIM] = {0.0};
      for (auto iDim = 0u; iDim < nDim; iDim++)
        Normal[iDim] = -geometry->vertex[val_marker][iVertex]->GetNormal(iDim);
      conv_numerics->SetNormal(Normal);

      if (dynamic_grid)
        conv_numerics->SetGridVel(geometry->nodes->GetGridVel(iPoint),
                                  geometry->nodes->GetGridVel(iPoint));

      /*--- Compute the residual using an upwind scheme ---*/

      auto residual = conv_numerics->ComputeResidual(config);
      LinSysRes.AddBlock(iPoint, residual);

      /*--- Jacobian contribution for implicit integration ---*/

      Jacobian.AddBlock2Diag(iPoint, residual.jacobian_i);

//      /*--- Viscous contribution, commented out because serious convergence problems ---*/
//
//      visc_numerics->SetCoord(geometry->nodes->GetCoord(iPoint), geometry->nodes->GetCoord(Point_Normal));
//      visc_numerics->SetNormal(Normal);
//
//      /*--- Conservative variables w/o reconstruction ---*/
//
//      visc_numerics->SetPrimitive(V_domain, V_outlet);
//
//      /*--- Turbulent variables w/o reconstruction, and its gradients ---*/
//
//      visc_numerics->SetTurbVar(Solution_i, Solution_j);
//      visc_numerics->SetTurbVarGradient(node[iPoint]->GetGradient(), node[iPoint]->GetGradient());
//
//      /*--- Compute residual, and Jacobians ---*/
//
//      auto residual = visc_numerics->ComputeResidual(config);
//
//      /*--- Subtract residual, and update Jacobians ---*/
//
//      LinSysRes.SubtractBlock(iPoint, residual);
//      Jacobian.SubtractBlock2Diag(iPoint, residual.jacobian_i);

    }
  }

}

void CTurbSASolver::BC_Engine_Inflow(CGeometry *geometry, CSolver **solver_container, CNumerics *conv_numerics,
                                     CNumerics *visc_numerics, CConfig *config, unsigned short val_marker) {

  /*--- Loop over all the vertices on this boundary marker ---*/

  SU2_OMP_FOR_STAT(OMP_MIN_SIZE)
  for (auto iVertex = 0u; iVertex < geometry->nVertex[val_marker]; iVertex++) {

    const auto iPoint = geometry->vertex[val_marker][iVertex]->GetNode();

    /*--- Check if the node belongs to the domain (i.e., not a halo node) ---*/

    if (geometry->nodes->GetDomain(iPoint)) {

      /*--- Allocate the value at the infinity ---*/

      auto V_inflow = solver_container[FLOW_SOL]->GetCharacPrimVar(val_marker, iVertex);

      /*--- Retrieve solution at the farfield boundary node ---*/

      auto V_domain = solver_container[FLOW_SOL]->GetNodes()->GetPrimitive(iPoint);

      /*--- Set various quantities in the solver class ---*/

      conv_numerics->SetPrimitive(V_domain, V_inflow);

      /*--- Set the turbulent variables. Here we use a Neumann BC such
       that the turbulent variable is copied from the interior of the
       domain to the outlet before computing the residual. ---*/

      conv_numerics->SetTurbVar(nodes->GetSolution(iPoint), nodes->GetSolution(iPoint));

      /*--- Set Normal (negate for outward convention) ---*/

      su2double Normal[MAXNDIM] = {0.0};
      for (auto iDim = 0u; iDim < nDim; iDim++)
        Normal[iDim] = -geometry->vertex[val_marker][iVertex]->GetNormal(iDim);
      conv_numerics->SetNormal(Normal);

      /*--- Set grid movement ---*/

      if (dynamic_grid)
        conv_numerics->SetGridVel(geometry->nodes->GetGridVel(iPoint),
                                  geometry->nodes->GetGridVel(iPoint));

      /*--- Compute the residual using an upwind scheme ---*/

      auto residual = conv_numerics->ComputeResidual(config);
      LinSysRes.AddBlock(iPoint, residual);

      /*--- Jacobian contribution for implicit integration ---*/

      Jacobian.AddBlock2Diag(iPoint, residual.jacobian_i);

//      /*--- Viscous contribution, commented out because serious convergence problems ---*/
//
//      visc_numerics->SetCoord(geometry->nodes->GetCoord(iPoint), geometry->nodes->GetCoord(iPoint));
//      visc_numerics->SetNormal(Normal);
//
//      /*--- Conservative variables w/o reconstruction ---*/
//
//      visc_numerics->SetPrimitive(V_domain, V_inflow);
//
//      /*--- Turbulent variables w/o reconstruction, and its gradients ---*/
//
//      visc_numerics->SetTurbVar(node[iPoint]->GetSolution(), node[iPoint]->GetSolution());
//      visc_numerics->SetTurbVarGradient(node[iPoint]->GetGradient(), node[iPoint]->GetGradient());
//
//      /*--- Compute residual, and Jacobians ---*/
//
//      auto residual = visc_numerics->ComputeResidual(config);
//
//      /*--- Subtract residual, and update Jacobians ---*/
//
//      LinSysRes.SubtractBlock(iPoint, residual);
//      Jacobian.SubtractBlock2Diag(iPoint, residual.jacobian_i);

    }

  }

}

void CTurbSASolver::BC_Engine_Exhaust(CGeometry *geometry, CSolver **solver_container, CNumerics *conv_numerics,
                                      CNumerics *visc_numerics, CConfig *config, unsigned short val_marker) {

  /*--- Loop over all the vertices on this boundary marker ---*/

  SU2_OMP_FOR_STAT(OMP_MIN_SIZE)
  for (auto iVertex = 0u; iVertex < geometry->nVertex[val_marker]; iVertex++) {

    const auto iPoint = geometry->vertex[val_marker][iVertex]->GetNode();

    /*--- Check if the node belongs to the domain (i.e., not a halo node) ---*/

    if (geometry->nodes->GetDomain(iPoint)) {

      /*--- Normal vector for this vertex (negate for outward convention) ---*/

      su2double Normal[MAXNDIM] = {0.0};
      for (auto iDim = 0u; iDim < nDim; iDim++)
        Normal[iDim] = -geometry->vertex[val_marker][iVertex]->GetNormal(iDim);

      /*--- Allocate the value at the infinity ---*/

      auto V_exhaust = solver_container[FLOW_SOL]->GetCharacPrimVar(val_marker, iVertex);

      /*--- Retrieve solution at the farfield boundary node ---*/

      auto V_domain = solver_container[FLOW_SOL]->GetNodes()->GetPrimitive(iPoint);

      /*--- Set various quantities in the solver class ---*/

      conv_numerics->SetPrimitive(V_domain, V_exhaust);

      /*--- Set the turbulent variable states (prescribed for an inflow) ---*/

      conv_numerics->SetTurbVar(nodes->GetSolution(iPoint), &nu_tilde_Engine);

      /*--- Set various other quantities in the conv_numerics class ---*/

      conv_numerics->SetNormal(Normal);

      /*--- Set grid movement ---*/

      if (dynamic_grid)
        conv_numerics->SetGridVel(geometry->nodes->GetGridVel(iPoint),
                                  geometry->nodes->GetGridVel(iPoint));

      /*--- Compute the residual using an upwind scheme ---*/

      auto residual = conv_numerics->ComputeResidual(config);
      LinSysRes.AddBlock(iPoint, residual);

      /*--- Jacobian contribution for implicit integration ---*/

      Jacobian.AddBlock2Diag(iPoint, residual.jacobian_i);

//      /*--- Viscous contribution, commented out because serious convergence problems ---*/
//
//      visc_numerics->SetCoord(geometry->nodes->GetCoord(iPoint), geometry->nodes->GetCoord(iPoint));
//      visc_numerics->SetNormal(Normal);
//
//      /*--- Conservative variables w/o reconstruction ---*/
//
//      visc_numerics->SetPrimitive(V_domain, V_exhaust);
//
//      /*--- Turbulent variables w/o reconstruction, and its gradients ---*/
//
//      visc_numerics->SetTurbVar(Solution_i, Solution_j);
//      visc_numerics->SetTurbVarGradient(node[iPoint]->GetGradient(), node[iPoint]->GetGradient());
//
//      /*--- Compute residual, and Jacobians ---*/
//
//      auto residual = visc_numerics->ComputeResidual(config);
//
//      /*--- Subtract residual, and update Jacobians ---*/
//
//      LinSysRes.SubtractBlock(iPoint, residual);
//      Jacobian.SubtractBlock2Diag(iPoint, residual.jacobian_i);

    }
  }

}

void CTurbSASolver::BC_ActDisk_Inlet(CGeometry *geometry, CSolver **solver_container, CNumerics *conv_numerics,
                                     CNumerics *visc_numerics, CConfig *config, unsigned short val_marker) {

  BC_ActDisk(geometry, solver_container, conv_numerics, visc_numerics, config,  val_marker, true);
}

void CTurbSASolver::BC_ActDisk_Outlet(CGeometry *geometry, CSolver **solver_container, CNumerics *conv_numerics,
                                      CNumerics *visc_numerics, CConfig *config, unsigned short val_marker) {

  BC_ActDisk(geometry, solver_container, conv_numerics, visc_numerics, config,  val_marker, false);
}

void CTurbSASolver::BC_ActDisk(CGeometry *geometry, CSolver **solver_container,
                               CNumerics *conv_numerics, CNumerics *visc_numerics,
                               CConfig *config, unsigned short val_marker, bool val_inlet_surface) {

  /*--- Loop over all the vertices on this boundary marker ---*/

  SU2_OMP_FOR_STAT(OMP_MIN_SIZE)
  for (auto iVertex = 0u; iVertex < geometry->nVertex[val_marker]; iVertex++) {

    const auto iPoint = geometry->vertex[val_marker][iVertex]->GetNode();
    const auto GlobalIndex_donor = solver_container[FLOW_SOL]->GetDonorGlobalIndex(val_marker, iVertex);
    const auto GlobalIndex = geometry->nodes->GetGlobalIndex(iPoint);

    /*--- Check if the node belongs to the domain (i.e., not a halo node) ---*/

    if (!geometry->nodes->GetDomain(iPoint) || (GlobalIndex == GlobalIndex_donor)) {
      continue;
    }

    /*--- Normal vector for this vertex (negate for outward convention) ---*/

    su2double Normal[MAXNDIM] = {0.0};
    for (auto iDim = 0u; iDim < nDim; iDim++)
      Normal[iDim] = -geometry->vertex[val_marker][iVertex]->GetNormal(iDim);
    conv_numerics->SetNormal(Normal);

    su2double Area = GeometryToolbox::Norm(nDim, Normal);

    su2double UnitNormal[MAXNDIM] = {0.0};
    for (auto iDim = 0u; iDim < nDim; iDim++)
      UnitNormal[iDim] = Normal[iDim]/Area;

    /*--- Retrieve solution at the farfield boundary node ---*/

    auto V_domain = solver_container[FLOW_SOL]->GetNodes()->GetPrimitive(iPoint);

    /*--- Check the flow direction. Project the flow into the normal to the inlet face ---*/

    su2double Vn = GeometryToolbox::DotProduct(nDim, &V_domain[1], UnitNormal);

    bool ReverseFlow = false;
    if ((val_inlet_surface) && (Vn < 0.0)) { ReverseFlow = true; }
    if ((!val_inlet_surface) && (Vn > 0.0)) { ReverseFlow = true; }

    /*--- Do not anything if there is a
     reverse flow, Euler b.c. for the direct problem ---*/

    if (ReverseFlow) continue;

    /*--- Allocate the value at the infinity ---*/

    if (val_inlet_surface) {
      auto V_inlet = solver_container[FLOW_SOL]->GetCharacPrimVar(val_marker, iVertex);
      conv_numerics->SetPrimitive(V_domain, V_inlet);
    }
    else {
      auto V_outlet = solver_container[FLOW_SOL]->GetCharacPrimVar(val_marker, iVertex);
      conv_numerics->SetPrimitive(V_domain, V_outlet);
    }

    /*--- Set the turb. variable solution
     set  the turbulent variables. Here we use a Neumann BC such
     that the turbulent variable is copied from the interior of the
     domain to the outlet before computing the residual.
     or set the turbulent variable states (prescribed for an inflow)  ----*/

    //      if (val_inlet_surface) Solution_j[0] = 0.5*(nodes->GetSolution(iPoint,0)+V_outlet [nDim+9]);
    //      else Solution_j[0] = 0.5*(nodes->GetSolution(iPoint,0)+V_inlet [nDim+9]);

    //      /*--- Inflow analysis (interior extrapolation) ---*/
    //      if (((val_inlet_surface) && (!ReverseFlow)) || ((!val_inlet_surface) && (ReverseFlow))) {
    //        Solution_j[0] = 2.0*node[iPoint]->GetSolution(0) - node[iPoint_Normal]->GetSolution(0);
    //      }

    //      /*--- Outflow analysis ---*/
    //      else {
    //        if (val_inlet_surface) Solution_j[0] = Factor_nu_ActDisk*V_outlet [nDim+9];
    //        else { Solution_j[0] = Factor_nu_ActDisk*V_inlet [nDim+9]; }
    //      }

    if (((val_inlet_surface) && (!ReverseFlow)) || ((!val_inlet_surface) && (ReverseFlow))) {
      /*--- Inflow analysis (interior extrapolation) ---*/
      conv_numerics->SetTurbVar(nodes->GetSolution(iPoint), nodes->GetSolution(iPoint));
    }
    else {
      /*--- Outflow analysis ---*/
      conv_numerics->SetTurbVar(nodes->GetSolution(iPoint), &nu_tilde_ActDisk);
    }

    /*--- Grid Movement ---*/

    if (dynamic_grid)
      conv_numerics->SetGridVel(geometry->nodes->GetGridVel(iPoint), geometry->nodes->GetGridVel(iPoint));

    /*--- Compute the residual using an upwind scheme ---*/

    auto residual = conv_numerics->ComputeResidual(config);
    LinSysRes.AddBlock(iPoint, residual);

    /*--- Jacobian contribution for implicit integration ---*/

    Jacobian.AddBlock2Diag(iPoint, residual.jacobian_i);

//        /*--- Viscous contribution, commented out because serious convergence problems ---*/
//
//        visc_numerics->SetNormal(Normal);
//        visc_numerics->SetCoord(geometry->nodes->GetCoord(iPoint), geometry->node[iPoint_Normal]->GetCoord());
//
//        /*--- Conservative variables w/o reconstruction ---*/
//
//        if (val_inlet_surface) visc_numerics->SetPrimitive(V_domain, V_inlet);
//        else visc_numerics->SetPrimitive(V_domain, V_outlet);
//
//        /*--- Turbulent variables w/o reconstruction, and its gradients ---*/
//
//        visc_numerics->SetTurbVar(Solution_i, Solution_j);
//
//        visc_numerics->SetTurbVarGradient(node[iPoint]->GetGradient(), node[iPoint]->GetGradient());
//
//        /*--- Compute residual, and Jacobians ---*/
//
//        auto residual = visc_numerics->ComputeResidual(config);
//
//        /*--- Subtract residual, and update Jacobians ---*/
//
//        LinSysRes.SubtractBlock(iPoint, residual);
//        Jacobian.SubtractBlock2Diag(iPoint, residual.jacobian_i);

  }

}

void CTurbSASolver::BC_Inlet_MixingPlane(CGeometry *geometry, CSolver **solver_container, CNumerics *conv_numerics,
                                         CNumerics *visc_numerics, CConfig *config, unsigned short val_marker) {

  const auto nSpanWiseSections = config->GetnSpanWiseSections();

  /*--- Loop over all the vertices on this boundary marker ---*/
  for (auto iSpan = 0u; iSpan < nSpanWiseSections ; iSpan++){

    su2double extAverageNu = solver_container[FLOW_SOL]->GetExtAverageNu(val_marker, iSpan);

    /*--- Loop over all the vertices on this boundary marker ---*/

    SU2_OMP_FOR_STAT(OMP_MIN_SIZE)
    for (auto iVertex = 0u; iVertex < geometry->GetnVertexSpan(val_marker,iSpan); iVertex++) {

      /*--- find the node related to the vertex ---*/
      const auto iPoint = geometry->turbovertex[val_marker][iSpan][iVertex]->GetNode();

      /*--- using the other vertex information for retrieving some information ---*/
      const auto oldVertex = geometry->turbovertex[val_marker][iSpan][iVertex]->GetOldVertex();

      /*--- Index of the closest interior node ---*/
      const auto Point_Normal = geometry->vertex[val_marker][oldVertex]->GetNormal_Neighbor();

      /*--- Normal vector for this vertex (negate for outward convention) ---*/

      su2double Normal[MAXNDIM] = {0.0};
      for (auto iDim = 0u; iDim < nDim; iDim++)
        Normal[iDim] = -geometry->vertex[val_marker][oldVertex]->GetNormal(iDim);
      conv_numerics->SetNormal(Normal);

      /*--- Allocate the value at the inlet ---*/
      auto V_inlet = solver_container[FLOW_SOL]->GetCharacPrimVar(val_marker, oldVertex);

      /*--- Retrieve solution at the farfield boundary node ---*/

      auto V_domain = solver_container[FLOW_SOL]->GetNodes()->GetPrimitive(iPoint);

      /*--- Set various quantities in the solver class ---*/

      conv_numerics->SetPrimitive(V_domain, V_inlet);

      /*--- Set the turbulent variable states (prescribed for an inflow) ---*/

      conv_numerics->SetTurbVar(nodes->GetSolution(iPoint), &extAverageNu);

      /*--- Set various other quantities in the conv_numerics class ---*/

      if (dynamic_grid)
        conv_numerics->SetGridVel(geometry->nodes->GetGridVel(iPoint),
                                  geometry->nodes->GetGridVel(iPoint));

      /*--- Compute the residual using an upwind scheme ---*/

      auto conv_residual = conv_numerics->ComputeResidual(config);

      /*--- Jacobian contribution for implicit integration ---*/

      LinSysRes.AddBlock(iPoint, conv_residual);
      Jacobian.AddBlock2Diag(iPoint, conv_residual.jacobian_i);

      /*--- Viscous contribution ---*/

      visc_numerics->SetCoord(geometry->nodes->GetCoord(iPoint),
                              geometry->nodes->GetCoord(Point_Normal));
      visc_numerics->SetNormal(Normal);

      /*--- Conservative variables w/o reconstruction ---*/

      visc_numerics->SetPrimitive(V_domain, V_inlet);

      /*--- Turbulent variables w/o reconstruction, and its gradients ---*/

      visc_numerics->SetTurbVar(nodes->GetSolution(iPoint), &extAverageNu);

      visc_numerics->SetTurbVarGradient(nodes->GetGradient(iPoint),
                                        nodes->GetGradient(iPoint));

      /*--- Compute residual, and Jacobians ---*/

      auto visc_residual = visc_numerics->ComputeResidual(config);

      /*--- Subtract residual, and update Jacobians ---*/

      LinSysRes.SubtractBlock(iPoint, visc_residual);
      Jacobian.SubtractBlock2Diag(iPoint, visc_residual.jacobian_i);

    }
  }

}

void CTurbSASolver::BC_Inlet_Turbo(CGeometry *geometry, CSolver **solver_container, CNumerics *conv_numerics,
                                   CNumerics *visc_numerics, CConfig *config, unsigned short val_marker) {

  const auto nSpanWiseSections = config->GetnSpanWiseSections();

  CFluidModel *FluidModel = solver_container[FLOW_SOL]->GetFluidModel();

  su2double Factor_nu_Inf = config->GetNuFactor_FreeStream();

  /*--- Loop over all the spans on this boundary marker ---*/
  for (auto iSpan = 0; iSpan < nSpanWiseSections; iSpan++) {

    su2double rho       = solver_container[FLOW_SOL]->GetAverageDensity(val_marker, iSpan);
    su2double pressure  = solver_container[FLOW_SOL]->GetAveragePressure(val_marker, iSpan);

    FluidModel->SetTDState_Prho(pressure, rho);
    su2double muLam = FluidModel->GetLaminarViscosity();

    su2double nu_tilde  = Factor_nu_Inf*muLam/rho;

    /*--- Loop over all the vertices on this boundary marker ---*/

    SU2_OMP_FOR_STAT(OMP_MIN_SIZE)
    for (auto iVertex = 0u; iVertex < geometry->GetnVertexSpan(val_marker,iSpan); iVertex++) {

      /*--- find the node related to the vertex ---*/
      const auto iPoint = geometry->turbovertex[val_marker][iSpan][iVertex]->GetNode();

      /*--- using the other vertex information for retrieving some information ---*/
      const auto oldVertex = geometry->turbovertex[val_marker][iSpan][iVertex]->GetOldVertex();

      /*--- Index of the closest interior node ---*/
      const auto Point_Normal = geometry->vertex[val_marker][oldVertex]->GetNormal_Neighbor();

      /*--- Normal vector for this vertex (negate for outward convention) ---*/

      su2double Normal[MAXNDIM] = {0.0};
      for (auto iDim = 0u; iDim < nDim; iDim++)
        Normal[iDim] = -geometry->vertex[val_marker][oldVertex]->GetNormal(iDim);
      conv_numerics->SetNormal(Normal);

      /*--- Allocate the value at the inlet ---*/
      auto V_inlet = solver_container[FLOW_SOL]->GetCharacPrimVar(val_marker, oldVertex);

      /*--- Retrieve solution at the farfield boundary node ---*/

      auto V_domain = solver_container[FLOW_SOL]->GetNodes()->GetPrimitive(iPoint);

      /*--- Set various quantities in the solver class ---*/

      conv_numerics->SetPrimitive(V_domain, V_inlet);

      /*--- Set the turbulent variable states (prescribed for an inflow) ---*/

      conv_numerics->SetTurbVar(nodes->GetSolution(iPoint), &nu_tilde);

      if (dynamic_grid)
        conv_numerics->SetGridVel(geometry->nodes->GetGridVel(iPoint),
                                  geometry->nodes->GetGridVel(iPoint));

      /*--- Compute the residual using an upwind scheme ---*/

      auto conv_residual = conv_numerics->ComputeResidual(config);

      /*--- Jacobian contribution for implicit integration ---*/

      LinSysRes.AddBlock(iPoint, conv_residual);
      Jacobian.AddBlock2Diag(iPoint, conv_residual.jacobian_i);

      /*--- Viscous contribution ---*/

      visc_numerics->SetCoord(geometry->nodes->GetCoord(iPoint),
                              geometry->nodes->GetCoord(Point_Normal));

      visc_numerics->SetNormal(Normal);

      /*--- Conservative variables w/o reconstruction ---*/

      visc_numerics->SetPrimitive(V_domain, V_inlet);

      /*--- Turbulent variables w/o reconstruction, and its gradients ---*/

      visc_numerics->SetTurbVar(nodes->GetSolution(iPoint), &nu_tilde);

      visc_numerics->SetTurbVarGradient(nodes->GetGradient(iPoint),
                                        nodes->GetGradient(iPoint));

      /*--- Compute residual, and Jacobians ---*/

      auto visc_residual = visc_numerics->ComputeResidual(config);

      /*--- Subtract residual, and update Jacobians ---*/

      LinSysRes.SubtractBlock(iPoint, visc_residual);
      Jacobian.SubtractBlock2Diag(iPoint, visc_residual.jacobian_i);

    }
  }

}

void CTurbSASolver::BC_Interface_Boundary(CGeometry *geometry, CSolver **solver_container, CNumerics *numerics,
                                          CConfig *config, unsigned short val_marker) {

  //  unsigned long iVertex, iPoint, jPoint;
  //  unsigned short iVar, iDim;
  //
  //  su2double *Vector = new su2double[nDim];
  //
  //#ifndef HAVE_MPI
  //
  //  for (iVertex = 0; iVertex < geometry->nVertex[val_marker]; iVertex++) {
  //    iPoint = geometry->vertex[val_marker][iVertex]->GetNode();
  //
  //    if (geometry->nodes->GetDomain(iPoint)) {
  //
  //      /*--- Find the associate pair to the original node ---*/
  //      jPoint = geometry->vertex[val_marker][iVertex]->GetDonorPoint();
  //
  //      if (iPoint != jPoint) {
  //
  //        /*--- Store the solution for both points ---*/
  //        for (iVar = 0; iVar < nVar; iVar++) {
  //          Solution_i[iVar] = nodes->GetSolution(iPoint,iVar);
  //          Solution_j[iVar] = nodes->GetSolution(jPoint,iVar);
  //        }
  //
  //        /*--- Set Conservative Variables ---*/
  //        numerics->SetTurbVar(Solution_i, Solution_j);
  //
  //        /*--- Retrieve flow solution for both points ---*/
  //        for (iVar = 0; iVar < solver_container[FLOW_SOL]->GetnVar(); iVar++) {
  //          FlowPrimVar_i[iVar] = solver_container[FLOW_SOL]->nodes->GetSolution(iPoint, iVar);
  //          FlowPrimVar_j[iVar] = solver_container[FLOW_SOL]->nodes->GetSolution(jPoint, iVar);
  //        }
  //
  //        /*--- Set Flow Variables ---*/
  //        numerics->SetConservative(FlowPrimVar_i, FlowPrimVar_j);
  //
  //        /*--- Set the normal vector ---*/
  //        geometry->vertex[val_marker][iVertex]->GetNormal(Vector);
  //        for (iDim = 0; iDim < nDim; iDim++)
  //          Vector[iDim] = -Vector[iDim];
  //        numerics->SetNormal(Vector);
  //
  //        /*--- Add Residuals and Jacobians ---*/
  //        numerics->ComputeResidual(Residual, Jacobian_i, Jacobian_j, config);
  //        LinSysRes.AddBlock(iPoint, Residual);
  //        Jacobian.AddBlock2Diag(iPoint, Jacobian_i);
  //
  //      }
  //    }
  //  }
  //
  //#else
  //
  //  int rank = MPI::COMM_WORLD.Get_rank(), jProcessor;
  //  su2double *Conserv_Var, *Flow_Var;
  //  bool compute;
  //
  //  unsigned short Buffer_Size = nVar+solver_container[FLOW_SOL]->GetnVar();
  //  su2double *Buffer_Send_U = new su2double [Buffer_Size];
  //  su2double *Buffer_Receive_U = new su2double [Buffer_Size];
  //
  //  /*--- Do the send process, by the moment we are sending each
  //   node individually, this must be changed ---*/
  //  for (iVertex = 0; iVertex < geometry->nVertex[val_marker]; iVertex++) {
  //    iPoint = geometry->vertex[val_marker][iVertex]->GetNode();
  //    if (geometry->nodes->GetDomain(iPoint)) {
  //
  //      /*--- Find the associate pair to the original node ---*/
  //      jPoint = geometry->vertex[val_marker][iVertex]->GetPeriodicPointDomain()[0];
  //      jProcessor = geometry->vertex[val_marker][iVertex]->GetPeriodicPointDomain()[1];
  //
  //      if ((iPoint == jPoint) && (jProcessor == rank)) compute = false;
  //      else compute = true;
  //
  //      /*--- We only send the information that belong to other boundary ---*/
  //      if ((jProcessor != rank) && compute) {
  //
  //        Conserv_Var = nodes->GetSolution(iPoint);
  //        Flow_Var = solver_container[FLOW_SOL]->nodes->GetSolution(iPoint);
  //
  //        for (iVar = 0; iVar < nVar; iVar++)
  //          Buffer_Send_U[iVar] = Conserv_Var[iVar];
  //
  //        for (iVar = 0; iVar < solver_container[FLOW_SOL]->GetnVar(); iVar++)
  //          Buffer_Send_U[nVar+iVar] = Flow_Var[iVar];
  //
  //        MPI::COMM_WORLD.Bsend(Buffer_Send_U, Buffer_Size, MPI::DOUBLE, jProcessor, iPoint);
  //
  //      }
  //    }
  //  }
  //
  //  for (iVertex = 0; iVertex < geometry->nVertex[val_marker]; iVertex++) {
  //
  //    iPoint = geometry->vertex[val_marker][iVertex]->GetNode();
  //
  //    if (geometry->nodes->GetDomain(iPoint)) {
  //
  //      /*--- Find the associate pair to the original node ---*/
  //      jPoint = geometry->vertex[val_marker][iVertex]->GetPeriodicPointDomain()[0];
  //      jProcessor = geometry->vertex[val_marker][iVertex]->GetPeriodicPointDomain()[1];
  //
  //      if ((iPoint == jPoint) && (jProcessor == rank)) compute = false;
  //      else compute = true;
  //
  //      if (compute) {
  //
  //        /*--- We only receive the information that belong to other boundary ---*/
  //        if (jProcessor != rank) {
  //          MPI::COMM_WORLD.Recv(Buffer_Receive_U, Buffer_Size, MPI::DOUBLE, jProcessor, jPoint);
  //        }
  //        else {
  //
  //          for (iVar = 0; iVar < nVar; iVar++)
  //            Buffer_Receive_U[iVar] = nodes->GetSolution(jPoint,iVar);
  //
  //          for (iVar = 0; iVar < solver_container[FLOW_SOL]->GetnVar(); iVar++)
  //            Buffer_Send_U[nVar+iVar] = solver_container[FLOW_SOL]->nodes->GetSolution(jPoint, iVar);
  //
  //        }
  //
  //        /*--- Store the solution for both points ---*/
  //        for (iVar = 0; iVar < nVar; iVar++) {
  //          Solution_i[iVar] = nodes->GetSolution(iPoint,iVar);
  //          Solution_j[iVar] = Buffer_Receive_U[iVar];
  //        }
  //
  //        /*--- Set Turbulent Variables ---*/
  //        numerics->SetTurbVar(Solution_i, Solution_j);
  //
  //        /*--- Retrieve flow solution for both points ---*/
  //        for (iVar = 0; iVar < solver_container[FLOW_SOL]->GetnVar(); iVar++) {
  //          FlowPrimVar_i[iVar] = solver_container[FLOW_SOL]->nodes->GetSolution(iPoint, iVar);
  //          FlowPrimVar_j[iVar] = Buffer_Receive_U[nVar + iVar];
  //        }
  //
  //        /*--- Set Flow Variables ---*/
  //        numerics->SetConservative(FlowPrimVar_i, FlowPrimVar_j);
  //
  //        geometry->vertex[val_marker][iVertex]->GetNormal(Vector);
  //        for (iDim = 0; iDim < nDim; iDim++)
  //          Vector[iDim] = -Vector[iDim];
  //        numerics->SetNormal(Vector);
  //
  //        numerics->ComputeResidual(Residual, Jacobian_i, Jacobian_j, config);
  //        LinSysRes.AddBlock(iPoint, Residual);
  //        Jacobian.AddBlock2Diag(iPoint, Jacobian_i);
  //
  //      }
  //    }
  //  }
  //
  //  delete[] Buffer_Send_U;
  //  delete[] Buffer_Receive_U;
  //
  //#endif
  //
  //  delete[] Vector;
  //
}

void CTurbSASolver::BC_NearField_Boundary(CGeometry *geometry, CSolver **solver_container, CNumerics *numerics,
                                          CConfig *config, unsigned short val_marker) {

  //  unsigned long iVertex, iPoint, jPoint;
  //  unsigned short iVar, iDim;
  //
  //  su2double *Vector = new su2double[nDim];
  //
  //#ifndef HAVE_MPI
  //
  //  for (iVertex = 0; iVertex < geometry->nVertex[val_marker]; iVertex++) {
  //    iPoint = geometry->vertex[val_marker][iVertex]->GetNode();
  //
  //    if (geometry->nodes->GetDomain(iPoint)) {
  //
  //      /*--- Find the associate pair to the original node ---*/
  //      jPoint = geometry->vertex[val_marker][iVertex]->GetDonorPoint();
  //
  //      if (iPoint != jPoint) {
  //
  //        /*--- Store the solution for both points ---*/
  //        for (iVar = 0; iVar < nVar; iVar++) {
  //          Solution_i[iVar] = nodes->GetSolution(iPoint,iVar);
  //          Solution_j[iVar] = nodes->GetSolution(jPoint,iVar);
  //        }
  //
  //        /*--- Set Conservative Variables ---*/
  //        numerics->SetTurbVar(Solution_i, Solution_j);
  //
  //        /*--- Retrieve flow solution for both points ---*/
  //        for (iVar = 0; iVar < solver_container[FLOW_SOL]->GetnVar(); iVar++) {
  //          FlowPrimVar_i[iVar] = solver_container[FLOW_SOL]->nodes->GetSolution(iPoint, iVar);
  //          FlowPrimVar_j[iVar] = solver_container[FLOW_SOL]->nodes->GetSolution(jPoint, iVar);
  //        }
  //
  //        /*--- Set Flow Variables ---*/
  //        numerics->SetConservative(FlowPrimVar_i, FlowPrimVar_j);
  //
  //        /*--- Set the normal vector ---*/
  //        geometry->vertex[val_marker][iVertex]->GetNormal(Vector);
  //        for (iDim = 0; iDim < nDim; iDim++)
  //          Vector[iDim] = -Vector[iDim];
  //        numerics->SetNormal(Vector);
  //
  //        /*--- Add Residuals and Jacobians ---*/
  //        numerics->ComputeResidual(Residual, Jacobian_i, Jacobian_j, config);
  //        LinSysRes.AddBlock(iPoint, Residual);
  //        Jacobian.AddBlock2Diag(iPoint, Jacobian_i);
  //
  //      }
  //    }
  //  }
  //
  //#else
  //
  //  int rank = MPI::COMM_WORLD.Get_rank(), jProcessor;
  //  su2double *Conserv_Var, *Flow_Var;
  //  bool compute;
  //
  //  unsigned short Buffer_Size = nVar+solver_container[FLOW_SOL]->GetnVar();
  //  su2double *Buffer_Send_U = new su2double [Buffer_Size];
  //  su2double *Buffer_Receive_U = new su2double [Buffer_Size];
  //
  //  /*--- Do the send process, by the moment we are sending each
  //   node individually, this must be changed ---*/
  //  for (iVertex = 0; iVertex < geometry->nVertex[val_marker]; iVertex++) {
  //    iPoint = geometry->vertex[val_marker][iVertex]->GetNode();
  //    if (geometry->nodes->GetDomain(iPoint)) {
  //
  //      /*--- Find the associate pair to the original node ---*/
  //      jPoint = geometry->vertex[val_marker][iVertex]->GetPeriodicPointDomain()[0];
  //      jProcessor = geometry->vertex[val_marker][iVertex]->GetPeriodicPointDomain()[1];
  //
  //      if ((iPoint == jPoint) && (jProcessor == rank)) compute = false;
  //      else compute = true;
  //
  //      /*--- We only send the information that belong to other boundary ---*/
  //      if ((jProcessor != rank) && compute) {
  //
  //        Conserv_Var = nodes->GetSolution(iPoint);
  //        Flow_Var = solver_container[FLOW_SOL]->nodes->GetSolution(iPoint);
  //
  //        for (iVar = 0; iVar < nVar; iVar++)
  //          Buffer_Send_U[iVar] = Conserv_Var[iVar];
  //
  //        for (iVar = 0; iVar < solver_container[FLOW_SOL]->GetnVar(); iVar++)
  //          Buffer_Send_U[nVar+iVar] = Flow_Var[iVar];
  //
  //        MPI::COMM_WORLD.Bsend(Buffer_Send_U, Buffer_Size, MPI::DOUBLE, jProcessor, iPoint);
  //
  //      }
  //    }
  //  }
  //
  //  for (iVertex = 0; iVertex < geometry->nVertex[val_marker]; iVertex++) {
  //
  //    iPoint = geometry->vertex[val_marker][iVertex]->GetNode();
  //
  //    if (geometry->nodes->GetDomain(iPoint)) {
  //
  //      /*--- Find the associate pair to the original node ---*/
  //      jPoint = geometry->vertex[val_marker][iVertex]->GetPeriodicPointDomain()[0];
  //      jProcessor = geometry->vertex[val_marker][iVertex]->GetPeriodicPointDomain()[1];
  //
  //      if ((iPoint == jPoint) && (jProcessor == rank)) compute = false;
  //      else compute = true;
  //
  //      if (compute) {
  //
  //        /*--- We only receive the information that belong to other boundary ---*/
  //        if (jProcessor != rank) {
  //          MPI::COMM_WORLD.Recv(Buffer_Receive_U, Buffer_Size, MPI::DOUBLE, jProcessor, jPoint);
  //        }
  //        else {
  //
  //          for (iVar = 0; iVar < nVar; iVar++)
  //            Buffer_Receive_U[iVar] = nodes->GetSolution(jPoint,iVar);
  //
  //          for (iVar = 0; iVar < solver_container[FLOW_SOL]->GetnVar(); iVar++)
  //            Buffer_Send_U[nVar+iVar] = solver_container[FLOW_SOL]->nodes->GetSolution(jPoint, iVar);
  //
  //        }
  //
  //        /*--- Store the solution for both points ---*/
  //        for (iVar = 0; iVar < nVar; iVar++) {
  //          Solution_i[iVar] = nodes->GetSolution(iPoint,iVar);
  //          Solution_j[iVar] = Buffer_Receive_U[iVar];
  //        }
  //
  //        /*--- Set Turbulent Variables ---*/
  //        numerics->SetTurbVar(Solution_i, Solution_j);
  //
  //        /*--- Retrieve flow solution for both points ---*/
  //        for (iVar = 0; iVar < solver_container[FLOW_SOL]->GetnVar(); iVar++) {
  //          FlowPrimVar_i[iVar] = solver_container[FLOW_SOL]->nodes->GetSolution(iPoint, iVar);
  //          FlowPrimVar_j[iVar] = Buffer_Receive_U[nVar + iVar];
  //        }
  //
  //        /*--- Set Flow Variables ---*/
  //        numerics->SetConservative(FlowPrimVar_i, FlowPrimVar_j);
  //
  //        geometry->vertex[val_marker][iVertex]->GetNormal(Vector);
  //        for (iDim = 0; iDim < nDim; iDim++)
  //          Vector[iDim] = -Vector[iDim];
  //        numerics->SetNormal(Vector);
  //
  //        numerics->ComputeResidual(Residual, Jacobian_i, Jacobian_j, config);
  //        LinSysRes.AddBlock(iPoint, Residual);
  //        Jacobian.AddBlock2Diag(iPoint, Jacobian_i);
  //
  //      }
  //    }
  //  }
  //
  //  delete[] Buffer_Send_U;
  //  delete[] Buffer_Receive_U;
  //
  //#endif
  //
  //  delete[] Vector;
  //
}

void CTurbSASolver::SetNuTilde_WF(CGeometry *geometry, CSolver **solver_container, CNumerics *conv_numerics,
                                  CNumerics *visc_numerics, CConfig *config, unsigned short val_marker) {

  const su2double Gas_Constant = config->GetGas_ConstantND();
  const su2double Cp = (Gamma / Gamma_Minus_One) * Gas_Constant;

<<<<<<< HEAD
  unsigned short iDim, jDim, iVar, iNode;
  unsigned long iVertex, iPoint, iPoint_Neighbor, counter;

  su2double func, func_prim;
  su2double *Normal, Area;
  su2double div_vel, UnitNormal[3];
  su2double **grad_primvar, tau[3][3];
  su2double Vel[3], VelNormal, VelTang[3], VelTangMod, VelInfMod, WallDist[3], WallDistMod;
  su2double Lam_Visc_Normal, Kin_Visc_Normal, dypw_dyp, Eddy_Visc, nu_til_old, nu_til, cv1_3;
  su2double T_Normal, P_Normal, Density_Normal;
  su2double Density_Wall, T_Wall, P_Wall, Lam_Visc_Wall, Tau_Wall, Tau_Wall_Old;
  su2double *Coord, *Coord_Normal;
  su2double diff, Delta;
  su2double U_Tau, U_Plus = 0.0, Gam = 0.0, Beta = 0.0, Phi, Q = 0.0, Y_Plus_White = 0.0, Y_Plus;
  su2double TauElem[3], TauNormal, TauTangent[3], WallShearStress;
  su2double Gas_Constant = config->GetGas_ConstantND();
  su2double Cp = (Gamma / Gamma_Minus_One) * Gas_Constant;

  unsigned short max_iter = 100;
  su2double tol = 1e-10;

  /*--- Get the freestream velocity magnitude for non-dim. purposes ---*/

  const su2double *VelInf = config->GetVelocity_FreeStreamND();
  VelInfMod = 0.0;
  for (iDim = 0; iDim < nDim; iDim++)
    VelInfMod += VelInf[iDim];
  VelInfMod = sqrt(VelInfMod);
=======
  constexpr unsigned short max_iter = 100;
  const su2double tol = 1e-10;
>>>>>>> 626be8fd

  /*--- Compute the recovery factor ---*/
  // su2double-check: laminar or turbulent Pr for this?
  const su2double Recovery = pow(config->GetPrandtl_Lam(),(1.0/3.0));

  /*--- Typical constants from boundary layer theory ---*/

  const su2double kappa = 0.4;
  const su2double B = 5.5;
  const su2double cv1_3 = 7.1*7.1*7.1;

  CVariable* flow_nodes = solver_container[FLOW_SOL]->GetNodes();

  /*--- Loop over all of the vertices on this boundary marker ---*/

  for (auto iVertex = 0u; iVertex < geometry->nVertex[val_marker]; iVertex++) {

    const auto iPoint = geometry->vertex[val_marker][iVertex]->GetNode();

    if (!geometry->nodes->GetDomain(iPoint)) continue;

    const auto Point_Normal = geometry->vertex[val_marker][iVertex]->GetNormal_Neighbor();

    /*--- Compute dual-grid area and boundary normal ---*/

    const auto Normal = geometry->vertex[val_marker][iVertex]->GetNormal();

    su2double Area = GeometryToolbox::Norm(nDim, Normal);

    su2double UnitNormal[MAXNDIM] = {0.0};
    for (auto iDim = 0u; iDim < nDim; iDim++)
      UnitNormal[iDim] = -Normal[iDim]/Area;

    /*--- Get the velocity, pressure, and temperature at the nearest
     (normal) interior point. ---*/

    su2double Vel[MAXNDIM] = {0.0};
    for (auto iDim = 0u; iDim < nDim; iDim++)
      Vel[iDim] = flow_nodes->GetVelocity(Point_Normal,iDim);
    su2double P_Normal = flow_nodes->GetPressure(Point_Normal);
    su2double T_Normal = flow_nodes->GetTemperature(Point_Normal);

    /*--- Compute the wall-parallel velocity at first point off the wall ---*/

    su2double VelNormal = GeometryToolbox::DotProduct(int(MAXNDIM), Vel, UnitNormal);

    su2double VelTang[MAXNDIM] = {0.0};
    for (auto iDim = 0u; iDim < nDim; iDim++)
      VelTang[iDim] = Vel[iDim] - VelNormal*UnitNormal[iDim];

    su2double VelTangMod = GeometryToolbox::Norm(int(MAXNDIM), VelTang);

    /*--- Compute the wall temperature using the Crocco-Buseman equation ---*/

    //T_Wall = T_Normal * (1.0 + 0.5*Gamma_Minus_One*Recovery*M_Normal*M_Normal);
    su2double T_Wall = T_Normal + Recovery*pow(VelTangMod,2.0)/(2.0*Cp);

    /*--- Extrapolate the pressure from the interior & compute the
     wall density using the equation of state ---*/

    su2double P_Wall = P_Normal;
    su2double Density_Wall = P_Wall/(Gas_Constant*T_Wall);

    /*--- Get wall shear stress computed by flow solver ---*/

    su2double Lam_Visc_Wall = flow_nodes->GetLaminarViscosity(iPoint);
    su2double Tau_Wall = flow_nodes->GetTauWall(iPoint);

    /*--- Friction velocity and u+ ---*/

    su2double U_Tau = sqrt(Tau_Wall/Density_Wall);
    su2double U_Plus = VelTangMod/U_Tau;

    /*--- Gamma, Beta, Q, and Phi, defined by Nichols & Nelson (2004) ---*/

    su2double Gam  = Recovery*U_Tau*U_Tau/(2.0*Cp*T_Wall);
    su2double Beta = 0.0; // For adiabatic flows only
    su2double Q    = sqrt(Beta*Beta + 4.0*Gam);
    su2double Phi  = asin(-1.0*Beta/Q);

    /*--- Y+ defined by White & Christoph (compressibility and heat transfer)
     negative value for (2.0*Gam*U_Plus - Beta)/Q ---*/

    su2double Y_Plus_White = exp((kappa/sqrt(Gam))*(asin((2.0*Gam*U_Plus - Beta)/Q) - Phi))*exp(-1.0*kappa*B);

    /*--- Now compute the Eddy viscosity at the first point off of the wall ---*/

    su2double Lam_Visc_Normal = flow_nodes->GetLaminarViscosity(Point_Normal);
    su2double Density_Normal = flow_nodes->GetDensity(Point_Normal);
    su2double Kin_Visc_Normal = Lam_Visc_Normal/Density_Normal;

    su2double dypw_dyp = 2.0*Y_Plus_White*(kappa*sqrt(Gam)/Q)*sqrt(1.0 - pow(2.0*Gam*U_Plus - Beta,2.0)/(Q*Q));
    su2double Eddy_Visc = Lam_Visc_Wall*(1.0 + dypw_dyp - kappa*exp(-1.0*kappa*B)*
                                         (1.0 + kappa*U_Plus + kappa*kappa*U_Plus*U_Plus/2.0)
                                         - Lam_Visc_Normal/Lam_Visc_Wall);

    /*--- Eddy viscosity should be always a positive number ---*/

    Eddy_Visc = max(0.0, Eddy_Visc);

    /*--- Solve for the new value of nu_tilde given the eddy viscosity and using a Newton method ---*/

    su2double nu_til_old = nodes->GetSolution(iPoint,0);

    unsigned short counter = 0;
    su2double diff = 1.0;

    while (diff > tol) {

      su2double const_term = (Eddy_Visc/Density_Normal) * pow(Kin_Visc_Normal,3)*cv1_3;

      su2double nu_til_2 = pow(nu_til_old,2);
      su2double nu_til_3 = nu_til_old * nu_til_2;

      su2double func = nu_til_old * (nu_til_3 - (Eddy_Visc/Density_Normal)*nu_til_2) + const_term;
      su2double func_prime = 4.0*nu_til_3 - 3.0*(Eddy_Visc/Density_Normal)*nu_til_2;
      su2double nu_til = nu_til_old - func/func_prime;

      diff = fabs(nu_til-nu_til_old);
      nu_til_old = nu_til;

      counter++;
      if (counter > max_iter) {
        cout << "WARNING: Nu_tilde evaluation has not converged." << endl;
        break;
      }
    }

    nodes->SetSolution_Old(Point_Normal, 0, nu_til_old);
    LinSysRes.SetBlock_Zero(Point_Normal);

    /*--- includes 1 in the diagonal ---*/

    Jacobian.DeleteValsRowi(Point_Normal);

  }

}

void CTurbSASolver::SetDES_LengthScale(CSolver **solver, CGeometry *geometry, CConfig *config){

  unsigned short kindHybridRANSLES = config->GetKind_HybridRANSLES();
  unsigned long iPoint = 0, jPoint = 0;
  unsigned short iDim = 0, jDim = 0, iNeigh = 0, nNeigh = 0;

  su2double constDES = config->GetConst_DES();

  su2double density = 0.0, laminarViscosity = 0.0, kinematicViscosity = 0.0,
      eddyViscosity = 0.0, kinematicViscosityTurb = 0.0, wallDistance = 0.0, lengthScale = 0.0;

  su2double maxDelta = 0.0, deltaAux = 0.0, distDES = 0.0, uijuij = 0.0, k2 = 0.0, r_d = 0.0, f_d = 0.0;
  su2double deltaDDES = 0.0, omega = 0.0, ln_max = 0.0, ln[3] = {0.0}, aux_ln = 0.0, f_kh = 0.0;

  su2double nu_hat, fw_star = 0.424, cv1_3 = pow(7.1, 3.0); k2 = pow(0.41, 2.0);
  su2double cb1   = 0.1355, ct3 = 1.2, ct4   = 0.5;
  su2double sigma = 2./3., cb2 = 0.622, f_max=1.0, f_min=0.1, a1=0.15, a2=0.3;
  su2double cw1 = 0.0, Ji = 0.0, Ji_2 = 0.0, Ji_3 = 0.0, fv1 = 0.0, fv2 = 0.0, ft2 = 0.0, psi_2 = 0.0;
  const su2double *coord_i = nullptr, *coord_j = nullptr, *const *primVarGrad = nullptr, *vorticity = nullptr;
  su2double delta[3] = {0.0}, ratioOmega[3] = {0.0}, vortexTiltingMeasure = 0.0;

  SU2_OMP_FOR_DYN(omp_chunk_size)
  for (iPoint = 0; iPoint < nPointDomain; iPoint++){

    coord_i                 = geometry->nodes->GetCoord(iPoint);
    nNeigh                  = geometry->nodes->GetnPoint(iPoint);
    wallDistance            = geometry->nodes->GetWall_Distance(iPoint);
    primVarGrad             = solver[FLOW_SOL]->GetNodes()->GetGradient_Primitive(iPoint);
    vorticity               = solver[FLOW_SOL]->GetNodes()->GetVorticity(iPoint);
    density                 = solver[FLOW_SOL]->GetNodes()->GetDensity(iPoint);
    laminarViscosity        = solver[FLOW_SOL]->GetNodes()->GetLaminarViscosity(iPoint);
    eddyViscosity           = solver[TURB_SOL]->GetNodes()->GetmuT(iPoint);
    kinematicViscosity      = laminarViscosity/density;
    kinematicViscosityTurb  = eddyViscosity/density;

    uijuij = 0.0;
    for(iDim = 0; iDim < nDim; iDim++){
      for(jDim = 0; jDim < nDim; jDim++){
        uijuij += primVarGrad[1+iDim][jDim]*primVarGrad[1+iDim][jDim];
      }
    }
    uijuij = sqrt(fabs(uijuij));
    uijuij = max(uijuij,1e-10);

    /*--- Low Reynolds number correction term ---*/

    nu_hat = nodes->GetSolution(iPoint,0);
    Ji   = nu_hat/kinematicViscosity;
    Ji_2 = Ji * Ji;
    Ji_3 = Ji*Ji*Ji;
    fv1  = Ji_3/(Ji_3+cv1_3);
    fv2 = 1.0 - Ji/(1.0+Ji*fv1);
    ft2 = ct3*exp(-ct4*Ji_2);
    cw1 = cb1/k2+(1.0+cb2)/sigma;

    psi_2 = (1.0 - (cb1/(cw1*k2*fw_star))*(ft2 + (1.0 - ft2)*fv2))/(fv1 * max(1.0e-10,1.0-ft2));
    psi_2 = min(100.0,psi_2);

    switch(kindHybridRANSLES){
      case SA_DES:
        /*--- Original Detached Eddy Simulation (DES97)
        Spalart
        1997
        ---*/

        maxDelta = geometry->nodes->GetMaxLength(iPoint);
        distDES = constDES * maxDelta;
        lengthScale = min(distDES,wallDistance);

        break;

      case SA_DDES:
        /*--- A New Version of Detached-eddy Simulation, Resistant to Ambiguous Grid Densities.
         Spalart et al.
         Theoretical and Computational Fluid Dynamics - 2006
         ---*/

        maxDelta = geometry->nodes->GetMaxLength(iPoint);

        r_d = (kinematicViscosityTurb+kinematicViscosity)/(uijuij*k2*pow(wallDistance, 2.0));
        f_d = 1.0-tanh(pow(8.0*r_d,3.0));

        distDES = constDES * maxDelta;
        lengthScale = wallDistance-f_d*max(0.0,(wallDistance-distDES));

        break;
      case SA_ZDES:
        /*--- Recent improvements in the Zonal Detached Eddy Simulation (ZDES) formulation.
         Deck
         Theoretical and Computational Fluid Dynamics - 2012
         ---*/

        for (iNeigh = 0; iNeigh < nNeigh; iNeigh++){
            jPoint = geometry->nodes->GetPoint(iPoint, iNeigh);
            coord_j = geometry->nodes->GetCoord(jPoint);
            for ( iDim = 0; iDim < nDim; iDim++){
              deltaAux = abs(coord_j[iDim] - coord_i[iDim]);
              delta[iDim] = max(delta[iDim], deltaAux);
            }
            deltaDDES = geometry->nodes->GetMaxLength(iPoint);
        }

        omega = sqrt(vorticity[0]*vorticity[0] +
                     vorticity[1]*vorticity[1] +
                     vorticity[2]*vorticity[2]);

        for (iDim = 0; iDim < 3; iDim++){
          ratioOmega[iDim] = vorticity[iDim]/omega;
        }

        maxDelta = sqrt(pow(ratioOmega[0],2.0)*delta[1]*delta[2] +
                        pow(ratioOmega[1],2.0)*delta[0]*delta[2] +
                        pow(ratioOmega[2],2.0)*delta[0]*delta[1]);

        r_d = (kinematicViscosityTurb+kinematicViscosity)/(uijuij*k2*pow(wallDistance, 2.0));
        f_d = 1.0-tanh(pow(8.0*r_d,3.0));

        if (f_d < 0.99){
          maxDelta = deltaDDES;
        }

        distDES = constDES * maxDelta;
        lengthScale = wallDistance-f_d*max(0.0,(wallDistance-distDES));

        break;

      case SA_EDDES:

        /*--- An Enhanced Version of DES with Rapid Transition from RANS to LES in Separated Flows.
         Shur et al.
         Flow Turbulence Combust - 2015
         ---*/

        vortexTiltingMeasure = nodes->GetVortex_Tilting(iPoint);

        omega = sqrt(vorticity[0]*vorticity[0] +
                     vorticity[1]*vorticity[1] +
                     vorticity[2]*vorticity[2]);

        for (iDim = 0; iDim < 3; iDim++){
          ratioOmega[iDim] = vorticity[iDim]/omega;
        }

        ln_max = 0.0;
        deltaDDES = 0.0;
        for (iNeigh = 0;iNeigh < nNeigh; iNeigh++){
          jPoint = geometry->nodes->GetPoint(iPoint, iNeigh);
          coord_j = geometry->nodes->GetCoord(jPoint);
          for (iDim = 0; iDim < nDim; iDim++){
            delta[iDim] = fabs(coord_j[iDim] - coord_i[iDim]);
          }
          deltaDDES = geometry->nodes->GetMaxLength(iPoint);
          ln[0] = delta[1]*ratioOmega[2] - delta[2]*ratioOmega[1];
          ln[1] = delta[2]*ratioOmega[0] - delta[0]*ratioOmega[2];
          ln[2] = delta[0]*ratioOmega[1] - delta[1]*ratioOmega[0];
          aux_ln = sqrt(ln[0]*ln[0] + ln[1]*ln[1] + ln[2]*ln[2]);
          ln_max = max(ln_max,aux_ln);
          vortexTiltingMeasure += nodes->GetVortex_Tilting(jPoint);
        }

        vortexTiltingMeasure = (vortexTiltingMeasure/fabs(nNeigh + 1.0));

        f_kh = max(f_min, min(f_max, f_min + ((f_max - f_min)/(a2 - a1)) * (vortexTiltingMeasure - a1)));

        r_d = (kinematicViscosityTurb+kinematicViscosity)/(uijuij*k2*pow(wallDistance, 2.0));
        f_d = 1.0-tanh(pow(8.0*r_d,3.0));

        maxDelta = (ln_max/sqrt(3.0)) * f_kh;
        if (f_d < 0.999){
          maxDelta = deltaDDES;
        }

        distDES = constDES * maxDelta;
        lengthScale=wallDistance-f_d*max(0.0,(wallDistance-distDES));

        break;

    }

    nodes->SetDES_LengthScale(iPoint, lengthScale);

  }
}

void CTurbSASolver::SetInletAtVertex(su2double *val_inlet,
                                    unsigned short iMarker,
                                    unsigned long iVertex) {

  Inlet_TurbVars[iMarker][iVertex][0] = val_inlet[nDim+2+nDim];

}

su2double CTurbSASolver::GetInletAtVertex(su2double *val_inlet,
                                          unsigned long val_inlet_point,
                                          unsigned short val_kind_marker,
                                          string val_marker,
                                          CGeometry *geometry,
                                          CConfig *config) const {

  /*--- Local variables ---*/

  unsigned short iMarker, iDim;
  unsigned long iPoint, iVertex;
  su2double Area = 0.0;
  su2double Normal[3] = {0.0,0.0,0.0};

  /*--- Alias positions within inlet file for readability ---*/

  if (val_kind_marker == INLET_FLOW) {

    unsigned short position = nDim+2+nDim;

    for (iMarker = 0; iMarker < config->GetnMarker_All(); iMarker++) {
      if ((config->GetMarker_All_KindBC(iMarker) == INLET_FLOW) &&
          (config->GetMarker_All_TagBound(iMarker) == val_marker)) {

        for (iVertex = 0; iVertex < nVertex[iMarker]; iVertex++){

          iPoint = geometry->vertex[iMarker][iVertex]->GetNode();

          if (iPoint == val_inlet_point) {

            /*-- Compute boundary face area for this vertex. ---*/

            geometry->vertex[iMarker][iVertex]->GetNormal(Normal);
            Area = 0.0;
            for (iDim = 0; iDim < nDim; iDim++)
              Area += Normal[iDim]*Normal[iDim];
            Area = sqrt(Area);

            /*--- Access and store the inlet variables for this vertex. ---*/

            val_inlet[position] = Inlet_TurbVars[iMarker][iVertex][0];

            /*--- Exit once we find the point. ---*/

            return Area;

          }
        }
      }
    }

  }

  /*--- If we don't find a match, then the child point is not on the
   current inlet boundary marker. Return zero area so this point does
   not contribute to the restriction operator and continue. ---*/

  return Area;

}

void CTurbSASolver::SetUniformInlet(CConfig* config, unsigned short iMarker) {

  for(unsigned long iVertex=0; iVertex < nVertex[iMarker]; iVertex++){
    Inlet_TurbVars[iMarker][iVertex][0] = nu_tilde_Inf;
  }

}<|MERGE_RESOLUTION|>--- conflicted
+++ resolved
@@ -1525,39 +1525,8 @@
   const su2double Gas_Constant = config->GetGas_ConstantND();
   const su2double Cp = (Gamma / Gamma_Minus_One) * Gas_Constant;
 
-<<<<<<< HEAD
-  unsigned short iDim, jDim, iVar, iNode;
-  unsigned long iVertex, iPoint, iPoint_Neighbor, counter;
-
-  su2double func, func_prim;
-  su2double *Normal, Area;
-  su2double div_vel, UnitNormal[3];
-  su2double **grad_primvar, tau[3][3];
-  su2double Vel[3], VelNormal, VelTang[3], VelTangMod, VelInfMod, WallDist[3], WallDistMod;
-  su2double Lam_Visc_Normal, Kin_Visc_Normal, dypw_dyp, Eddy_Visc, nu_til_old, nu_til, cv1_3;
-  su2double T_Normal, P_Normal, Density_Normal;
-  su2double Density_Wall, T_Wall, P_Wall, Lam_Visc_Wall, Tau_Wall, Tau_Wall_Old;
-  su2double *Coord, *Coord_Normal;
-  su2double diff, Delta;
-  su2double U_Tau, U_Plus = 0.0, Gam = 0.0, Beta = 0.0, Phi, Q = 0.0, Y_Plus_White = 0.0, Y_Plus;
-  su2double TauElem[3], TauNormal, TauTangent[3], WallShearStress;
-  su2double Gas_Constant = config->GetGas_ConstantND();
-  su2double Cp = (Gamma / Gamma_Minus_One) * Gas_Constant;
-
-  unsigned short max_iter = 100;
-  su2double tol = 1e-10;
-
-  /*--- Get the freestream velocity magnitude for non-dim. purposes ---*/
-
-  const su2double *VelInf = config->GetVelocity_FreeStreamND();
-  VelInfMod = 0.0;
-  for (iDim = 0; iDim < nDim; iDim++)
-    VelInfMod += VelInf[iDim];
-  VelInfMod = sqrt(VelInfMod);
-=======
   constexpr unsigned short max_iter = 100;
   const su2double tol = 1e-10;
->>>>>>> 626be8fd
 
   /*--- Compute the recovery factor ---*/
   // su2double-check: laminar or turbulent Pr for this?
