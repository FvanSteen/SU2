--- conflicted
+++ resolved
@@ -259,13 +259,9 @@
   Undivided_Laplacian = NULL;
 
   Solution_New = NULL;
-<<<<<<< HEAD
-    /*--- Allocate and initialize the primitive variables and gradients ---*/
-=======
  
   /*--- Allocate and initialize the primitive variables and gradients ---*/
   
->>>>>>> c138bbab
   nPrimVar = nDim+9; nPrimVarGrad = nDim+4;
   if (viscous) { nSecondaryVar = 8; nSecondaryVarGrad = 2; }
   else { nSecondaryVar = 2; nSecondaryVarGrad = 2; }
