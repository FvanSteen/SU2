﻿/*!
 * \file numerics_direct_mean.cpp
 * \brief This file contains the numerical methods for compressible flow.
 * \author F. Palacios, T. Economon
 * \version 6.2.0 "Falcon"
 *
 * The current SU2 release has been coordinated by the
 * SU2 International Developers Society <www.su2devsociety.org>
 * with selected contributions from the open-source community.
 *
 * The main research teams contributing to the current release are:
 *  - Prof. Juan J. Alonso's group at Stanford University.
 *  - Prof. Piero Colonna's group at Delft University of Technology.
 *  - Prof. Nicolas R. Gauger's group at Kaiserslautern University of Technology.
 *  - Prof. Alberto Guardone's group at Polytechnic University of Milan.
 *  - Prof. Rafael Palacios' group at Imperial College London.
 *  - Prof. Vincent Terrapon's group at the University of Liege.
 *  - Prof. Edwin van der Weide's group at the University of Twente.
 *  - Lab. of New Concepts in Aeronautics at Tech. Institute of Aeronautics.
 *
 * Copyright 2012-2019, Francisco D. Palacios, Thomas D. Economon,
 *                      Tim Albring, and the SU2 contributors.
 *
 * SU2 is free software; you can redistribute it and/or
 * modify it under the terms of the GNU Lesser General Public
 * License as published by the Free Software Foundation; either
 * version 2.1 of the License, or (at your option) any later version.
 *
 * SU2 is distributed in the hope that it will be useful,
 * but WITHOUT ANY WARRANTY; without even the implied warranty of
 * MERCHANTABILITY or FITNESS FOR A PARTICULAR PURPOSE. See the GNU
 * Lesser General Public License for more details.
 *
 * You should have received a copy of the GNU Lesser General Public
 * License along with SU2. If not, see <http://www.gnu.org/licenses/>.
 */

#include "../include/numerics_structure.hpp"
#include <limits>

CCentBase_Flow::CCentBase_Flow(unsigned short val_nDim, unsigned short val_nVar, CConfig *config) :
                CNumerics(val_nDim, val_nVar, config) {

  implicit = (config->GetKind_TimeIntScheme_Flow() == EULER_IMPLICIT);
  grid_movement = config->GetGrid_Movement();
  fix_factor = config->GetCent_Jac_Fix_Factor();

  Gamma = config->GetGamma();
  Gamma_Minus_One = Gamma - 1.0;

  /*--- Allocate required structures ---*/
  Diff_U = new su2double [nVar];
  Diff_Lapl = new su2double [nVar];
  Velocity_i = new su2double [nDim];
  Velocity_j = new su2double [nDim];
  MeanVelocity = new su2double [nDim];
  ProjFlux = new su2double [nVar];
}

CCentBase_Flow::~CCentBase_Flow(void) {
  delete [] Diff_U;
  delete [] Diff_Lapl;
  delete [] Velocity_i;
  delete [] Velocity_j;
  delete [] MeanVelocity;
  delete [] ProjFlux;
}

void CCentBase_Flow::ComputeResidual(su2double *val_residual, su2double **val_Jacobian_i, su2double **val_Jacobian_j,
                                    CConfig *config) {

  su2double U_i[5] = {0.0,0.0,0.0,0.0,0.0}, U_j[5] = {0.0,0.0,0.0,0.0,0.0};

  bool preacc = SetPreaccInVars();

  if (preacc) {
    AD::SetPreaccIn(Normal, nDim);
    AD::SetPreaccIn(V_i, nDim+5); AD::SetPreaccIn(V_j, nDim+5);
    AD::SetPreaccIn(Lambda_i);    AD::SetPreaccIn(Lambda_j);
    if (grid_movement) {
      AD::SetPreaccIn(GridVel_i, nDim); AD::SetPreaccIn(GridVel_j, nDim);
    }
  }

  /*--- Pressure, density, enthalpy, energy, and velocity at points i and j ---*/
  
  Pressure_i = V_i[nDim+1];                       Pressure_j = V_j[nDim+1];
  Density_i  = V_i[nDim+2];                       Density_j  = V_j[nDim+2];
  Enthalpy_i = V_i[nDim+3];                       Enthalpy_j = V_j[nDim+3];
  SoundSpeed_i = V_i[nDim+4];                     SoundSpeed_j = V_j[nDim+4];
  Energy_i = Enthalpy_i - Pressure_i/Density_i;   Energy_j = Enthalpy_j - Pressure_j/Density_j;
  
  sq_vel_i = 0.0; sq_vel_j = 0.0;
  for (iDim = 0; iDim < nDim; iDim++) {
    Velocity_i[iDim] = V_i[iDim+1];
    Velocity_j[iDim] = V_j[iDim+1];
    sq_vel_i += 0.5*Velocity_i[iDim]*Velocity_i[iDim];
    sq_vel_j += 0.5*Velocity_j[iDim]*Velocity_j[iDim];
  }

  /*--- Recompute conservative variables ---*/
  
  U_i[0] = Density_i; U_j[0] = Density_j;
  for (iDim = 0; iDim < nDim; iDim++) {
    U_i[iDim+1] = Density_i*Velocity_i[iDim]; U_j[iDim+1] = Density_j*Velocity_j[iDim];
  }
  U_i[nDim+1] = Density_i*Energy_i; U_j[nDim+1] = Density_j*Energy_j;
  
  /*--- Compute mean values of the variables ---*/
  
  MeanDensity = 0.5*(Density_i+Density_j);
  MeanPressure = 0.5*(Pressure_i+Pressure_j);
  MeanEnthalpy = 0.5*(Enthalpy_i+Enthalpy_j);
  for (iDim = 0; iDim < nDim; iDim++)
    MeanVelocity[iDim] =  0.5*(Velocity_i[iDim]+Velocity_j[iDim]);
  MeanEnergy = 0.5*(Energy_i+Energy_j);
  
  /*--- Get projected flux tensor ---*/
  
  GetInviscidProjFlux(&MeanDensity, MeanVelocity, &MeanPressure, &MeanEnthalpy, Normal, ProjFlux);
  
  /*--- Residual of the inviscid flux ---*/

  for (iVar = 0; iVar < nVar; iVar++)
    val_residual[iVar] = ProjFlux[iVar];
  
  /*--- Jacobians of the inviscid flux, scale = 0.5 because val_residual ~ 0.5*(fc_i+fc_j)*Normal ---*/

  if (implicit) {
    GetInviscidProjJac(MeanVelocity, &MeanEnergy, Normal, 0.5, val_Jacobian_i);
    for (iVar = 0; iVar < nVar; iVar++)
      for (jVar = 0; jVar < nVar; jVar++)
        val_Jacobian_j[iVar][jVar] = val_Jacobian_i[iVar][jVar];
  }

  /*--- Adjustment due to grid motion ---*/
  
  if (grid_movement) {
    ProjGridVel = 0.0;
    for (iDim = 0; iDim < nDim; iDim++)
      ProjGridVel += 0.5*(GridVel_i[iDim]+GridVel_j[iDim])*Normal[iDim];

    for (iVar = 0; iVar < nVar; iVar++) {
      val_residual[iVar] -= ProjGridVel * 0.5*(U_i[iVar] + U_j[iVar]);
      if (implicit) {
        val_Jacobian_i[iVar][iVar] -= 0.5*ProjGridVel;
        val_Jacobian_j[iVar][iVar] -= 0.5*ProjGridVel;
      }
    }
  }
  
  /*--- Compute the local spectral radius and the stretching factor ---*/
  
  ProjVelocity_i = 0.0; ProjVelocity_j = 0.0; Area = 0.0;
  for (iDim = 0; iDim < nDim; iDim++) {
    ProjVelocity_i += Velocity_i[iDim]*Normal[iDim];
    ProjVelocity_j += Velocity_j[iDim]*Normal[iDim];
    Area += Normal[iDim]*Normal[iDim];
  }
  Area = sqrt(Area);
  
  /*--- Adjustment due to mesh motion ---*/
  
  if (grid_movement) {
    ProjVelocity_i -= ProjGridVel;
    ProjVelocity_j -= ProjGridVel;
  }
  
  /*--- Dissipation term ---*/
  
  Local_Lambda_i = (fabs(ProjVelocity_i)+SoundSpeed_i*Area);
  Local_Lambda_j = (fabs(ProjVelocity_j)+SoundSpeed_j*Area);
  MeanLambda = 0.5*(Local_Lambda_i+Local_Lambda_j);
  
  Phi_i = pow(Lambda_i/(4.0*MeanLambda), Param_p);
  Phi_j = pow(Lambda_j/(4.0*MeanLambda), Param_p);
  StretchingFactor = 4.0*Phi_i*Phi_j/(Phi_i+Phi_j);
  
  /*--- Compute differences btw. conservative variables, with a correction for enthalpy ---*/
  
  for (iVar = 0; iVar < nVar-1; iVar++) {
    Diff_U[iVar] = U_i[iVar]-U_j[iVar];
  }
  Diff_U[nVar-1] = Density_i*Enthalpy_i-Density_j*Enthalpy_j;
  
  DissipationTerm(val_residual, val_Jacobian_i, val_Jacobian_j);

  if (preacc) {
    AD::SetPreaccOut(val_residual, nVar);
    AD::EndPreacc();
  }
}

void CCentBase_Flow::ScalarDissipationJacobian(su2double **val_Jacobian_i, su2double **val_Jacobian_j) {

  /*--- n-1 diagonal entries ---*/

  for (iVar = 0; iVar < (nVar-1); iVar++) {
    val_Jacobian_i[iVar][iVar] += fix_factor*cte_0;
    val_Jacobian_j[iVar][iVar] -= fix_factor*cte_1;
  }
  
  /*--- Last row of Jacobian_i ---*/
  
  val_Jacobian_i[nVar-1][0] += fix_factor*cte_0*Gamma_Minus_One*sq_vel_i;
  for (iDim = 0; iDim < nDim; iDim++)
    val_Jacobian_i[nVar-1][iDim+1] -= fix_factor*cte_0*Gamma_Minus_One*Velocity_i[iDim];
  val_Jacobian_i[nVar-1][nVar-1] += fix_factor*cte_0*Gamma;
  
  /*--- Last row of Jacobian_j ---*/
  
  val_Jacobian_j[nVar-1][0] -= fix_factor*cte_1*Gamma_Minus_One*sq_vel_j;
  for (iDim = 0; iDim < nDim; iDim++)
    val_Jacobian_j[nVar-1][iDim+1] += fix_factor*cte_1*Gamma_Minus_One*Velocity_j[iDim];
  val_Jacobian_j[nVar-1][nVar-1] -= fix_factor*cte_1*Gamma;

}
<<<<<<< HEAD

CCentJST_Flow::CCentJST_Flow(unsigned short val_nDim, unsigned short val_nVar, CConfig *config) :
               CCentBase_Flow(val_nDim, val_nVar, config) {

=======

CCentJST_Flow::CCentJST_Flow(unsigned short val_nDim, unsigned short val_nVar, CConfig *config) :
               CCentBase_Flow(val_nDim, val_nVar, config) {

>>>>>>> 41e624ac
  /*--- Artifical dissipation parameters ---*/
  Param_p = 0.3;
  Param_Kappa_2 = config->GetKappa_2nd_Flow();
  Param_Kappa_4 = config->GetKappa_4th_Flow();

}

CCentJST_Flow::~CCentJST_Flow(void) {

}

void CCentJST_Flow::DissipationTerm(su2double *val_residual, su2double **val_Jacobian_i, su2double **val_Jacobian_j) {

  /*--- Compute differences btw. Laplacians ---*/
  
  for (iVar = 0; iVar < nVar; iVar++) {
    Diff_Lapl[iVar] = Und_Lapl_i[iVar]-Und_Lapl_j[iVar];
  }

  /*--- Compute dissipation coefficients ---*/

  sc2 = 3.0*(su2double(Neighbor_i)+su2double(Neighbor_j))/(su2double(Neighbor_i)*su2double(Neighbor_j));
  sc4 = sc2*sc2/4.0;
  
  Epsilon_2 = Param_Kappa_2*0.5*(Sensor_i+Sensor_j)*sc2;
  Epsilon_4 = max(0.0, Param_Kappa_4-Epsilon_2)*sc4;
  
  /*--- Compute viscous part of the residual ---*/
  
  for (iVar = 0; iVar < nVar; iVar++)
    val_residual[iVar] += (Epsilon_2*Diff_U[iVar] - Epsilon_4*Diff_Lapl[iVar])*StretchingFactor*MeanLambda;
  
  /*--- Jacobian computation ---*/

  if (implicit) {

    cte_0 = (Epsilon_2 + Epsilon_4*su2double(Neighbor_i+1))*StretchingFactor*MeanLambda;
    cte_1 = (Epsilon_2 + Epsilon_4*su2double(Neighbor_j+1))*StretchingFactor*MeanLambda;
    
    ScalarDissipationJacobian(val_Jacobian_i, val_Jacobian_j);
  }
}

bool CCentJST_Flow::SetPreaccInVars(void) {
  AD::StartPreacc();
  AD::SetPreaccIn(Sensor_i);  AD::SetPreaccIn(Und_Lapl_i, nVar);
  AD::SetPreaccIn(Sensor_j);  AD::SetPreaccIn(Und_Lapl_j, nVar);
  return true;
}

CCentJST_KE_Flow::CCentJST_KE_Flow(unsigned short val_nDim, unsigned short val_nVar, CConfig *config) :
                  CCentBase_Flow(val_nDim, val_nVar, config) {

  /*--- Artifical dissipation parameters ---*/
  Param_p = 0.3;
  Param_Kappa_2 = config->GetKappa_2nd_Flow();

}

CCentJST_KE_Flow::~CCentJST_KE_Flow(void) {

}

void CCentJST_KE_Flow::DissipationTerm(su2double *val_residual, su2double **val_Jacobian_i, su2double **val_Jacobian_j) {

  /*--- Compute dissipation coefficient ---*/

  sc2 = 3.0*(su2double(Neighbor_i)+su2double(Neighbor_j))/(su2double(Neighbor_i)*su2double(Neighbor_j));
  Epsilon_2 = Param_Kappa_2*0.5*(Sensor_i+Sensor_j)*sc2;

  /*--- Compute viscous part of the residual ---*/

  for (iVar = 0; iVar < nVar; iVar++)
      val_residual[iVar] += Epsilon_2*(Diff_U[iVar])*StretchingFactor*MeanLambda;

  /*--- Jacobian computation ---*/

  if (implicit) {

    cte_0 = Epsilon_2*StretchingFactor*MeanLambda;
    cte_1 = cte_0;

    ScalarDissipationJacobian(val_Jacobian_i, val_Jacobian_j);
  }
}

bool CCentJST_KE_Flow::SetPreaccInVars(void) {
  AD::StartPreacc();
  AD::SetPreaccIn(Sensor_i);  AD::SetPreaccIn(Sensor_j);
  return true;
}

CCentLax_Flow::CCentLax_Flow(unsigned short val_nDim, unsigned short val_nVar, CConfig *config) :
               CCentBase_Flow(val_nDim, val_nVar, config) {

  /*--- Artifical dissipation parameters ---*/
  Param_p = 0.3;
  Param_Kappa_0 = config->GetKappa_1st_Flow();

}

CCentLax_Flow::~CCentLax_Flow(void) {

}

void CCentLax_Flow::DissipationTerm(su2double *val_residual, su2double **val_Jacobian_i, su2double **val_Jacobian_j) {

  /*--- Compute dissipation coefficient ---*/

  sc0 = 3.0*(su2double(Neighbor_i)+su2double(Neighbor_j))/(su2double(Neighbor_i)*su2double(Neighbor_j));
  Epsilon_0 = Param_Kappa_0*sc0*su2double(nDim)/3.0;
<<<<<<< HEAD
  
  /*--- Compute viscous part of the residual ---*/
  
=======
  
  /*--- Compute viscous part of the residual ---*/
  
>>>>>>> 41e624ac
  for (iVar = 0; iVar < nVar; iVar++)
    val_residual[iVar] += Epsilon_0*Diff_U[iVar]*StretchingFactor*MeanLambda;
  
  /*--- Jacobian computation ---*/

  if (implicit) {
    
    cte_0 = Epsilon_0*StretchingFactor*MeanLambda;
    cte_1 = cte_0;
    
    ScalarDissipationJacobian(val_Jacobian_i, val_Jacobian_j);
  }
}

bool CCentLax_Flow::SetPreaccInVars(void) {
  AD::StartPreacc();
  return true;
}

CUpwCUSP_Flow::CUpwCUSP_Flow(unsigned short val_nDim, unsigned short val_nVar, CConfig *config) : CNumerics(val_nDim, val_nVar, config) {
  
  implicit = (config->GetKind_TimeIntScheme_Flow() == EULER_IMPLICIT);
  
  Gamma = config->GetGamma();
  Gamma_Minus_One = Gamma - 1.0;
  
  if (config->GetGrid_Movement() && (SU2_MPI::GetRank() == MASTER_NODE))
    cout << "WARNING: Grid velocities are NOT yet considered by the CUSP scheme." << endl;
  
  /*--- Allocate some structures ---*/
  Velocity_i = new su2double [nDim];
  Velocity_j = new su2double [nDim];
  ProjFlux_i = new su2double [nVar];
  ProjFlux_j = new su2double [nVar];
}

CUpwCUSP_Flow::~CUpwCUSP_Flow(void) {
  delete [] Velocity_i;
  delete [] Velocity_j;
  delete [] ProjFlux_i;
  delete [] ProjFlux_j;
}

void CUpwCUSP_Flow::ComputeResidual(su2double *val_residual, su2double **val_Jacobian_i, su2double **val_Jacobian_j,
                                     CConfig *config) {
  
  unsigned short iDim, iVar;
  su2double Diff_U[5] = {0.0,0.0,0.0,0.0,0.0};
  
  AD::SetPreaccIn(Normal, nDim);
  AD::SetPreaccIn(V_i, nDim+4);
  AD::SetPreaccIn(V_j, nDim+4);
  
  /*--- Pressure, density, enthalpy, energy, and velocity at points i and j ---*/
  
<<<<<<< HEAD
  Pressure_i = V_i[nDim+1];                       Pressure_j = V_j[nDim+1];
  Density_i = V_i[nDim+2];                        Density_j = V_j[nDim+2];
  Enthalpy_i = V_i[nDim+3];                       Enthalpy_j = V_j[nDim+3];
=======
  Pressure_i = V_i[nDim+1];     Pressure_j = V_j[nDim+1];
  Density_i  = V_i[nDim+2];     Density_j  = V_j[nDim+2];
  Enthalpy_i = V_i[nDim+3];     Enthalpy_j = V_j[nDim+3];
>>>>>>> 41e624ac
  su2double Energy_i = Enthalpy_i - Pressure_i/Density_i;
  su2double Energy_j = Enthalpy_j - Pressure_j/Density_j;

  su2double sq_vel_i = 0.0, sq_vel_j = 0.0;
  for (iDim = 0; iDim < nDim; iDim++) {
    Velocity_i[iDim] = V_i[iDim+1];
    Velocity_j[iDim] = V_j[iDim+1];
    sq_vel_i += Velocity_i[iDim]*Velocity_i[iDim];
    sq_vel_j += Velocity_j[iDim]*Velocity_j[iDim];
  }

  /*-- Face area and unit normal ---*/
  
  Area = 0.0;
  for (iDim = 0; iDim < nDim; iDim++)
    Area += Normal[iDim]*Normal[iDim];
  Area = sqrt(Area);
  
  for (iDim = 0; iDim < nDim; iDim++)
    UnitNormal[iDim] = Normal[iDim]/Area;
  
  /*--- Computes differences of conservative variables, with a correction for the enthalpy ---*/
  
  Diff_U[0] = Density_i - Density_j;
  for (iDim = 0; iDim < nDim; iDim++)
    Diff_U[iDim+1] = Density_i*Velocity_i[iDim] - Density_j*Velocity_j[iDim];
  Diff_U[nVar-1] = Density_i*Enthalpy_i - Density_j*Enthalpy_j;
  
  /*--- Get left and right fluxes ---*/
  
  GetInviscidProjFlux(&Density_i, Velocity_i, &Pressure_i, &Enthalpy_i, UnitNormal, ProjFlux_i);
  GetInviscidProjFlux(&Density_j, Velocity_j, &Pressure_j, &Enthalpy_j, UnitNormal, ProjFlux_j);
  
  /*--- Compute dissipation parameters based on Roe-averaged values ---*/
  
  su2double Beta, Nu_c;
  
  su2double R = sqrt(Density_j/Density_i), ProjVelocity = 0.0, sq_vel = 0.0;
  
  for (iDim = 0; iDim < nDim; iDim++) {
    su2double MeanVel = (R*Velocity_j[iDim]+Velocity_i[iDim])/(R+1.0);
    ProjVelocity += MeanVel*UnitNormal[iDim];
    sq_vel += MeanVel*MeanVel;
  }
  su2double MeanEnthalpy = (R*Enthalpy_j+Enthalpy_i)/(R+1.0);
  su2double MeanSoundSpeed = sqrt(Gamma_Minus_One*fabs(MeanEnthalpy-0.5*sq_vel));
  
  su2double Mach = ProjVelocity / MeanSoundSpeed;
  
  su2double tmp1 = 0.5*(Gamma+1.0)/Gamma*ProjVelocity;
  su2double tmp2 = sqrt(pow(tmp1-ProjVelocity/Gamma, 2.0) + pow(MeanSoundSpeed,2.0)/Gamma);
  su2double LamdaNeg = tmp1 - tmp2, LamdaPos = tmp1 + tmp2;
  
  if (fabs(Mach) >= 1.0) Beta = Mach/fabs(Mach);
  else if (Mach  >= 0.0) Beta = max(0.0, (ProjVelocity + LamdaNeg)/(ProjVelocity - LamdaNeg));
  else                   Beta =-max(0.0, (ProjVelocity + LamdaPos)/(ProjVelocity - LamdaPos));
  
  if (fabs(Mach) >= 1.0) Nu_c = 0.0;
  else {
    if      (Beta > 0.0) Nu_c =-(1.0+Beta)*LamdaNeg;
    else if (Beta < 0.0) Nu_c = (1.0-Beta)*LamdaPos;
    /*--- Limit the minimum scalar dissipation ---*/
    else Nu_c = max(fabs(ProjVelocity), config->GetEntropyFix_Coeff()*MeanSoundSpeed);
  }  
  
  /*--- Compute the residual ---*/
  
  for (iVar = 0; iVar < nVar; iVar++)
    val_residual[iVar] = 0.5*((1.0+Beta)*ProjFlux_i[iVar] + (1.0-Beta)*ProjFlux_j[iVar] + Nu_c*Diff_U[iVar])*Area;

  /*--- Jacobian computation ---*/

  if (implicit) {
    
    /*--- Flux average and difference contributions ---*/
    
    GetInviscidProjJac(Velocity_i, &Energy_i, Normal, 0.5*(1.0+Beta), val_Jacobian_i);
    GetInviscidProjJac(Velocity_j, &Energy_j, Normal, 0.5*(1.0-Beta), val_Jacobian_j);
    
    /*--- Solution difference (scalar dissipation) contribution ---*/
    
    su2double cte_0 = 0.5*Nu_c*Area*config->GetCent_Jac_Fix_Factor();
    
    /*--- n-1 diagonal entries ---*/
    
    for (iVar = 0; iVar < (nVar-1); iVar++) {
      val_Jacobian_i[iVar][iVar] += cte_0;
      val_Jacobian_j[iVar][iVar] -= cte_0;
    }
    
    /*--- Last rows ---*/
    
    val_Jacobian_i[nVar-1][0] += cte_0*Gamma_Minus_One*0.5*sq_vel_i;
    for (iDim = 0; iDim < nDim; iDim++)
      val_Jacobian_i[nVar-1][iDim+1] -= cte_0*Gamma_Minus_One*Velocity_i[iDim];
    val_Jacobian_i[nVar-1][nVar-1] += cte_0*Gamma;
    
    val_Jacobian_j[nVar-1][0] -= cte_0*Gamma_Minus_One*0.5*sq_vel_j;
    for (iDim = 0; iDim < nDim; iDim++)
      val_Jacobian_j[nVar-1][iDim+1] += cte_0*Gamma_Minus_One*Velocity_j[iDim];
    val_Jacobian_j[nVar-1][nVar-1] -= cte_0*Gamma;
    
  }
  
  AD::SetPreaccOut(val_residual, nVar);
  AD::EndPreacc();
}

CUpwAUSM_Flow::CUpwAUSM_Flow(unsigned short val_nDim, unsigned short val_nVar, CConfig *config) : CNumerics(val_nDim, val_nVar, config) {
  
  if (config->GetGrid_Movement() && (SU2_MPI::GetRank() == MASTER_NODE))
    cout << "WARNING: Grid velocities are NOT yet considered in AUSM-type schemes." << endl;
  
  implicit = (config->GetKind_TimeIntScheme_Flow() == EULER_IMPLICIT);
  
  Gamma = config->GetGamma();
  Gamma_Minus_One = Gamma - 1.0;
  
  Diff_U = new su2double [nVar];
  Velocity_i = new su2double [nDim];
  Velocity_j = new su2double [nDim];
  RoeVelocity = new su2double [nDim];
  delta_vel  = new su2double [nDim];
  delta_wave = new su2double [nVar];
  ProjFlux_i = new su2double [nVar];
  ProjFlux_j = new su2double [nVar];
  Lambda = new su2double [nVar];
  Epsilon = new su2double [nVar];
  P_Tensor = new su2double* [nVar];
  invP_Tensor = new su2double* [nVar];
  for (iVar = 0; iVar < nVar; iVar++) {
    P_Tensor[iVar] = new su2double [nVar];
    invP_Tensor[iVar] = new su2double [nVar];
  }
}

CUpwAUSM_Flow::~CUpwAUSM_Flow(void) {
  
  delete [] Diff_U;
  delete [] Velocity_i;
  delete [] Velocity_j;
  delete [] RoeVelocity;
  delete [] delta_vel;
  delete [] delta_wave;
  delete [] ProjFlux_i;
  delete [] ProjFlux_j;
  delete [] Lambda;
  delete [] Epsilon;
  for (iVar = 0; iVar < nVar; iVar++) {
    delete [] P_Tensor[iVar];
    delete [] invP_Tensor[iVar];
  }
  delete [] P_Tensor;
  delete [] invP_Tensor;
  
}

void CUpwAUSM_Flow::ComputeResidual(su2double *val_residual, su2double **val_Jacobian_i, su2double **val_Jacobian_j, CConfig *config) {
  
  AD::StartPreacc();
  AD::SetPreaccIn(Normal, nDim);
  AD::SetPreaccIn(V_i, nDim+4);
  AD::SetPreaccIn(V_j, nDim+4);
  
  /*--- Face area (norm or the normal vector) ---*/
  Area = 0.0;
  for (iDim = 0; iDim < nDim; iDim++)
    Area += Normal[iDim]*Normal[iDim];
  Area = sqrt(Area);
  
  /*-- Unit Normal ---*/
  for (iDim = 0; iDim < nDim; iDim++)
    UnitNormal[iDim] = Normal[iDim]/Area;
  
  /*--- Primitive variables at point i ---*/
  sq_vel = 0.0;
  for (iDim = 0; iDim < nDim; iDim++) {
    Velocity_i[iDim] = V_i[iDim+1];
    sq_vel += Velocity_i[iDim]*Velocity_i[iDim];
  }
  Pressure_i = V_i[nDim+1];
  Density_i = V_i[nDim+2];
  Enthalpy_i = V_i[nDim+3];
  Energy_i = Enthalpy_i - Pressure_i/Density_i;
  SoundSpeed_i = sqrt(fabs(Gamma*Gamma_Minus_One*(Energy_i-0.5*sq_vel)));
  
  /*--- Primitive variables at point j ---*/
  sq_vel = 0.0;
  for (iDim = 0; iDim < nDim; iDim++) {
    Velocity_j[iDim] = V_j[iDim+1];
    sq_vel += Velocity_j[iDim]*Velocity_j[iDim];
  }
  Pressure_j = V_j[nDim+1];
  Density_j = V_j[nDim+2];
  Enthalpy_j = V_j[nDim+3];
  Energy_j = Enthalpy_j - Pressure_j/Density_j;
  SoundSpeed_j = sqrt(fabs(Gamma*Gamma_Minus_One*(Energy_j-0.5*sq_vel)));
  
  /*--- Projected velocities ---*/
  ProjVelocity_i = 0.0; ProjVelocity_j = 0.0;
  for (iDim = 0; iDim < nDim; iDim++) {
    ProjVelocity_i += Velocity_i[iDim]*UnitNormal[iDim];
    ProjVelocity_j += Velocity_j[iDim]*UnitNormal[iDim];
  }
  
  mL  = ProjVelocity_i/SoundSpeed_i;
  mR  = ProjVelocity_j/SoundSpeed_j;
  
  if (fabs(mL) <= 1.0) mLP = 0.25*(mL+1.0)*(mL+1.0);
  else mLP = 0.5*(mL+fabs(mL));
  
  if (fabs(mR) <= 1.0) mRM = -0.25*(mR-1.0)*(mR-1.0);
  else mRM = 0.5*(mR-fabs(mR));
  
  mF = mLP + mRM;
  
  if (fabs(mL) <= 1.0) pLP = 0.25*Pressure_i*(mL+1.0)*(mL+1.0)*(2.0-mL);
  else pLP = 0.5*Pressure_i*(mL+fabs(mL))/mL;
  
  if (fabs(mR) <= 1.0) pRM = 0.25*Pressure_j*(mR-1.0)*(mR-1.0)*(2.0+mR);
  else pRM = 0.5*Pressure_j*(mR-fabs(mR))/mR;
  
  pF = pLP + pRM;
  Phi = fabs(mF);
  
  val_residual[0] = 0.5*(mF*((Density_i*SoundSpeed_i)+(Density_j*SoundSpeed_j))-Phi*((Density_j*SoundSpeed_j)-(Density_i*SoundSpeed_i)));
  for (iDim = 0; iDim < nDim; iDim++)
    val_residual[iDim+1] = 0.5*(mF*((Density_i*SoundSpeed_i*Velocity_i[iDim])+(Density_j*SoundSpeed_j*Velocity_j[iDim]))
                                -Phi*((Density_j*SoundSpeed_j*Velocity_j[iDim])-(Density_i*SoundSpeed_i*Velocity_i[iDim])))+UnitNormal[iDim]*pF;
  val_residual[nVar-1] = 0.5*(mF*((Density_i*SoundSpeed_i*Enthalpy_i)+(Density_j*SoundSpeed_j*Enthalpy_j))-Phi*((Density_j*SoundSpeed_j*Enthalpy_j)-(Density_i*SoundSpeed_i*Enthalpy_i)));

  for (iVar = 0; iVar < nVar; iVar++)
    val_residual[iVar] *= Area;
  
  AD::SetPreaccOut(val_residual, nVar);
  AD::EndPreacc();
  
  /*--- Roe's Jacobian for AUSM (this must be fixed) ---*/
  if (implicit) {
    
    /*--- Mean Roe variables iPoint and jPoint ---*/
    R = sqrt(fabs(Density_j/Density_i));
    RoeDensity = R*Density_i;
    sq_vel = 0.0;
    for (iDim = 0; iDim < nDim; iDim++) {
      RoeVelocity[iDim] = (R*Velocity_j[iDim]+Velocity_i[iDim])/(R+1);
      sq_vel += RoeVelocity[iDim]*RoeVelocity[iDim];
    }
    RoeEnthalpy = (R*Enthalpy_j+Enthalpy_i)/(R+1);
    RoeSoundSpeed = sqrt(fabs((Gamma-1)*(RoeEnthalpy-0.5*sq_vel)));
    
    /*--- Compute P and Lambda (do it with the Normal) ---*/
    GetPMatrix(&RoeDensity, RoeVelocity, &RoeSoundSpeed, UnitNormal, P_Tensor);
    
    ProjVelocity = 0.0; ProjVelocity_i = 0.0; ProjVelocity_j = 0.0;
    for (iDim = 0; iDim < nDim; iDim++) {
      ProjVelocity   += RoeVelocity[iDim]*UnitNormal[iDim];
      ProjVelocity_i += Velocity_i[iDim]*UnitNormal[iDim];
      ProjVelocity_j += Velocity_j[iDim]*UnitNormal[iDim];
    }
    
    /*--- Flow eigenvalues and Entropy correctors ---*/
    for (iDim = 0; iDim < nDim; iDim++)
      Lambda[iDim] = ProjVelocity;
    Lambda[nVar-2]  = ProjVelocity + RoeSoundSpeed;
    Lambda[nVar-1] = ProjVelocity - RoeSoundSpeed;
    
    /*--- Compute inverse P ---*/
    GetPMatrix_inv(&RoeDensity, RoeVelocity, &RoeSoundSpeed, UnitNormal, invP_Tensor);
    
    /*--- Jacobias of the inviscid flux, scale = 0.5 because val_residual ~ 0.5*(fc_i+fc_j)*Normal ---*/
    GetInviscidProjJac(Velocity_i, &Energy_i, Normal, 0.5, val_Jacobian_i);
    GetInviscidProjJac(Velocity_j, &Energy_j, Normal, 0.5, val_Jacobian_j);
    
    /*--- Roe's Flux approximation ---*/
    for (iVar = 0; iVar < nVar; iVar++) {
      for (jVar = 0; jVar < nVar; jVar++) {
        Proj_ModJac_Tensor_ij = 0.0;
        /*--- Compute |Proj_ModJac_Tensor| = P x |Lambda| x inverse P ---*/
        for (kVar = 0; kVar < nVar; kVar++)
          Proj_ModJac_Tensor_ij += P_Tensor[iVar][kVar]*fabs(Lambda[kVar])*invP_Tensor[kVar][jVar];
        val_Jacobian_i[iVar][jVar] += 0.5*Proj_ModJac_Tensor_ij*Area;
        val_Jacobian_j[iVar][jVar] -= 0.5*Proj_ModJac_Tensor_ij*Area;
      }
    }
  }
}

CUpwAUSMPLUS_SLAU_Base_Flow::CUpwAUSMPLUS_SLAU_Base_Flow(unsigned short val_nDim, unsigned short val_nVar, CConfig *config) :
                             CNumerics(val_nDim, val_nVar, config) {
  
  if (config->GetGrid_Movement() && (SU2_MPI::GetRank() == MASTER_NODE))
    cout << "WARNING: Grid velocities are NOT yet considered in AUSM-type schemes." << endl;
  
  implicit = (config->GetKind_TimeIntScheme_Flow() == EULER_IMPLICIT);
  UseAccurateJacobian = config->GetUse_Accurate_Jacobians();
  HasAnalyticalDerivatives = false;
  FinDiffStep = 1e-4;
  
  Gamma = config->GetGamma();
  Gamma_Minus_One = Gamma - 1.0;
  
  Velocity_i = new su2double [nDim];
  Velocity_j = new su2double [nDim];
  psi_i = new su2double [nVar];
  psi_j = new su2double [nVar];
  
  RoeVelocity = new su2double [nDim];
  Lambda = new su2double [nVar];
  Epsilon = new su2double [nVar];
  P_Tensor = new su2double* [nVar];
  invP_Tensor = new su2double* [nVar];
  for (unsigned short iVar = 0; iVar < nVar; iVar++) {
    P_Tensor[iVar] = new su2double [nVar];
    invP_Tensor[iVar] = new su2double [nVar];
  }
}

CUpwAUSMPLUS_SLAU_Base_Flow::~CUpwAUSMPLUS_SLAU_Base_Flow(void) {
  
  delete [] Velocity_i;
  delete [] Velocity_j;
  delete [] psi_i;
  delete [] psi_j;
  
  delete [] RoeVelocity;
  delete [] Lambda;
  delete [] Epsilon;
  for (unsigned short iVar = 0; iVar < nVar; iVar++) {
    delete [] P_Tensor[iVar];
    delete [] invP_Tensor[iVar];
  }
  delete [] P_Tensor;
  delete [] invP_Tensor;
  
}

void CUpwAUSMPLUS_SLAU_Base_Flow::ComputeMassAndPressureFluxes(CConfig *config, su2double &mdot, su2double &pressure)
{
  /*--- For schemes that fit in the general form of AUSM+up and SLAU schemes you can inherit from this class
   and implement only the specifics, which should be the face mass flux (per unit area) and the face pressure.
     For implicit solution methods this class can either approximate the flux Jacobians (using those of the Roe
   scheme) or compute accurate ones. This is done either numerically, differentiating "mdot" and "pressure"
   using 1st order finite differences, or analytically if you use this function to set the values of
   "dmdot_dVi/j", "dpres_dVi/j" and set "HasAnalyticalDerivatives" to true in the ctor of the derived class.
     For accurate numerical differentiation "mdot" and "pressure" can be functions of, at most, the velocities,
   pressures, densities, and enthalpies at nodes i/j. This is also the order expected for the partial derivatives
   of "mdot" and "pressure" in "d?_dVi/j" (in case they are known analytically, see the AUSM+up implementation).
  ---*/
}

void CUpwAUSMPLUS_SLAU_Base_Flow::ApproximateJacobian(su2double **val_Jacobian_i, su2double **val_Jacobian_j) {

  unsigned short iDim, iVar, jVar, kVar;
  su2double R, RoeDensity, RoeEnthalpy, RoeSoundSpeed, ProjVelocity, sq_vel, Energy_i, Energy_j;
  
  Energy_i = Enthalpy_i - Pressure_i/Density_i;
  Energy_j = Enthalpy_j - Pressure_j/Density_j;

  /*--- Mean Roe variables iPoint and jPoint ---*/
  
  R = sqrt(fabs(Density_j/Density_i));
  RoeDensity = R*Density_i;
  ProjVelocity = 0.0;
  sq_vel = 0.0;
  for (iDim = 0; iDim < nDim; iDim++) {
    RoeVelocity[iDim] = (R*Velocity_j[iDim]+Velocity_i[iDim])/(R+1);
    ProjVelocity += RoeVelocity[iDim]*UnitNormal[iDim];
    sq_vel += RoeVelocity[iDim]*RoeVelocity[iDim];
  }
  RoeEnthalpy = (R*Enthalpy_j+Enthalpy_i)/(R+1);
  RoeSoundSpeed = sqrt(fabs((Gamma-1)*(RoeEnthalpy-0.5*sq_vel)));
  
  /*--- Compute P and Lambda (do it with the Normal) ---*/

  GetPMatrix(&RoeDensity, RoeVelocity, &RoeSoundSpeed, UnitNormal, P_Tensor);

  /*--- Flow eigenvalues and Entropy correctors ---*/
  
  for (iDim = 0; iDim < nDim; iDim++)
    Lambda[iDim] = ProjVelocity;
  Lambda[nVar-2] = ProjVelocity + RoeSoundSpeed;
  Lambda[nVar-1] = ProjVelocity - RoeSoundSpeed;
  
  /*--- Compute inverse P ---*/
  GetPMatrix_inv(&RoeDensity, RoeVelocity, &RoeSoundSpeed, UnitNormal, invP_Tensor);
  
  /*--- Jacobians of the inviscid flux, scale = 0.5 because val_residual ~ 0.5*(fc_i+fc_j)*Normal ---*/
  GetInviscidProjJac(Velocity_i, &Energy_i, Normal, 0.5, val_Jacobian_i);
  GetInviscidProjJac(Velocity_j, &Energy_j, Normal, 0.5, val_Jacobian_j);
  
  /*--- Roe's Flux approximation ---*/
  
  for (iVar = 0; iVar < nVar; iVar++) {
    for (jVar = 0; jVar < nVar; jVar++) {
      su2double Proj_ModJac_Tensor_ij = 0.0;
      /*--- Compute |Proj_ModJac_Tensor| = P x |Lambda| x inverse P ---*/
      for (kVar = 0; kVar < nVar; kVar++)
        Proj_ModJac_Tensor_ij += P_Tensor[iVar][kVar]*fabs(Lambda[kVar])*invP_Tensor[kVar][jVar];
      val_Jacobian_i[iVar][jVar] += 0.5*Proj_ModJac_Tensor_ij*Area;
      val_Jacobian_j[iVar][jVar] -= 0.5*Proj_ModJac_Tensor_ij*Area;
    }
  }

}

void CUpwAUSMPLUS_SLAU_Base_Flow::AccurateJacobian(CConfig *config, su2double **val_Jacobian_i, su2double **val_Jacobian_j) {

  /*--- Compute Jacobians using a mixed (numerical/analytical) formulation ---*/
  
  unsigned short iDim, iVar, jVar;
  
  /*--- If not computed analytically, numerically differentiate the fluxes wrt primitives ---*/
  
  if (!HasAnalyticalDerivatives) {
    
    /*--- Create arrays of pointers to the primitive variables so
     we can loop through and perturb them in a general way. ---*/
    
    su2double *primitives_i[6], *primitives_j[6];
    
    for (iDim = 0; iDim < nDim; ++iDim) {
      primitives_i[iDim] = &Velocity_i[iDim];
      primitives_j[iDim] = &Velocity_j[iDim];
    }
    primitives_i[ nDim ] = &Pressure_i;  primitives_j[ nDim ] = &Pressure_j;
    primitives_i[nDim+1] = &Density_i;   primitives_j[nDim+1] = &Density_j;
    primitives_i[nDim+2] = &Enthalpy_i;  primitives_j[nDim+2] = &Enthalpy_j;
    
    /*--- Initialize the gradient arrays with the negative of the quantity,
     then for forward finite differences we add to it and divide. ---*/
    
    for (iVar = 0; iVar < 6; ++iVar) {
      dmdot_dVi[iVar] = -MassFlux;  dpres_dVi[iVar] = -Pressure;
      dmdot_dVj[iVar] = -MassFlux;  dpres_dVj[iVar] = -Pressure;
    }
    
    for (iVar = 0; iVar < nDim+3; ++iVar) {
      /*--- Perturb side i ---*/
      su2double epsilon = FinDiffStep * max(1.0, fabs(*primitives_i[iVar]));
      *primitives_i[iVar] += epsilon;
      ComputeMassAndPressureFluxes(config, MassFlux, Pressure);
      dmdot_dVi[iVar] += MassFlux;  dpres_dVi[iVar] += Pressure;
      dmdot_dVi[iVar] /= epsilon;   dpres_dVi[iVar] /= epsilon;
      *primitives_i[iVar] -= epsilon;
      
      /*--- Perturb side j ---*/
      epsilon = FinDiffStep * max(1.0, fabs(*primitives_j[iVar]));
      *primitives_j[iVar] += epsilon;
      ComputeMassAndPressureFluxes(config, MassFlux, Pressure);
      dmdot_dVj[iVar] += MassFlux;  dpres_dVj[iVar] += Pressure;
      dmdot_dVj[iVar] /= epsilon;   dpres_dVj[iVar] /= epsilon;
      *primitives_j[iVar] -= epsilon;
    }
  }

  /*--- Differentiation of fluxes wrt conservatives assuming ideal gas ---*/
  
  su2double dmdot_dUi[5], dmdot_dUj[5], dpres_dUi[5], dpres_dUj[5];
  su2double sq_veli = 0.0, sq_velj = 0.0, dHi_drhoi = 0.0, dHj_drhoj = 0.0;
  su2double oneOnRhoi = 1.0/Density_i, oneOnRhoj = 1.0/Density_j;
  
  for (jVar = 0; jVar < nVar; ++jVar) {

    /*--- Partial derivatives of the primitives wrt conservative "jVar" ---*/
    su2double dVi_dUi[6] = {0.0, 0.0, 0.0, 0.0, 0.0, 0.0};
    su2double dVj_dUj[6] = {0.0, 0.0, 0.0, 0.0, 0.0, 0.0};
    
    if (jVar == 0) { // Density
      for (iDim = 0; iDim < nDim; ++iDim) {
        // -u,v,w / rho
        dVi_dUi[iDim] = -Velocity_i[iDim] * oneOnRhoi;
        dVj_dUj[iDim] = -Velocity_j[iDim] * oneOnRhoj;
        // ||V||^2
        sq_veli += Velocity_i[iDim] * Velocity_i[iDim];
        sq_velj += Velocity_j[iDim] * Velocity_j[iDim];
      }
      dVi_dUi[nDim] = 0.5*Gamma_Minus_One*sq_veli;
      dVj_dUj[nDim] = 0.5*Gamma_Minus_One*sq_velj;
      
      dVi_dUi[nDim+1] = dVj_dUj[nDim+1] = 1.0;
      
      dHi_drhoi = 0.5*(Gamma-2.0)*sq_veli - Gamma*Pressure_i/((Gamma-1.0)*Density_i);
      dHj_drhoj = 0.5*(Gamma-2.0)*sq_velj - Gamma*Pressure_j/((Gamma-1.0)*Density_j);
      dVi_dUi[nDim+2] = dHi_drhoi * oneOnRhoi;
      dVj_dUj[nDim+2] = dHj_drhoj * oneOnRhoj;
    }
    else if (jVar == nVar-1) { // rho*Energy
      dVi_dUi[nDim] = dVj_dUj[nDim] = Gamma_Minus_One;
      dVi_dUi[nDim+2] = Gamma * oneOnRhoi;
      dVj_dUj[nDim+2] = Gamma * oneOnRhoj;
    }
    else { // Momentum
      dVi_dUi[jVar-1] = oneOnRhoi;
      dVj_dUj[jVar-1] = oneOnRhoj;
      
      dVi_dUi[nDim] = -Gamma_Minus_One*Velocity_i[jVar-1];
      dVj_dUj[nDim] = -Gamma_Minus_One*Velocity_j[jVar-1];
      
      dVi_dUi[nDim+2] = dVi_dUi[nDim] * oneOnRhoi;
      dVj_dUj[nDim+2] = dVj_dUj[nDim] * oneOnRhoj;
    }
    
    /*--- Dot product to complete chain rule ---*/
    dmdot_dUi[jVar] = 0.0;  dpres_dUi[jVar] = 0.0;
    dmdot_dUj[jVar] = 0.0;  dpres_dUj[jVar] = 0.0;
    for (iVar = 0; iVar < 6; ++iVar) {
      dmdot_dUi[jVar] += dmdot_dVi[iVar]*dVi_dUi[iVar];
      dpres_dUi[jVar] += dpres_dVi[iVar]*dVi_dUi[iVar];
      dmdot_dUj[jVar] += dmdot_dVj[iVar]*dVj_dUj[iVar];
      dpres_dUj[jVar] += dpres_dVj[iVar]*dVj_dUj[iVar];
    }
  }
  
  /*--- Assemble final Jacobians (assuming phi = |mdot|) ---*/
  
  su2double mdot_hat, psi_hat[5];
  
  if (MassFlux > 0.0) {
    mdot_hat = Area*MassFlux*oneOnRhoi;
    for (iVar = 0; iVar < nVar; ++iVar) psi_hat[iVar] = Area*psi_i[iVar];
  }
  else {
    mdot_hat = Area*MassFlux*oneOnRhoj;
    for (iVar = 0; iVar < nVar; ++iVar) psi_hat[iVar] = Area*psi_j[iVar];
  }
  
  /*--- Contribution from the mass flux derivatives ---*/
  for (iVar = 0; iVar < nVar; ++iVar) {
    for (jVar = 0; jVar < nVar; ++jVar) {
      val_Jacobian_i[iVar][jVar] = psi_hat[iVar] * dmdot_dUi[jVar];
      val_Jacobian_j[iVar][jVar] = psi_hat[iVar] * dmdot_dUj[jVar];
    }
<<<<<<< HEAD
  }
  
  /*--- Contribution from the pressure derivatives ---*/
  for (iDim = 0; iDim < nDim; ++iDim) {
    for (jVar = 0; jVar < nVar; ++jVar) {
      val_Jacobian_i[iDim+1][jVar] += Normal[iDim] * dpres_dUi[jVar];
      val_Jacobian_j[iDim+1][jVar] += Normal[iDim] * dpres_dUj[jVar];
    }
  }
  
=======
  }
  
  /*--- Contribution from the pressure derivatives ---*/
  for (iDim = 0; iDim < nDim; ++iDim) {
    for (jVar = 0; jVar < nVar; ++jVar) {
      val_Jacobian_i[iDim+1][jVar] += Normal[iDim] * dpres_dUi[jVar];
      val_Jacobian_j[iDim+1][jVar] += Normal[iDim] * dpres_dUj[jVar];
    }
  }
  
>>>>>>> 41e624ac
  /*--- Contributions from the derivatives of PSI wrt the conservatives ---*/
  if (MassFlux > 0.0) {
    /*--- Velocity terms ---*/
    for (iDim = 0; iDim < nDim; ++iDim) {
      val_Jacobian_i[iDim+1][0]      -= mdot_hat*Velocity_i[iDim];
      val_Jacobian_i[iDim+1][iDim+1] += mdot_hat;
      val_Jacobian_i[nVar-1][iDim+1] -= mdot_hat*Gamma_Minus_One*Velocity_i[iDim];
    }
    /*--- Energy terms ---*/
    val_Jacobian_i[nVar-1][0]      += mdot_hat*dHi_drhoi;
    val_Jacobian_i[nVar-1][nVar-1] += mdot_hat*Gamma;
  }
  else {
    /*--- Velocity terms ---*/
    for (iDim = 0; iDim < nDim; ++iDim) {
      val_Jacobian_j[iDim+1][0]      -= mdot_hat*Velocity_j[iDim];
      val_Jacobian_j[iDim+1][iDim+1] += mdot_hat;
      val_Jacobian_j[nVar-1][iDim+1] -= mdot_hat*Gamma_Minus_One*Velocity_j[iDim];
    }
    /*--- Energy terms ---*/
    val_Jacobian_j[nVar-1][0]      += mdot_hat*dHj_drhoj;
    val_Jacobian_j[nVar-1][nVar-1] += mdot_hat*Gamma;
  }

}

void CUpwAUSMPLUS_SLAU_Base_Flow::ComputeResidual(su2double *val_residual, su2double **val_Jacobian_i, su2double **val_Jacobian_j, CConfig *config) {

  unsigned short iDim, iVar;

  /*--- Space to start preaccumulation ---*/

  AD::StartPreacc();
  AD::SetPreaccIn(Normal, nDim);
  AD::SetPreaccIn(V_i, nDim+4);
  AD::SetPreaccIn(V_j, nDim+4);

  /*--- Variables for the general form and primitives for mass flux and pressure calculation.  ---*/
  /*--- F_{1/2} = ||A|| ( 0.5 * mdot * (psi_i+psi_j) - 0.5 * |mdot| * (psi_i-psi_j) + N * pf ) ---*/

  psi_i[0] = 1.0;  psi_j[0] = 1.0;

  for (iDim = 0; iDim < nDim; iDim++) {
    /*--- Velocities ---*/
    Velocity_i[iDim] = psi_i[iDim+1] = V_i[iDim+1];
    Velocity_j[iDim] = psi_j[iDim+1] = V_j[iDim+1];
  }

  /*--- Pressure and Density ---*/
  Pressure_i = V_i[nDim+1];  Pressure_j = V_j[nDim+1];
  Density_i  = V_i[nDim+2];  Density_j  = V_j[nDim+2];

  /*--- Enthalpy ---*/
  Enthalpy_i = psi_i[nVar-1] = V_i[nDim+3];
  Enthalpy_j = psi_j[nVar-1] = V_j[nDim+3];

  /*--- Face area (norm or the normal vector) ---*/

  Area = 0.0;
  for (iDim = 0; iDim < nDim; iDim++)
    Area += Normal[iDim]*Normal[iDim];
  Area = sqrt(Area);

  /*-- Unit Normal ---*/
  for (iDim = 0; iDim < nDim; iDim++)
    UnitNormal[iDim] = Normal[iDim]/Area;

  /*--- Mass and pressure fluxes defined by derived classes ---*/

  ComputeMassAndPressureFluxes(config, MassFlux, Pressure);
  DissFlux = fabs(MassFlux);

  val_residual[0] = MassFlux;

  for (iDim = 0; iDim < nDim; iDim++)
    val_residual[iDim+1] = 0.5*MassFlux*(psi_i[iDim+1]+psi_j[iDim+1]) +
                           0.5*DissFlux*(psi_i[iDim+1]-psi_j[iDim+1]) +
                           UnitNormal[iDim]*Pressure;

  val_residual[nVar-1] = 0.5*MassFlux*(psi_i[nVar-1]+psi_j[nVar-1]) +
                         0.5*DissFlux*(psi_i[nVar-1]-psi_j[nVar-1]);

  for (iVar = 0; iVar < nVar; iVar++) val_residual[iVar] *= Area;
  
  /*--- Space to end preaccumulation ---*/
  
  AD::SetPreaccOut(val_residual, nVar);
  AD::EndPreacc();
  
  /*--- If required, compute Jacobians, either approximately (Roe) or numerically ---*/
<<<<<<< HEAD
  
  if (!implicit) return;
  
=======
  
  if (!implicit) return;
  
>>>>>>> 41e624ac
  if (UseAccurateJacobian)
    AccurateJacobian(config, val_Jacobian_i, val_Jacobian_j);
  else
    ApproximateJacobian(val_Jacobian_i, val_Jacobian_j);

}


CUpwAUSMPLUSUP_Flow::CUpwAUSMPLUSUP_Flow(unsigned short val_nDim, unsigned short val_nVar, CConfig *config) :
                     CUpwAUSMPLUS_SLAU_Base_Flow(val_nDim, val_nVar, config) {

  HasAnalyticalDerivatives = true;
  Minf = config->GetMach();
  Kp = 0.25;
  Ku = 0.75;
  sigma = 1.0;
}

CUpwAUSMPLUSUP_Flow::~CUpwAUSMPLUSUP_Flow(void) {

}

void CUpwAUSMPLUSUP_Flow::ComputeMassAndPressureFluxes(CConfig *config, su2double &mdot, su2double &pressure) {

  /*--- Projected velocities ---*/

  su2double ProjVelocity_i = 0.0, ProjVelocity_j = 0.0;

  for (unsigned short iDim = 0; iDim < nDim; iDim++) {
    ProjVelocity_i += Velocity_i[iDim]*UnitNormal[iDim];
    ProjVelocity_j += Velocity_j[iDim]*UnitNormal[iDim];
  }

  /*--- Compute interface speed of sound (aF) ---*/ 

  su2double astarL = sqrt(2.0*(Gamma-1.0)/(Gamma+1.0)*Enthalpy_i);
  su2double astarR = sqrt(2.0*(Gamma-1.0)/(Gamma+1.0)*Enthalpy_j);
<<<<<<< HEAD

  su2double ahatL = astarL*astarL/max(astarL, ProjVelocity_i);
  su2double ahatR = astarR*astarR/max(astarR,-ProjVelocity_j);

=======

  su2double ahatL = astarL*astarL/max(astarL, ProjVelocity_i);
  su2double ahatR = astarR*astarR/max(astarR,-ProjVelocity_j);

>>>>>>> 41e624ac
  su2double aF = min(ahatL,ahatR);

  /*--- Left and right pressures and Mach numbers ---*/
  
  su2double mLP, betaLP, mRM, betaRM;

  su2double mL = ProjVelocity_i/aF;
  su2double mR = ProjVelocity_j/aF;

  su2double MFsq = 0.5*(mL*mL+mR*mR);
  su2double param1 = max(MFsq, Minf*Minf);
  su2double Mrefsq = min(1.0, param1);

  su2double fa = 2.0*sqrt(Mrefsq)-Mrefsq;

  su2double alpha = 3.0/16.0*(-4.0+5.0*fa*fa);
  su2double beta = 1.0/8.0;

  if (fabs(mL) <= 1.0) {
    su2double p1 = 0.25*(mL+1.0)*(mL+1.0);
    su2double p2 = (mL*mL-1.0)*(mL*mL-1.0);

    mLP = p1 + beta*p2;
    betaLP = p1*(2.0-mL) + alpha*mL*p2;
  }
  else {
    mLP = 0.5*(mL+fabs(mL));
    betaLP = mLP/mL;
  }

  if (fabs(mR) <= 1.0) {
    su2double p1 = 0.25*(mR-1.0)*(mR-1.0);
    su2double p2 = (mR*mR-1.0)*(mR*mR-1.0);

    mRM = -p1 - beta*p2;
    betaRM = p1*(2.0+mR) - alpha*mR*p2;
  }
  else {
    mRM = 0.5*(mR-fabs(mR));
    betaRM = mRM/mR;
  }

  /*--- Pressure and velocity diffusion terms ---*/

  su2double rhoF = 0.5*(Density_i+Density_j);
  su2double Mp = -(Kp/fa)*max((1.0-sigma*MFsq),0.0)*(Pressure_j-Pressure_i)/(rhoF*aF*aF);

  su2double Pu = -Ku*fa*betaLP*betaRM*2.0*rhoF*aF*(ProjVelocity_j-ProjVelocity_i);

  /*--- Finally the fluxes ---*/

  su2double mF = mLP + mRM + Mp;
  mdot = aF * (max(mF,0.0)*Density_i + min(mF,0.0)*Density_j);

  pressure = betaLP*Pressure_i + betaRM*Pressure_j + Pu;
  
  if (!implicit || !UseAccurateJacobian) return;
  
  /*--- Analytical differentiation of the face mass flux and
   pressure (in reverse mode, "?_b" denotes dmot_d?). ---*/
  
  /*--- limited mean Mach number (used in division...) ---*/
  su2double MF = max(numeric_limits<passivedouble>::epsilon(),sqrt(MFsq));
  
  for (int outVar=0; outVar<2; ++outVar) {
    
    su2double aF_b    = 0.0, mF_b    = 0.0, MF_b  = 0.0, rhoF_b = 0.0, fa_b   = 0.0, alpha_b = 0.0,
              rho_i_b = 0.0, rho_j_b = 0.0, p_i_b = 0.0, p_j_b  = 0.0, Vn_i_b = 0.0, Vn_j_b  = 0.0,
              mR_b    = 0.0, mL_b    = 0.0, betaLP_b = 0.0,  betaRM_b = 0.0,  tmp = 0.0;
    
    if (outVar==0) {
      /*--- mdot = ... ---*/
      if (mF > 0.0) {
        aF_b += mF*Density_i;
        mF_b += aF*Density_i;
        rho_i_b += mF*aF;
      }
      else {
        aF_b += mF*Density_j;
        mF_b += aF*Density_j;
        rho_j_b += mF*aF;
      }
      
      /*--- Mp = ... ---*/
      if (sigma*MFsq < 1.0) {
        rhoF_b -= Mp/rhoF * mF_b;
        fa_b -= Mp/fa * mF_b;
        aF_b -= 2.0*Mp/aF * mF_b;
        MF_b += 2.0*sigma*MF*(Kp/fa)*(Pressure_j-Pressure_i)/(rhoF*aF*aF) * mF_b;
        tmp = -(Kp/fa)*(1.0-sigma*MFsq)/(rhoF*aF*aF);
        p_i_b -= tmp * mF_b;
        p_j_b += tmp * mF_b;
      }
      
      /*--- rhoF = ... ---*/
      rho_i_b += 0.5*rhoF_b;  rho_j_b += 0.5*rhoF_b;
      
      /*--- mRM = ... ---*/
      if (fabs(mR) < 1.0) mR_b += (1.0-mR)*(0.5+4.0*beta*mR*(mR+1.0)) * mF_b;
      else if (mR <=-1.0) mR_b += mF_b;
      
      /*--- mLP = ... ---*/
      if (fabs(mL) < 1.0) mL_b += (1.0+mL)*(0.5+4.0*beta*mL*(mL-1.0)) * mF_b;
      else if (mL >= 1.0) mL_b += mF_b;
    }
    else {
      /*--- pressure = ... ---*/
      p_i_b += betaLP;  betaLP_b += Pressure_i;
      p_j_b += betaRM;  betaRM_b += Pressure_j;
      
      /*--- Pu = ... ---*/
      rhoF_b += Pu/rhoF;
      fa_b += Pu/fa;
      aF_b += Pu/aF;
      tmp = -Ku*fa*2.0*rhoF*aF*(ProjVelocity_j-ProjVelocity_i);
      betaLP_b += tmp*betaRM;
      betaRM_b += tmp*betaLP;
      tmp = -Ku*fa*betaLP*betaRM*2.0*rhoF*aF;
      Vn_i_b -= tmp;
      Vn_j_b += tmp;
      
      /*--- rhoF = ... ---*/
      rho_i_b += 0.5*rhoF_b;  rho_j_b += 0.5*rhoF_b;
      
      /*--- betaRM = ... ---*/
      if (fabs(mR) < 1.0) {
        tmp = mR*mR-1.0;
        mR_b += tmp*(0.75-alpha*(5.0*tmp+4.0)) * betaRM_b;
        alpha_b -= mR*tmp*tmp * betaRM_b;
      }
      
      /*--- betaLP = ... ---*/
      if (fabs(mL) < 1.0) {
        tmp = mL*mL-1.0;
        mL_b -= tmp*(0.75-alpha*(5.0*tmp+4.0)) * betaLP_b;
        alpha_b += mL*tmp*tmp * betaLP_b;
      }
      
      /*--- alpha = ... ---*/
      fa_b += 1.875*fa * alpha_b;
    }
    
    /*--- steps shared by both ---*/
    /*--- fa = ... ---*/
    su2double Mref_b = 2.0*(1.0-sqrt(Mrefsq)) * fa_b;
    
    /*--- Mrefsq = ... ---*/
    if (MF < 1.0 && MF > Minf) MF_b += Mref_b;
    
    /*--- MFsq = ... ---*/
    mL_b += 0.5*mL/MF * MF_b;  mR_b += 0.5*mR/MF * MF_b;
    
    /*--- mL/R = ... ---*/
    Vn_i_b += mL_b/aF;  Vn_j_b += mR_b/aF;
    aF_b -= (mL*mL_b+mR*mR_b)/aF;
    
    /*--- aF,ahat,astar = f(H_i,H_j) ---*/
    su2double astar_b = aF_b, H_i_b, H_j_b;
    
    if (ahatL < ahatR) {
      if (astarL <= ProjVelocity_i) {
        tmp = astarL/ProjVelocity_i;
        astar_b *= 2.0*tmp;
        Vn_i_b -= tmp*tmp * aF_b;
      }
      H_i_b = sqrt(0.5*(Gamma-1.0)/((Gamma+1.0)*Enthalpy_i)) * astar_b;
      H_j_b = 0.0;
    }
    else {
      if (astarR <= -ProjVelocity_j) {
        tmp = -astarR/ProjVelocity_j;
        astar_b *= 2.0*tmp;
        Vn_j_b += tmp*tmp * aF_b;
      }
      H_j_b = sqrt(0.5*(Gamma-1.0)/((Gamma+1.0)*Enthalpy_j)) * astar_b;
      H_i_b = 0.0;
    }
    
    /*--- store derivatives ---*/
    su2double *target_i = (outVar==0 ? dmdot_dVi : dpres_dVi),
              *target_j = (outVar==0 ? dmdot_dVj : dpres_dVj);
    target_i[5] = target_j[5] = 0.0;
    
    /*--- ProjVelocity = ... ---*/
    for (unsigned short iDim = 0; iDim < nDim; ++iDim) {
      target_i[iDim] = UnitNormal[iDim] * Vn_i_b;
      target_j[iDim] = UnitNormal[iDim] * Vn_j_b;
    }
    target_i[ nDim ] = p_i_b;   target_j[ nDim ] = p_j_b;
    target_i[nDim+1] = rho_i_b; target_j[nDim+1] = rho_j_b;
    target_i[nDim+2] = H_i_b;   target_j[nDim+2] = H_j_b;
  }
}

CUpwAUSMPLUSUP2_Flow::CUpwAUSMPLUSUP2_Flow(unsigned short val_nDim, unsigned short val_nVar, CConfig *config) :
                      CUpwAUSMPLUS_SLAU_Base_Flow(val_nDim, val_nVar, config) {
  
  Minf = config->GetMach();
  Kp = 0.25;
  sigma = 1.0;
}

CUpwAUSMPLUSUP2_Flow::~CUpwAUSMPLUSUP2_Flow(void) {

}

void CUpwAUSMPLUSUP2_Flow::ComputeMassAndPressureFluxes(CConfig *config, su2double &mdot, su2double &pressure) {

  /*--- Projected velocities and squared magnitude ---*/

  su2double ProjVelocity_i = 0.0, ProjVelocity_j = 0.0, sq_vel = 0.0;

  for (unsigned short iDim = 0; iDim < nDim; iDim++) {
    ProjVelocity_i += Velocity_i[iDim]*UnitNormal[iDim];
    ProjVelocity_j += Velocity_j[iDim]*UnitNormal[iDim];

    sq_vel += 0.5*(Velocity_i[iDim]*Velocity_i[iDim] + Velocity_j[iDim]*Velocity_j[iDim]);
  }

  /*--- Compute interface speed of sound (aF) ---*/

  su2double astarL = sqrt(2.0*(Gamma-1.0)/(Gamma+1.0)*Enthalpy_i);
  su2double astarR = sqrt(2.0*(Gamma-1.0)/(Gamma+1.0)*Enthalpy_j);

  su2double ahatL = astarL*astarL/max(astarL, ProjVelocity_i);
  su2double ahatR = astarR*astarR/max(astarR,-ProjVelocity_j);

  su2double aF = min(ahatL,ahatR);

  /*--- Left and right pressure functions and Mach numbers ---*/

  su2double mLP, pLP, mRM, pRM;

  su2double mL = ProjVelocity_i/aF;
  su2double mR = ProjVelocity_j/aF;

  su2double MFsq = 0.5*(mL*mL+mR*mR);
  su2double param1 = max(MFsq, Minf*Minf);
  su2double Mrefsq = min(1.0, param1);

  su2double fa = 2.0*sqrt(Mrefsq)-Mrefsq;

  su2double alpha = 3.0/16.0*(-4.0+5.0*fa*fa);
  su2double beta = 1.0/8.0;

  if (fabs(mL) <= 1.0) {
    su2double p1 = 0.25*(mL+1.0)*(mL+1.0);
    su2double p2 = (mL*mL-1.0)*(mL*mL-1.0);

    mLP = p1 + beta*p2;
    pLP = p1*(2.0-mL) + alpha*mL*p2;
  }
  else {
    mLP = 0.5*(mL+fabs(mL));
    pLP = mLP/mL;
  }

  if (fabs(mR) <= 1.0) {
    su2double p1 = 0.25*(mR-1.0)*(mR-1.0);
    su2double p2 = (mR*mR-1.0)*(mR*mR-1.0);

    mRM = -p1 - beta*p2;
    pRM =  p1*(2.0+mR) - alpha*mR*p2;
  }
  else {
    mRM = 0.5*(mR-fabs(mR));
    pRM = mRM/mR;
  }

  /*--- Mass flux with pressure diffusion term ---*/

  su2double rhoF = 0.5*(Density_i+Density_j);
  su2double Mp = -(Kp/fa)*max((1.0-sigma*MFsq),0.0)*(Pressure_j-Pressure_i)/(rhoF*aF*aF);

  su2double mF = mLP + mRM + Mp;
  mdot = aF * (max(mF,0.0)*Density_i + min(mF,0.0)*Density_j);

  /*--- Modified pressure flux ---*/

  pressure = 0.5*(Pressure_j+Pressure_i) + 0.5*(pLP-pRM)*(Pressure_i-Pressure_j) + sqrt(sq_vel)*(pLP+pRM-1.0)*rhoF*aF;

}

CUpwSLAU_Flow::CUpwSLAU_Flow(unsigned short val_nDim, unsigned short val_nVar, CConfig *config, bool val_low_dissipation) :
               CUpwAUSMPLUS_SLAU_Base_Flow(val_nDim, val_nVar, config) {

  slau_low_diss = val_low_dissipation;
  slau2 = false;
}

CUpwSLAU_Flow::~CUpwSLAU_Flow(void) {

}

void CUpwSLAU_Flow::ComputeMassAndPressureFluxes(CConfig *config, su2double &mdot, su2double &pressure) {

  /*--- Project velocities and speed of sound ---*/

  su2double ProjVelocity_i = 0.0, ProjVelocity_j = 0.0, sq_veli = 0.0, sq_velj = 0.0;

  for (unsigned short iDim = 0; iDim < nDim; iDim++) {
    ProjVelocity_i += Velocity_i[iDim]*UnitNormal[iDim];
    ProjVelocity_j += Velocity_j[iDim]*UnitNormal[iDim];

    sq_veli += Velocity_i[iDim]*Velocity_i[iDim];
    sq_velj += Velocity_j[iDim]*Velocity_j[iDim];
  }

  su2double Energy_i = Enthalpy_i - Pressure_i/Density_i;
  SoundSpeed_i = sqrt(fabs(Gamma*Gamma_Minus_One*(Energy_i-0.5*sq_veli)));

  su2double Energy_j = Enthalpy_j - Pressure_j/Density_j;
  SoundSpeed_j = sqrt(fabs(Gamma*Gamma_Minus_One*(Energy_j-0.5*sq_velj)));

  /*--- Compute interface speed of sound (aF), and left/right Mach number ---*/

  su2double aF = 0.5 * (SoundSpeed_i + SoundSpeed_j);
  su2double mL = ProjVelocity_i/aF;
  su2double mR = ProjVelocity_j/aF;

  /*--- Smooth function of the local Mach number---*/

  su2double Mach_tilde = min(1.0, (1.0/aF) * sqrt(0.5*(sq_veli+sq_velj)));  
  su2double Chi = pow((1.0 - Mach_tilde),2.0);
  su2double f_rho = -max(min(mL,0.0),-1.0) * min(max(mR,0.0),1.0);

  /*--- Mean normal velocity with density weighting ---*/

  su2double Vn_Mag = (Density_i*fabs(ProjVelocity_i) + Density_j*fabs(ProjVelocity_j)) / (Density_i + Density_j);
  su2double Vn_MagL= (1.0 - f_rho)*Vn_Mag + f_rho*fabs(ProjVelocity_i);
  su2double Vn_MagR= (1.0 - f_rho)*Vn_Mag + f_rho*fabs(ProjVelocity_j);  

  /*--- Mass flux function ---*/

  mdot = 0.5 * (Density_i*(ProjVelocity_i+Vn_MagL) + Density_j*(ProjVelocity_j-Vn_MagR) - (Chi/aF)*(Pressure_j-Pressure_i));

  /*--- Pressure function ---*/

  su2double BetaL, BetaR, Dissipation_ij;

  if (fabs(mL) < 1.0) BetaL = 0.25*(2.0-mL)*pow((mL+1.0),2.0);
  else if (mL >= 0)   BetaL = 1.0;
  else                BetaL = 0.0;

  if (fabs(mR) < 1.0) BetaR = 0.25*(2.0+mR)*pow((mR-1.0),2.0);
  else if (mR >= 0)   BetaR = 0.0;
  else                BetaR = 1.0;

  if (slau_low_diss)
    SetRoe_Dissipation(Dissipation_i, Dissipation_j, Sensor_i, Sensor_j, Dissipation_ij, config);
  else
    Dissipation_ij = 1.0;

  pressure = 0.5*(Pressure_i+Pressure_j) + 0.5*(BetaL-BetaR)*(Pressure_i-Pressure_j);

  if (!slau2) pressure += Dissipation_ij*(1.0-Chi)*(BetaL+BetaR-1.0)*0.5*(Pressure_i+Pressure_j);
  else        pressure += Dissipation_ij*sqrt(0.5*(sq_veli+sq_velj))*(BetaL+BetaR-1.0)*aF*0.5*(Density_i+Density_j);

<<<<<<< HEAD
}

CUpwSLAU2_Flow::CUpwSLAU2_Flow(unsigned short val_nDim, unsigned short val_nVar, CConfig *config, bool val_low_dissipation) :
                CUpwSLAU_Flow(val_nDim, val_nVar, config, val_low_dissipation) {

  /*--- The difference between SLAU and SLAU2 is minimal, so we derive from SLAU and set this flag
   so that the ComputeMassAndPressureFluxes function modifies the pressure according to SLAU2.
   This is safe since this constructor is guaranteed to execute after SLAU's one. ---*/
  slau2 = true;
}

CUpwSLAU2_Flow::~CUpwSLAU2_Flow(void) {

}

=======
}

CUpwSLAU2_Flow::CUpwSLAU2_Flow(unsigned short val_nDim, unsigned short val_nVar, CConfig *config, bool val_low_dissipation) :
                CUpwSLAU_Flow(val_nDim, val_nVar, config, val_low_dissipation) {

  /*--- The difference between SLAU and SLAU2 is minimal, so we derive from SLAU and set this flag
   so that the ComputeMassAndPressureFluxes function modifies the pressure according to SLAU2.
   This is safe since this constructor is guaranteed to execute after SLAU's one. ---*/
  slau2 = true;
}

CUpwSLAU2_Flow::~CUpwSLAU2_Flow(void) {

}

>>>>>>> 41e624ac
CUpwHLLC_Flow::CUpwHLLC_Flow(unsigned short val_nDim, unsigned short val_nVar, CConfig *config) : CNumerics(val_nDim, val_nVar, config) {
  
  implicit = (config->GetKind_TimeIntScheme_Flow() == EULER_IMPLICIT);
  kappa = config->GetRoe_Kappa();
  grid_movement = config->GetGrid_Movement();
  
  Gamma = config->GetGamma();

  Gamma_Minus_One = Gamma - 1.0;
  
  IntermediateState = new su2double [nVar];
  dSm_dU            = new su2double [nVar];
  dPI_dU            = new su2double [nVar];
  drhoStar_dU       = new su2double [nVar];
  dpStar_dU         = new su2double [nVar];
  dEStar_dU         = new su2double [nVar];

  Velocity_i        = new su2double [nDim];
  Velocity_j        = new su2double [nDim];
  RoeVelocity       = new su2double [nDim];  
  
}

CUpwHLLC_Flow::~CUpwHLLC_Flow(void) {
  
  delete [] IntermediateState;
  delete [] dSm_dU;
  delete [] dPI_dU;
  delete [] drhoStar_dU;
  delete [] dpStar_dU;
  delete [] dEStar_dU;

  delete [] Velocity_i;
  delete [] Velocity_j;
  delete [] RoeVelocity;
  
}

void CUpwHLLC_Flow::ComputeResidual(su2double *val_residual, su2double **val_Jacobian_i, su2double **val_Jacobian_j, CConfig *config) {
  
  /*--- Face area (norm or the normal vector) ---*/
  
  Area = 0.0;
  for (iDim = 0; iDim < nDim; iDim++)
    Area += Normal[iDim] * Normal[iDim];

  Area = sqrt(Area);
  
  /*-- Unit Normal ---*/
  
  for (iDim = 0; iDim < nDim; iDim++)
    UnitNormal[iDim] = Normal[iDim] / Area;

  /*-- Fluid velocity at node i,j ---*/  

  for (iDim = 0; iDim < nDim; iDim++) {
    Velocity_i[iDim]  = V_i[iDim+1];
    Velocity_j[iDim]  = V_j[iDim+1];
  }

  /*--- Primitive variables at point i ---*/

  Pressure_i = V_i[nDim+1];
  Density_i  = V_i[nDim+2];
  Enthalpy_i = V_i[nDim+3];

  /*--- Primitive variables at point j ---*/
  
  Pressure_j = V_j[nDim+1];
  Density_j  = V_j[nDim+2];
  Enthalpy_j = V_j[nDim+3];


  sq_vel_i = 0.0;
  sq_vel_j = 0.0;

  for (iDim = 0; iDim < nDim; iDim++) {
    sq_vel_i += Velocity_i[iDim] * Velocity_i[iDim];
    sq_vel_j += Velocity_j[iDim] * Velocity_j[iDim];
  }

  Energy_i = Enthalpy_i - Pressure_i / Density_i;
  Energy_j = Enthalpy_j - Pressure_j / Density_j;

  SoundSpeed_i = sqrt( (Enthalpy_i - 0.5 * sq_vel_i) * Gamma_Minus_One );
  SoundSpeed_j = sqrt( (Enthalpy_j - 0.5 * sq_vel_j) * Gamma_Minus_One );
   
  /*--- Projected velocities ---*/
  
  ProjVelocity_i = 0; 
  ProjVelocity_j = 0;

  for (iDim = 0; iDim < nDim; iDim++) {
    ProjVelocity_i += Velocity_i[iDim] * UnitNormal[iDim];
    ProjVelocity_j += Velocity_j[iDim] * UnitNormal[iDim];
  }

  /*--- Projected Grid Velocity ---*/

  ProjInterfaceVel = 0;

  if (grid_movement) {

  for (iDim = 0; iDim < nDim; iDim++)
    ProjInterfaceVel += 0.5 * ( GridVel_i[iDim] + GridVel_j[iDim] )*UnitNormal[iDim];

  SoundSpeed_i -= ProjInterfaceVel;
    SoundSpeed_j += ProjInterfaceVel;

        ProjVelocity_i -= ProjInterfaceVel; 
        ProjVelocity_j -= ProjInterfaceVel;
  }  
  
  /*--- Roe's averaging ---*/

  Rrho = ( sqrt(Density_i) + sqrt(Density_j) );

  sq_velRoe        = 0.0;
  RoeProjVelocity  = - ProjInterfaceVel;

  for (iDim = 0; iDim < nDim; iDim++) {
    RoeVelocity[iDim] = ( Velocity_i[iDim] * sqrt(Density_i) + Velocity_j[iDim] * sqrt(Density_j) ) / Rrho;
    sq_velRoe        +=  RoeVelocity[iDim] * RoeVelocity[iDim];
    RoeProjVelocity  +=  RoeVelocity[iDim] * UnitNormal[iDim];
  } 

  /*--- Mean Roe variables iPoint and jPoint ---*/
    
  RoeDensity = sqrt( Density_i * Density_j );
  RoeEnthalpy = ( sqrt(Density_j) * Enthalpy_j + sqrt(Density_i) * Enthalpy_i) / Rrho;

  /*--- Roe-averaged speed of sound ---*/

  //RoeSoundSpeed2 = Gamma_Minus_One * ( RoeEnthalpy - 0.5 * sq_velRoe );
  RoeSoundSpeed  = sqrt( Gamma_Minus_One * ( RoeEnthalpy - 0.5 * sq_velRoe  ) ) - ProjInterfaceVel;
<<<<<<< HEAD


=======


>>>>>>> 41e624ac
  /*--- Speed of sound at L and R ---*/
  
  sL = min( RoeProjVelocity - RoeSoundSpeed, ProjVelocity_i - SoundSpeed_i);
  sR = max( RoeProjVelocity + RoeSoundSpeed, ProjVelocity_j + SoundSpeed_j);
  
  /*--- speed of contact surface ---*/

  RHO = Density_j * (sR - ProjVelocity_j) - Density_i * (sL - ProjVelocity_i);
  sM = ( Pressure_i - Pressure_j - Density_i * ProjVelocity_i * ( sL - ProjVelocity_i ) + Density_j * ProjVelocity_j * ( sR - ProjVelocity_j ) ) / RHO;
  
  /*--- Pressure at right and left (Pressure_j=Pressure_i) side of contact surface ---*/
  
  pStar = Density_j * ( ProjVelocity_j - sR ) * ( ProjVelocity_j - sM ) + Pressure_j;


if (sM > 0.0) {

  if (sL > 0.0) {

    /*--- Compute Left Flux ---*/

    val_residual[0] = Density_i * ProjVelocity_i;
    for (iDim = 0; iDim < nDim; iDim++)
      val_residual[iDim+1] = Density_i * Velocity_i[iDim] * ProjVelocity_i + Pressure_i * UnitNormal[iDim];
    val_residual[nVar-1] = Enthalpy_i * Density_i * ProjVelocity_i;
  }
  else {

    /*--- Compute Flux Left Star from Left Star State ---*/

                rhoSL = ( sL - ProjVelocity_i ) / ( sL - sM );

    IntermediateState[0] = rhoSL * Density_i;
    for (iDim = 0; iDim < nDim; iDim++)
      IntermediateState[iDim+1] = rhoSL * ( Density_i * Velocity_i[iDim] + ( pStar - Pressure_i ) / ( sL - ProjVelocity_i ) * UnitNormal[iDim] ) ;
    IntermediateState[nVar-1] = rhoSL * ( Density_i * Energy_i - ( Pressure_i * ProjVelocity_i - pStar * sM) / ( sL - ProjVelocity_i ) );


    val_residual[0] = sM * IntermediateState[0];
    for (iDim = 0; iDim < nDim; iDim++)
      val_residual[iDim+1] = sM * IntermediateState[iDim+1] + pStar * UnitNormal[iDim];
    val_residual[nVar-1] = sM * ( IntermediateState[nVar-1] + pStar ) + pStar * ProjInterfaceVel;
  }
  }
  else {

  if (sR < 0.0) {

    /*--- Compute Right Flux ---*/

    val_residual[0] = Density_j * ProjVelocity_j;  
    for (iDim = 0; iDim < nDim; iDim++)
      val_residual[iDim+1] = Density_j * Velocity_j[iDim] * ProjVelocity_j + Pressure_j * UnitNormal[iDim];
    val_residual[nVar-1] = Enthalpy_j * Density_j * ProjVelocity_j;
  }
  else {

    /*--- Compute Flux Right Star from Right Star State ---*/

                rhoSR = ( sR - ProjVelocity_j ) / ( sR - sM );

    IntermediateState[0] = rhoSR * Density_j;
    for (iDim = 0; iDim < nDim; iDim++)
      IntermediateState[iDim+1] = rhoSR * ( Density_j * Velocity_j[iDim] + ( pStar - Pressure_j ) / ( sR - ProjVelocity_j ) * UnitNormal[iDim] ) ;
    IntermediateState[nVar-1] = rhoSR * ( Density_j * Energy_j - ( Pressure_j * ProjVelocity_j - pStar * sM ) / ( sR - ProjVelocity_j ) );


    val_residual[0] = sM * IntermediateState[0];
    for (iDim = 0; iDim < nDim; iDim++)
      val_residual[iDim+1] = sM * IntermediateState[iDim+1] + pStar * UnitNormal[iDim];
    val_residual[nVar-1] = sM * (IntermediateState[nVar-1] + pStar ) + pStar * ProjInterfaceVel;
  }
  }


  for (iVar = 0; iVar < nVar; iVar++)
    val_residual[iVar] *= Area;


  if (implicit) {

  if (sM > 0.0) {

    if (sL > 0.0) {

      /*--- Compute Jacobian based on Left State ---*/
  
      for (iVar = 0; iVar < nVar; iVar++) 
        for (jVar = 0; jVar < nVar; jVar++) 
          val_Jacobian_j[iVar][jVar] = 0;

      GetInviscidProjJac(Velocity_i, &Energy_i, UnitNormal, 1.0, val_Jacobian_i);

    }
    else {
      /*--- Compute Jacobian based on Left Star State ---*/

      EStar = IntermediateState[nVar-1];
      Omega = 1/(sL-sM);
      OmegaSM = Omega * sM;


      /*--------- Left Jacobian ---------*/


      /*--- Computing pressure derivatives d/dU_L (PI) ---*/

      dPI_dU[0] = 0.5 * Gamma_Minus_One * sq_vel_i;
      for (iDim = 0; iDim < nDim; iDim++)      
        dPI_dU[iDim+1] = - Gamma_Minus_One * Velocity_i[iDim];
      dPI_dU[nVar-1] = Gamma_Minus_One;
      

      /*--- Computing d/dU_L (Sm) ---*/

      dSm_dU[0] = ( - ProjVelocity_i * ProjVelocity_i + sM * sL + dPI_dU[0] ) / RHO;
      for (iDim = 0; iDim < nDim; iDim++)
        dSm_dU[iDim+1] = ( UnitNormal[iDim] * ( 2 * ProjVelocity_i - sL - sM ) + dPI_dU[iDim+1] ) / RHO;
      dSm_dU[nVar-1] = dPI_dU[nVar-1] / RHO;

      
      /*--- Computing d/dU_L (rhoStar) ---*/

      drhoStar_dU[0] = Omega * ( sL + IntermediateState[0] * dSm_dU[0] );
      for (iDim = 0; iDim < nDim; iDim++)
        drhoStar_dU[iDim+1] = Omega * ( - UnitNormal[iDim] + IntermediateState[0] * dSm_dU[iDim+1] );
      drhoStar_dU[nVar-1] = Omega * IntermediateState[0] * dSm_dU[nVar-1];
      

      /*--- Computing d/dU_L (pStar) ---*/

      for (iVar = 0; iVar < nVar; iVar++)
        dpStar_dU[iVar] = Density_i * (sR - ProjVelocity_j) * dSm_dU[iVar];


      /*--- Computing d/dU_L (EStar) ---*/

      for (iVar = 0; iVar < nVar; iVar++)
        dEStar_dU[iVar] = Omega * ( sM * dpStar_dU[iVar] + ( EStar + pStar ) * dSm_dU[iVar] );
      
      dEStar_dU[0] += Omega * ProjVelocity_i * ( Enthalpy_i - dPI_dU[0] );
      for (iDim = 0; iDim < nDim; iDim++)
        dEStar_dU[iDim+1] += Omega * ( - UnitNormal[iDim] * Enthalpy_i - ProjVelocity_i * dPI_dU[iDim+1] );
      dEStar_dU[nVar-1] += Omega * ( sL - ProjVelocity_i - ProjVelocity_i * dPI_dU[nVar-1] );



      /*--- Jacobian First Row ---*/
            
      for (iVar = 0; iVar < nVar; iVar++)
        val_Jacobian_i[0][iVar] = sM * drhoStar_dU[iVar] + IntermediateState[0] * dSm_dU[iVar];

      /*--- Jacobian Middle Rows ---*/

      for (jDim = 0; jDim < nDim; jDim++) {
        for (iVar = 0; iVar < nVar; iVar++)
          val_Jacobian_i[jDim+1][iVar] = ( OmegaSM + 1 ) * ( UnitNormal[jDim] * dpStar_dU[iVar] + IntermediateState[jDim+1] * dSm_dU[iVar] );

        val_Jacobian_i[jDim+1][0] += OmegaSM * Velocity_i[jDim] * ProjVelocity_i;

        val_Jacobian_i[jDim+1][jDim+1] += OmegaSM * (sL - ProjVelocity_i);
        
        for (iDim = 0; iDim < nDim; iDim++)
          val_Jacobian_i[jDim+1][iDim+1] -= OmegaSM * Velocity_i[jDim] * UnitNormal[iDim];

        for (iVar = 0; iVar < nVar; iVar++)
          val_Jacobian_i[jDim+1][iVar] -= OmegaSM * dPI_dU[iVar] * UnitNormal[jDim];
      }

      /*--- Jacobian Last Row ---*/
      
      for (iVar = 0; iVar < nVar; iVar++)
        val_Jacobian_i[nVar-1][iVar] = sM * ( dEStar_dU[iVar] + dpStar_dU[iVar] ) + ( EStar + pStar ) * dSm_dU[iVar];




      /*--------- Right Jacobian ---------*/


      /*--- Computing d/dU_R (Sm) ---*/
      
      dSm_dU[0] = ( ProjVelocity_j * ProjVelocity_j - sM * sR - 0.5 * Gamma_Minus_One * sq_vel_j ) / RHO;
      for (iDim = 0; iDim < nDim; iDim++)
        dSm_dU[iDim+1] = - ( UnitNormal[iDim] * ( 2 * ProjVelocity_j - sR - sM) - Gamma_Minus_One * Velocity_j[iDim] ) / RHO;
      dSm_dU[nVar-1]  = - Gamma_Minus_One / RHO;
      
      
      /*--- Computing d/dU_R (pStar) ---*/

      for (iVar = 0; iVar < nVar; iVar++)
        dpStar_dU[iVar] = Density_j * (sL - ProjVelocity_i) * dSm_dU[iVar];


      /*--- Computing d/dU_R (EStar) ---*/

      for (iVar = 0; iVar < nVar; iVar++)
        dEStar_dU[iVar] = Omega * ( sM * dpStar_dU[iVar] + ( EStar + pStar ) * dSm_dU[iVar] );
      


      /*--- Jacobian First Row ---*/

      for (iVar = 0; iVar < nVar; iVar++)
        val_Jacobian_j[0][iVar] = IntermediateState[0] * ( OmegaSM + 1 ) * dSm_dU[iVar];

      /*--- Jacobian Middle Rows ---*/

      for (iDim = 0; iDim < nDim; iDim++) {
        for (iVar = 0; iVar < nVar; iVar++)
          val_Jacobian_j[iDim+1][iVar] = ( OmegaSM + 1 ) * ( IntermediateState[iDim+1] * dSm_dU[iVar] + UnitNormal[iDim] * dpStar_dU[iVar] );
      }

      /*--- Jacobian Last Row ---*/

      for (iVar = 0; iVar < nVar; iVar++)
        val_Jacobian_j[nVar-1][iVar] = sM * (dEStar_dU[iVar] + dpStar_dU[iVar]) + (EStar + pStar) * dSm_dU[iVar];
    }
  }
  else {
    if (sR < 0.0) {

      /*--- Compute Jacobian based on Right State ---*/
  
      for (iVar = 0; iVar < nVar; iVar++) 
        for (jVar = 0; jVar < nVar; jVar++) 
          val_Jacobian_i[iVar][jVar] = 0;

      GetInviscidProjJac(Velocity_j, &Energy_j, UnitNormal, 1.0, val_Jacobian_j);
    
    }
    else {
      /*--- Compute Jacobian based on Right Star State ---*/

      EStar = IntermediateState[nVar-1];
      Omega = 1/(sR-sM);
      OmegaSM = Omega * sM;


      /*--------- Left Jacobian ---------*/


      /*--- Computing d/dU_L (Sm) ---*/

      dSm_dU[0] = ( - ProjVelocity_i * ProjVelocity_i + sM * sL + 0.5 * Gamma_Minus_One * sq_vel_i ) / RHO;
      for (iDim = 0; iDim < nDim; iDim++)
        dSm_dU[iDim+1] = ( UnitNormal[iDim] * ( 2 * ProjVelocity_i - sL - sM ) - Gamma_Minus_One * Velocity_i[iDim] ) / RHO;
      dSm_dU[nVar-1] = Gamma_Minus_One / RHO;
      

      /*--- Computing d/dU_L (pStar) ---*/

      for (iVar = 0; iVar < nVar; iVar++)
        dpStar_dU[iVar] = Density_i * (sR - ProjVelocity_j) * dSm_dU[iVar];


      /*--- Computing d/dU_L (EStar) ---*/

      for (iVar = 0; iVar < nVar; iVar++)
        dEStar_dU[iVar] = Omega * ( sM * dpStar_dU[iVar] + ( EStar + pStar ) * dSm_dU[iVar] );
      


      /*--- Jacobian First Row ---*/

      for (iVar = 0; iVar < nVar; iVar++)
        val_Jacobian_i[0][iVar] = IntermediateState[0] * ( OmegaSM + 1 ) * dSm_dU[iVar];

      /*--- Jacobian Middle Rows ---*/

      for (iDim = 0; iDim < nDim; iDim++) {
        for (iVar = 0; iVar < nVar; iVar++)
          val_Jacobian_i[iDim+1][iVar] = (OmegaSM + 1) * ( IntermediateState[iDim+1] * dSm_dU[iVar] + UnitNormal[iDim] * dpStar_dU[iVar] );
      }

      /*--- Jacobian Last Row ---*/

      for (iVar = 0; iVar < nVar; iVar++)
        val_Jacobian_i[nVar-1][iVar] = sM * (dEStar_dU[iVar] + dpStar_dU[iVar]) + (EStar + pStar) * dSm_dU[iVar];



      /*--------- Right Jacobian ---------*/
      
      
      /*--- Computing pressure derivatives d/dU_R (PI) ---*/

      dPI_dU[0] = 0.5 * Gamma_Minus_One * sq_vel_j;
      for (iDim = 0; iDim < nDim; iDim++)      
        dPI_dU[iDim+1] = - Gamma_Minus_One * Velocity_j[iDim];
      dPI_dU[nVar-1] = Gamma_Minus_One;



      /*--- Computing d/dU_R (Sm) ---*/
      
      dSm_dU[0] = - ( - ProjVelocity_j * ProjVelocity_j + sM * sR + dPI_dU[0] ) / RHO;
      for (iDim = 0; iDim < nDim; iDim++)
        dSm_dU[iDim+1] = - ( UnitNormal[iDim] * ( 2 * ProjVelocity_j - sR - sM) + dPI_dU[iDim+1] ) / RHO;
      dSm_dU[nVar-1]  = - dPI_dU[nVar-1] / RHO;
      

      /*--- Computing d/dU_R (pStar) ---*/

      for (iVar = 0; iVar < nVar; iVar++)
        dpStar_dU[iVar] = Density_j * (sL - ProjVelocity_i) * dSm_dU[iVar];
      

      /*--- Computing d/dU_R (rhoStar) ---*/

      drhoStar_dU[0] = Omega * ( sR + IntermediateState[0] * dSm_dU[0] );
      for (iDim = 0; iDim < nDim; iDim++)
        drhoStar_dU[iDim+1] = Omega * ( - UnitNormal[iDim] + IntermediateState[0] * dSm_dU[iDim+1] );
      drhoStar_dU[nVar-1] = Omega * IntermediateState[0] * dSm_dU[nVar-1];


      /*--- Computing d/dU_R (EStar) ---*/

      for (iVar = 0; iVar < nVar; iVar++)
        dEStar_dU[iVar] = Omega * ( sM * dpStar_dU[iVar] + ( EStar + pStar ) * dSm_dU[iVar] );
      
      dEStar_dU[0] += Omega * ProjVelocity_j * ( Enthalpy_j - dPI_dU[0] );
      for (iDim = 0; iDim < nDim; iDim++)
        dEStar_dU[iDim+1] += Omega * ( - UnitNormal[iDim] * Enthalpy_j - ProjVelocity_j * dPI_dU[iDim+1] );
      dEStar_dU[nVar-1] += Omega * ( sR - ProjVelocity_j - ProjVelocity_j * dPI_dU[nVar-1] );



      /*--- Jacobian First Row ---*/
            
      for (iVar = 0; iVar < nVar; iVar++)
        val_Jacobian_j[0][iVar] = sM * drhoStar_dU[iVar] + IntermediateState[0] * dSm_dU[iVar];

      /*--- Jacobian Middle Rows ---*/

      for (jDim = 0; jDim < nDim; jDim++) {
        for (iVar = 0; iVar < nVar; iVar++)
          val_Jacobian_j[jDim+1][iVar] = ( OmegaSM + 1 ) * ( UnitNormal[jDim] * dpStar_dU[iVar] + IntermediateState[jDim+1] * dSm_dU[iVar] );

        val_Jacobian_j[jDim+1][0] += OmegaSM * Velocity_j[jDim] * ProjVelocity_j;

        val_Jacobian_j[jDim+1][jDim+1] += OmegaSM * (sR - ProjVelocity_j);
        
        for (iDim = 0; iDim < nDim; iDim++)
          val_Jacobian_j[jDim+1][iDim+1] -= OmegaSM * Velocity_j[jDim] * UnitNormal[iDim];

        for (iVar = 0; iVar < nVar; iVar++)
          val_Jacobian_j[jDim+1][iVar] -= OmegaSM * dPI_dU[iVar] * UnitNormal[jDim];
      }

      /*--- Jacobian Last Row ---*/
      
      for (iVar = 0; iVar < nVar; iVar++)
        val_Jacobian_j[nVar-1][iVar] = sM * ( dEStar_dU[iVar] + dpStar_dU[iVar] ) + ( EStar + pStar ) * dSm_dU[iVar];
  
    }
  }


  /*--- Jacobians of the inviscid flux, scale = k because val_residual ~ 0.5*(fc_i+fc_j)*Normal ---*/
  
  Area *= kappa;  

  for (iVar = 0; iVar < nVar; iVar++) {
    for (jVar = 0; jVar < nVar; jVar++) {
      val_Jacobian_i[iVar][jVar] *=   Area;
      val_Jacobian_j[iVar][jVar] *=   Area;
    }
  }
}

}

CUpwGeneralHLLC_Flow::CUpwGeneralHLLC_Flow(unsigned short val_nDim, unsigned short val_nVar, CConfig *config) : CNumerics(val_nDim, val_nVar, config) {
  
  implicit = (config->GetKind_TimeIntScheme_Flow() == EULER_IMPLICIT);
  kappa = config->GetRoe_Kappa();
  grid_movement = config->GetGrid_Movement();
  
  Gamma = config->GetGamma();
  
  IntermediateState = new su2double [nVar];
  dSm_dU            = new su2double [nVar];
  dPI_dU            = new su2double [nVar];
  drhoStar_dU       = new su2double [nVar];
  dpStar_dU         = new su2double [nVar];
  dEStar_dU         = new su2double [nVar];

  Velocity_i        = new su2double [nDim];
  Velocity_j        = new su2double [nDim];
  RoeVelocity       = new su2double [nDim];

}

CUpwGeneralHLLC_Flow::~CUpwGeneralHLLC_Flow(void) {
  
  delete [] IntermediateState;
  delete [] dSm_dU;
  delete [] dPI_dU;
  delete [] drhoStar_dU;
  delete [] dpStar_dU;
  delete [] dEStar_dU;

  delete [] Velocity_i;
  delete [] Velocity_j;
  delete [] RoeVelocity;

}

void CUpwGeneralHLLC_Flow::ComputeResidual(su2double *val_residual, su2double **val_Jacobian_i, su2double **val_Jacobian_j, CConfig *config) {

  /*--- Face area (norm or the normal vector) ---*/
  
  Area = 0.0;
  for (iDim = 0; iDim < nDim; iDim++)
    Area += Normal[iDim] * Normal[iDim];

  Area = sqrt(Area);
  
  /*-- Unit Normal ---*/
  
  for (iDim = 0; iDim < nDim; iDim++)
    UnitNormal[iDim] = Normal[iDim] / Area;

  /*-- Fluid velocity at node i,j ---*/

  for (iDim = 0; iDim < nDim; iDim++) {
    Velocity_i[iDim]  = V_i[iDim+1];
    Velocity_j[iDim]  = V_j[iDim+1];
  }

  /*--- Primitive variables at point i ---*/

  Pressure_i = V_i[nDim+1];
  Density_i  = V_i[nDim+2];
  Enthalpy_i = V_i[nDim+3];

  /*--- Primitive variables at point j ---*/
  
  Pressure_j = V_j[nDim+1];
  Density_j  = V_j[nDim+2];
  Enthalpy_j = V_j[nDim+3];


  sq_vel_i = 0.0;
  sq_vel_j = 0.0;

  for (iDim = 0; iDim < nDim; iDim++) {
    sq_vel_i += Velocity_i[iDim] * Velocity_i[iDim];
    sq_vel_j += Velocity_j[iDim] * Velocity_j[iDim];
  }

  Energy_i         = Enthalpy_i - Pressure_i / Density_i;
  StaticEnthalpy_i = Enthalpy_i - 0.5 * sq_vel_i;
  StaticEnergy_i   = Energy_i - 0.5 * sq_vel_i;
  
  Kappa_i = S_i[1] / Density_i;
  Chi_i   = S_i[0] - Kappa_i * StaticEnergy_i;
  SoundSpeed_i = sqrt(Chi_i + StaticEnthalpy_i * Kappa_i);
  

  Energy_j         = Enthalpy_j - Pressure_j / Density_j;
  StaticEnthalpy_j = Enthalpy_j - 0.5 * sq_vel_j;
  StaticEnergy_j   = Energy_j - 0.5 * sq_vel_j;

  Kappa_j = S_j[1] / Density_j;
  Chi_j   = S_j[0] - Kappa_j * StaticEnergy_j;
  SoundSpeed_j = sqrt(Chi_j + StaticEnthalpy_j * Kappa_j);
   
  /*--- Projected velocities ---*/
  
  ProjVelocity_i = 0.0; 
  ProjVelocity_j = 0.0;

  for (iDim = 0; iDim < nDim; iDim++) {
    ProjVelocity_i += Velocity_i[iDim] * UnitNormal[iDim];
    ProjVelocity_j += Velocity_j[iDim] * UnitNormal[iDim];
  }
  

  /*--- Projected Grid Velocity ---*/

  ProjInterfaceVel = 0;

  if (grid_movement) {

  for (iDim = 0; iDim < nDim; iDim++)
    ProjInterfaceVel += 0.5 * ( GridVel_i[iDim] + GridVel_j[iDim] )*UnitNormal[iDim];

  SoundSpeed_i -= ProjInterfaceVel;
    SoundSpeed_j += ProjInterfaceVel;

        ProjVelocity_i -= ProjInterfaceVel; 
        ProjVelocity_j -= ProjInterfaceVel;
  }  

  /*--- Roe's averaging ---*/

  Rrho = ( sqrt(Density_i) + sqrt(Density_j) );

  sq_velRoe        = 0.0;
  RoeProjVelocity  = - ProjInterfaceVel;

  for (iDim = 0; iDim < nDim; iDim++) {
    RoeVelocity[iDim] = ( Velocity_i[iDim] * sqrt(Density_i) + Velocity_j[iDim] * sqrt(Density_j) ) / Rrho;
    sq_velRoe        +=  RoeVelocity[iDim] * RoeVelocity[iDim];
    RoeProjVelocity  +=  RoeVelocity[iDim] * UnitNormal[iDim];
  } 

  /*--- Mean Roe variables iPoint and jPoint ---*/
    
  RoeKappa = 0.5 * ( Kappa_i + Kappa_j );
  RoeChi   = 0.5 * ( Chi_i + Chi_j );
  RoeDensity = sqrt( Density_i * Density_j );
  RoeEnthalpy = ( sqrt(Density_j) * Enthalpy_j + sqrt(Density_i) * Enthalpy_i) / Rrho;

  VinokurMontagne();

  /*--- Roe-averaged speed of sound ---*/

  //RoeSoundSpeed2 = RoeChi + RoeKappa * ( RoeEnthalpy - 0.5 * sq_velRoe );
  RoeSoundSpeed  = sqrt( RoeChi + RoeKappa * ( RoeEnthalpy - 0.5 * sq_velRoe ) ) - ProjInterfaceVel;

  /*--- Speed of sound at L and R ---*/
  
  sL = min( RoeProjVelocity - RoeSoundSpeed, ProjVelocity_i - SoundSpeed_i );
  sR = max( RoeProjVelocity + RoeSoundSpeed, ProjVelocity_j + SoundSpeed_j );
  
  /*--- speed of contact surface ---*/

  RHO = Density_j * (sR - ProjVelocity_j) - Density_i * (sL - ProjVelocity_i);
  sM = ( Pressure_i - Pressure_j - Density_i * ProjVelocity_i * ( sL - ProjVelocity_i ) + Density_j * ProjVelocity_j * ( sR - ProjVelocity_j ) ) / RHO;
  
  /*--- Pressure at right and left (Pressure_j=Pressure_i) side of contact surface ---*/
  
  pStar = Density_j * ( ProjVelocity_j - sR ) * ( ProjVelocity_j - sM ) + Pressure_j;


if (sM > 0.0) {

  if (sL > 0.0) {

    /*--- Compute Left Flux ---*/

    val_residual[0] = Density_i * ProjVelocity_i;
    for (iDim = 0; iDim < nDim; iDim++)
      val_residual[iDim+1] = Density_i * Velocity_i[iDim] * ProjVelocity_i + Pressure_i * UnitNormal[iDim];
    val_residual[nVar-1] = Enthalpy_i * Density_i * ProjVelocity_i;
  }
  else {

    /*--- Compute Flux Left Star from Left Star State ---*/

                rhoSL = ( sL - ProjVelocity_i ) / ( sL - sM );

    IntermediateState[0] = rhoSL * Density_i;
    for (iDim = 0; iDim < nDim; iDim++)
      IntermediateState[iDim+1] = rhoSL * ( Density_i * Velocity_i[iDim] + ( pStar - Pressure_i ) / ( sL - ProjVelocity_i ) * UnitNormal[iDim] ) ;
    IntermediateState[nVar-1] = rhoSL * ( Density_i * Energy_i - ( Pressure_i * ProjVelocity_i - pStar * sM) / ( sL - ProjVelocity_i ) );


    val_residual[0] = sM * IntermediateState[0];
    for (iDim = 0; iDim < nDim; iDim++)
      val_residual[iDim+1] = sM * IntermediateState[iDim+1] + pStar * UnitNormal[iDim];
    val_residual[nVar-1] = sM * ( IntermediateState[nVar-1] + pStar )  + pStar * ProjInterfaceVel;
  }
  }
  else {

  if (sR < 0.0) {

    /*--- Compute Right Flux ---*/

    val_residual[0] = Density_j * ProjVelocity_j;
    for (iDim = 0; iDim < nDim; iDim++)
      val_residual[iDim+1] = Density_j * Velocity_j[iDim] * ProjVelocity_j + Pressure_j * UnitNormal[iDim];
    val_residual[nVar-1] = Enthalpy_j * Density_j * ProjVelocity_j;
  }
  else {

    /*--- Compute Flux Right Star from Right Star State ---*/

                rhoSR = ( sR - ProjVelocity_j ) / ( sR - sM );

    IntermediateState[0] = rhoSR * Density_j;
    for (iDim = 0; iDim < nDim; iDim++)
      IntermediateState[iDim+1] = rhoSR * ( Density_j * Velocity_j[iDim] + ( pStar - Pressure_j ) / ( sR - ProjVelocity_j ) * UnitNormal[iDim] ) ;
    IntermediateState[nVar-1] = rhoSR * ( Density_j * Energy_j - ( Pressure_j * ProjVelocity_j - pStar * sM ) / ( sR - ProjVelocity_j ) );


    val_residual[0] = sM * IntermediateState[0];
    for (iDim = 0; iDim < nDim; iDim++)
      val_residual[iDim+1] = sM * IntermediateState[iDim+1] + pStar * UnitNormal[iDim];
    val_residual[nVar-1] = sM * (IntermediateState[nVar-1] + pStar )  + pStar * ProjInterfaceVel;
  }
  }

  for (iVar = 0; iVar < nVar; iVar++)
    val_residual[iVar] *= Area;


  if (implicit) {

  if (sM > 0.0) {

    if (sL > 0.0) {

      /*--- Compute Jacobian based on Left State ---*/
  
      for (iVar = 0; iVar < nVar; iVar++) 
        for (jVar = 0; jVar < nVar; jVar++) 
          val_Jacobian_j[iVar][jVar] = 0;


      GetInviscidProjJac(Velocity_i, &Enthalpy_i, &Chi_i, &Kappa_i, UnitNormal, 1.0, val_Jacobian_i);

    }
    else {
      /*--- Compute Jacobian based on Left Star State ---*/

      EStar = IntermediateState[nVar-1];
      Omega = 1/(sL-sM);
      OmegaSM = Omega * sM;


      /*--------- Left Jacobian ---------*/


      /*--- Computing pressure derivatives d/dU_L (PI) ---*/

      dPI_dU[0] = Chi_i - 0.5 * Kappa_i * sq_vel_i;
      for (iDim = 0; iDim < nDim; iDim++)      
        dPI_dU[iDim+1] = - Kappa_i * Velocity_i[iDim];
      dPI_dU[nVar-1] = Kappa_i;

      
      /*--- Computing d/dU_L (Sm) ---*/

      dSm_dU[0] = ( - ProjVelocity_i * ProjVelocity_i + sM * sL + dPI_dU[0] ) / RHO;
      for (iDim = 0; iDim < nDim; iDim++)
        dSm_dU[iDim+1] = ( UnitNormal[iDim] * ( 2 * ProjVelocity_i - sL - sM ) + dPI_dU[iDim+1] ) / RHO;
      dSm_dU[nVar-1] = dPI_dU[nVar-1] / RHO;


      /*--- Computing d/dU_L (rhoStar) ---*/

      drhoStar_dU[0] = Omega * ( sL + IntermediateState[0] * dSm_dU[0] );
      for (iDim = 0; iDim < nDim; iDim++)
        drhoStar_dU[iDim+1] = Omega * ( - UnitNormal[iDim] + IntermediateState[0] * dSm_dU[iDim+1] );
      drhoStar_dU[nVar-1] = Omega * IntermediateState[0] * dSm_dU[nVar-1];

      
      /*--- Computing d/dU_L (pStar) ---*/

      for (iVar = 0; iVar < nVar; iVar++)
        dpStar_dU[iVar] = Density_i * (sR - ProjVelocity_j) * dSm_dU[iVar];


      /*--- Computing d/dU_L (EStar) ---*/

      for (iVar = 0; iVar < nVar; iVar++)
        dEStar_dU[iVar] = Omega * ( sM * dpStar_dU[iVar] + ( EStar + pStar ) * dSm_dU[iVar] );
      
      dEStar_dU[0] += Omega * ProjVelocity_i * ( Enthalpy_i - dPI_dU[0] );
      for (iDim = 0; iDim < nDim; iDim++)
        dEStar_dU[iDim+1] += Omega * ( - UnitNormal[iDim] * Enthalpy_i - ProjVelocity_i * dPI_dU[iDim+1] );
      dEStar_dU[nVar-1] += Omega * ( sL - ProjVelocity_i - ProjVelocity_i * dPI_dU[nVar-1] );



      /*--- Jacobian First Row ---*/
            
      for (iVar = 0; iVar < nVar; iVar++)
        val_Jacobian_i[0][iVar] = sM * drhoStar_dU[iVar] + IntermediateState[0] * dSm_dU[iVar];

      /*--- Jacobian Middle Rows ---*/

      for (jDim = 0; jDim < nDim; jDim++) {

        for (iVar = 0; iVar < nVar; iVar++)
          val_Jacobian_i[jDim+1][iVar] = ( OmegaSM + 1 ) * ( UnitNormal[jDim] * dpStar_dU[iVar] + IntermediateState[jDim+1] * dSm_dU[iVar] );

        val_Jacobian_i[jDim+1][0] += OmegaSM * Velocity_i[jDim] * ProjVelocity_i;

        val_Jacobian_i[jDim+1][jDim+1] += OmegaSM * (sL - ProjVelocity_i);
        
        for (iDim = 0; iDim < nDim; iDim++)
          val_Jacobian_i[jDim+1][iDim+1] -= OmegaSM * Velocity_i[jDim] * UnitNormal[iDim];

        for (iVar = 0; iVar < nVar; iVar++)
          val_Jacobian_i[jDim+1][iVar] -= OmegaSM * dPI_dU[iVar] * UnitNormal[jDim];
      }

      /*--- Jacobian Last Row ---*/
      
      for (iVar = 0; iVar < nVar; iVar++)
        val_Jacobian_i[nVar-1][iVar] = sM * ( dEStar_dU[iVar] + dpStar_dU[iVar] ) + ( EStar + pStar ) * dSm_dU[iVar];




      /*--------- Right Jacobian ---------*/

      
      /*--- Computing pressure derivatives d/dU_R (PI) ---*/

      dPI_dU[0] = Chi_j - 0.5 * Kappa_j * sq_vel_j;
      for (iDim = 0; iDim < nDim; iDim++)      
        dPI_dU[iDim+1] = - Kappa_j * Velocity_j[iDim];
      dPI_dU[nVar-1] = Kappa_j;


      /*--- Computing d/dU_R (Sm) ---*/
      
      dSm_dU[0] = ( ProjVelocity_j * ProjVelocity_j - sM * sR - dPI_dU[0] ) / RHO;
      for (iDim = 0; iDim < nDim; iDim++)
        dSm_dU[iDim+1] = - ( UnitNormal[iDim] * ( 2 * ProjVelocity_j - sR - sM) + dPI_dU[iDim+1] ) / RHO;
      dSm_dU[nVar-1]  = - dPI_dU[nVar-1] / RHO;
      

      /*--- Computing d/dU_R (pStar) ---*/

      for (iVar = 0; iVar < nVar; iVar++)
        dpStar_dU[iVar] = Density_j * (sL - ProjVelocity_i) * dSm_dU[iVar];


      /*--- Computing d/dU_R (EStar) ---*/

      for (iVar = 0; iVar < nVar; iVar++)
        dEStar_dU[iVar] = Omega * ( sM * dpStar_dU[iVar] + ( EStar + pStar ) * dSm_dU[iVar] );
      


      /*--- Jacobian First Row ---*/

      for (iVar = 0; iVar < nVar; iVar++)
        val_Jacobian_j[0][iVar] = IntermediateState[0] * ( OmegaSM + 1 ) * dSm_dU[iVar];

      /*--- Jacobian Middle Rows ---*/

      for (iDim = 0; iDim < nDim; iDim++) {
        for (iVar = 0; iVar < nVar; iVar++)
          val_Jacobian_j[iDim+1][iVar] = ( OmegaSM + 1 ) * ( IntermediateState[iDim+1] * dSm_dU[iVar] + UnitNormal[iDim] * dpStar_dU[iVar] );
      }

      /*--- Jacobian Last Row ---*/

      for (iVar = 0; iVar < nVar; iVar++)
        val_Jacobian_j[nVar-1][iVar] = sM * (dEStar_dU[iVar] + dpStar_dU[iVar]) + (EStar + pStar) * dSm_dU[iVar];
    }
  }
  else {
    if (sR < 0.0) {

      /*--- Compute Jacobian based on Right State ---*/
  
      for (iVar = 0; iVar < nVar; iVar++) 
        for (jVar = 0; jVar < nVar; jVar++) 
          val_Jacobian_i[iVar][jVar] = 0;

      GetInviscidProjJac(Velocity_j, &Enthalpy_j, &Chi_j, &Kappa_j, UnitNormal, 1.0, val_Jacobian_j);
    
    }
    else {
      /*--- Compute Jacobian based on Right Star State ---*/

      EStar = IntermediateState[nVar-1];
      Omega = 1/(sR-sM);
      OmegaSM = Omega * sM;


      /*--------- Left Jacobian ---------*/


      /*--- Computing pressure derivatives d/dU_L (PI) ---*/

      dPI_dU[0] = Chi_i - 0.5 * Kappa_i * sq_vel_i;
      for (iDim = 0; iDim < nDim; iDim++)      
        dPI_dU[iDim+1] = - Kappa_i * Velocity_i[iDim];
      dPI_dU[nVar-1] = Kappa_i;


      /*--- Computing d/dU_L (Sm) ---*/

      dSm_dU[0] = ( - ProjVelocity_i * ProjVelocity_i + sM * sL + dPI_dU[0] ) / RHO;
      for (iDim = 0; iDim < nDim; iDim++)
        dSm_dU[iDim+1] = ( UnitNormal[iDim] * ( 2 * ProjVelocity_i - sL - sM ) + dPI_dU[iDim+1] ) / RHO;
      dSm_dU[nVar-1] = dPI_dU[nVar-1] / RHO;
      
      
      /*--- Computing d/dU_L (pStar) ---*/

      for (iVar = 0; iVar < nVar; iVar++)
        dpStar_dU[iVar] = Density_i * (sR - ProjVelocity_j) * dSm_dU[iVar];


      /*--- Computing d/dU_L (EStar) ---*/

      for (iVar = 0; iVar < nVar; iVar++)
        dEStar_dU[iVar] = Omega * ( sM * dpStar_dU[iVar] + ( EStar + pStar ) * dSm_dU[iVar] );
      


      /*--- Jacobian First Row ---*/

      for (iVar = 0; iVar < nVar; iVar++)
        val_Jacobian_i[0][iVar] = IntermediateState[0] * ( OmegaSM + 1 ) * dSm_dU[iVar];

      /*--- Jacobian Middle Rows ---*/

      for (iDim = 0; iDim < nDim; iDim++) {
        for (iVar = 0; iVar < nVar; iVar++)
          val_Jacobian_i[iDim+1][iVar] = (OmegaSM + 1) * ( IntermediateState[iDim+1] * dSm_dU[iVar] + UnitNormal[iDim] * dpStar_dU[iVar] );
      }

      /*--- Jacobian Last Row ---*/

      for (iVar = 0; iVar < nVar; iVar++)
        val_Jacobian_i[nVar-1][iVar] = sM * (dEStar_dU[iVar] + dpStar_dU[iVar]) + (EStar + pStar) * dSm_dU[iVar];



      /*--------- Right Jacobian ---------*/

      
      /*--- Computing pressure derivatives d/dU_R (PI) ---*/

      dPI_dU[0] = Chi_j - 0.5 * Kappa_j * sq_vel_j;
      for (iDim = 0; iDim < nDim; iDim++)      
        dPI_dU[iDim+1] = - Kappa_j * Velocity_j[iDim];
      dPI_dU[nVar-1] = Kappa_j;


      /*--- Computing d/dU_R (Sm) ---*/
      
      dSm_dU[0] = - ( - ProjVelocity_j * ProjVelocity_j + sM * sR + dPI_dU[0] ) / RHO;
      for (iDim = 0; iDim < nDim; iDim++)
        dSm_dU[iDim+1] = - ( UnitNormal[iDim] * ( 2 * ProjVelocity_j - sR - sM) + dPI_dU[iDim+1] ) / RHO;
      dSm_dU[nVar-1]  = - dPI_dU[nVar-1] / RHO;


      /*--- Computing d/dU_R (pStar) ---*/

      for (iVar = 0; iVar < nVar; iVar++)
        dpStar_dU[iVar] = Density_j * (sL - ProjVelocity_i) * dSm_dU[iVar];

      
      /*--- Computing d/dU_R (rhoStar) ---*/

      drhoStar_dU[0] = Omega * ( sR + IntermediateState[0] * dSm_dU[0] );
      for (iDim = 0; iDim < nDim; iDim++)
        drhoStar_dU[iDim+1] = Omega * ( - UnitNormal[iDim] + IntermediateState[0] * dSm_dU[iDim+1] );
      drhoStar_dU[nVar-1] = Omega * IntermediateState[0] * dSm_dU[nVar-1];


      /*--- Computing d/dU_R (EStar) ---*/

      for (iVar = 0; iVar < nVar; iVar++)
        dEStar_dU[iVar] = Omega * ( sM * dpStar_dU[iVar] + ( EStar + pStar ) * dSm_dU[iVar] );
      
      dEStar_dU[0] += Omega * ProjVelocity_j * ( Enthalpy_j - dPI_dU[0] );
      for (iDim = 0; iDim < nDim; iDim++)
        dEStar_dU[iDim+1] += Omega * ( - UnitNormal[iDim] * Enthalpy_j - ProjVelocity_j * dPI_dU[iDim+1] );
      dEStar_dU[nVar-1] += Omega * ( sR - ProjVelocity_j - ProjVelocity_j * dPI_dU[nVar-1] );



      /*--- Jacobian First Row ---*/
            
      for (iVar = 0; iVar < nVar; iVar++)
        val_Jacobian_j[0][iVar] = sM * drhoStar_dU[iVar] + IntermediateState[0] * dSm_dU[iVar];

      /*--- Jacobian Middle Rows ---*/

      for (jDim = 0; jDim < nDim; jDim++) {
        for (iVar = 0; iVar < nVar; iVar++)
          val_Jacobian_j[jDim+1][iVar] = ( OmegaSM + 1 ) * ( UnitNormal[jDim] * dpStar_dU[iVar] + IntermediateState[jDim+1] * dSm_dU[iVar] );

        val_Jacobian_j[jDim+1][0] += OmegaSM * Velocity_j[jDim] * ProjVelocity_j;

        val_Jacobian_j[jDim+1][jDim+1] += OmegaSM * (sR - ProjVelocity_j);
        
        for (iDim = 0; iDim < nDim; iDim++)
          val_Jacobian_j[jDim+1][iDim+1] -= OmegaSM * Velocity_j[jDim] * UnitNormal[iDim];

        for (iVar = 0; iVar < nVar; iVar++)
          val_Jacobian_j[jDim+1][iVar] -= OmegaSM * dPI_dU[iVar] * UnitNormal[jDim];
      }
      
      /*--- Jacobian Last Row ---*/
      
      for (iVar = 0; iVar < nVar; iVar++)
        val_Jacobian_j[nVar-1][iVar] = sM * ( dEStar_dU[iVar] + dpStar_dU[iVar] ) + ( EStar + pStar ) * dSm_dU[iVar];  
    }
  }


  /*--- Jacobians of the inviscid flux, scale = kappa because val_residual ~ 0.5*(fc_i+fc_j)*Normal ---*/

  Area *= kappa;
  
  for (iVar = 0; iVar < nVar; iVar++) {
    for (jVar = 0; jVar < nVar; jVar++) {
      val_Jacobian_i[iVar][jVar] *= Area;
      val_Jacobian_j[iVar][jVar] *= Area;
    }
  }

  }

}

void CUpwGeneralHLLC_Flow::VinokurMontagne() {

  su2double delta_rhoStaticEnergy, delta_rho, delta_p, err_P, s, D;

  delta_rho = Density_j - Density_i;
  delta_p   = Pressure_j - Pressure_i;

  RoeKappaStaticEnthalpy = 0.5 * ( StaticEnthalpy_i * Kappa_i + StaticEnthalpy_j * Kappa_j );

  s = RoeChi + RoeKappaStaticEnthalpy;

  D = s*s * delta_rho * delta_rho + delta_p * delta_p;

  delta_rhoStaticEnergy = Density_j * StaticEnergy_j - Density_i * StaticEnergy_i;

  err_P = delta_p - RoeChi * delta_rho - RoeKappa * delta_rhoStaticEnergy;

  if (abs((D - delta_p*err_P)/Density_i) > 1e-3 && abs(delta_rho/Density_i) > 1e-3 && s/Density_i > 1e-3) {

    RoeKappa = ( D * RoeKappa ) / ( D - delta_p * err_P );
    RoeChi   = ( D * RoeChi+ s*s * delta_rho * err_P ) / ( D - delta_p * err_P );

  }
}

#ifdef CHECK

int UgpWithCvCompFlow::calcEulerFluxMatrices_HLLC(su2double (*val_Jacobian_i)[5], su2double (*val_Jacobian_j)[5], su2double (*val_Jacobian_i_Scal)[6], su2double (*val_Jacobian_j_Scal)[6],
                                                  const su2double Density_i, const su2double *uL, const su2double pL, const su2double TL, const su2double h0, const su2double RL, const su2double gammaL, const su2double *scalL, const su2double kL,
                                                  const su2double Density_j, const su2double *uR, const su2double pR, const su2double TR, const su2double h1, const su2double RR, const su2double gammaR, const su2double *scalR, const su2double kR,
                                                  const su2double area, const su2double *nVec, const int nScal, const su2double surfVeloc)
{

  su2double unL  = vecDotVec3d(uL, nVec);
  su2double uLuL = vecDotVec3d(uL, uL);
  su2double cL   = sqrt(gammaL*pL/Density_i);
  su2double hL   = gammaL/(gammaL-1.0)*pL/Density_i + 0.5*uLuL + kL;
  //  su2double hL   = h0 + 0.5*uLuL + kL;
  su2double eL   = hL*Density_i-pL;
  
  su2double unR  = vecDotVec3d(uR, nVec);
  su2double uRuR = vecDotVec3d(uR, uR);
  su2double cR   = sqrt(gammaR*pR/Density_j);
  su2double hR   = gammaR/(gammaR-1.0)*pR/Density_j + 0.5*uRuR + kR;
  //  su2double hR   = h1 + 0.5*uRuR + kR;
  su2double eR   = hR*Density_j-pR;
  
  
  // Roe's aveaging
  su2double Rrho = sqrt(Density_j/Density_i);
  su2double tmp = 1.0/(1.0+Rrho);
  su2double velRoe[3];
  for (int i=0; i<3; i++)
    velRoe[i] = tmp*(uL[i] + uR[i]*Rrho);
  su2double uRoe  = vecDotVec3d(velRoe, nVec);
  su2double hRoe = tmp*(hL + hR*Rrho);
  
  //  su2double cRoe  = sqrt((gammaL-1.0)*(hRoe- 0.5*vecDotVec3d(velRoe, velRoe)));
  su2double gamPdivRho = tmp*((gammaL*pL/Density_i+0.5*(gammaL-1.0)*uLuL) + (gammaR*pR/Density_j+0.5*(gammaR-1.0)*uRuR)*Rrho);
  su2double cRoe  = sqrt(gamPdivRho - ((gammaL+gammaR)*0.5-1.0)*0.5*vecDotVec3d(velRoe, velRoe));
  
  // speed of sound at L and R
  su2double sL = min(uRoe-cRoe, unL-cL);
  su2double sR = max(uRoe+cRoe, unR+cR);
  
  // speed of contact surface
  su2double sM = (pL-pR-Density_i*unL*(sL-unL)+Density_j*unR*(sR-unR))/(Density_j*(sR-unR)-Density_i*(sL-unL));
  
  // pressure at right and left (pR=pL) side of contact surface
  su2double pStar = Density_j*(unR-sR)*(unR-sM)+pR;
  
  if (sM >= 0.0) {
    
    if (sL > 0.0) {
      
      su2double nVecArea[3];
      for (int i=0; i<3; i++) nVecArea[i] = nVec[i]*area;
      
      calcJacobianA(val_Jacobian_i, uL, pL, Density_i, nVecArea, 0.5*(gammaL+gammaR), 0.0);
      
      for (iVar = 0; iVar < nVar; iVar++)
        for (jVar = 0; jVar < nVar; jVar++)
          val_Jacobian_j[i][j] = 0.0;
      
    }
    else {
      
      su2double invSLmSs = 1.0/(sL-sM);
      su2double sLmuL = sL-unL;
      su2double rhoSL = Density_i*sLmuL*invSLmSs;
      su2double rhouSL[3];
      
      for (int i=0; i<3; i++)
        rhouSL[i] = (Density_i*uL[i]*sLmuL+(pStar-pL)*nVec[i])*invSLmSs;
      
      su2double eSL = (sLmuL*eL-pL*unL+pStar*sM)*invSLmSs;
      su2double gammaLM1 = (gammaL-1.0);
      su2double gammaRM1 = (gammaR-1.0);
      su2double invrhotld = 1.0/(Density_j*(sR-unR)-Density_i*(sL-unL));
      
      su2double dSMdUL[5], dSMdUR[5];
      su2double dpsdUL[5], dpsdUR[5];
      
      dSMdUL[0] = -unL*unL + uLuL*gammaLM1/2.0 + sM*sL;
      dSMdUL[1] =  nVec[0]*(2.0*unL-sL-sM) - gammaLM1*uL[0];
      dSMdUL[2] =  nVec[1]*(2.0*unL-sL-sM) - gammaLM1*uL[1];
      dSMdUL[3] =  nVec[2]*(2.0*unL-sL-sM) - gammaLM1*uL[2];
      dSMdUL[4] =  gammaLM1;
      
      for (iVar = 0; iVar < nVar; iVar++)
      {
        dSMdUL[i] *= invrhotld;
        dpsdUL[i] = Density_j*(sR-unR)*dSMdUL[i];
      }
      
      dSMdUR[0] =  unR*unR - uRuR*gammaRM1/2.0 - sM*sR;
      dSMdUR[1] = -nVec[0]*(2.0*unR-sR-sM) + gammaRM1*uR[0];
      dSMdUR[2] = -nVec[1]*(2.0*unR-sR-sM) + gammaRM1*uR[1];
      dSMdUR[3] = -nVec[2]*(2.0*unR-sR-sM) + gammaRM1*uR[2];
      dSMdUR[4] = -gammaRM1;
      
      for (iVar = 0; iVar < nVar; iVar++)
      {
        dSMdUR[i] *= invrhotld;
        dpsdUR[i] = Density_i*(sL-unL)*dSMdUR[i];
      }
      
      calcSubSonicJacobeanHLLC(val_Jacobian_i, val_Jacobian_j,
                               Density_i, uL, pL, eL, unL, uLuL, sL,
                               rhoSL, rhouSL, eSL, dSMdUL,
                               dSMdUR, dpsdUL, dpsdUR, sM, pStar, 0.5*(gammaL+gammaR), nVec);
      
      for (iVar = 0; iVar < nVar; iVar++)  val_Jacobian_i[0][i] =  val_Jacobian_i[0][i]*sM + dSMdUL[i]*rhoSL;
      for (iVar = 0; iVar < nVar; iVar++)  val_Jacobian_i[1][i] =  val_Jacobian_i[1][i]*sM + dSMdUL[i]*rhouSL[0] + dpsdUL[i]*nVec[0];
      for (iVar = 0; iVar < nVar; iVar++)  val_Jacobian_i[2][i] =  val_Jacobian_i[2][i]*sM + dSMdUL[i]*rhouSL[1] + dpsdUL[i]*nVec[1];
      for (iVar = 0; iVar < nVar; iVar++)  val_Jacobian_i[3][i] =  val_Jacobian_i[3][i]*sM + dSMdUL[i]*rhouSL[2] + dpsdUL[i]*nVec[2];
      for (iVar = 0; iVar < nVar; iVar++)  val_Jacobian_i[4][i] = (val_Jacobian_i[4][i]+dpsdUL[i])*sM + (eSL+pStar)*dSMdUL[i];
      
      for (iVar = 0; iVar < nVar; iVar++)
        for (jVar = 0; jVar < nVar; jVar++)
          val_Jacobian_i[i][j] *= area;
      
      for (iVar = 0; iVar < nVar; iVar++)  val_Jacobian_j[0][i] =  val_Jacobian_j[0][i]*sM + dSMdUR[i]*rhoSL;
      for (iVar = 0; iVar < nVar; iVar++)  val_Jacobian_j[1][i] =  val_Jacobian_j[1][i]*sM + dSMdUR[i]*rhouSL[0] + dpsdUR[i]*nVec[0];
      for (iVar = 0; iVar < nVar; iVar++)  val_Jacobian_j[2][i] =  val_Jacobian_j[2][i]*sM + dSMdUR[i]*rhouSL[1] + dpsdUR[i]*nVec[1];
      for (iVar = 0; iVar < nVar; iVar++)  val_Jacobian_j[3][i] =  val_Jacobian_j[3][i]*sM + dSMdUR[i]*rhouSL[2] + dpsdUR[i]*nVec[2];
      for (iVar = 0; iVar < nVar; iVar++)  val_Jacobian_j[4][i] = (val_Jacobian_j[4][i]+dpsdUR[i])*sM + (eSL+pStar)*dSMdUR[i];
      
      for (iVar = 0; iVar < nVar; iVar++)
        for (jVar = 0; jVar < nVar; jVar++)
          val_Jacobian_j[i][j] *= area;
      
    }
  }
  
  else {
    
    if (sR >= 0.0) {
      
      su2double invSRmSs = 1.0/(sR-sM);
      su2double sRmuR = sR-unR;
      su2double rhoSR = Density_j*sRmuR*invSRmSs;
      su2double rhouSR[3];
      for (int i=0; i<3; i++)
        rhouSR[i] = (Density_j*uR[i]*sRmuR+(pStar-pR)*nVec[i])*invSRmSs;
      su2double eSR = (sRmuR*eR-pR*unR+pStar*sM)*invSRmSs;
      su2double gammaLM1 = (gammaL-1.0);
      su2double gammaRM1 = (gammaR-1.0);
      su2double invrhotld = 1.0/(Density_j*(sR-unR)-Density_i*(sL-unL));
      
      su2double dSMdUL[5], dSMdUR[5];
      su2double dpsdUL[5], dpsdUR[5];
      
      dSMdUL[0] = -unL*unL + uLuL*gammaLM1/2.0 + sM*sL;
      dSMdUL[1] =  nVec[0]*(2.0*unL-sL-sM) - gammaLM1*uL[0];
      dSMdUL[2] =  nVec[1]*(2.0*unL-sL-sM) - gammaLM1*uL[1];
      dSMdUL[3] =  nVec[2]*(2.0*unL-sL-sM) - gammaLM1*uL[2];
      dSMdUL[4] =  gammaLM1;
      
      for (iVar = 0; iVar < nVar; iVar++) {
        dSMdUL[i] *= invrhotld;
        dpsdUL[i] = Density_j*(sR-unR)*dSMdUL[i];
      }
      
      dSMdUR[0] =  unR*unR - uRuR*gammaRM1/2.0 - sM*sR;
      dSMdUR[1] = -nVec[0]*(2.0*unR-sR-sM) + gammaRM1*uR[0];
      dSMdUR[2] = -nVec[1]*(2.0*unR-sR-sM) + gammaRM1*uR[1];
      dSMdUR[3] = -nVec[2]*(2.0*unR-sR-sM) + gammaRM1*uR[2];
      dSMdUR[4] = -gammaRM1;
      
      for (iVar = 0; iVar < nVar; iVar++) {
        dSMdUR[i] *= invrhotld;
        dpsdUR[i] = Density_i*(sL-unL)*dSMdUR[i];
      }
      
      calcSubSonicJacobeanHLLC(val_Jacobian_j, val_Jacobian_i,
                               Density_j, uR, pR, eR, unR, uRuR, sR,
                               rhoSR, rhouSR, eSR,
                               dSMdUR, dSMdUL, dpsdUR, dpsdUL, sM, pStar, 0.5*(gammaL+gammaR), nVec);
      
      for (iVar = 0; iVar < nVar; iVar++)  val_Jacobian_i[0][i] =  val_Jacobian_i[0][i]*sM + dSMdUL[i]*rhoSR;
      for (iVar = 0; iVar < nVar; iVar++)  val_Jacobian_i[1][i] =  val_Jacobian_i[1][i]*sM + dSMdUL[i]*rhouSR[0] + dpsdUL[i]*nVec[0];
      for (iVar = 0; iVar < nVar; iVar++)  val_Jacobian_i[2][i] =  val_Jacobian_i[2][i]*sM + dSMdUL[i]*rhouSR[1] + dpsdUL[i]*nVec[1];
      for (iVar = 0; iVar < nVar; iVar++)  val_Jacobian_i[3][i] =  val_Jacobian_i[3][i]*sM + dSMdUL[i]*rhouSR[2] + dpsdUL[i]*nVec[2];
      for (iVar = 0; iVar < nVar; iVar++)  val_Jacobian_i[4][i] = (val_Jacobian_i[4][i]+dpsdUL[i])*sM + (eSR+pStar)*dSMdUL[i];
      
      for (iVar = 0; iVar < nVar; iVar++)
        for (jVar = 0; jVar < nVar; jVar++)
          val_Jacobian_i[i][j] *= area;
      
      for (iVar = 0; iVar < nVar; iVar++)  val_Jacobian_j[0][i] =  val_Jacobian_j[0][i]*sM + dSMdUR[i]*rhoSR;
      for (iVar = 0; iVar < nVar; iVar++)  val_Jacobian_j[1][i] =  val_Jacobian_j[1][i]*sM + dSMdUR[i]*rhouSR[0] + dpsdUR[i]*nVec[0];
      for (iVar = 0; iVar < nVar; iVar++)  val_Jacobian_j[2][i] =  val_Jacobian_j[2][i]*sM + dSMdUR[i]*rhouSR[1] + dpsdUR[i]*nVec[1];
      for (iVar = 0; iVar < nVar; iVar++)  val_Jacobian_j[3][i] =  val_Jacobian_j[3][i]*sM + dSMdUR[i]*rhouSR[2] + dpsdUR[i]*nVec[2];
      for (iVar = 0; iVar < nVar; iVar++)  val_Jacobian_j[4][i] = (val_Jacobian_j[4][i]+dpsdUR[i])*sM + (eSR+pStar)*dSMdUR[i];
      
      for (iVar = 0; iVar < nVar; iVar++)
        for (jVar = 0; jVar < nVar; jVar++)
          val_Jacobian_j[i][j] *= area;
      
    }
    
    else {
      
      su2double nVecArea[3];
      for (int i=0; i<3; i++)        nVecArea[i] = nVec[i]*area;
      calcJacobianA(val_Jacobian_j, uR, pR, Density_j, nVecArea, 0.5*(gammaL+gammaR), 0.0);
      
      for (iVar = 0; iVar < nVar; iVar++)
        for (jVar = 0; jVar < nVar; jVar++)
          val_Jacobian_i[i][j] = 0.0;
      
    }
    
  }
  
}

void UgpWithCvCompFlow::calcSubSonicJacobeanHLLC(su2double (*AL)[5], su2double (*AR)[5],
                                                 su2double Density_i, const su2double *uL, su2double pL, su2double eL, su2double qL, su2double psiL, su2double SL,
                                                 su2double rhoSL, su2double *rhouSL, su2double eSL,
                                                 su2double *dSMdUL, su2double *dSMdUR, su2double *dpsdUL, su2double *dpsdUR, su2double SM, su2double pS,
                                                 su2double gamma, const su2double *nV) // nV is not normalized
{
  
  su2double gammaMinus1 = (gamma-1.0);
  su2double omL = 1.0/(SL-SM);
  
  AL[0][0] =  SL    + rhoSL*dSMdUL[0];
  AL[0][1] = -nV[0] + rhoSL*dSMdUL[1];
  AL[0][2] = -nV[1] + rhoSL*dSMdUL[2];
  AL[0][3] = -nV[2] + rhoSL*dSMdUL[3];
  AL[0][4] =        + rhoSL*dSMdUL[4];
  
  AL[1][0] =    qL*uL[0]       - nV[0]*psiL*gammaMinus1/2.0   + nV[0]*dpsdUL[0] + rhouSL[0]*dSMdUL[0];
  AL[1][1] =  SL - qL          + nV[0]*(gamma-2.0)*uL[0]      + nV[0]*dpsdUL[1] + rhouSL[0]*dSMdUL[1];
  AL[1][2] =     - uL[0]*nV[1] + nV[0]*gammaMinus1*uL[1]      + nV[0]*dpsdUL[2] + rhouSL[0]*dSMdUL[2];
  AL[1][3] =     - uL[0]*nV[2] + nV[0]*gammaMinus1*uL[2]      + nV[0]*dpsdUL[3] + rhouSL[0]*dSMdUL[3];
  AL[1][4] = -gammaMinus1*nV[0]                               + nV[0]*dpsdUL[4] + rhouSL[0]*dSMdUL[4];
  
  AL[2][0] =    qL*uL[1]       - nV[1]*psiL*gammaMinus1/2.0   + nV[1]*dpsdUL[0] + rhouSL[1]*dSMdUL[0];
  AL[2][1] =     - uL[1]*nV[0] + nV[1]*gammaMinus1*uL[0]      + nV[1]*dpsdUL[1] + rhouSL[1]*dSMdUL[1];
  AL[2][2] =  SL - qL          + nV[1]*(gamma-2.0)*uL[1]      + nV[1]*dpsdUL[2] + rhouSL[1]*dSMdUL[2];
  AL[2][3] =     - uL[1]*nV[2] + nV[1]*gammaMinus1*uL[2]      + nV[1]*dpsdUL[3] + rhouSL[1]*dSMdUL[3];
  AL[2][4] = -gammaMinus1*nV[1]                               + nV[1]*dpsdUL[4] + rhouSL[1]*dSMdUL[4];
  
  AL[3][0] =    qL*uL[2]       - nV[2]*psiL*gammaMinus1/2.0   + nV[2]*dpsdUL[0] + rhouSL[2]*dSMdUL[0];
  AL[3][1] =     - uL[2]*nV[0] + nV[2]*gammaMinus1*uL[0]      + nV[2]*dpsdUL[1] + rhouSL[2]*dSMdUL[1];
  AL[3][2] =     - uL[2]*nV[1] + nV[2]*gammaMinus1*uL[1]      + nV[2]*dpsdUL[2] + rhouSL[2]*dSMdUL[2];
  AL[3][3] =  SL - qL          + nV[2]*(gamma-2.0)*uL[2]      + nV[2]*dpsdUL[3] + rhouSL[2]*dSMdUL[3];
  AL[3][4] = -gammaMinus1*nV[2]                               + nV[2]*dpsdUL[4] + rhouSL[2]*dSMdUL[4];
  
  AL[4][0] =      qL*(eL+pL)/Density_i - qL*psiL*(gamma-1.0)/2.0   + SM*dpsdUL[0] + (pS+eSL)*dSMdUL[0];
  AL[4][1] = - nV[0]*(eL+pL)/Density_i + gammaMinus1*uL[0]*qL      + SM*dpsdUL[1] + (pS+eSL)*dSMdUL[1];
  AL[4][2] = - nV[1]*(eL+pL)/Density_i + gammaMinus1*uL[1]*qL      + SM*dpsdUL[2] + (pS+eSL)*dSMdUL[2];
  AL[4][3] = - nV[2]*(eL+pL)/Density_i + gammaMinus1*uL[2]*qL      + SM*dpsdUL[3] + (pS+eSL)*dSMdUL[3];
  AL[4][4] =   SL-qL*gamma                                    + SM*dpsdUL[4] + (pS+eSL)*dSMdUL[4];
  
  for (iVar = 0; iVar < nVar; iVar++)
    for (jVar = 0; jVar < nVar; jVar++)
      AL[i][j] *= omL;
  
  for (iVar = 0; iVar < nVar; iVar++)    AR[0][i] = omL*rhoSL*dSMdUR[i];
  for (iVar = 0; iVar < nVar; iVar++)    AR[1][i] = omL*(nV[0]*dpsdUR[i]+rhouSL[0]*dSMdUR[i]);
  for (iVar = 0; iVar < nVar; iVar++)    AR[2][i] = omL*(nV[1]*dpsdUR[i]+rhouSL[1]*dSMdUR[i]);
  for (iVar = 0; iVar < nVar; iVar++)    AR[3][i] = omL*(nV[2]*dpsdUR[i]+rhouSL[2]*dSMdUR[i]);
  for (iVar = 0; iVar < nVar; iVar++)    AR[4][i] = omL*(dpsdUR[i]*SM+(pS+eSL)*dSMdUR[i]);
  
}

void UgpWithCvCompFlow::calcJacobianA(su2double (*A)[5], const su2double *vel, su2double pp, su2double rrho, const su2double *nV, su2double gamma, su2double surfVeloc) // nV is not normalized
{
 
  su2double kapm1 = (gamma - 1.0);
  
  su2double nVel[3];
  nVel[0] = vel[0]*nV[0];
  nVel[1] = vel[1]*nV[1];
  nVel[2] = vel[2]*nV[2];
  su2double U_k = nVel[0]+nVel[1]+nVel[2];
  su2double vSquHlf = 0.5*vecDotVec3d(vel, vel);
  su2double c = sqrt(gamma*pp/rrho);
  su2double inv_kap_m1 = 1.0/kapm1;
  
  A[0][0] =-surfVeloc;
  A[0][1] = nV[0];
  A[0][2] = nV[1];
  A[0][3] = nV[2];
  A[0][4] = 0.0;
  
  A[1][0] = -vel[0]*(nVel[1]+nVel[2])+nV[0]*(kapm1*vSquHlf-vel[0]*vel[0]);
  A[1][1] = (2.-gamma)*nVel[0]+U_k-surfVeloc;
  A[1][2] = vel[0]*nV[1]-kapm1*vel[1]*nV[0];
  A[1][3] = vel[0]*nV[2]-kapm1*vel[2]*nV[0];
  A[1][4] = kapm1*nV[0];
  
  A[2][0] = -vel[1]*(nVel[0]+nVel[2])+nV[1]*(kapm1*vSquHlf-vel[1]*vel[1]);
  A[2][1] = -kapm1*vel[0]*nV[1]+ vel[1]*nV[0];
  A[2][2] = (2.-gamma)*nVel[1]+U_k-surfVeloc;
  A[2][3] = vel[1]*nV[2]-kapm1*vel[2]*nV[1];
  A[2][4] = kapm1*nV[1];
  
  A[3][0] = -vel[2]*(nVel[0]+nVel[1])+nV[2]*(kapm1*vSquHlf-vel[2]*vel[2]);
  A[3][1] = -kapm1*vel[0]*nV[2]+vel[2]*nV[0];
  A[3][2] = -kapm1*vel[1]*nV[2]+vel[2]*nV[1];
  A[3][3] = (2.-gamma)*nVel[2]+U_k-surfVeloc;
  A[3][4] = kapm1*nV[2];
  
  A[4][0] = U_k*((gamma-2.)*vSquHlf-c*c*inv_kap_m1);
  A[4][1] = c*c*inv_kap_m1*nV[0]-kapm1*vel[0]*(nVel[1]+nVel[2])-(kapm1*vel[0]*vel[0]-vSquHlf)*nV[0];
  A[4][2] = c*c*inv_kap_m1*nV[1]-kapm1*vel[1]*(nVel[0]+nVel[2])-(kapm1*vel[1]*vel[1]-vSquHlf)*nV[1];
  A[4][3] = c*c*inv_kap_m1*nV[2]-kapm1*vel[2]*(nVel[0]+nVel[1])-(kapm1*vel[2]*vel[2]-vSquHlf)*nV[2];
  A[4][4] = gamma*U_k-surfVeloc;
  
}


#endif


CUpwRoeBase_Flow::CUpwRoeBase_Flow(unsigned short val_nDim, unsigned short val_nVar, CConfig *config,
                                   bool val_low_dissipation) : CNumerics(val_nDim, val_nVar, config) {
  
  implicit = (config->GetKind_TimeIntScheme_Flow() == EULER_IMPLICIT);
  grid_movement = config->GetGrid_Movement();
  kappa = config->GetRoe_Kappa(); // 1 is unstable

  Gamma = config->GetGamma();
  Gamma_Minus_One = Gamma - 1.0;
  
  roe_low_dissipation = val_low_dissipation;
  
  Diff_U = new su2double [nVar];
  Velocity_i = new su2double [nDim];
  Velocity_j = new su2double [nDim];
  RoeVelocity = new su2double [nDim];
  ProjFlux_i = new su2double [nVar];
  ProjFlux_j = new su2double [nVar];
  Conservatives_i = new su2double [nVar];
  Conservatives_j = new su2double [nVar];
  Lambda = new su2double [nVar];
  P_Tensor = new su2double* [nVar];
  invP_Tensor = new su2double* [nVar];
  for (unsigned short iVar = 0; iVar < nVar; iVar++) {
    P_Tensor[iVar] = new su2double [nVar];
    invP_Tensor[iVar] = new su2double [nVar];
  }
}

CUpwRoeBase_Flow::~CUpwRoeBase_Flow(void) {
  
  delete [] Diff_U;
  delete [] Velocity_i;
  delete [] Velocity_j;
  delete [] RoeVelocity;
  delete [] ProjFlux_i;
  delete [] ProjFlux_j;
  delete [] Conservatives_i;
  delete [] Conservatives_j;
  delete [] Lambda;
  for (unsigned short iVar = 0; iVar < nVar; iVar++) {
    delete [] P_Tensor[iVar];
    delete [] invP_Tensor[iVar];
  }
  delete [] P_Tensor;
  delete [] invP_Tensor;
  
}

void CUpwRoeBase_Flow::FinalizeResidual(su2double *val_residual, su2double **val_Jacobian_i, su2double **val_Jacobian_j, CConfig *config) {
/*---
 CUpwRoeBase_Flow::ComputeResidual initializes the residual (flux) and its Jacobians with the standard Roe averaging
 fc_{1/2} = kappa*(fc_i+fc_j)*Normal. It then calls this method, which derived classes specialize, to account for
 the dissipation part.
---*/
}

void CUpwRoeBase_Flow::ComputeResidual(su2double *val_residual, su2double **val_Jacobian_i, su2double **val_Jacobian_j, CConfig *config) {
  
  unsigned short iVar, jVar, iDim;
  su2double ProjGridVel = 0.0, Energy_i, Energy_j;

  AD::StartPreacc();
  AD::SetPreaccIn(V_i, nDim+4); AD::SetPreaccIn(V_j, nDim+4); AD::SetPreaccIn(Normal, nDim);
  if (grid_movement) {
    AD::SetPreaccIn(GridVel_i, nDim); AD::SetPreaccIn(GridVel_j, nDim);
  }
  if (roe_low_dissipation){
    AD::SetPreaccIn(Sensor_i); AD::SetPreaccIn(Sensor_j);
    AD::SetPreaccIn(Dissipation_i); AD::SetPreaccIn(Dissipation_j);
  }
  
  /*--- Face area (norm or the normal vector) and unit normal ---*/

  Area = 0.0;
  for (iDim = 0; iDim < nDim; iDim++)
    Area += Normal[iDim]*Normal[iDim];
  Area = sqrt(Area);
  
  for (iDim = 0; iDim < nDim; iDim++)
    UnitNormal[iDim] = Normal[iDim]/Area;
  
  /*--- Primitive variables at point i ---*/
  
  for (iDim = 0; iDim < nDim; iDim++)
    Velocity_i[iDim] = V_i[iDim+1];
  Pressure_i = V_i[nDim+1];
  Density_i  = V_i[nDim+2];
  Enthalpy_i = V_i[nDim+3];
  Energy_i = Enthalpy_i - Pressure_i/Density_i;
 
  /*--- Primitive variables at point j ---*/
  
  for (iDim = 0; iDim < nDim; iDim++)
    Velocity_j[iDim] = V_j[iDim+1];
  Pressure_j = V_j[nDim+1];
  Density_j  = V_j[nDim+2];
  Enthalpy_j = V_j[nDim+3];
  Energy_j = Enthalpy_j - Pressure_j/Density_j;
  
  /*--- Compute variables that are common to the derived schemes ---*/
  
  /*--- Roe-averaged variables at interface between i & j ---*/
  
  su2double R = sqrt(fabs(Density_j/Density_i));
  RoeDensity = R*Density_i;
  su2double sq_vel = 0.0;
  for (iDim = 0; iDim < nDim; iDim++) {
    RoeVelocity[iDim] = (R*Velocity_j[iDim]+Velocity_i[iDim])/(R+1);
    sq_vel += RoeVelocity[iDim]*RoeVelocity[iDim];
  }
  RoeEnthalpy = (R*Enthalpy_j+Enthalpy_i)/(R+1);
  RoeSoundSpeed2 = (Gamma-1)*(RoeEnthalpy-0.5*sq_vel);
  
  /*--- Negative RoeSoundSpeed^2, the jump variables is too large, clear fluxes and exit. ---*/
  
  if (RoeSoundSpeed2 <= 0.0) {
    for (iVar = 0; iVar < nVar; iVar++) {
      val_residual[iVar] = 0.0;
      if (implicit){
        for (jVar = 0; jVar < nVar; jVar++) {
          val_Jacobian_i[iVar][jVar] = 0.0;
          val_Jacobian_j[iVar][jVar] = 0.0;
        }
      }
    }
    AD::SetPreaccOut(val_residual, nVar);
    AD::EndPreacc();
    return;
  }
  
  RoeSoundSpeed = sqrt(RoeSoundSpeed2);
  
  /*--- P tensor ---*/
  
  GetPMatrix(&RoeDensity, RoeVelocity, &RoeSoundSpeed, UnitNormal, P_Tensor);
  
  /*--- Projected velocity adjusted for mesh motion ---*/
  
  ProjVelocity = 0.0;
  for (iDim = 0; iDim < nDim; iDim++)
    ProjVelocity += RoeVelocity[iDim]*UnitNormal[iDim];
  
  if (grid_movement) {
    for (iDim = 0; iDim < nDim; iDim++)
      ProjGridVel += 0.5*(GridVel_i[iDim]+GridVel_j[iDim])*UnitNormal[iDim];
    ProjVelocity -= ProjGridVel;
  }
  
  /*--- Flow eigenvalues ---*/
  
  for (iDim = 0; iDim < nDim; iDim++)
    Lambda[iDim] = ProjVelocity;
  
  Lambda[nVar-2] = ProjVelocity + RoeSoundSpeed;
  Lambda[nVar-1] = ProjVelocity - RoeSoundSpeed;
  
  /*--- Apply Mavriplis' entropy correction to eigenvalues ---*/
  
  su2double MaxLambda = fabs(ProjVelocity) + RoeSoundSpeed;
  
  for (iVar = 0; iVar < nVar; iVar++) 
    Lambda[iVar] = max(fabs(Lambda[iVar]), config->GetEntropyFix_Coeff()*MaxLambda);
  
  /*--- Reconstruct conservative variables ---*/
  
  Conservatives_i[0] = Density_i;
  Conservatives_j[0] = Density_j;
  
  for (iDim = 0; iDim < nDim; iDim++) {
    Conservatives_i[iDim+1] = Density_i*Velocity_i[iDim];
    Conservatives_j[iDim+1] = Density_j*Velocity_j[iDim];
  }
  Conservatives_i[nDim+1] = Density_i*Energy_i;
  Conservatives_j[nDim+1] = Density_j*Energy_j;
  
  /*--- Compute left and right fluxes ---*/
  
  GetInviscidProjFlux(&Density_i, Velocity_i, &Pressure_i, &Enthalpy_i, Normal, ProjFlux_i);
  GetInviscidProjFlux(&Density_j, Velocity_j, &Pressure_j, &Enthalpy_j, Normal, ProjFlux_j);
  
  /*--- Initialize residual (flux) and Jacobians ---*/
  
  for (iVar = 0; iVar < nVar; iVar++)
    val_residual[iVar] = kappa*(ProjFlux_i[iVar]+ProjFlux_j[iVar]);
  
  if (implicit) {
    GetInviscidProjJac(Velocity_i, &Energy_i, Normal, kappa, val_Jacobian_i);
    GetInviscidProjJac(Velocity_j, &Energy_j, Normal, kappa, val_Jacobian_j);
  }
  
  /*--- Finalize in children class ---*/
  
  FinalizeResidual(val_residual, val_Jacobian_i, val_Jacobian_j, config);
  
  /*--- Correct for grid motion ---*/
  
  if (grid_movement) {
    for (iVar = 0; iVar < nVar; iVar++) {
      val_residual[iVar] -= ProjGridVel*Area * 0.5*(Conservatives_i[iVar]+Conservatives_j[iVar]);
      
      if (implicit) {
        val_Jacobian_i[iVar][iVar] -= 0.5*ProjGridVel*Area;
        val_Jacobian_j[iVar][iVar] -= 0.5*ProjGridVel*Area;
      }
    }
  }
  
  AD::SetPreaccOut(val_residual, nVar);
  AD::EndPreacc();
  
}

CUpwRoe_Flow::CUpwRoe_Flow(unsigned short val_nDim, unsigned short val_nVar, CConfig *config,
              bool val_low_dissipation) : CUpwRoeBase_Flow(val_nDim, val_nVar, config, val_low_dissipation) {}

CUpwRoe_Flow::~CUpwRoe_Flow() {}

void CUpwRoe_Flow::FinalizeResidual(su2double *val_residual, su2double **val_Jacobian_i,
                                    su2double **val_Jacobian_j, CConfig *config) {

  unsigned short iVar, jVar, kVar;
  
  /*--- Compute inverse P tensor ---*/
  GetPMatrix_inv(&RoeDensity, RoeVelocity, &RoeSoundSpeed, UnitNormal, invP_Tensor);
  
  /*--- Diference between conservative variables at jPoint and iPoint ---*/
  for (iVar = 0; iVar < nVar; iVar++)
    Diff_U[iVar] = Conservatives_j[iVar]-Conservatives_i[iVar];
  
  /*--- Low dissipation formulation ---*/
  if (roe_low_dissipation)
    SetRoe_Dissipation(Dissipation_i, Dissipation_j, Sensor_i, Sensor_j, Dissipation_ij, config);
  else
    Dissipation_ij = 1.0;
  
  /*--- Standard Roe "dissipation" ---*/
  
  for (iVar = 0; iVar < nVar; iVar++) {
    for (jVar = 0; jVar < nVar; jVar++) {
      /*--- Compute |Proj_ModJac_Tensor| = P x |Lambda| x inverse P ---*/
      su2double Proj_ModJac_Tensor_ij = 0.0;
      for (kVar = 0; kVar < nVar; kVar++)
        Proj_ModJac_Tensor_ij += P_Tensor[iVar][kVar]*Lambda[kVar]*invP_Tensor[kVar][jVar];

      /*--- Update residual and Jacobians ---*/
      val_residual[iVar] -= (1.0-kappa)*Proj_ModJac_Tensor_ij*Diff_U[jVar]*Area*Dissipation_ij;
      
      if(implicit){
        val_Jacobian_i[iVar][jVar] += (1.0-kappa)*Proj_ModJac_Tensor_ij*Area;
        val_Jacobian_j[iVar][jVar] -= (1.0-kappa)*Proj_ModJac_Tensor_ij*Area;
      }
    }
  }

}

CUpwL2Roe_Flow::CUpwL2Roe_Flow(unsigned short val_nDim, unsigned short val_nVar, CConfig *config) :
                CUpwRoeBase_Flow(val_nDim, val_nVar, config, false) {}

CUpwL2Roe_Flow::~CUpwL2Roe_Flow() {}

void CUpwL2Roe_Flow::FinalizeResidual(su2double *val_residual, su2double **val_Jacobian_i,
                                      su2double **val_Jacobian_j, CConfig *config) {

  /*--- L2Roe: a low dissipation version of Roe's approximate Riemann solver for low Mach numbers. IJNMF 2015 ---*/
  
  unsigned short iVar, jVar, kVar, iDim;
  
  /*--- Clamped Mach number ---*/
  
  su2double M_i = 0.0, M_j = 0.0;
  for (iDim = 0; iDim < nDim; iDim++) {
    M_i += Velocity_i[iDim]*Velocity_i[iDim];
    M_j += Velocity_j[iDim]*Velocity_j[iDim];
  }
  M_i = sqrt(M_i / fabs(Pressure_i*Gamma/Density_i));
  M_j = sqrt(M_j / fabs(Pressure_j*Gamma/Density_j));
  
  su2double zeta = max(0.05,min(max(M_i,M_j),1.0));
  
  /*--- Compute wave amplitudes (characteristics) ---*/
  
  su2double proj_delta_vel = 0.0, delta_vel[3];
  for (iDim = 0; iDim < nDim; iDim++) {
    delta_vel[iDim] = Velocity_j[iDim] - Velocity_i[iDim];
    proj_delta_vel += delta_vel[iDim]*UnitNormal[iDim];
  }
  proj_delta_vel *= zeta;
  su2double delta_p = Pressure_j - Pressure_i;
  su2double delta_rho = Density_j - Density_i;
  
  su2double delta_wave[5] = {0.0, 0.0, 0.0, 0.0, 0.0};
  if (nDim == 2) {
    delta_wave[0] = delta_rho - delta_p/RoeSoundSpeed2;
    delta_wave[1] = (UnitNormal[1]*delta_vel[0]-UnitNormal[0]*delta_vel[1])*zeta;
    delta_wave[2] = proj_delta_vel + delta_p/(RoeDensity*RoeSoundSpeed);
    delta_wave[3] = -proj_delta_vel + delta_p/(RoeDensity*RoeSoundSpeed);
  } else {
    delta_wave[0] = delta_rho - delta_p/RoeSoundSpeed2;
    delta_wave[1] = (UnitNormal[0]*delta_vel[2]-UnitNormal[2]*delta_vel[0])*zeta;
    delta_wave[2] = (UnitNormal[1]*delta_vel[0]-UnitNormal[0]*delta_vel[1])*zeta;
    delta_wave[3] = proj_delta_vel + delta_p/(RoeDensity*RoeSoundSpeed);
    delta_wave[4] = -proj_delta_vel + delta_p/(RoeDensity*RoeSoundSpeed);
  }
  
  /*--- Update residual ---*/
  
  for (iVar = 0; iVar < nVar; iVar++)
    for (kVar = 0; kVar < nVar; kVar++)
      val_residual[iVar] -= (1.0-kappa)*Lambda[kVar]*delta_wave[kVar]*P_Tensor[iVar][kVar]*Area;
  
  if (!implicit) return;
  
  /*--- If implicit use the Jacobians of the standard Roe scheme as an approximation ---*/
  
  GetPMatrix_inv(&RoeDensity, RoeVelocity, &RoeSoundSpeed, UnitNormal, invP_Tensor);
  
  for (iVar = 0; iVar < nVar; iVar++) {
    for (jVar = 0; jVar < nVar; jVar++) {
      /*--- Compute |Proj_ModJac_Tensor| = P x |Lambda| x inverse P ---*/
      su2double Proj_ModJac_Tensor_ij = 0.0;
      for (kVar = 0; kVar < nVar; kVar++)
        Proj_ModJac_Tensor_ij += P_Tensor[iVar][kVar]*Lambda[kVar]*invP_Tensor[kVar][jVar];

      val_Jacobian_i[iVar][jVar] += (1.0-kappa)*Proj_ModJac_Tensor_ij*Area;
      val_Jacobian_j[iVar][jVar] -= (1.0-kappa)*Proj_ModJac_Tensor_ij*Area;
    }
  }
  
}

CUpwLMRoe_Flow::CUpwLMRoe_Flow(unsigned short val_nDim, unsigned short val_nVar, CConfig *config) :
                CUpwRoeBase_Flow(val_nDim, val_nVar, config, false) {}

CUpwLMRoe_Flow::~CUpwLMRoe_Flow() {}

void CUpwLMRoe_Flow::FinalizeResidual(su2double *val_residual, su2double **val_Jacobian_i,
                                      su2double **val_Jacobian_j, CConfig *config) {

  /*--- Rieper, A low-Mach number fix for Roe's approximate Riemman Solver, JCP 2011 ---*/
  
  unsigned short iVar, jVar, kVar, iDim;
  
  /*--- Clamped Mach number ---*/
  
  su2double M_i = 0.0, M_j = 0.0;
  for (iDim = 0; iDim < nDim; iDim++) {
    M_i += Velocity_i[iDim]*Velocity_i[iDim];
    M_j += Velocity_j[iDim]*Velocity_j[iDim];
  }
  M_i = sqrt(M_i / fabs(Pressure_i*Gamma/Density_i));
  M_j = sqrt(M_j / fabs(Pressure_j*Gamma/Density_j));
  
  su2double zeta = max(0.05,min(max(M_i,M_j),1.0));
  
  /*--- Compute wave amplitudes (characteristics) ---*/
  
  su2double proj_delta_vel = 0.0, delta_vel[3];
  for (iDim = 0; iDim < nDim; iDim++) {
    delta_vel[iDim] = Velocity_j[iDim] - Velocity_i[iDim];
    proj_delta_vel += delta_vel[iDim]*UnitNormal[iDim];
  }
  proj_delta_vel *= zeta;
  su2double delta_p = Pressure_j - Pressure_i;
  su2double delta_rho = Density_j - Density_i;
  
  su2double delta_wave[5] = {0.0, 0.0, 0.0, 0.0, 0.0};
  if (nDim == 2) {
    delta_wave[0] = delta_rho - delta_p/RoeSoundSpeed2;
    delta_wave[1] = (UnitNormal[1]*delta_vel[0]-UnitNormal[0]*delta_vel[1]);
    delta_wave[2] = proj_delta_vel + delta_p/(RoeDensity*RoeSoundSpeed);
    delta_wave[3] = -proj_delta_vel + delta_p/(RoeDensity*RoeSoundSpeed);
  } else {
    delta_wave[0] = delta_rho - delta_p/RoeSoundSpeed2;
    delta_wave[1] = (UnitNormal[0]*delta_vel[2]-UnitNormal[2]*delta_vel[0]);
    delta_wave[2] = (UnitNormal[1]*delta_vel[0]-UnitNormal[0]*delta_vel[1]);
    delta_wave[3] = proj_delta_vel + delta_p/(RoeDensity*RoeSoundSpeed);
    delta_wave[4] = -proj_delta_vel + delta_p/(RoeDensity*RoeSoundSpeed);
  }
  
  /*--- Update residual ---*/
  
  for (iVar = 0; iVar < nVar; iVar++)
    for (kVar = 0; kVar < nVar; kVar++)
      val_residual[iVar] -= (1.0-kappa)*Lambda[kVar]*delta_wave[kVar]*P_Tensor[iVar][kVar]*Area;
  
  if (!implicit) return;
  
  /*--- If implicit use the Jacobians of the standard Roe scheme as an approximation ---*/
  
  GetPMatrix_inv(&RoeDensity, RoeVelocity, &RoeSoundSpeed, UnitNormal, invP_Tensor);
  
  for (iVar = 0; iVar < nVar; iVar++) {
    for (jVar = 0; jVar < nVar; jVar++) {
      /*--- Compute |Proj_ModJac_Tensor| = P x |Lambda| x inverse P ---*/
      su2double Proj_ModJac_Tensor_ij = 0.0;
      for (kVar = 0; kVar < nVar; kVar++)
        Proj_ModJac_Tensor_ij += P_Tensor[iVar][kVar]*Lambda[kVar]*invP_Tensor[kVar][jVar];

      val_Jacobian_i[iVar][jVar] += (1.0-kappa)*Proj_ModJac_Tensor_ij*Area;
      val_Jacobian_j[iVar][jVar] -= (1.0-kappa)*Proj_ModJac_Tensor_ij*Area;
    }
  }

}

CUpwGeneralRoe_Flow::CUpwGeneralRoe_Flow(unsigned short val_nDim, unsigned short val_nVar, CConfig *config) : CNumerics(val_nDim, val_nVar, config) {

  implicit = (config->GetKind_TimeIntScheme_Flow() == EULER_IMPLICIT);
  grid_movement = config->GetGrid_Movement();
  kappa = config->GetRoe_Kappa(); // 1 is unstable


  Diff_U = new su2double [nVar];
  Velocity_i = new su2double [nDim];
  Velocity_j = new su2double [nDim];
  RoeVelocity = new su2double [nDim];
  delta_vel  = new su2double [nDim];
  delta_wave = new su2double [nVar];
  ProjFlux_i = new su2double [nVar];
  ProjFlux_j = new su2double [nVar];
  Lambda = new su2double [nVar];
  Epsilon = new su2double [nVar];
  P_Tensor = new su2double* [nVar];
  invP_Tensor = new su2double* [nVar];

  for (iVar = 0; iVar < nVar; iVar++) {
    P_Tensor[iVar] = new su2double [nVar];
    invP_Tensor[iVar] = new su2double [nVar];
  }
}

CUpwGeneralRoe_Flow::~CUpwGeneralRoe_Flow(void) {

  delete [] Diff_U;
  delete [] Velocity_i;
  delete [] Velocity_j;
  delete [] RoeVelocity;
  delete [] delta_vel;
  delete [] delta_wave;
  delete [] ProjFlux_i;
  delete [] ProjFlux_j;
  delete [] Lambda;
  delete [] Epsilon;
  for (iVar = 0; iVar < nVar; iVar++) {
    delete [] P_Tensor[iVar];
    delete [] invP_Tensor[iVar];
  }
  delete [] P_Tensor;
  delete [] invP_Tensor;

}

void CUpwGeneralRoe_Flow::ComputeResidual(su2double *val_residual, su2double **val_Jacobian_i, su2double **val_Jacobian_j, CConfig *config) {

  AD::StartPreacc();
  AD::SetPreaccIn(V_i, nDim+4); AD::SetPreaccIn(V_j, nDim+4); AD::SetPreaccIn(Normal, nDim);
  AD::SetPreaccIn(S_i, 2); AD::SetPreaccIn(S_j, 2);
  if (grid_movement) {
    AD::SetPreaccIn(GridVel_i, nDim); AD::SetPreaccIn(GridVel_j, nDim);
  }
  su2double U_i[5] = {0.0,0.0,0.0,0.0,0.0}, U_j[5] = {0.0,0.0,0.0,0.0,0.0};

  /*--- Face area (norm or the normal vector) ---*/

  Area = 0.0;
  for (iDim = 0; iDim < nDim; iDim++)
  Area += Normal[iDim]*Normal[iDim];
  Area = sqrt(Area);

  /*-- Unit Normal ---*/

  for (iDim = 0; iDim < nDim; iDim++)
    UnitNormal[iDim] = Normal[iDim]/Area;

  /*--- Primitive variables at point i ---*/

  Velocity2_i = 0.0;
  for (iDim = 0; iDim < nDim; iDim++) {
    Velocity_i[iDim] = V_i[iDim+1];
    Velocity2_i += Velocity_i[iDim]*Velocity_i[iDim];
  }

  Pressure_i = V_i[nDim+1];
  Density_i = V_i[nDim+2];
  Enthalpy_i = V_i[nDim+3];
  Energy_i = Enthalpy_i - Pressure_i/Density_i;
  StaticEnthalpy_i = Enthalpy_i - 0.5*Velocity2_i;
  StaticEnergy_i = StaticEnthalpy_i - Pressure_i/Density_i;

  Kappa_i = S_i[1]/Density_i;
  Chi_i = S_i[0] - Kappa_i*StaticEnergy_i;
  SoundSpeed_i = sqrt(Chi_i + StaticEnthalpy_i*Kappa_i);

  /*--- Primitive variables at point j ---*/


  Velocity2_j = 0.0;
  for (iDim = 0; iDim < nDim; iDim++) {
    Velocity_j[iDim] = V_j[iDim+1];
    Velocity2_j += Velocity_j[iDim]*Velocity_j[iDim];
  }

  Pressure_j = V_j[nDim+1];
  Density_j = V_j[nDim+2];
  Enthalpy_j = V_j[nDim+3];
  Energy_j = Enthalpy_j - Pressure_j/Density_j;

  StaticEnthalpy_j = Enthalpy_j - 0.5*Velocity2_j;
  StaticEnergy_j = StaticEnthalpy_j - Pressure_j/Density_j;

  Kappa_j = S_j[1]/Density_j;
  Chi_j = S_j[0] - Kappa_j*StaticEnergy_j;
  SoundSpeed_j = sqrt(Chi_j + StaticEnthalpy_j*Kappa_j);

  /*--- Recompute conservative variables ---*/

  U_i[0] = Density_i; U_j[0] = Density_j;
  for (iDim = 0; iDim < nDim; iDim++) {
    U_i[iDim+1] = Density_i*Velocity_i[iDim]; U_j[iDim+1] = Density_j*Velocity_j[iDim];
  }
  U_i[nDim+1] = Density_i*Energy_i; U_j[nDim+1] = Density_j*Energy_j;

//  /*--- Roe-averaged variables at interface between i & j ---*/

    ComputeRoeAverage();

    if (RoeSoundSpeed2 <= 0.0) {
    for (iVar = 0; iVar < nVar; iVar++) {
      val_residual[iVar] = 0.0;
      for (jVar = 0; jVar < nVar; jVar++) {
      val_Jacobian_i[iVar][iVar] = 0.0;
      val_Jacobian_j[iVar][iVar] = 0.0;
      }
    }
      return;
    }

    RoeSoundSpeed = sqrt(RoeSoundSpeed2);

  /*--- Compute ProjFlux_i ---*/
  GetInviscidProjFlux(&Density_i, Velocity_i, &Pressure_i, &Enthalpy_i, Normal, ProjFlux_i);

  /*--- Compute ProjFlux_j ---*/
  GetInviscidProjFlux(&Density_j, Velocity_j, &Pressure_j, &Enthalpy_j, Normal, ProjFlux_j);

  /*--- Compute P and Lambda (do it with the Normal) ---*/

  GetPMatrix(&RoeDensity, RoeVelocity, &RoeSoundSpeed, &RoeEnthalpy, &RoeChi, &RoeKappa, UnitNormal, P_Tensor);

  ProjVelocity = 0.0; ProjVelocity_i = 0.0; ProjVelocity_j = 0.0;
  for (iDim = 0; iDim < nDim; iDim++) {
    ProjVelocity   += RoeVelocity[iDim]*UnitNormal[iDim];
    ProjVelocity_i += Velocity_i[iDim]*UnitNormal[iDim];
    ProjVelocity_j += Velocity_j[iDim]*UnitNormal[iDim];
  }

  /*--- Projected velocity adjustment due to mesh motion ---*/
  if (grid_movement) {
    su2double ProjGridVel = 0.0;
    for (iDim = 0; iDim < nDim; iDim++) {
      ProjGridVel   += 0.5*(GridVel_i[iDim]+GridVel_j[iDim])*UnitNormal[iDim];
    }
    ProjVelocity   -= ProjGridVel;
    ProjVelocity_i -= ProjGridVel;
    ProjVelocity_j -= ProjGridVel;
  }

  /*--- Flow eigenvalues and entropy correctors ---*/
  for (iDim = 0; iDim < nDim; iDim++)
    Lambda[iDim] = ProjVelocity;

  Lambda[nVar-2] = ProjVelocity + RoeSoundSpeed;
  Lambda[nVar-1] = ProjVelocity - RoeSoundSpeed;

  /*--- Compute absolute value with Mavriplis' entropy correction ---*/

  MaxLambda = fabs(ProjVelocity) + RoeSoundSpeed;
  Delta = config->GetEntropyFix_Coeff();

  for (iVar = 0; iVar < nVar; iVar++) {
    Lambda[iVar] = max(fabs(Lambda[iVar]), Delta*MaxLambda);
   }

//  /*--- Harten and Hyman (1983) entropy correction ---*/
//  for (iDim = 0; iDim < nDim; iDim++)
//    Epsilon[iDim] = 4.0*max(0.0, max(Lambda[iDim]-ProjVelocity_i, ProjVelocity_j-Lambda[iDim]));
//
//  Epsilon[nVar-2] = 4.0*max(0.0, max(Lambda[nVar-2]-(ProjVelocity_i+SoundSpeed_i),(ProjVelocity_j+SoundSpeed_j)-Lambda[nVar-2]));
//  Epsilon[nVar-1] = 4.0*max(0.0, max(Lambda[nVar-1]-(ProjVelocity_i-SoundSpeed_i),(ProjVelocity_j-SoundSpeed_j)-Lambda[nVar-1]));
//
//  for (iVar = 0; iVar < nVar; iVar++)
//    if ( fabs(Lambda[iVar]) < Epsilon[iVar] )
//      Lambda[iVar] = (Lambda[iVar]*Lambda[iVar] + Epsilon[iVar]*Epsilon[iVar])/(2.0*Epsilon[iVar]);
//    else
//      Lambda[iVar] = fabs(Lambda[iVar]);

//  for (iVar = 0; iVar < nVar; iVar++)
//    Lambda[iVar] = fabs(Lambda[iVar]);

  if (!implicit) {

    /*--- Compute wave amplitudes (characteristics) ---*/
    proj_delta_vel = 0.0;
    for (iDim = 0; iDim < nDim; iDim++) {
      delta_vel[iDim] = Velocity_j[iDim] - Velocity_i[iDim];
      proj_delta_vel += delta_vel[iDim]*Normal[iDim];
    }
    delta_p = Pressure_j - Pressure_i;
    delta_rho = Density_j - Density_i;
    proj_delta_vel = proj_delta_vel/Area;

    if (nDim == 2) {
      delta_wave[0] = delta_rho - delta_p/(RoeSoundSpeed*RoeSoundSpeed);
      delta_wave[1] = UnitNormal[1]*delta_vel[0]-UnitNormal[0]*delta_vel[1];
      delta_wave[2] = proj_delta_vel + delta_p/(RoeDensity*RoeSoundSpeed);
      delta_wave[3] = -proj_delta_vel + delta_p/(RoeDensity*RoeSoundSpeed);
    } else {
      delta_wave[0] = delta_rho - delta_p/(RoeSoundSpeed*RoeSoundSpeed);
      delta_wave[1] = UnitNormal[0]*delta_vel[2]-UnitNormal[2]*delta_vel[0];
      delta_wave[2] = UnitNormal[1]*delta_vel[0]-UnitNormal[0]*delta_vel[1];
      delta_wave[3] = proj_delta_vel + delta_p/(RoeDensity*RoeSoundSpeed);
      delta_wave[4] = -proj_delta_vel + delta_p/(RoeDensity*RoeSoundSpeed);
    }

    /*--- Roe's Flux approximation ---*/
    for (iVar = 0; iVar < nVar; iVar++) {
      val_residual[iVar] = 0.5*(ProjFlux_i[iVar]+ProjFlux_j[iVar]);
      for (jVar = 0; jVar < nVar; jVar++)
        val_residual[iVar] -= 0.5*Lambda[jVar]*delta_wave[jVar]*P_Tensor[iVar][jVar]*Area;
    }

    /*--- Flux contribution due to grid motion ---*/
    if (grid_movement) {
      ProjVelocity = 0.0;
      for (iDim = 0; iDim < nDim; iDim++)
        ProjVelocity += 0.5*(GridVel_i[iDim]+GridVel_j[iDim])*Normal[iDim];
      for (iVar = 0; iVar < nVar; iVar++) {
        val_residual[iVar] -= ProjVelocity * 0.5*(U_i[iVar]+U_j[iVar]);
      }
    }
  }
  else {

    /*--- Compute inverse P ---*/

    GetPMatrix_inv(invP_Tensor, &RoeDensity, RoeVelocity, &RoeSoundSpeed, &RoeChi , &RoeKappa, UnitNormal);

     /*--- Jacobians of the inviscid flux, scaled by
      kappa because val_resconv ~ kappa*(fc_i+fc_j)*Normal ---*/

    GetInviscidProjJac(Velocity_i, &Enthalpy_i, &Chi_i, &Kappa_i, Normal, kappa, val_Jacobian_i);

    GetInviscidProjJac(Velocity_j, &Enthalpy_j, &Chi_j, &Kappa_j, Normal, kappa, val_Jacobian_j);


    /*--- Diference variables iPoint and jPoint ---*/
    for (iVar = 0; iVar < nVar; iVar++)
      Diff_U[iVar] = U_j[iVar]-U_i[iVar];

    /*--- Roe's Flux approximation ---*/
    for (iVar = 0; iVar < nVar; iVar++) {
      val_residual[iVar] = kappa*(ProjFlux_i[iVar]+ProjFlux_j[iVar]);
      for (jVar = 0; jVar < nVar; jVar++) {
        Proj_ModJac_Tensor_ij = 0.0;

        /*--- Compute |Proj_ModJac_Tensor| = P x |Lambda| x inverse P ---*/

        for (kVar = 0; kVar < nVar; kVar++)
          Proj_ModJac_Tensor_ij += P_Tensor[iVar][kVar]*Lambda[kVar]*invP_Tensor[kVar][jVar];

        val_residual[iVar] -= (1.0-kappa)*Proj_ModJac_Tensor_ij*Diff_U[jVar]*Area;
        val_Jacobian_i[iVar][jVar] += (1.0-kappa)*Proj_ModJac_Tensor_ij*Area;
        val_Jacobian_j[iVar][jVar] -= (1.0-kappa)*Proj_ModJac_Tensor_ij*Area;
      }
    }

    /*--- Jacobian contributions due to grid motion ---*/
    if (grid_movement) {
      ProjVelocity = 0.0;
      for (iDim = 0; iDim < nDim; iDim++)
        ProjVelocity += 0.5*(GridVel_i[iDim]+GridVel_j[iDim])*Normal[iDim];
      for (iVar = 0; iVar < nVar; iVar++) {
        val_residual[iVar] -= ProjVelocity * 0.5*(U_i[iVar]+U_j[iVar]);
        /*--- Implicit terms ---*/
        val_Jacobian_i[iVar][iVar] -= 0.5*ProjVelocity;
        val_Jacobian_j[iVar][iVar] -= 0.5*ProjVelocity;
      }
    }

  }

  AD::SetPreaccOut(val_residual, nVar);
  AD::EndPreacc();
}


void CUpwGeneralRoe_Flow::ComputeRoeAverage() {

  //su2double delta_rhoStaticEnergy, err_P, s, D;
  // su2double tol = 10-6;

  R = sqrt(fabs(Density_j/Density_i));
  RoeDensity = R*Density_i;
  sq_vel = 0;  for (iDim = 0; iDim < nDim; iDim++) {
    RoeVelocity[iDim] = (R*Velocity_j[iDim]+Velocity_i[iDim])/(R+1);
    sq_vel += RoeVelocity[iDim]*RoeVelocity[iDim];
  }

  RoeEnthalpy = (R*Enthalpy_j+Enthalpy_i)/(R+1);
  delta_rho = Density_j - Density_i;
  delta_p = Pressure_j - Pressure_i;
  RoeKappa = 0.5*(Kappa_i + Kappa_j);
  RoeKappa = (Kappa_i + Kappa_j + 4*RoeKappa)/6;
  RoeChi = 0.5*(Chi_i + Chi_j);
  RoeChi = (Chi_i + Chi_j + 4*RoeChi)/6;


//  RoeKappaStaticEnthalpy = 0.5*(StaticEnthalpy_i*Kappa_i + StaticEnthalpy_j*Kappa_j);
//  RoeKappaStaticEnthalpy = (StaticEnthalpy_i*Kappa_i + StaticEnthalpy_j*Kappa_j + 4*RoeKappaStaticEnthalpy)/6;
//  s = RoeChi + RoeKappaStaticEnthalpy;
//  D = s*s*delta_rho*delta_rho + delta_p*delta_p;
//  delta_rhoStaticEnergy = Density_j*StaticEnergy_j - Density_i*StaticEnergy_i;
//  err_P = delta_p - RoeChi*delta_rho - RoeKappa*delta_rhoStaticEnergy;
//
//
//  if (abs((D - delta_p*err_P)/Density_i)>1e-3 && abs(delta_rho/Density_i)>1e-3 && s/Density_i > 1e-3) {
//
//    RoeKappa = (D*RoeKappa)/(D - delta_p*err_P);
//    RoeChi = (D*RoeChi+ s*s*delta_rho*err_P)/(D - delta_p*err_P);
//
//  }

  RoeSoundSpeed2 = RoeChi + RoeKappa*(RoeEnthalpy-0.5*sq_vel);

}

CUpwMSW_Flow::CUpwMSW_Flow(unsigned short val_nDim, unsigned short val_nVar, CConfig *config) : CNumerics(val_nDim, val_nVar, config) {
  
  if (config->GetGrid_Movement() && (SU2_MPI::GetRank() == MASTER_NODE))
    cout << "WARNING: Grid velocities are NOT yet considered in the MSW scheme." << endl;
  
  /*--- Set booleans from CConfig settings ---*/
  implicit = (config->GetKind_TimeIntScheme_Flow() == EULER_IMPLICIT);
  
  /*--- Allocate arrays ---*/
  Diff_U   = new su2double [nVar];
  Fc_i     = new su2double [nVar];
  Fc_j     = new su2double [nVar];
  Lambda_i = new su2double [nVar];
  Lambda_j = new su2double [nVar];
  
  u_i       = new su2double [nDim];
  u_j       = new su2double [nDim];
  ust_i    = new su2double [nDim];
  ust_j    = new su2double [nDim];
  Vst_i    = new su2double [nPrimVar];
  Vst_j    = new su2double [nPrimVar];
  Ust_i    = new su2double [nVar];
  Ust_j    = new su2double [nVar];
  
  Velst_i    = new su2double [nDim];
  Velst_j    = new su2double [nDim];
  
  P_Tensor    = new su2double* [nVar];
  invP_Tensor  = new su2double* [nVar];
  for (unsigned short iVar = 0; iVar < nVar; iVar++) {
    P_Tensor[iVar]    = new su2double [nVar];
    invP_Tensor[iVar] = new su2double [nVar];
  }
  
}

CUpwMSW_Flow::~CUpwMSW_Flow(void) {
  
  delete [] Diff_U;
  delete [] Fc_i;
  delete [] Fc_j;
  delete [] Lambda_i;
  delete [] Lambda_j;
  
  delete [] u_i;
  delete [] u_j;
  delete [] ust_i;
  delete [] ust_j;
  delete [] Ust_i;
  delete [] Vst_i;
  delete [] Ust_j;
  delete [] Vst_j;
  delete [] Velst_i;
  delete [] Velst_j;
  
  for (unsigned short iVar = 0; iVar < nVar; iVar++) {
    delete [] P_Tensor[iVar];
    delete [] invP_Tensor[iVar];
  }
  delete [] P_Tensor;
  delete [] invP_Tensor;

}

void CUpwMSW_Flow::ComputeResidual(su2double *val_residual,
                                   su2double **val_Jacobian_i,
                                   su2double **val_Jacobian_j, CConfig *config) {
  
  unsigned short iDim, iVar, jVar, kVar;
  su2double P_i, P_j;
  su2double ProjVel_i, ProjVel_j, ProjVelst_i, ProjVelst_j;
  su2double sqvel_i, sqvel_j;
  su2double alpha, w, dp, onemw;
  su2double Proj_ModJac_Tensor_i, Proj_ModJac_Tensor_j;
  
  /*--- Set parameters in the numerical method ---*/
  alpha = 6.0;
  
  /*--- Calculate supporting geometry parameters ---*/
  
  Area = 0;
  for (iDim = 0; iDim < nDim; iDim++)
    Area += Normal[iDim]*Normal[iDim];
  Area = sqrt(Area);
  
  for (iDim = 0; iDim < nDim; iDim++)
    UnitNormal[iDim] = Normal[iDim]/Area;

  /*--- Initialize flux & Jacobian vectors ---*/
  
  for (iVar = 0; iVar < nVar; iVar++) {
    Fc_i[iVar] = 0.0;
    Fc_j[iVar] = 0.0;
  }
  if (implicit) {
    for (iVar = 0; iVar < nVar; iVar++) {
      for (jVar = 0; jVar < nVar; jVar++) {
        val_Jacobian_i[iVar][jVar] = 0.0;
        val_Jacobian_j[iVar][jVar] = 0.0;
      }
    }
  }
  
  /*--- Load variables from nodes i & j ---*/
  
  rhos_i = V_i[0];
  rhos_j = V_j[0];
  for (iDim = 0; iDim < nDim; iDim++) {
    u_i[iDim] = V_i[iDim+1];
    u_j[iDim] = V_j[iDim+1];
  }
  P_i = V_i[nDim+1];
  P_j = V_j[nDim+1];
  
  /*--- Calculate supporting quantities ---*/
  
  sqvel_i   = 0.0; sqvel_j   = 0.0;
  ProjVel_i = 0.0; ProjVel_j = 0.0;
  for (iDim = 0; iDim < nDim; iDim++) {
    sqvel_i   += u_i[iDim]*u_i[iDim];
    sqvel_j   += u_j[iDim]*u_j[iDim];
    ProjVel_i += u_i[iDim]*UnitNormal[iDim];
    ProjVel_j += u_j[iDim]*UnitNormal[iDim];
  }
  
  /*--- Calculate the state weighting function ---*/
  
  dp = fabs(P_j-P_i) / min(P_j, P_i);
  w = 0.5 * (1.0/(pow(alpha*dp,2.0) +1.0));
  onemw = 1.0 - w;
  
  /*--- Calculate weighted state vector (*) for i & j ---*/
  
  for (iVar = 0; iVar < nVar; iVar++) {
    Ust_i[iVar] = onemw*U_i[iVar] + w*U_j[iVar];
    Ust_j[iVar] = onemw*U_j[iVar] + w*U_i[iVar];
  }
  for (iVar = 0; iVar < nDim+5; iVar++) {
    Vst_i[iVar] = onemw*V_i[iVar] + w*V_j[iVar];
    Vst_j[iVar] = onemw*V_j[iVar] + w*V_i[iVar];
  }
  ProjVelst_i = onemw*ProjVel_i + w*ProjVel_j;
  ProjVelst_j = onemw*ProjVel_j + w*ProjVel_i;
  
  for (iDim = 0; iDim < nDim; iDim++) {
    Velst_i[iDim] = Vst_i[iDim+1];
    Velst_j[iDim] = Vst_j[iDim+1];
  }
  
  /*--- Flow eigenvalues at i (Lambda+) ---*/
  
  for (iDim = 0; iDim < nDim; iDim++) {
  Lambda_i[iDim]      = 0.5*(ProjVelst_i + fabs(ProjVelst_i));
  }

  Lambda_i[nDim] = 0.5*( ProjVelst_i + Vst_i[nDim+4] + fabs(ProjVelst_i + Vst_i[nDim+4])  );
  Lambda_i[nDim+1]   = 0.5*( ProjVelst_i - Vst_i[nDim+4] + fabs(ProjVelst_i - Vst_i[nDim+4])  );
  
  /*--- Compute projected P, invP, and Lambda ---*/
  
  GetPMatrix(&Vst_i[nDim+2], Velst_i, &Vst_i[nDim+4], UnitNormal, P_Tensor);
  GetPMatrix_inv(&Vst_i[nDim+2], Velst_i, &Vst_i[nDim+4], UnitNormal, invP_Tensor);
  
  /*--- Projected flux (f+) at i ---*/
  
  for (iVar = 0; iVar < nVar; iVar++) {
    for (jVar = 0; jVar < nVar; jVar++) {
      Proj_ModJac_Tensor_i = 0.0;
      
      /*--- Compute Proj_ModJac_Tensor = P x Lambda+ x inverse P ---*/
      
      for (kVar = 0; kVar < nVar; kVar++)
        Proj_ModJac_Tensor_i += P_Tensor[iVar][kVar]*Lambda_i[kVar]*invP_Tensor[kVar][jVar];
      Fc_i[iVar] += Proj_ModJac_Tensor_i*U_i[jVar]*Area;
      if (implicit)
        val_Jacobian_i[iVar][jVar] += Proj_ModJac_Tensor_i*Area;
    }
  }
  
  /*--- Flow eigenvalues at j (Lambda-) ---*/
  
  for (iDim = 0; iDim < nDim; iDim++) {
    Lambda_j[iDim]          = 0.5*(ProjVelst_j - fabs(ProjVelst_j));
  }
  Lambda_j[nDim] = 0.5*(     ProjVelst_j + Vst_j[nDim+4] -
                                   fabs(ProjVelst_j + Vst_j[nDim+4])  );
  Lambda_j[nDim+1]   = 0.5*(     ProjVelst_j - Vst_j[nDim+4] -
                                   fabs(ProjVelst_j - Vst_j[nDim+4])  );
  
  /*--- Compute projected P, invP, and Lambda ---*/
  
  GetPMatrix(&Vst_j[nDim+2], Velst_j, &Vst_j[nDim+4], UnitNormal, P_Tensor);
  GetPMatrix_inv(&Vst_j[nDim+2], Velst_j, &Vst_j[nDim+4], UnitNormal, invP_Tensor);
  
  /*--- Projected flux (f-) ---*/
  
  for (iVar = 0; iVar < nVar; iVar++) {
    for (jVar = 0; jVar < nVar; jVar++) {
      Proj_ModJac_Tensor_j = 0.0;
      /*--- Compute Proj_ModJac_Tensor = P x Lambda- x inverse P ---*/
      for (kVar = 0; kVar < nVar; kVar++)
        Proj_ModJac_Tensor_j += P_Tensor[iVar][kVar]*Lambda_j[kVar]*invP_Tensor[kVar][jVar];
      Fc_j[iVar] += Proj_ModJac_Tensor_j*U_j[jVar]*Area;
      if (implicit)
        val_Jacobian_j[iVar][jVar] += Proj_ModJac_Tensor_j*Area;
    }
  }
  
  /*--- Flux splitting ---*/
  
  for (iVar = 0; iVar < nVar; iVar++) {
    val_residual[iVar] = Fc_i[iVar]+Fc_j[iVar];
  }
  
}

CUpwTurkel_Flow::CUpwTurkel_Flow(unsigned short val_nDim, unsigned short val_nVar, CConfig *config) : CNumerics(val_nDim, val_nVar, config) {
  
  implicit = (config->GetKind_TimeIntScheme_Flow() == EULER_IMPLICIT);
  grid_movement = config->GetGrid_Movement();
  
  Gamma = config->GetGamma();
  Gamma_Minus_One = Gamma - 1.0;
  
  Beta_min = config->GetminTurkelBeta();
  Beta_max = config->GetmaxTurkelBeta();
  
  Diff_U = new su2double [nVar];
  Velocity_i = new su2double [nDim];
  Velocity_j = new su2double [nDim];
  RoeVelocity = new su2double [nDim];
  ProjFlux_i = new su2double [nVar];
  ProjFlux_j = new su2double [nVar];
  Lambda = new su2double [nVar];
  Epsilon = new su2double [nVar];
  absPeJac = new su2double* [nVar];
  invRinvPe = new su2double* [nVar];
  R_Tensor  = new su2double* [nVar];
  Matrix    = new su2double* [nVar];
  Art_Visc  = new su2double* [nVar];
  for (iVar = 0; iVar < nVar; iVar++) {
    absPeJac[iVar] = new su2double [nVar];
    invRinvPe[iVar] = new su2double [nVar];
    Matrix[iVar] = new su2double [nVar];
    Art_Visc[iVar] = new su2double [nVar];
    R_Tensor[iVar] = new su2double [nVar];
  }
}

CUpwTurkel_Flow::~CUpwTurkel_Flow(void) {
  
  delete [] Diff_U;
  delete [] Velocity_i;
  delete [] Velocity_j;
  delete [] RoeVelocity;
  delete [] ProjFlux_i;
  delete [] ProjFlux_j;
  delete [] Lambda;
  delete [] Epsilon;
  for (iVar = 0; iVar < nVar; iVar++) {
    delete [] absPeJac[iVar];
    delete [] invRinvPe[iVar];
    delete [] Matrix[iVar];
    delete [] Art_Visc[iVar];
    delete [] R_Tensor[iVar];
  }
  delete [] Matrix;
  delete [] Art_Visc;
  delete [] absPeJac;
  delete [] invRinvPe;
  delete [] R_Tensor;
  
}

void CUpwTurkel_Flow::ComputeResidual(su2double *val_residual, su2double **val_Jacobian_i, su2double **val_Jacobian_j, CConfig *config) {
  
  su2double U_i[5] = {0.0,0.0,0.0,0.0,0.0}, U_j[5] = {0.0,0.0,0.0,0.0,0.0};

  /*--- Face area (norm or the normal vector) ---*/
  
  Area = 0.0;
  for (iDim = 0; iDim < nDim; iDim++)
    Area += Normal[iDim]*Normal[iDim];
  Area = sqrt(Area);
  
  /*-- Unit Normal ---*/
  
  for (iDim = 0; iDim < nDim; iDim++)
    UnitNormal[iDim] = Normal[iDim]/Area;
  
  /*--- Primitive variables at point i ---*/
  
  for (iDim = 0; iDim < nDim; iDim++)
    Velocity_i[iDim] = V_i[iDim+1];
  Pressure_i = V_i[nDim+1];
  Density_i = V_i[nDim+2];
  Enthalpy_i = V_i[nDim+3];
  Energy_i = Enthalpy_i - Pressure_i/Density_i;
  SoundSpeed_i = sqrt(fabs(Pressure_i*Gamma/Density_i));

  /*--- Primitive variables at point j ---*/
  
  for (iDim = 0; iDim < nDim; iDim++)
    Velocity_j[iDim] = V_j[iDim+1];
  Pressure_j = V_j[nDim+1];
  Density_j = V_j[nDim+2];
  Enthalpy_j = V_j[nDim+3];
  Energy_j = Enthalpy_j - Pressure_j/Density_j;
  SoundSpeed_j = sqrt(fabs(Pressure_j*Gamma/Density_j));

  /*--- Recompute conservative variables ---*/
  
  U_i[0] = Density_i; U_j[0] = Density_j;
  for (iDim = 0; iDim < nDim; iDim++) {
    U_i[iDim+1] = Density_i*Velocity_i[iDim]; U_j[iDim+1] = Density_j*Velocity_j[iDim];
  }
  U_i[nDim+1] = Density_i*Energy_i; U_j[nDim+1] = Density_j*Energy_j;
  
  /*--- Roe-averaged variables at interface between i & j ---*/
  
  R = sqrt(fabs(Density_j/Density_i));
  RoeDensity = R*Density_i;
  sq_vel = 0.0;
  for (iDim = 0; iDim < nDim; iDim++) {
    RoeVelocity[iDim] = (R*Velocity_j[iDim]+Velocity_i[iDim])/(R+1);
    sq_vel += RoeVelocity[iDim]*RoeVelocity[iDim];
  }
  RoeEnthalpy = (R*Enthalpy_j+Enthalpy_i)/(R+1);
  RoeSoundSpeed = sqrt(fabs((Gamma-1)*(RoeEnthalpy-0.5*sq_vel)));
  RoePressure = RoeDensity/Gamma*RoeSoundSpeed*RoeSoundSpeed;
  
  /*--- Compute ProjFlux_i ---*/
  GetInviscidProjFlux(&Density_i, Velocity_i, &Pressure_i, &Enthalpy_i, Normal, ProjFlux_i);
  
  /*--- Compute ProjFlux_j ---*/
  GetInviscidProjFlux(&Density_j, Velocity_j, &Pressure_j, &Enthalpy_j, Normal, ProjFlux_j);
  
  ProjVelocity = 0.0; ProjVelocity_i = 0.0; ProjVelocity_j = 0.0;
  for (iDim = 0; iDim < nDim; iDim++) {
    ProjVelocity   += RoeVelocity[iDim]*UnitNormal[iDim];
    ProjVelocity_i += Velocity_i[iDim]*UnitNormal[iDim];
    ProjVelocity_j += Velocity_j[iDim]*UnitNormal[iDim];
  }
  
  /*--- Projected velocity adjustment due to mesh motion ---*/
  if (grid_movement) {
    su2double ProjGridVel = 0.0;
    for (iDim = 0; iDim < nDim; iDim++) {
      ProjGridVel   += 0.5*(GridVel_i[iDim]+GridVel_j[iDim])*UnitNormal[iDim];
    }
    ProjVelocity   -= ProjGridVel;
    ProjVelocity_i -= ProjGridVel;
    ProjVelocity_j -= ProjGridVel;
  }
  
  /*--- First few flow eigenvalues of A.Normal with the normal---*/
  for (iDim = 0; iDim < nDim; iDim++)
    Lambda[iDim] = ProjVelocity;
  
  local_Mach = sqrt(sq_vel)/RoeSoundSpeed;
  Beta      = max(Beta_min, min(local_Mach, Beta_max));
  Beta2      = Beta*Beta;
  
  one_m_Betasqr        = 1.0 - Beta2;  // 1-Beta*Beta
  one_p_Betasqr        = 1.0 + Beta2;  // 1+Beta*Beta
  sqr_one_m_Betasqr_Lam1 = pow((one_m_Betasqr*Lambda[0]),2); // [(1-Beta^2)*Lambda[0]]^2
  sqr_two_Beta_c_Area    = pow(2.0*Beta*RoeSoundSpeed*Area,2); // [2*Beta*c*Area]^2
  
  /*--- The rest of the flow eigenvalues of preconditioned matrix---*/
  Lambda[nVar-2] = 0.5 * ( one_p_Betasqr*Lambda[0] + sqrt( sqr_one_m_Betasqr_Lam1 + sqr_two_Beta_c_Area));
  Lambda[nVar-1] = 0.5 * ( one_p_Betasqr*Lambda[0] - sqrt( sqr_one_m_Betasqr_Lam1 + sqr_two_Beta_c_Area));
  
  s_hat = 1.0/Area * (Lambda[nVar-1] - Lambda[0]*Beta2);
  r_hat = 1.0/Area * (Lambda[nVar-2] - Lambda[0]*Beta2);
  t_hat = 0.5/Area * (Lambda[nVar-1] - Lambda[nVar-2]);
  rhoB2a2 = RoeDensity*Beta2*RoeSoundSpeed*RoeSoundSpeed;
  
  /*--- Diference variables iPoint and jPoint and absolute value of the eigen values---*/
  for (iVar = 0; iVar < nVar; iVar++) {
    Diff_U[iVar] = U_j[iVar]-U_i[iVar];
    Lambda[iVar] = fabs(Lambda[iVar]);
  }
  
  /*--- Compute the absolute Preconditioned Jacobian in entropic Variables (do it with the Unitary Normal) ---*/
  GetPrecondJacobian(Beta2, r_hat, s_hat, t_hat, rhoB2a2, Lambda, UnitNormal, absPeJac);
  
  /*--- Compute the matrix from entropic variables to conserved variables ---*/
  GetinvRinvPe(Beta2, RoeEnthalpy, RoeSoundSpeed, RoeDensity, RoeVelocity, invRinvPe);
  
  /*--- Compute the matrix from entropic variables to conserved variables ---*/
  GetRMatrix(RoePressure, RoeSoundSpeed, RoeDensity, RoeVelocity, R_Tensor);
  
  if (implicit) {
    /*--- Jacobians of the inviscid flux, scaled by
     0.5 because val_residual ~ 0.5*(fc_i+fc_j)*Normal ---*/
    GetInviscidProjJac(Velocity_i, &Energy_i, Normal, 0.5, val_Jacobian_i);
    GetInviscidProjJac(Velocity_j, &Energy_j, Normal, 0.5, val_Jacobian_j);
  }
  
  for (iVar = 0; iVar < nVar; iVar ++) {
    for (jVar = 0; jVar < nVar; jVar ++) {
      Matrix[iVar][jVar] = 0.0;
      for (kVar = 0; kVar < nVar; kVar++)
        Matrix[iVar][jVar]  += absPeJac[iVar][kVar]*R_Tensor[kVar][jVar];
    }
  }
  
  for (iVar = 0; iVar < nVar; iVar ++) {
    for (jVar = 0; jVar < nVar; jVar ++) {
      Art_Visc[iVar][jVar] = 0.0;
      for (kVar = 0; kVar < nVar; kVar++)
        Art_Visc[iVar][jVar]  += invRinvPe[iVar][kVar]*Matrix[kVar][jVar];
    }
  }
  
  /*--- Roe's Flux approximation ---*/
  for (iVar = 0; iVar < nVar; iVar++) {
    val_residual[iVar] = 0.5*(ProjFlux_i[iVar]+ProjFlux_j[iVar]);
    for (jVar = 0; jVar < nVar; jVar++) {
      val_residual[iVar] -= 0.5*Art_Visc[iVar][jVar]*Diff_U[jVar];
      if (implicit) {
        val_Jacobian_i[iVar][jVar] += 0.5*Art_Visc[iVar][jVar];
        val_Jacobian_j[iVar][jVar] -= 0.5*Art_Visc[iVar][jVar];
      }
    }
  }
  
  /*--- Contributions due to mesh motion---*/
  if (grid_movement) {
    ProjVelocity = 0.0;
    for (iDim = 0; iDim < nDim; iDim++)
      ProjVelocity += 0.5*(GridVel_i[iDim]+GridVel_j[iDim])*UnitNormal[iDim];
    for (iVar = 0; iVar < nVar; iVar++) {
      val_residual[iVar] -= ProjVelocity * 0.5*(U_i[iVar]+U_j[iVar]);
      /*--- Implicit terms ---*/
      if (implicit) {
        val_Jacobian_i[iVar][iVar] -= 0.5*ProjVelocity;
        val_Jacobian_j[iVar][iVar] -= 0.5*ProjVelocity;
      }
    }
  }
  
}

CAvgGrad_Base::CAvgGrad_Base(unsigned short val_nDim,
                             unsigned short val_nVar,
                             unsigned short val_nPrimVar,
                             bool val_correct_grad,
                             CConfig *config)
    : CNumerics(val_nDim, val_nVar, config),
      nPrimVar(val_nPrimVar),
      correct_gradient(val_correct_grad) {

  unsigned short iVar, iDim;

  implicit = (config->GetKind_TimeIntScheme_Flow() == EULER_IMPLICIT);

  TauWall_i = 0; TauWall_j = 0;

  PrimVar_i = new su2double [nPrimVar];
  PrimVar_j = new su2double [nPrimVar];
  Mean_PrimVar = new su2double [nPrimVar];

  Mean_GradPrimVar = new su2double* [nPrimVar];
  for (iVar = 0; iVar < nPrimVar; iVar++)
    Mean_GradPrimVar[iVar] = new su2double [nDim];

  Edge_Vector = new su2double[nDim];

  if (correct_gradient) {
    Proj_Mean_GradPrimVar_Edge = new su2double[val_nPrimVar];
  } else {
    Proj_Mean_GradPrimVar_Edge = NULL;
  }

  tau_jacobian_i = new su2double* [nDim];
  for (iDim = 0; iDim < nDim; iDim++) {
    tau_jacobian_i[iDim] = new su2double [nVar];
  }
  heat_flux_vector = new su2double[nDim];
  heat_flux_jac_i = new su2double[nVar];

}

CAvgGrad_Base::~CAvgGrad_Base() {

  delete [] PrimVar_i;
  delete [] PrimVar_j;
  delete [] Mean_PrimVar;
  for (unsigned short iVar = 0; iVar < nPrimVar; iVar++)
    delete [] Mean_GradPrimVar[iVar];
  delete [] Mean_GradPrimVar;

  if (tau_jacobian_i != NULL) {
    for (unsigned short iDim = 0; iDim < nDim; iDim++) {
      delete [] tau_jacobian_i[iDim];
    }
    delete [] tau_jacobian_i;
  }
  if (heat_flux_vector != NULL) {
    delete [] heat_flux_vector;
  }
  if (heat_flux_jac_i != NULL) {
    delete [] heat_flux_jac_i;
  }
  
  delete [] Edge_Vector;
  if (Proj_Mean_GradPrimVar_Edge != NULL)
    delete [] Proj_Mean_GradPrimVar_Edge;
}

void CAvgGrad_Base::CorrectGradient(su2double** GradPrimVar,
                                    const su2double* val_PrimVar_i,
                                    const su2double* val_PrimVar_j,
                                    const su2double* val_edge_vector,
                                    const su2double val_dist_ij_2,
                                    const unsigned short val_nPrimVar) {
  for (unsigned short iVar = 0; iVar < val_nPrimVar; iVar++) {
    Proj_Mean_GradPrimVar_Edge[iVar] = 0.0;
    for (unsigned short iDim = 0; iDim < nDim; iDim++) {
      Proj_Mean_GradPrimVar_Edge[iVar] += GradPrimVar[iVar][iDim]*val_edge_vector[iDim];
    }
    for (unsigned short iDim = 0; iDim < nDim; iDim++) {
      GradPrimVar[iVar][iDim] -= (Proj_Mean_GradPrimVar_Edge[iVar] -
                                 (val_PrimVar_j[iVar]-val_PrimVar_i[iVar]))*val_edge_vector[iDim] / val_dist_ij_2;
    }
  }
}

void CAvgGrad_Base::SetStressTensor(const su2double *val_primvar,
                           const su2double* const *val_gradprimvar,
                           const su2double val_turb_ke,
                           const su2double val_laminar_viscosity,
                           const su2double val_eddy_viscosity) {

  unsigned short iDim, jDim;
  const su2double Density = val_primvar[nDim+2];
  const su2double total_viscosity = val_laminar_viscosity + val_eddy_viscosity;

  su2double div_vel = 0.0;
  for (iDim = 0 ; iDim < nDim; iDim++)
    div_vel += val_gradprimvar[iDim+1][iDim];

  /* --- If UQ methodology is used, calculate tau using the perturbed reynolds stress tensor --- */

  if (using_uq){
    for (iDim = 0 ; iDim < nDim; iDim++)
      for (jDim = 0 ; jDim < nDim; jDim++)
        tau[iDim][jDim] = val_laminar_viscosity*( val_gradprimvar[jDim+1][iDim] + val_gradprimvar[iDim+1][jDim] )
        - TWO3*val_laminar_viscosity*div_vel*delta[iDim][jDim] - Density * MeanPerturbedRSM[iDim][jDim];

  } else {

    for (iDim = 0 ; iDim < nDim; iDim++)
      for (jDim = 0 ; jDim < nDim; jDim++)
        tau[iDim][jDim] = total_viscosity*( val_gradprimvar[jDim+1][iDim] + val_gradprimvar[iDim+1][jDim] )
                          - TWO3*total_viscosity*div_vel*delta[iDim][jDim]
                          - TWO3*Density*val_turb_ke*delta[iDim][jDim];
  }
}

void CAvgGrad_Base::AddQCR(const su2double* const *val_gradprimvar) {

  su2double den_aux, c_cr1= 0.3, O_ik, O_jk;
  unsigned short iDim, jDim, kDim;

  /*--- Denominator Antisymmetric normalized rotation tensor ---*/

  den_aux = 0.0;
  for (iDim = 0 ; iDim < nDim; iDim++)
    for (jDim = 0 ; jDim < nDim; jDim++)
      den_aux += val_gradprimvar[iDim+1][jDim] * val_gradprimvar[iDim+1][jDim];
  den_aux = sqrt(max(den_aux,1E-10));

  /*--- Adding the QCR contribution ---*/

  for (iDim = 0 ; iDim < nDim; iDim++){
    for (jDim = 0 ; jDim < nDim; jDim++){
      for (kDim = 0 ; kDim < nDim; kDim++){
        O_ik = (val_gradprimvar[iDim+1][kDim] - val_gradprimvar[kDim+1][iDim])/ den_aux;
        O_jk = (val_gradprimvar[jDim+1][kDim] - val_gradprimvar[kDim+1][jDim])/ den_aux;
        tau[iDim][jDim] -= c_cr1 * ((O_ik * tau[jDim][kDim]) + (O_jk * tau[iDim][kDim]));
      }
    }
  }
}

void CAvgGrad_Base::AddTauWall(const su2double *val_normal,
                               const su2double val_tau_wall) {

  unsigned short iDim, jDim;
  su2double TauNormal, TauElem[3], TauTangent[3], WallShearStress, Area, UnitNormal[3];

  Area = 0.0;
  for (iDim = 0; iDim < nDim; iDim++)
    Area += val_normal[iDim]*val_normal[iDim];
  Area = sqrt(Area);

  for (iDim = 0; iDim < nDim; iDim++)
    UnitNormal[iDim] = val_normal[iDim]/Area;

  /*--- First, compute wall shear stress as the magnitude of the wall-tangential
   component of the shear stress tensor---*/

  for (iDim = 0; iDim < nDim; iDim++) {
    TauElem[iDim] = 0.0;
    for (jDim = 0; jDim < nDim; jDim++)
      TauElem[iDim] += tau[iDim][jDim]*UnitNormal[jDim];
  }

  TauNormal = 0.0;
  for (iDim = 0; iDim < nDim; iDim++)
    TauNormal += TauElem[iDim] * UnitNormal[iDim];

  for (iDim = 0; iDim < nDim; iDim++)
    TauTangent[iDim] = TauElem[iDim] - TauNormal * UnitNormal[iDim];

  WallShearStress = 0.0;
  for (iDim = 0; iDim < nDim; iDim++)
    WallShearStress += TauTangent[iDim]*TauTangent[iDim];
  WallShearStress = sqrt(WallShearStress);

  /*--- Scale the stress tensor by the ratio of the wall shear stress
   to the computed representation of the shear stress ---*/

  for (iDim = 0 ; iDim < nDim; iDim++)
    for (jDim = 0 ; jDim < nDim; jDim++)
      tau[iDim][jDim] = tau[iDim][jDim]*(val_tau_wall/WallShearStress);
}

void CAvgGrad_Base::GetMeanRateOfStrainMatrix(su2double **S_ij) const
{
  /* --- Calculate the rate of strain tensor, using mean velocity gradients --- */

  if (nDim == 3){
    S_ij[0][0] = Mean_GradPrimVar[1][0];
    S_ij[1][1] = Mean_GradPrimVar[2][1];
    S_ij[2][2] = Mean_GradPrimVar[3][2];
    S_ij[0][1] = 0.5 * (Mean_GradPrimVar[1][1] + Mean_GradPrimVar[2][0]);
    S_ij[0][2] = 0.5 * (Mean_GradPrimVar[1][2] + Mean_GradPrimVar[3][0]);
    S_ij[1][2] = 0.5 * (Mean_GradPrimVar[2][2] + Mean_GradPrimVar[3][1]);
    S_ij[1][0] = S_ij[0][1];
    S_ij[2][1] = S_ij[1][2];
    S_ij[2][0] = S_ij[0][2];
  }
  else {
    S_ij[0][0] = Mean_GradPrimVar[1][0];
    S_ij[1][1] = Mean_GradPrimVar[2][1];
    S_ij[2][2] = 0.0;
    S_ij[0][1] = 0.5 * (Mean_GradPrimVar[1][1] + Mean_GradPrimVar[2][0]);
    S_ij[0][2] = 0.0;
    S_ij[1][2] = 0.0;
    S_ij[1][0] = S_ij[0][1];
    S_ij[2][1] = S_ij[1][2];
    S_ij[2][0] = S_ij[0][2];

  }
}

void CAvgGrad_Base::SetReynoldsStressMatrix(su2double turb_ke){
  unsigned short iDim, jDim;
  su2double **S_ij = new su2double* [3];
  su2double muT = Mean_Eddy_Viscosity;
  su2double divVel = 0;
  su2double density;
  su2double TWO3 = 2.0/3.0;
  density = Mean_PrimVar[nDim+2];

  for (iDim = 0; iDim < 3; iDim++){
    S_ij[iDim] = new su2double [3];
  }


  GetMeanRateOfStrainMatrix(S_ij);

  /* --- Using rate of strain matrix, calculate Reynolds stress tensor --- */

  for (iDim = 0; iDim < 3; iDim++){
    divVel += S_ij[iDim][iDim];
  }

  for (iDim = 0; iDim < 3; iDim++){
    for (jDim = 0; jDim < 3; jDim++){
      MeanReynoldsStress[iDim][jDim] = TWO3 * turb_ke * delta3[iDim][jDim]
      - muT / density * (2 * S_ij[iDim][jDim] - TWO3 * divVel * delta3[iDim][jDim]);
    }
  }

  for (iDim = 0; iDim < 3; iDim++)
    delete [] S_ij[iDim];
  delete [] S_ij;
}

void CAvgGrad_Base::SetPerturbedRSM(su2double turb_ke, CConfig *config){

  unsigned short iDim,jDim;

  /* --- Calculate anisotropic part of Reynolds Stress tensor --- */

  for (iDim = 0; iDim< 3; iDim++){
    for (jDim = 0; jDim < 3; jDim++){
      A_ij[iDim][jDim] = .5 * MeanReynoldsStress[iDim][jDim] / turb_ke - delta3[iDim][jDim] / 3.0;
      Eig_Vec[iDim][jDim] = A_ij[iDim][jDim];
    }
  }

  /* --- Get ordered eigenvectors and eigenvalues of A_ij --- */

  EigenDecomposition(A_ij, Eig_Vec, Eig_Val, 3);

  /* compute convex combination coefficients */
  su2double c1c = Eig_Val[2] - Eig_Val[1];
  su2double c2c = 2.0 * (Eig_Val[1] - Eig_Val[0]);
  su2double c3c = 3.0 * Eig_Val[0] + 1.0;

  /* define barycentric traingle corner points */
  Corners[0][0] = 1.0;
  Corners[0][1] = 0.0;
  Corners[1][0] = 0.0;
  Corners[1][1] = 0.0;
  Corners[2][0] = 0.5;
  Corners[2][1] = 0.866025;

  /* define barycentric coordinates */
  Barycentric_Coord[0] = Corners[0][0] * c1c + Corners[1][0] * c2c + Corners[2][0] * c3c;
  Barycentric_Coord[1] = Corners[0][1] * c1c + Corners[1][1] * c2c + Corners[2][1] * c3c;

  if (Eig_Val_Comp == 1) {
    /* 1C turbulence */
    New_Coord[0] = Corners[0][0];
    New_Coord[1] = Corners[0][1];
  }
  else if (Eig_Val_Comp== 2) {
    /* 2C turbulence */
    New_Coord[0] = Corners[1][0];
    New_Coord[1] = Corners[1][1];
  }
  else if (Eig_Val_Comp == 3) {
    /* 3C turbulence */
    New_Coord[0] = Corners[2][0];
    New_Coord[1] = Corners[2][1];
  }
  else {
    /* 2C turbulence */
    New_Coord[0] = Corners[1][0];
    New_Coord[1] = Corners[1][1];
  }

  /* calculate perturbed barycentric coordinates */
  Barycentric_Coord[0] = Barycentric_Coord[0] + (uq_delta_b) * (New_Coord[0] - Barycentric_Coord[0]);
  Barycentric_Coord[1] = Barycentric_Coord[1] + (uq_delta_b) * (New_Coord[1] - Barycentric_Coord[1]);

  /* rebuild c1c,c2c,c3c based on perturbed barycentric coordinates */
  c3c = Barycentric_Coord[1] / Corners[2][1];
  c1c = Barycentric_Coord[0] - Corners[2][0] * c3c;
  c2c = 1 - c1c - c3c;

  /* build new anisotropy eigenvalues */
  Eig_Val[0] = (c3c - 1) / 3.0;
  Eig_Val[1] = 0.5 *c2c + Eig_Val[0];
  Eig_Val[2] = c1c + Eig_Val[1];

  /* permute eigenvectors if required */
  if (uq_permute) {
    for (iDim=0; iDim<3; iDim++) {
      for (jDim=0; jDim<3; jDim++) {
        New_Eig_Vec[iDim][jDim] = Eig_Vec[2-iDim][jDim];
      }
    }
  }

  else {
    for (iDim=0; iDim<3; iDim++) {
      for (jDim=0; jDim<3; jDim++) {
        New_Eig_Vec[iDim][jDim] = Eig_Vec[iDim][jDim];
      }
    }
  }

  EigenRecomposition(newA_ij, New_Eig_Vec, Eig_Val, 3);

  /* compute perturbed Reynolds stress matrix; use under-relaxation factor (uq_urlx)*/
  for (iDim = 0; iDim< 3; iDim++){
    for (jDim = 0; jDim < 3; jDim++){
      MeanPerturbedRSM[iDim][jDim] = 2.0 * turb_ke * (newA_ij[iDim][jDim] + 1.0/3.0 * delta3[iDim][jDim]);
      MeanPerturbedRSM[iDim][jDim] = MeanReynoldsStress[iDim][jDim] +
      uq_urlx*(MeanPerturbedRSM[iDim][jDim] - MeanReynoldsStress[iDim][jDim]);
    }
  }

}


void CAvgGrad_Base::SetTauJacobian(const su2double *val_Mean_PrimVar,
                                   const su2double val_laminar_viscosity,
                                   const su2double val_eddy_viscosity,
                                   const su2double val_dist_ij,
                                   const su2double *val_normal) {

  /*--- QCR and wall functions are **not** accounted for here ---*/

  const su2double Density = val_Mean_PrimVar[nDim+2];
  const su2double total_viscosity = val_laminar_viscosity + val_eddy_viscosity;
  const su2double xi = total_viscosity/(Density*val_dist_ij);

  for (unsigned short iDim = 0; iDim < nDim; iDim++) {
    for (unsigned short jDim = 0; jDim < nDim; jDim++) {
      // Jacobian w.r.t. momentum
      tau_jacobian_i[iDim][jDim+1] = -xi*(delta[iDim][jDim] + val_normal[iDim]*val_normal[jDim]/3.0);
    }
    // Jacobian w.r.t. density
    tau_jacobian_i[iDim][0] = 0;
    for (unsigned short jDim = 0; jDim < nDim; jDim++) {
       tau_jacobian_i[iDim][0] -= tau_jacobian_i[iDim][jDim+1]*val_Mean_PrimVar[jDim+1];
    }
    // Jacobian w.r.t. energy
    tau_jacobian_i[iDim][nDim+1] = 0;
  }
}

void CAvgGrad_Base::SetIncTauJacobian(const su2double val_laminar_viscosity,
                                      const su2double val_eddy_viscosity,
                                      const su2double val_dist_ij,
                                      const su2double *val_normal) {

  const su2double total_viscosity = val_laminar_viscosity + val_eddy_viscosity;
  const su2double xi = total_viscosity/val_dist_ij;

  for (unsigned short iDim = 0; iDim < nDim; iDim++) {
    tau_jacobian_i[iDim][0] = 0;
    for (unsigned short jDim = 0; jDim < nDim; jDim++) {
      tau_jacobian_i[iDim][jDim+1] = -xi*(delta[iDim][jDim] + val_normal[iDim]*val_normal[jDim]/3.0);
    }
    tau_jacobian_i[iDim][nDim+1] = 0;
  }
}

void CAvgGrad_Base::GetViscousProjFlux(const su2double *val_primvar,
                                       const su2double *val_normal) {

  /*--- Primitive variables -> [Temp vel_x vel_y vel_z Pressure] ---*/

  if (nDim == 2) {
    Flux_Tensor[0][0] = 0.0;
    Flux_Tensor[1][0] = tau[0][0];
    Flux_Tensor[2][0] = tau[0][1];
    Flux_Tensor[3][0] = tau[0][0]*val_primvar[1] + tau[0][1]*val_primvar[2]+
        heat_flux_vector[0];
    Flux_Tensor[0][1] = 0.0;
    Flux_Tensor[1][1] = tau[1][0];
    Flux_Tensor[2][1] = tau[1][1];
    Flux_Tensor[3][1] = tau[1][0]*val_primvar[1] + tau[1][1]*val_primvar[2]+
        heat_flux_vector[1];
  } else {
    Flux_Tensor[0][0] = 0.0;
    Flux_Tensor[1][0] = tau[0][0];
    Flux_Tensor[2][0] = tau[0][1];
    Flux_Tensor[3][0] = tau[0][2];
    Flux_Tensor[4][0] = tau[0][0]*val_primvar[1] + tau[0][1]*val_primvar[2] + tau[0][2]*val_primvar[3] +
        heat_flux_vector[0];
    Flux_Tensor[0][1] = 0.0;
    Flux_Tensor[1][1] = tau[1][0];
    Flux_Tensor[2][1] = tau[1][1];
    Flux_Tensor[3][1] = tau[1][2];
    Flux_Tensor[4][1] = tau[1][0]*val_primvar[1] + tau[1][1]*val_primvar[2] + tau[1][2]*val_primvar[3] +
        heat_flux_vector[1];
    Flux_Tensor[0][2] = 0.0;
    Flux_Tensor[1][2] = tau[2][0];
    Flux_Tensor[2][2] = tau[2][1];
    Flux_Tensor[3][2] = tau[2][2];
    Flux_Tensor[4][2] = tau[2][0]*val_primvar[1] + tau[2][1]*val_primvar[2] + tau[2][2]*val_primvar[3] +
        heat_flux_vector[2];
  }
  
  for (unsigned short iVar = 0; iVar < nVar; iVar++) {
    Proj_Flux_Tensor[iVar] = 0.0;
    for (unsigned short iDim = 0; iDim < nDim; iDim++)
      Proj_Flux_Tensor[iVar] += Flux_Tensor[iVar][iDim] * val_normal[iDim];
  }
  
}

void CAvgGrad_Base::GetViscousProjJacs(const su2double *val_Mean_PrimVar,
                                       const su2double val_dS,
                                       const su2double *val_Proj_Visc_Flux,
                                       su2double **val_Proj_Jac_Tensor_i,
                                       su2double **val_Proj_Jac_Tensor_j) {

  const su2double Density = val_Mean_PrimVar[nDim+2];
  const su2double factor = 0.5/Density;

  if (nDim == 2) {

    val_Proj_Jac_Tensor_i[0][0] = 0.0;
    val_Proj_Jac_Tensor_i[0][1] = 0.0;
    val_Proj_Jac_Tensor_i[0][2] = 0.0;
    val_Proj_Jac_Tensor_i[0][3] = 0.0;
    val_Proj_Jac_Tensor_i[1][0] = val_dS*tau_jacobian_i[0][0];
    val_Proj_Jac_Tensor_i[1][1] = val_dS*tau_jacobian_i[0][1];
    val_Proj_Jac_Tensor_i[1][2] = val_dS*tau_jacobian_i[0][2];
    val_Proj_Jac_Tensor_i[1][3] = val_dS*tau_jacobian_i[0][3];
    val_Proj_Jac_Tensor_i[2][0] = val_dS*tau_jacobian_i[1][0];
    val_Proj_Jac_Tensor_i[2][1] = val_dS*tau_jacobian_i[1][1];
    val_Proj_Jac_Tensor_i[2][2] = val_dS*tau_jacobian_i[1][2];
    val_Proj_Jac_Tensor_i[2][3] = val_dS*tau_jacobian_i[1][3];
    const su2double contraction = tau_jacobian_i[0][0]*val_Mean_PrimVar[1] +
                                  tau_jacobian_i[1][0]*val_Mean_PrimVar[2];
    val_Proj_Jac_Tensor_i[3][0] = val_dS*(contraction - heat_flux_jac_i[0]);
    val_Proj_Jac_Tensor_i[3][1] = -val_dS*(tau_jacobian_i[0][0] + heat_flux_jac_i[1]); 
    val_Proj_Jac_Tensor_i[3][2] = -val_dS*(tau_jacobian_i[1][0] + heat_flux_jac_i[2]); 
    val_Proj_Jac_Tensor_i[3][3] = -val_dS*heat_flux_jac_i[3];
    
    for (unsigned short iVar = 0; iVar < nVar; iVar++)
      for (unsigned short jVar = 0; jVar < nVar; jVar++)
        val_Proj_Jac_Tensor_j[iVar][jVar] = -val_Proj_Jac_Tensor_i[iVar][jVar];

    const su2double proj_viscousflux_vel= val_Proj_Visc_Flux[1]*val_Mean_PrimVar[1] + 
                                          val_Proj_Visc_Flux[2]*val_Mean_PrimVar[2];
    val_Proj_Jac_Tensor_i[3][0] -= factor*proj_viscousflux_vel;
    val_Proj_Jac_Tensor_j[3][0] -= factor*proj_viscousflux_vel;
    val_Proj_Jac_Tensor_i[3][1] += factor*val_Proj_Visc_Flux[1];
    val_Proj_Jac_Tensor_j[3][1] += factor*val_Proj_Visc_Flux[1];
    val_Proj_Jac_Tensor_i[3][2] += factor*val_Proj_Visc_Flux[2];
    val_Proj_Jac_Tensor_j[3][2] += factor*val_Proj_Visc_Flux[2];
    
    
  } else {

    val_Proj_Jac_Tensor_i[0][0] = 0.0;
    val_Proj_Jac_Tensor_i[0][1] = 0.0;
    val_Proj_Jac_Tensor_i[0][2] = 0.0;
    val_Proj_Jac_Tensor_i[0][3] = 0.0;
    val_Proj_Jac_Tensor_i[0][4] = 0.0;
    val_Proj_Jac_Tensor_i[1][0] = val_dS*tau_jacobian_i[0][0];
    val_Proj_Jac_Tensor_i[1][1] = val_dS*tau_jacobian_i[0][1];
    val_Proj_Jac_Tensor_i[1][2] = val_dS*tau_jacobian_i[0][2];
    val_Proj_Jac_Tensor_i[1][3] = val_dS*tau_jacobian_i[0][3];
    val_Proj_Jac_Tensor_i[1][4] = val_dS*tau_jacobian_i[0][4];
    val_Proj_Jac_Tensor_i[2][0] = val_dS*tau_jacobian_i[1][0];
    val_Proj_Jac_Tensor_i[2][1] = val_dS*tau_jacobian_i[1][1];
    val_Proj_Jac_Tensor_i[2][2] = val_dS*tau_jacobian_i[1][2];
    val_Proj_Jac_Tensor_i[2][3] = val_dS*tau_jacobian_i[1][3];
    val_Proj_Jac_Tensor_i[2][4] = val_dS*tau_jacobian_i[1][4];
    val_Proj_Jac_Tensor_i[3][0] = val_dS*tau_jacobian_i[2][0];
    val_Proj_Jac_Tensor_i[3][1] = val_dS*tau_jacobian_i[2][1];
    val_Proj_Jac_Tensor_i[3][2] = val_dS*tau_jacobian_i[2][2];
    val_Proj_Jac_Tensor_i[3][3] = val_dS*tau_jacobian_i[2][3];
    val_Proj_Jac_Tensor_i[3][4] = val_dS*tau_jacobian_i[2][4];
    const su2double contraction = tau_jacobian_i[0][0]*val_Mean_PrimVar[1] +
                                  tau_jacobian_i[1][0]*val_Mean_PrimVar[2] +
                                  tau_jacobian_i[2][0]*val_Mean_PrimVar[3];
    val_Proj_Jac_Tensor_i[4][0] = val_dS*(contraction - heat_flux_jac_i[0]);
    val_Proj_Jac_Tensor_i[4][1] = -val_dS*(tau_jacobian_i[0][0] + heat_flux_jac_i[1]); 
    val_Proj_Jac_Tensor_i[4][2] = -val_dS*(tau_jacobian_i[1][0] + heat_flux_jac_i[2]); 
    val_Proj_Jac_Tensor_i[4][3] = -val_dS*(tau_jacobian_i[2][0] + heat_flux_jac_i[3]); 
    val_Proj_Jac_Tensor_i[4][4] = -val_dS*heat_flux_jac_i[4];

    for (unsigned short iVar = 0; iVar < nVar; iVar++)
      for (unsigned short jVar = 0; jVar < nVar; jVar++)
        val_Proj_Jac_Tensor_j[iVar][jVar] = -val_Proj_Jac_Tensor_i[iVar][jVar];
    
    const su2double proj_viscousflux_vel= val_Proj_Visc_Flux[1]*val_Mean_PrimVar[1] + 
                                          val_Proj_Visc_Flux[2]*val_Mean_PrimVar[2] +
                                          val_Proj_Visc_Flux[3]*val_Mean_PrimVar[3];
    val_Proj_Jac_Tensor_i[4][0] -= factor*proj_viscousflux_vel;
    val_Proj_Jac_Tensor_j[4][0] -= factor*proj_viscousflux_vel;
    val_Proj_Jac_Tensor_i[4][1] += factor*val_Proj_Visc_Flux[1];
    val_Proj_Jac_Tensor_j[4][1] += factor*val_Proj_Visc_Flux[1];
    val_Proj_Jac_Tensor_i[4][2] += factor*val_Proj_Visc_Flux[2];
    val_Proj_Jac_Tensor_j[4][2] += factor*val_Proj_Visc_Flux[2];
    val_Proj_Jac_Tensor_i[4][3] += factor*val_Proj_Visc_Flux[3];
    val_Proj_Jac_Tensor_j[4][3] += factor*val_Proj_Visc_Flux[3];

  }

}

CAvgGrad_Flow::CAvgGrad_Flow(unsigned short val_nDim,
                             unsigned short val_nVar,
                             bool val_correct_grad,
                             CConfig *config)
    : CAvgGrad_Base(val_nDim, val_nVar, val_nDim+3, val_correct_grad, config) {

}

CAvgGrad_Flow::~CAvgGrad_Flow(void) {

}

void CAvgGrad_Flow::ComputeResidual(su2double *val_residual, su2double **val_Jacobian_i, su2double **val_Jacobian_j, CConfig *config) {

  AD::StartPreacc();
  AD::SetPreaccIn(V_i, nDim+9);   AD::SetPreaccIn(V_j, nDim+9);
  AD::SetPreaccIn(Coord_i, nDim); AD::SetPreaccIn(Coord_j, nDim);
  AD::SetPreaccIn(PrimVar_Grad_i, nDim+1, nDim);
  AD::SetPreaccIn(PrimVar_Grad_j, nDim+1, nDim);
  AD::SetPreaccIn(turb_ke_i); AD::SetPreaccIn(turb_ke_j);
  AD::SetPreaccIn(Normal, nDim);

  unsigned short iVar, jVar, iDim;

  /*--- Normalized normal vector ---*/
  
  Area = 0.0;
  for (iDim = 0; iDim < nDim; iDim++)
    Area += Normal[iDim]*Normal[iDim];
  Area = sqrt(Area);
  
  for (iDim = 0; iDim < nDim; iDim++)
    UnitNormal[iDim] = Normal[iDim]/Area;
  
  for (iVar = 0; iVar < nPrimVar; iVar++) {
    PrimVar_i[iVar] = V_i[iVar];
    PrimVar_j[iVar] = V_j[iVar];
    Mean_PrimVar[iVar] = 0.5*(PrimVar_i[iVar]+PrimVar_j[iVar]);
  }
  

  /*--- Compute vector going from iPoint to jPoint ---*/
  
  dist_ij_2 = 0.0;
  for (iDim = 0; iDim < nDim; iDim++) {
    Edge_Vector[iDim] = Coord_j[iDim]-Coord_i[iDim];
    dist_ij_2 += Edge_Vector[iDim]*Edge_Vector[iDim];
  }

  /*--- Laminar and Eddy viscosity ---*/
  
  Laminar_Viscosity_i = V_i[nDim+5]; Laminar_Viscosity_j = V_j[nDim+5];
  Eddy_Viscosity_i = V_i[nDim+6]; Eddy_Viscosity_j = V_j[nDim+6];

  /*--- Mean Viscosities and turbulent kinetic energy---*/
  
  Mean_Laminar_Viscosity = 0.5*(Laminar_Viscosity_i + Laminar_Viscosity_j);
  Mean_Eddy_Viscosity = 0.5*(Eddy_Viscosity_i + Eddy_Viscosity_j);
  Mean_turb_ke = 0.5*(turb_ke_i + turb_ke_j);
  
  /*--- Mean gradient approximation ---*/

  for (iVar = 0; iVar < nDim+1; iVar++) {
    for (iDim = 0; iDim < nDim; iDim++) {
      Mean_GradPrimVar[iVar][iDim] = 0.5*(PrimVar_Grad_i[iVar][iDim] + PrimVar_Grad_j[iVar][iDim]);
    }
  }

  /*--- Projection of the mean gradient in the direction of the edge ---*/

  if (correct_gradient && dist_ij_2 != 0.0) {
    CorrectGradient(Mean_GradPrimVar, PrimVar_i, PrimVar_j, Edge_Vector,
                    dist_ij_2, nDim+1);
  }
  
  /*--- Wall shear stress values (wall functions) ---*/
  
  if (TauWall_i > 0.0 && TauWall_j > 0.0) Mean_TauWall = 0.5*(TauWall_i + TauWall_j);
  else if (TauWall_i > 0.0) Mean_TauWall = TauWall_i;
  else if (TauWall_j > 0.0) Mean_TauWall = TauWall_j;
  else Mean_TauWall = -1.0;

  /* --- If using UQ methodology, set Reynolds Stress tensor and perform perturbation--- */

  if (using_uq){
    SetReynoldsStressMatrix(Mean_turb_ke);
    SetPerturbedRSM(Mean_turb_ke, config);
  }

  /*--- Get projected flux tensor ---*/

  SetStressTensor(Mean_PrimVar, Mean_GradPrimVar, Mean_turb_ke,
         Mean_Laminar_Viscosity, Mean_Eddy_Viscosity);
  if (config->GetQCR()) AddQCR(Mean_GradPrimVar);
  if (Mean_TauWall > 0) AddTauWall(Normal, Mean_TauWall);

  SetHeatFluxVector(Mean_GradPrimVar, Mean_Laminar_Viscosity,
                    Mean_Eddy_Viscosity);

  GetViscousProjFlux(Mean_PrimVar, Normal);

  /*--- Update viscous residual ---*/
  
  for (iVar = 0; iVar < nVar; iVar++)
    val_residual[iVar] = Proj_Flux_Tensor[iVar];
  
  /*--- Compute the implicit part ---*/
  
  if (implicit) {
    
    if (dist_ij_2 == 0.0) {
      for (iVar = 0; iVar < nVar; iVar++) {
        for (jVar = 0; jVar < nVar; jVar++) {
          val_Jacobian_i[iVar][jVar] = 0.0;
          val_Jacobian_j[iVar][jVar] = 0.0;
        }
      }
    } else {
      const su2double dist_ij = sqrt(dist_ij_2);
      SetTauJacobian(Mean_PrimVar, Mean_Laminar_Viscosity, Mean_Eddy_Viscosity,
                     dist_ij, UnitNormal);
      SetHeatFluxJacobian(Mean_PrimVar, Mean_Laminar_Viscosity,
                          Mean_Eddy_Viscosity, dist_ij, UnitNormal);
      GetViscousProjJacs(Mean_PrimVar, Area, Proj_Flux_Tensor,
                         val_Jacobian_i, val_Jacobian_j);
    }
    
  }

  AD::SetPreaccOut(val_residual, nVar);
  AD::EndPreacc();
  
}



void CAvgGrad_Flow::SetHeatFluxVector(const su2double* const *val_gradprimvar,
                                      const su2double val_laminar_viscosity,
                                      const su2double val_eddy_viscosity) {

  const su2double Cp = (Gamma / Gamma_Minus_One) * Gas_Constant;
  const su2double heat_flux_factor = Cp * (val_laminar_viscosity/Prandtl_Lam + val_eddy_viscosity/Prandtl_Turb);

  /*--- Gradient of primitive variables -> [Temp vel_x vel_y vel_z Pressure] ---*/

  for (unsigned short iDim = 0; iDim < nDim; iDim++) {
    heat_flux_vector[iDim] = heat_flux_factor*val_gradprimvar[0][iDim];
  }
}

void CAvgGrad_Flow::SetHeatFluxJacobian(const su2double *val_Mean_PrimVar,
                                        const su2double val_laminar_viscosity,
                                        const su2double val_eddy_viscosity,
                                        const su2double val_dist_ij,
                                        const su2double *val_normal) {
  su2double sqvel = 0.0;

  for (unsigned short iDim = 0; iDim < nDim; iDim++) {
    sqvel += val_Mean_PrimVar[iDim+1]*val_Mean_PrimVar[iDim+1];
  }

  const su2double Density = val_Mean_PrimVar[nDim+2];
  const su2double Pressure = val_Mean_PrimVar[nDim+1];
  const su2double phi = Gamma_Minus_One/Density;

  /*--- R times partial derivatives of temp. ---*/

  const su2double R_dTdu0 = -Pressure/(Density*Density) + 0.5*sqvel*phi;
  const su2double R_dTdu1 = -phi*val_Mean_PrimVar[1];
  const su2double R_dTdu2 = -phi*val_Mean_PrimVar[2];

  const su2double heat_flux_factor = val_laminar_viscosity/Prandtl_Lam + val_eddy_viscosity/Prandtl_Turb;
  const su2double cpoR = Gamma/Gamma_Minus_One; // cp over R
  const su2double conductivity_over_Rd = cpoR*heat_flux_factor/val_dist_ij;

  heat_flux_jac_i[0] = conductivity_over_Rd * R_dTdu0;
  heat_flux_jac_i[1] = conductivity_over_Rd * R_dTdu1;
  heat_flux_jac_i[2] = conductivity_over_Rd * R_dTdu2;

  if (nDim == 2) {

    const su2double R_dTdu3 = phi;
    heat_flux_jac_i[3] = conductivity_over_Rd * R_dTdu3;

  } else {

    const su2double R_dTdu3 = -phi*val_Mean_PrimVar[3];
    const su2double R_dTdu4 = phi;
    heat_flux_jac_i[3] = conductivity_over_Rd * R_dTdu3;
    heat_flux_jac_i[4] = conductivity_over_Rd * R_dTdu4;

  }
}


CGeneralAvgGrad_Flow::CGeneralAvgGrad_Flow(unsigned short val_nDim,
                                           unsigned short val_nVar,
                                           bool val_correct_grad,
                                           CConfig *config)
    : CAvgGrad_Base(val_nDim, val_nVar, val_nDim+4, val_correct_grad, config) {
  
  Mean_SecVar = new su2double [2];
  
}

CGeneralAvgGrad_Flow::~CGeneralAvgGrad_Flow(void) {
  
  delete [] Mean_SecVar;
  
}

void CGeneralAvgGrad_Flow::SetHeatFluxVector(const su2double* const *val_gradprimvar,
                                             const su2double val_laminar_viscosity,
                                             const su2double val_eddy_viscosity,
                                             const su2double val_thermal_conductivity,
                                             const su2double val_heat_capacity_cp) {

  const su2double heat_flux_factor = val_thermal_conductivity + val_heat_capacity_cp*val_eddy_viscosity/Prandtl_Turb;

  /*--- Gradient of primitive variables -> [Temp vel_x vel_y vel_z Pressure] ---*/
  for (unsigned short iDim = 0; iDim < nDim; iDim++) {
    heat_flux_vector[iDim] = heat_flux_factor*val_gradprimvar[0][iDim];
  }
}

void CGeneralAvgGrad_Flow::SetHeatFluxJacobian(const su2double *val_Mean_PrimVar,
                                               const su2double *val_Mean_SecVar,
                                               const su2double val_eddy_viscosity,
                                               const su2double val_thermal_conductivity,
                                               const su2double val_heat_capacity_cp,
                                               const su2double val_dist_ij) {
  /* Viscous flux Jacobians for arbitrary equations of state */

  //order of val_mean_primitives: T, vx, vy, vz, P, rho, ht
  //order of secondary:dTdrho_e, dTde_rho

  su2double sqvel = 0.0;
  for (unsigned short iDim = 0; iDim < nDim; iDim++) {
    sqvel += val_Mean_PrimVar[iDim+1]*val_Mean_PrimVar[iDim+1];
  }

  su2double rho = val_Mean_PrimVar[nDim+2];
  su2double P= val_Mean_PrimVar[nDim+1];
  su2double h= val_Mean_PrimVar[nDim+3];
  su2double dTdrho_e= val_Mean_SecVar[0];
  su2double dTde_rho= val_Mean_SecVar[1];

  su2double dTdu0= dTdrho_e + dTde_rho*(-(h-P/rho) + sqvel)*(1/rho);
  su2double dTdu1= dTde_rho*(-val_Mean_PrimVar[1])*(1/rho);
  su2double dTdu2= dTde_rho*(-val_Mean_PrimVar[2])*(1/rho);

  su2double total_conductivity = val_thermal_conductivity + val_heat_capacity_cp*val_eddy_viscosity/Prandtl_Turb;
  su2double factor2 = total_conductivity/val_dist_ij;

  heat_flux_jac_i[0] = factor2*dTdu0;
  heat_flux_jac_i[1] = factor2*dTdu1;
  heat_flux_jac_i[2] = factor2*dTdu2;

  if (nDim == 2) {

    su2double dTdu3= dTde_rho*(1/rho);
    heat_flux_jac_i[3] = factor2*dTdu3;

  } else {

    su2double dTdu3= dTde_rho*(-val_Mean_PrimVar[3])*(1/rho);
    su2double dTdu4= dTde_rho*(1/rho);
    heat_flux_jac_i[3] = factor2*dTdu3;
    heat_flux_jac_i[4] = factor2*dTdu4;

  }

}

void CGeneralAvgGrad_Flow::ComputeResidual(su2double *val_residual, su2double **val_Jacobian_i, su2double **val_Jacobian_j, CConfig *config) {

  AD::StartPreacc();
  AD::SetPreaccIn(V_i, nDim+9);   AD::SetPreaccIn(V_j, nDim+9);
  AD::SetPreaccIn(Coord_i, nDim); AD::SetPreaccIn(Coord_j, nDim);
  AD::SetPreaccIn(S_i, 4); AD::SetPreaccIn(S_j, 4);
  AD::SetPreaccIn(PrimVar_Grad_i, nDim+1, nDim);
  AD::SetPreaccIn(PrimVar_Grad_j, nDim+1, nDim);
  AD::SetPreaccIn(turb_ke_i); AD::SetPreaccIn(turb_ke_j);
  AD::SetPreaccIn(Normal, nDim);

  unsigned short iVar, jVar, iDim;

  /*--- Normalized normal vector ---*/
  
  Area = 0.0;
  for (iDim = 0; iDim < nDim; iDim++)
    Area += Normal[iDim]*Normal[iDim];
  Area = sqrt(Area);
  
  for (iDim = 0; iDim < nDim; iDim++)
    UnitNormal[iDim] = Normal[iDim]/Area;

  /*--- Mean primitive variables ---*/
  
  for (iVar = 0; iVar < nPrimVar; iVar++) {
    PrimVar_i[iVar] = V_i[iVar];
    PrimVar_j[iVar] = V_j[iVar];
    Mean_PrimVar[iVar] = 0.5*(PrimVar_i[iVar]+PrimVar_j[iVar]);
  }

  /*--- Compute vector going from iPoint to jPoint ---*/
  
  dist_ij_2 = 0.0;
  for (iDim = 0; iDim < nDim; iDim++) {
    Edge_Vector[iDim] = Coord_j[iDim]-Coord_i[iDim];
    dist_ij_2 += Edge_Vector[iDim]*Edge_Vector[iDim];
  }
  
  /*--- Laminar and Eddy viscosity ---*/
  
  Laminar_Viscosity_i = V_i[nDim+5];    Laminar_Viscosity_j = V_j[nDim+5];
  Eddy_Viscosity_i = V_i[nDim+6];       Eddy_Viscosity_j = V_j[nDim+6];
  Thermal_Conductivity_i = V_i[nDim+7]; Thermal_Conductivity_j = V_j[nDim+7];
  Cp_i = V_i[nDim+8]; Cp_j = V_j[nDim+8];

  /*--- Mean secondary variables ---*/
  
  for (iVar = 0; iVar < 2; iVar++) {
    Mean_SecVar[iVar] = 0.5*(S_i[iVar+2]+S_j[iVar+2]);
  }
  
  /*--- Mean Viscosities and turbulent kinetic energy---*/
  
  Mean_Laminar_Viscosity    = 0.5*(Laminar_Viscosity_i + Laminar_Viscosity_j);
  Mean_Eddy_Viscosity       = 0.5*(Eddy_Viscosity_i + Eddy_Viscosity_j);
  Mean_turb_ke              = 0.5*(turb_ke_i + turb_ke_j);
  Mean_Thermal_Conductivity = 0.5*(Thermal_Conductivity_i + Thermal_Conductivity_j);
  Mean_Cp                   = 0.5*(Cp_i + Cp_j);

  /*--- Mean gradient approximation ---*/
  
  for (iVar = 0; iVar < nDim+1; iVar++) {
    for (iDim = 0; iDim < nDim; iDim++) {
      Mean_GradPrimVar[iVar][iDim] = 0.5*(PrimVar_Grad_i[iVar][iDim] + PrimVar_Grad_j[iVar][iDim]);
    }
  }

  /*--- Projection of the mean gradient in the direction of the edge ---*/

  if (correct_gradient && dist_ij_2 != 0.0) {
    CorrectGradient(Mean_GradPrimVar, PrimVar_i, PrimVar_j, Edge_Vector,
                    dist_ij_2, nDim+1);
  }
  
  /* --- If using UQ methodology, set Reynolds Stress tensor and perform perturbation--- */

  if (using_uq){
    SetReynoldsStressMatrix(Mean_turb_ke);
    SetPerturbedRSM(Mean_turb_ke, config);
  }

  /*--- Get projected flux tensor ---*/
  
  SetStressTensor(Mean_PrimVar, Mean_GradPrimVar, Mean_turb_ke,
         Mean_Laminar_Viscosity, Mean_Eddy_Viscosity);

  SetHeatFluxVector(Mean_GradPrimVar, Mean_Laminar_Viscosity,
                    Mean_Eddy_Viscosity, Mean_Thermal_Conductivity, Mean_Cp);

  GetViscousProjFlux(Mean_PrimVar, Normal);
  
  /*--- Update viscous residual ---*/
  
  for (iVar = 0; iVar < nVar; iVar++)
    val_residual[iVar] = Proj_Flux_Tensor[iVar];
  
  /*--- Compute the implicit part ---*/
  
  if (implicit) {

    if (dist_ij_2 == 0.0) {
      for (iVar = 0; iVar < nVar; iVar++) {
        for (jVar = 0; jVar < nVar; jVar++) {
          val_Jacobian_i[iVar][jVar] = 0.0;
          val_Jacobian_j[iVar][jVar] = 0.0;
        }
      }
    } else {
      const su2double dist_ij = sqrt(dist_ij_2);
      SetTauJacobian(Mean_PrimVar, Mean_Laminar_Viscosity, Mean_Eddy_Viscosity,
                     dist_ij, UnitNormal);
      SetHeatFluxJacobian(Mean_PrimVar, Mean_SecVar, Mean_Eddy_Viscosity,
                          Mean_Thermal_Conductivity, Mean_Cp, dist_ij);
      GetViscousProjJacs(Mean_PrimVar, Area, Proj_Flux_Tensor,
                         val_Jacobian_i, val_Jacobian_j);
    }
    
  }
  
  AD::SetPreaccOut(val_residual, nVar);
  AD::EndPreacc();
  
}

CSourceGravity::CSourceGravity(unsigned short val_nDim, unsigned short val_nVar, CConfig *config) : CNumerics(val_nDim, val_nVar, config) {
  
}

CSourceGravity::~CSourceGravity(void) { }

void CSourceGravity::ComputeResidual(su2double *val_residual, CConfig *config) {
  unsigned short iVar;
  
  for (iVar = 0; iVar < nVar; iVar++)
    val_residual[iVar] = 0.0;
  
  /*--- Evaluate the source term  ---*/
  val_residual[nDim] = Volume * U_i[0] * STANDARD_GRAVITY;
  
}

CSourceBodyForce::CSourceBodyForce(unsigned short val_nDim, unsigned short val_nVar, CConfig *config) : CNumerics(val_nDim, val_nVar, config) {

  /*--- Store the pointer to the constant body force vector. ---*/

  Body_Force_Vector = new su2double[nDim];
  for (unsigned short iDim = 0; iDim < nDim; iDim++)
    Body_Force_Vector[iDim] = config->GetBody_Force_Vector()[iDim];

}

CSourceBodyForce::~CSourceBodyForce(void) {

  if (Body_Force_Vector != NULL) delete [] Body_Force_Vector;

}

void CSourceBodyForce::ComputeResidual(su2double *val_residual, CConfig *config) {
  
  unsigned short iDim;
  su2double Force_Ref = config->GetForce_Ref();
  
  /*--- Zero the continuity contribution ---*/
  
  val_residual[0] = 0.0;
  
  /*--- Momentum contribution ---*/
  
  for (iDim = 0; iDim < nDim; iDim++)
    val_residual[iDim+1] = -Volume * U_i[0] * Body_Force_Vector[iDim] / Force_Ref;
  
  /*--- Energy contribution ---*/
  
  val_residual[nDim+1] = 0.0;
  for (iDim = 0; iDim < nDim; iDim++)
    val_residual[nDim+1] += -Volume * U_i[iDim+1] * Body_Force_Vector[iDim] / Force_Ref;
  
}

CSourceRotatingFrame_Flow::CSourceRotatingFrame_Flow(unsigned short val_nDim, unsigned short val_nVar, CConfig *config) : CNumerics(val_nDim, val_nVar, config) {
  
  Gamma = config->GetGamma();
  Gamma_Minus_One = Gamma - 1.0;
  
}

CSourceRotatingFrame_Flow::~CSourceRotatingFrame_Flow(void) { }

void CSourceRotatingFrame_Flow::ComputeResidual(su2double *val_residual, su2double **val_Jacobian_i, CConfig *config) {
  
  unsigned short iDim, iVar, jVar;
  su2double Omega[3] = {0,0,0}, Momentum[3] = {0,0,0};
  
  bool implicit     = (config->GetKind_TimeIntScheme_Flow() == EULER_IMPLICIT);
  
  /*--- Retrieve the angular velocity vector from config. ---*/
  
  for (iDim = 0; iDim < 3; iDim++){
    Omega[iDim] = config->GetRotation_Rate(iDim)/config->GetOmega_Ref();
  }
  
  /*--- Get the momentum vector at the current node. ---*/
  
  for (iDim = 0; iDim < nDim; iDim++)
    Momentum[iDim] = U_i[iDim+1];
  
  /*--- Calculate rotating frame source term as ( Omega X Rho-U ) ---*/
  
  if (nDim == 2) {
    val_residual[0] = 0.0;
    val_residual[1] = (Omega[1]*Momentum[2] - Omega[2]*Momentum[1])*Volume;
    val_residual[2] = (Omega[2]*Momentum[0] - Omega[0]*Momentum[2])*Volume;
    val_residual[3] = 0.0;
  } else {
    val_residual[0] = 0.0;
    val_residual[1] = (Omega[1]*Momentum[2] - Omega[2]*Momentum[1])*Volume;
    val_residual[2] = (Omega[2]*Momentum[0] - Omega[0]*Momentum[2])*Volume;
    val_residual[3] = (Omega[0]*Momentum[1] - Omega[1]*Momentum[0])*Volume;
    val_residual[4] = 0.0;
  }
  
  /*--- Calculate the source term Jacobian ---*/
  
  if (implicit) {
    for (iVar = 0; iVar < nVar; iVar++)
      for (jVar = 0; jVar < nVar; jVar++)
        val_Jacobian_i[iVar][jVar] = 0.0;
    if (nDim == 2) {
      val_Jacobian_i[1][2] = -Omega[2]*Volume;
      val_Jacobian_i[2][1] =  Omega[2]*Volume;
    } else {
      val_Jacobian_i[1][2] = -Omega[2]*Volume;
      val_Jacobian_i[1][3] =  Omega[1]*Volume;
      val_Jacobian_i[2][1] =  Omega[2]*Volume;
      val_Jacobian_i[2][3] = -Omega[0]*Volume;
      val_Jacobian_i[3][1] = -Omega[1]*Volume;
      val_Jacobian_i[3][2] =  Omega[0]*Volume;
    }
  }
  
}

CSourceAxisymmetric_Flow::CSourceAxisymmetric_Flow(unsigned short val_nDim, unsigned short val_nVar, CConfig *config) : CNumerics(val_nDim, val_nVar, config) {
  
  Gamma = config->GetGamma();
  Gamma_Minus_One = Gamma - 1.0;
  
}

CSourceAxisymmetric_Flow::~CSourceAxisymmetric_Flow(void) { }

void CSourceAxisymmetric_Flow::ComputeResidual(su2double *val_residual, su2double **Jacobian_i, CConfig *config) {
  
  su2double yinv, Pressure_i, Enthalpy_i, Velocity_i, sq_vel;
  unsigned short iDim, iVar, jVar;
  
  bool implicit = (config->GetKind_TimeIntScheme_Flow() == EULER_IMPLICIT);
  
  if (Coord_i[1] > EPS) {
    
    yinv = 1.0/Coord_i[1];
    
    sq_vel = 0.0;
    for (iDim = 0; iDim < nDim; iDim++) {
      Velocity_i = U_i[iDim+1] / U_i[0];
      sq_vel += Velocity_i *Velocity_i;
    }
    
    Pressure_i = (Gamma-1.0)*U_i[0]*(U_i[nDim+1]/U_i[0]-0.5*sq_vel);
    Enthalpy_i = (U_i[nDim+1] + Pressure_i) / U_i[0];
    
    val_residual[0] = yinv*Volume*U_i[2];
    val_residual[1] = yinv*Volume*U_i[1]*U_i[2]/U_i[0];
    val_residual[2] = yinv*Volume*(U_i[2]*U_i[2]/U_i[0]);
    val_residual[3] = yinv*Volume*Enthalpy_i*U_i[2];
    
    if (implicit) {
      Jacobian_i[0][0] = 0.0;
      Jacobian_i[0][1] = 0.0;
      Jacobian_i[0][2] = 1.0;
      Jacobian_i[0][3] = 0.0;
      
      Jacobian_i[1][0] = -U_i[1]*U_i[2]/(U_i[0]*U_i[0]);
      Jacobian_i[1][1] = U_i[2]/U_i[0];
      Jacobian_i[1][2] = U_i[1]/U_i[0];
      Jacobian_i[1][3] = 0.0;
      
      Jacobian_i[2][0] = -U_i[2]*U_i[2]/(U_i[0]*U_i[0]);
      Jacobian_i[2][1] = 0.0;
      Jacobian_i[2][2] = 2*U_i[2]/U_i[0];
      Jacobian_i[2][3] = 0.0;
      
      Jacobian_i[3][0] = -Gamma*U_i[2]*U_i[3]/(U_i[0]*U_i[0]) + (Gamma-1)*U_i[2]*(U_i[1]*U_i[1]+U_i[2]*U_i[2])/(U_i[0]*U_i[0]*U_i[0]);
      Jacobian_i[3][1] = -(Gamma-1)*U_i[2]*U_i[1]/(U_i[0]*U_i[0]);
      Jacobian_i[3][2] = Gamma*U_i[3]/U_i[0] - 1/2*(Gamma-1)*( (U_i[1]*U_i[1]+U_i[2]*U_i[2])/(U_i[0]*U_i[0]) + 2*U_i[2]*U_i[2]/(U_i[0]*U_i[0]) );
      Jacobian_i[3][3] = Gamma*U_i[2]/U_i[0];
      
      for (iVar=0; iVar < nVar; iVar++)
        for (jVar=0; jVar < nVar; jVar++)
          Jacobian_i[iVar][jVar] *= yinv*Volume;
      
    }
    
  }
  
  else {
    
    for (iVar=0; iVar < nVar; iVar++)
      val_residual[iVar] = 0.0;
    
    if (implicit) {
      for (iVar=0; iVar < nVar; iVar++) {
        for (jVar=0; jVar < nVar; jVar++)
          Jacobian_i[iVar][jVar] = 0.0;
      }
    }
    
  }
  
}

CSourceWindGust::CSourceWindGust(unsigned short val_nDim, unsigned short val_nVar, CConfig *config) : CNumerics(val_nDim, val_nVar, config) {
  
}

CSourceWindGust::~CSourceWindGust(void) { }

void CSourceWindGust::ComputeResidual(su2double *val_residual, su2double **val_Jacobian_i, CConfig *config) {
  
  su2double u_gust, v_gust, du_gust_dx, du_gust_dy, du_gust_dt, dv_gust_dx, dv_gust_dy, dv_gust_dt, smx, smy, se, rho, u, v, p;
  unsigned short GustDir = config->GetGust_Dir(); //Gust direction
  
  u_gust = WindGust_i[0];
  v_gust = WindGust_i[1];
  
  if (GustDir == X_DIR) {
    du_gust_dx = WindGustDer_i[0];
    du_gust_dy = WindGustDer_i[1];
    du_gust_dt = WindGustDer_i[2];
    dv_gust_dx = 0.0;
    dv_gust_dy = 0.0;
    dv_gust_dt = 0.0;
  } else {
    du_gust_dx = 0.0;
    du_gust_dy = 0.0;
    du_gust_dt = 0.0;
    dv_gust_dx = WindGustDer_i[0];
    dv_gust_dy = WindGustDer_i[1];
    dv_gust_dt = WindGustDer_i[2];
    
  }
  
  /*--- Primitive variables at point i ---*/
  u = V_i[1];
  v = V_i[2];
  p = V_i[nDim+1];
  rho = V_i[nDim+2];
  
  /*--- Source terms ---*/
  smx = rho*(du_gust_dt + (u+u_gust)*du_gust_dx + (v+v_gust)*du_gust_dy);
  smy = rho*(dv_gust_dt + (u+u_gust)*dv_gust_dx + (v+v_gust)*dv_gust_dy);
  se = u*smx + v*smy + p*(du_gust_dx + dv_gust_dy);
  
  if (nDim == 2) {
    val_residual[0] = 0.0;
    val_residual[1] = smx*Volume;
    val_residual[2] = smy*Volume;
    val_residual[3] = se*Volume;
  } else {
    SU2_MPI::Error("You should only be in the gust source term in two dimensions", CURRENT_FUNCTION);
  }
  
  /*--- For now the source term Jacobian is just set to zero ---*/
  
  unsigned short iVar, jVar;
  bool implicit = (config->GetKind_TimeIntScheme_Flow() == EULER_IMPLICIT);
  
  /*--- Calculate the source term Jacobian ---*/
  
  if (implicit) {
    for (iVar = 0; iVar < nVar; iVar++)
      for (jVar = 0; jVar < nVar; jVar++)
        val_Jacobian_i[iVar][jVar] = 0.0;
  }
  
}<|MERGE_RESOLUTION|>--- conflicted
+++ resolved
@@ -215,17 +215,10 @@
   val_Jacobian_j[nVar-1][nVar-1] -= fix_factor*cte_1*Gamma;
 
 }
-<<<<<<< HEAD
 
 CCentJST_Flow::CCentJST_Flow(unsigned short val_nDim, unsigned short val_nVar, CConfig *config) :
                CCentBase_Flow(val_nDim, val_nVar, config) {
 
-=======
-
-CCentJST_Flow::CCentJST_Flow(unsigned short val_nDim, unsigned short val_nVar, CConfig *config) :
-               CCentBase_Flow(val_nDim, val_nVar, config) {
-
->>>>>>> 41e624ac
   /*--- Artifical dissipation parameters ---*/
   Param_p = 0.3;
   Param_Kappa_2 = config->GetKappa_2nd_Flow();
@@ -334,18 +327,12 @@
 void CCentLax_Flow::DissipationTerm(su2double *val_residual, su2double **val_Jacobian_i, su2double **val_Jacobian_j) {
 
   /*--- Compute dissipation coefficient ---*/
-
+  
   sc0 = 3.0*(su2double(Neighbor_i)+su2double(Neighbor_j))/(su2double(Neighbor_i)*su2double(Neighbor_j));
   Epsilon_0 = Param_Kappa_0*sc0*su2double(nDim)/3.0;
-<<<<<<< HEAD
   
   /*--- Compute viscous part of the residual ---*/
   
-=======
-  
-  /*--- Compute viscous part of the residual ---*/
-  
->>>>>>> 41e624ac
   for (iVar = 0; iVar < nVar; iVar++)
     val_residual[iVar] += Epsilon_0*Diff_U[iVar]*StretchingFactor*MeanLambda;
   
@@ -401,15 +388,9 @@
   
   /*--- Pressure, density, enthalpy, energy, and velocity at points i and j ---*/
   
-<<<<<<< HEAD
   Pressure_i = V_i[nDim+1];                       Pressure_j = V_j[nDim+1];
-  Density_i = V_i[nDim+2];                        Density_j = V_j[nDim+2];
+  Density_i  = V_i[nDim+2];                       Density_j  = V_j[nDim+2];
   Enthalpy_i = V_i[nDim+3];                       Enthalpy_j = V_j[nDim+3];
-=======
-  Pressure_i = V_i[nDim+1];     Pressure_j = V_j[nDim+1];
-  Density_i  = V_i[nDim+2];     Density_j  = V_j[nDim+2];
-  Enthalpy_i = V_i[nDim+3];     Enthalpy_j = V_j[nDim+3];
->>>>>>> 41e624ac
   su2double Energy_i = Enthalpy_i - Pressure_i/Density_i;
   su2double Energy_j = Enthalpy_j - Pressure_j/Density_j;
 
@@ -943,7 +924,6 @@
       val_Jacobian_i[iVar][jVar] = psi_hat[iVar] * dmdot_dUi[jVar];
       val_Jacobian_j[iVar][jVar] = psi_hat[iVar] * dmdot_dUj[jVar];
     }
-<<<<<<< HEAD
   }
   
   /*--- Contribution from the pressure derivatives ---*/
@@ -954,18 +934,6 @@
     }
   }
   
-=======
-  }
-  
-  /*--- Contribution from the pressure derivatives ---*/
-  for (iDim = 0; iDim < nDim; ++iDim) {
-    for (jVar = 0; jVar < nVar; ++jVar) {
-      val_Jacobian_i[iDim+1][jVar] += Normal[iDim] * dpres_dUi[jVar];
-      val_Jacobian_j[iDim+1][jVar] += Normal[iDim] * dpres_dUj[jVar];
-    }
-  }
-  
->>>>>>> 41e624ac
   /*--- Contributions from the derivatives of PSI wrt the conservatives ---*/
   if (MassFlux > 0.0) {
     /*--- Velocity terms ---*/
@@ -1056,15 +1024,9 @@
   AD::EndPreacc();
   
   /*--- If required, compute Jacobians, either approximately (Roe) or numerically ---*/
-<<<<<<< HEAD
   
   if (!implicit) return;
   
-=======
-  
-  if (!implicit) return;
-  
->>>>>>> 41e624ac
   if (UseAccurateJacobian)
     AccurateJacobian(config, val_Jacobian_i, val_Jacobian_j);
   else
@@ -1102,17 +1064,10 @@
 
   su2double astarL = sqrt(2.0*(Gamma-1.0)/(Gamma+1.0)*Enthalpy_i);
   su2double astarR = sqrt(2.0*(Gamma-1.0)/(Gamma+1.0)*Enthalpy_j);
-<<<<<<< HEAD
 
   su2double ahatL = astarL*astarL/max(astarL, ProjVelocity_i);
   su2double ahatR = astarR*astarR/max(astarR,-ProjVelocity_j);
 
-=======
-
-  su2double ahatL = astarL*astarL/max(astarL, ProjVelocity_i);
-  su2double ahatR = astarR*astarR/max(astarR,-ProjVelocity_j);
-
->>>>>>> 41e624ac
   su2double aF = min(ahatL,ahatR);
 
   /*--- Left and right pressures and Mach numbers ---*/
@@ -1471,7 +1426,6 @@
   if (!slau2) pressure += Dissipation_ij*(1.0-Chi)*(BetaL+BetaR-1.0)*0.5*(Pressure_i+Pressure_j);
   else        pressure += Dissipation_ij*sqrt(0.5*(sq_veli+sq_velj))*(BetaL+BetaR-1.0)*aF*0.5*(Density_i+Density_j);
 
-<<<<<<< HEAD
 }
 
 CUpwSLAU2_Flow::CUpwSLAU2_Flow(unsigned short val_nDim, unsigned short val_nVar, CConfig *config, bool val_low_dissipation) :
@@ -1487,23 +1441,6 @@
 
 }
 
-=======
-}
-
-CUpwSLAU2_Flow::CUpwSLAU2_Flow(unsigned short val_nDim, unsigned short val_nVar, CConfig *config, bool val_low_dissipation) :
-                CUpwSLAU_Flow(val_nDim, val_nVar, config, val_low_dissipation) {
-
-  /*--- The difference between SLAU and SLAU2 is minimal, so we derive from SLAU and set this flag
-   so that the ComputeMassAndPressureFluxes function modifies the pressure according to SLAU2.
-   This is safe since this constructor is guaranteed to execute after SLAU's one. ---*/
-  slau2 = true;
-}
-
-CUpwSLAU2_Flow::~CUpwSLAU2_Flow(void) {
-
-}
-
->>>>>>> 41e624ac
 CUpwHLLC_Flow::CUpwHLLC_Flow(unsigned short val_nDim, unsigned short val_nVar, CConfig *config) : CNumerics(val_nDim, val_nVar, config) {
   
   implicit = (config->GetKind_TimeIntScheme_Flow() == EULER_IMPLICIT);
@@ -1567,7 +1504,7 @@
   /*--- Primitive variables at point i ---*/
 
   Pressure_i = V_i[nDim+1];
-  Density_i  = V_i[nDim+2];
+  Density_i = V_i[nDim+2];
   Enthalpy_i = V_i[nDim+3];
 
   /*--- Primitive variables at point j ---*/
@@ -1639,13 +1576,8 @@
 
   //RoeSoundSpeed2 = Gamma_Minus_One * ( RoeEnthalpy - 0.5 * sq_velRoe );
   RoeSoundSpeed  = sqrt( Gamma_Minus_One * ( RoeEnthalpy - 0.5 * sq_velRoe  ) ) - ProjInterfaceVel;
-<<<<<<< HEAD
-
-
-=======
-
-
->>>>>>> 41e624ac
+
+
   /*--- Speed of sound at L and R ---*/
   
   sL = min( RoeProjVelocity - RoeSoundSpeed, ProjVelocity_i - SoundSpeed_i);
