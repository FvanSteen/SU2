/*!
 * \file variable_adjoint_plasma.cpp
 * \brief Definition of the solution fields.
 * \author Aerospace Design Laboratory (Stanford University) <http://su2.stanford.edu>.
 * \version 2.0.7
 *
<<<<<<< HEAD
 * Stanford University Unstructured (SU2),
 * copyright (C) 2012-2013 Aerospace Design Laboratory (ADL), is
 * distributed under the GNU Lesser General Public License (GNU LGPL).
=======
 * Stanford University Unstructured (SU2).
 * Copyright (C) 2012-2013 Aerospace Design Laboratory (ADL).
>>>>>>> 3384cf29
 *
 * SU2 is free software; you can redistribute it and/or
 * modify it under the terms of the GNU Lesser General Public
 * License as published by the Free Software Foundation; either
 * version 2.1 of the License, or (at your option) any later version.
 *
 * SU2 is distributed in the hope that it will be useful,
 * but WITHOUT ANY WARRANTY; without even the implied warranty of
 * MERCHANTABILITY or FITNESS FOR A PARTICULAR PURPOSE.  See the GNU
 * Lesser General Public License for more details.
 *
 * You should have received a copy of the GNU Lesser General Public
<<<<<<< HEAD
 * License along with this library.  If not, see <http://www.gnu.org/licenses/>.
=======
 * License along with SU2. If not, see <http://www.gnu.org/licenses/>.
>>>>>>> 3384cf29
 */

#include "../include/variable_structure.hpp"

CAdjPlasmaVariable::CAdjPlasmaVariable(void) : CVariable() { }

CAdjPlasmaVariable::CAdjPlasmaVariable(double val_psirho, double *val_phi, double val_psie, double val_psievib, unsigned short val_ndim,
                                       unsigned short val_nvar, CConfig *config) : CVariable(val_ndim, val_nvar, config) {
	unsigned short iVar, iDim;
  
	/*--- Allocate residual structures ---*/
	Residual_Sum = new double [nVar]; Residual_Old = new double [nVar];
	
	/*--- Allocate undivided laplacian, limiter, and auxiliar gradient ---*/
	Limiter = new double [nVar];
	Grad_AuxVar = new double [nDim];
	
	/*--- Allocate and initializate tructation  error ---*/
	Res_TruncError = new double [nVar];
	for (iVar = 0; iVar < nVar; iVar++)
		Res_TruncError[iVar] = 0.0;
	
	/*--- Allocate and initializate projection vector for wall boundary condition ---*/
	ForceProj_Vector = new double [nDim];
	for (iDim = 0; iDim < nDim; iDim++)
		ForceProj_Vector[iDim] = 0.0;
	
	/*--- Allocate and initializate solution ---*/
	unsigned short iSpecies, nSpecies, nDiatomics, loc;
  
  nSpecies = config->GetnSpecies();
  nDiatomics = config->GetnDiatomics();
	
	for (iSpecies = 0; iSpecies < nSpecies; iSpecies++ ) {
		
		if ( iSpecies < nDiatomics ) loc = (nDim+3)*iSpecies;
		else loc = (nDim+3)*nDiatomics + (nDim+2)*(iSpecies-nDiatomics);
		
		Solution[loc+0] = val_psirho; 	Solution_Old[loc+0] = val_psirho;
		Solution[loc+nDim+1] = val_psie; Solution_Old[loc+nDim+1] = val_psie;
    if (iSpecies < nDiatomics)
      Solution[loc+nDim+2] = val_psievib; Solution_Old[loc+nDim+2] = val_psievib;
    
		for (iDim = 0; iDim < nDim; iDim++) {
			Solution[loc+iDim+1] = val_phi[iDim];
			Solution_Old[loc+iDim+1] = val_phi[iDim];
		}
	}
	
}

CAdjPlasmaVariable::CAdjPlasmaVariable(double *val_solution, unsigned short val_ndim,
                                       unsigned short val_nvar, CConfig *config) : CVariable(val_ndim, val_nvar, config) {
	unsigned short iVar, iDim;
  
	/*--- Allocate residual structures ---*/
	Residual_Sum = new double [nVar]; Residual_Old = new double [nVar];
	
	/*--- Allocate undivided laplacian, limiter and auxiliar gradient ---*/
	Limiter = new double [nVar];
	Grad_AuxVar = new double [nDim];
	
	/*--- Allocate and initializate tructation  error ---*/
	Res_TruncError = new double [nVar];
	for (iVar = 0; iVar < nVar; iVar++)
		Res_TruncError[iVar] = 0.0;
	
	/*--- Allocate and initializate projection vector for wall boundary condition ---*/
	ForceProj_Vector = new double [nDim];
	for (iDim = 0; iDim < nDim; iDim++)
		ForceProj_Vector[iDim] = 0.0;
  
	/*--- Allocate and initializate solution (including dual time strategy) ---*/
	Solution_time_n = new double [nVar];
	Solution_time_n1 = new double [nVar];
	for (iVar = 0; iVar < nVar; iVar++) {
		Solution[iVar] = val_solution[iVar];
		Solution_Old[iVar] = val_solution[iVar];
	}
}

CAdjPlasmaVariable::~CAdjPlasmaVariable(void) { }
<|MERGE_RESOLUTION|>--- conflicted
+++ resolved
@@ -1,113 +1,103 @@
-/*!
- * \file variable_adjoint_plasma.cpp
- * \brief Definition of the solution fields.
- * \author Aerospace Design Laboratory (Stanford University) <http://su2.stanford.edu>.
- * \version 2.0.7
- *
-<<<<<<< HEAD
- * Stanford University Unstructured (SU2),
- * copyright (C) 2012-2013 Aerospace Design Laboratory (ADL), is
- * distributed under the GNU Lesser General Public License (GNU LGPL).
-=======
- * Stanford University Unstructured (SU2).
- * Copyright (C) 2012-2013 Aerospace Design Laboratory (ADL).
->>>>>>> 3384cf29
- *
- * SU2 is free software; you can redistribute it and/or
- * modify it under the terms of the GNU Lesser General Public
- * License as published by the Free Software Foundation; either
- * version 2.1 of the License, or (at your option) any later version.
- *
- * SU2 is distributed in the hope that it will be useful,
- * but WITHOUT ANY WARRANTY; without even the implied warranty of
- * MERCHANTABILITY or FITNESS FOR A PARTICULAR PURPOSE.  See the GNU
- * Lesser General Public License for more details.
- *
- * You should have received a copy of the GNU Lesser General Public
-<<<<<<< HEAD
- * License along with this library.  If not, see <http://www.gnu.org/licenses/>.
-=======
- * License along with SU2. If not, see <http://www.gnu.org/licenses/>.
->>>>>>> 3384cf29
- */
-
-#include "../include/variable_structure.hpp"
-
-CAdjPlasmaVariable::CAdjPlasmaVariable(void) : CVariable() { }
-
-CAdjPlasmaVariable::CAdjPlasmaVariable(double val_psirho, double *val_phi, double val_psie, double val_psievib, unsigned short val_ndim,
-                                       unsigned short val_nvar, CConfig *config) : CVariable(val_ndim, val_nvar, config) {
-	unsigned short iVar, iDim;
-  
-	/*--- Allocate residual structures ---*/
-	Residual_Sum = new double [nVar]; Residual_Old = new double [nVar];
-	
-	/*--- Allocate undivided laplacian, limiter, and auxiliar gradient ---*/
-	Limiter = new double [nVar];
-	Grad_AuxVar = new double [nDim];
-	
-	/*--- Allocate and initializate tructation  error ---*/
-	Res_TruncError = new double [nVar];
-	for (iVar = 0; iVar < nVar; iVar++)
-		Res_TruncError[iVar] = 0.0;
-	
-	/*--- Allocate and initializate projection vector for wall boundary condition ---*/
-	ForceProj_Vector = new double [nDim];
-	for (iDim = 0; iDim < nDim; iDim++)
-		ForceProj_Vector[iDim] = 0.0;
-	
-	/*--- Allocate and initializate solution ---*/
-	unsigned short iSpecies, nSpecies, nDiatomics, loc;
-  
-  nSpecies = config->GetnSpecies();
-  nDiatomics = config->GetnDiatomics();
-	
-	for (iSpecies = 0; iSpecies < nSpecies; iSpecies++ ) {
-		
-		if ( iSpecies < nDiatomics ) loc = (nDim+3)*iSpecies;
-		else loc = (nDim+3)*nDiatomics + (nDim+2)*(iSpecies-nDiatomics);
-		
-		Solution[loc+0] = val_psirho; 	Solution_Old[loc+0] = val_psirho;
-		Solution[loc+nDim+1] = val_psie; Solution_Old[loc+nDim+1] = val_psie;
-    if (iSpecies < nDiatomics)
-      Solution[loc+nDim+2] = val_psievib; Solution_Old[loc+nDim+2] = val_psievib;
-    
-		for (iDim = 0; iDim < nDim; iDim++) {
-			Solution[loc+iDim+1] = val_phi[iDim];
-			Solution_Old[loc+iDim+1] = val_phi[iDim];
-		}
-	}
-	
-}
-
-CAdjPlasmaVariable::CAdjPlasmaVariable(double *val_solution, unsigned short val_ndim,
-                                       unsigned short val_nvar, CConfig *config) : CVariable(val_ndim, val_nvar, config) {
-	unsigned short iVar, iDim;
-  
-	/*--- Allocate residual structures ---*/
-	Residual_Sum = new double [nVar]; Residual_Old = new double [nVar];
-	
-	/*--- Allocate undivided laplacian, limiter and auxiliar gradient ---*/
-	Limiter = new double [nVar];
-	Grad_AuxVar = new double [nDim];
-	
-	/*--- Allocate and initializate tructation  error ---*/
-	Res_TruncError = new double [nVar];
-	for (iVar = 0; iVar < nVar; iVar++)
-		Res_TruncError[iVar] = 0.0;
-	
-	/*--- Allocate and initializate projection vector for wall boundary condition ---*/
-	ForceProj_Vector = new double [nDim];
-	for (iDim = 0; iDim < nDim; iDim++)
-		ForceProj_Vector[iDim] = 0.0;
-  
-	/*--- Allocate and initializate solution (including dual time strategy) ---*/
-	Solution_time_n = new double [nVar];
-	Solution_time_n1 = new double [nVar];
-	for (iVar = 0; iVar < nVar; iVar++) {
-		Solution[iVar] = val_solution[iVar];
-		Solution_Old[iVar] = val_solution[iVar];
-	}
-}
-
-CAdjPlasmaVariable::~CAdjPlasmaVariable(void) { }
+/*!
+ * \file variable_adjoint_plasma.cpp
+ * \brief Definition of the solution fields.
+ * \author Aerospace Design Laboratory (Stanford University) <http://su2.stanford.edu>.
+ * \version 2.0.7
+ *
+ * Stanford University Unstructured (SU2).
+ * Copyright (C) 2012-2013 Aerospace Design Laboratory (ADL).
+ *
+ * SU2 is free software; you can redistribute it and/or
+ * modify it under the terms of the GNU Lesser General Public
+ * License as published by the Free Software Foundation; either
+ * version 2.1 of the License, or (at your option) any later version.
+ *
+ * SU2 is distributed in the hope that it will be useful,
+ * but WITHOUT ANY WARRANTY; without even the implied warranty of
+ * MERCHANTABILITY or FITNESS FOR A PARTICULAR PURPOSE.  See the GNU
+ * Lesser General Public License for more details.
+ *
+ * You should have received a copy of the GNU Lesser General Public
+ * License along with SU2. If not, see <http://www.gnu.org/licenses/>.
+ */
+
+#include "../include/variable_structure.hpp"
+
+CAdjPlasmaVariable::CAdjPlasmaVariable(void) : CVariable() { }
+
+CAdjPlasmaVariable::CAdjPlasmaVariable(double val_psirho, double *val_phi, double val_psie, double val_psievib, unsigned short val_ndim,
+                                       unsigned short val_nvar, CConfig *config) : CVariable(val_ndim, val_nvar, config) {
+	unsigned short iVar, iDim;
+  
+	/*--- Allocate residual structures ---*/
+	Residual_Sum = new double [nVar]; Residual_Old = new double [nVar];
+	
+	/*--- Allocate undivided laplacian, limiter, and auxiliar gradient ---*/
+	Limiter = new double [nVar];
+	Grad_AuxVar = new double [nDim];
+	
+	/*--- Allocate and initializate tructation  error ---*/
+	Res_TruncError = new double [nVar];
+	for (iVar = 0; iVar < nVar; iVar++)
+		Res_TruncError[iVar] = 0.0;
+	
+	/*--- Allocate and initializate projection vector for wall boundary condition ---*/
+	ForceProj_Vector = new double [nDim];
+	for (iDim = 0; iDim < nDim; iDim++)
+		ForceProj_Vector[iDim] = 0.0;
+	
+	/*--- Allocate and initializate solution ---*/
+	unsigned short iSpecies, nSpecies, nDiatomics, loc;
+  
+  nSpecies = config->GetnSpecies();
+  nDiatomics = config->GetnDiatomics();
+	
+	for (iSpecies = 0; iSpecies < nSpecies; iSpecies++ ) {
+		
+		if ( iSpecies < nDiatomics ) loc = (nDim+3)*iSpecies;
+		else loc = (nDim+3)*nDiatomics + (nDim+2)*(iSpecies-nDiatomics);
+		
+		Solution[loc+0] = val_psirho; 	Solution_Old[loc+0] = val_psirho;
+		Solution[loc+nDim+1] = val_psie; Solution_Old[loc+nDim+1] = val_psie;
+    if (iSpecies < nDiatomics)
+      Solution[loc+nDim+2] = val_psievib; Solution_Old[loc+nDim+2] = val_psievib;
+    
+		for (iDim = 0; iDim < nDim; iDim++) {
+			Solution[loc+iDim+1] = val_phi[iDim];
+			Solution_Old[loc+iDim+1] = val_phi[iDim];
+		}
+	}
+	
+}
+
+CAdjPlasmaVariable::CAdjPlasmaVariable(double *val_solution, unsigned short val_ndim,
+                                       unsigned short val_nvar, CConfig *config) : CVariable(val_ndim, val_nvar, config) {
+	unsigned short iVar, iDim;
+  
+	/*--- Allocate residual structures ---*/
+	Residual_Sum = new double [nVar]; Residual_Old = new double [nVar];
+	
+	/*--- Allocate undivided laplacian, limiter and auxiliar gradient ---*/
+	Limiter = new double [nVar];
+	Grad_AuxVar = new double [nDim];
+	
+	/*--- Allocate and initializate tructation  error ---*/
+	Res_TruncError = new double [nVar];
+	for (iVar = 0; iVar < nVar; iVar++)
+		Res_TruncError[iVar] = 0.0;
+	
+	/*--- Allocate and initializate projection vector for wall boundary condition ---*/
+	ForceProj_Vector = new double [nDim];
+	for (iDim = 0; iDim < nDim; iDim++)
+		ForceProj_Vector[iDim] = 0.0;
+  
+	/*--- Allocate and initializate solution (including dual time strategy) ---*/
+	Solution_time_n = new double [nVar];
+	Solution_time_n1 = new double [nVar];
+	for (iVar = 0; iVar < nVar; iVar++) {
+		Solution[iVar] = val_solution[iVar];
+		Solution_Old[iVar] = val_solution[iVar];
+	}
+}
+
+CAdjPlasmaVariable::~CAdjPlasmaVariable(void) { }