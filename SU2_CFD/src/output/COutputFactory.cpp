--- conflicted
+++ resolved
@@ -73,12 +73,8 @@
     case MAIN_SOLVER::DISC_ADJ_HEAT:
       output = new CAdjHeatOutput(config, nDim);
       break;
-<<<<<<< HEAD
-    case FEM_EULER:     case FEM_LES:     case FEM_RANS:     case FEM_NAVIER_STOKES:
-    case FEM_INC_EULER: case FEM_INC_LES: case FEM_INC_RANS: case FEM_INC_NAVIER_STOKES:
-=======
-    case MAIN_SOLVER::FEM_EULER: case MAIN_SOLVER::FEM_LES: case MAIN_SOLVER::FEM_RANS: case MAIN_SOLVER::FEM_NAVIER_STOKES:
->>>>>>> 7e35912a
+    case MAIN_SOLVER::FEM_EULER:     case MAIN_SOLVER::FEM_LES:     case MAIN_SOLVER::FEM_RANS:     case MAIN_SOLVER::FEM_NAVIER_STOKES:
+    case MAIN_SOLVER::FEM_INC_EULER: case MAIN_SOLVER::FEM_INC_LES: case MAIN_SOLVER::FEM_INC_RANS: case MAIN_SOLVER::FEM_INC_NAVIER_STOKES:
       output = new CFlowCompFEMOutput(config, nDim);
       break;
     default:
