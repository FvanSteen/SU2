/*!
 * \file CFlowOutput.cpp
 * \brief Common functions for flow output.
 * \author R. Sanchez
 * \version 7.5.1 "Blackbird"
 *
 * SU2 Project Website: https://su2code.github.io
 *
 * The SU2 Project is maintained by the SU2 Foundation
 * (http://su2foundation.org)
 *
 * Copyright 2012-2023, SU2 Contributors (cf. AUTHORS.md)
 *
 * SU2 is free software; you can redistribute it and/or
 * modify it under the terms of the GNU Lesser General Public
 * License as published by the Free Software Foundation; either
 * version 2.1 of the License, or (at your option) any later version.
 *
 * SU2 is distributed in the hope that it will be useful,
 * but WITHOUT ANY WARRANTY; without even the implied warranty of
 * MERCHANTABILITY or FITNESS FOR A PARTICULAR PURPOSE. See the GNU
 * Lesser General Public License for more details.
 *
 * You should have received a copy of the GNU Lesser General Public
 * License along with SU2. If not, see <http://www.gnu.org/licenses/>.
 */

#include <sstream>
#include <string>
#include <sstream>
#include <iomanip>

#include "../../include/output/CFlowOutput.hpp"

#include "../../../Common/include/geometry/CGeometry.hpp"
#include "../../../Common/include/toolboxes/geometry_toolbox.hpp"
#include "../../include/solvers/CSolver.hpp"
#include "../../include/variables/CEulerVariable.hpp"
#include "../../include/variables/CIncEulerVariable.hpp"
#include "../../include/variables/CNEMOEulerVariable.hpp"
#include "../../include/fluid/CCoolProp.hpp"

CFlowOutput::CFlowOutput(const CConfig *config, unsigned short nDim, bool fem_output) :
  CFVMOutput(config, nDim, fem_output),
  lastInnerIter(curInnerIter) {
}

// The "AddHistoryOutput(" must not be split over multiple lines to ensure proper python parsing
// clang-format off
void CFlowOutput::AddAnalyzeSurfaceOutput(const CConfig *config){

  /// DESCRIPTION: Average mass flow
  AddHistoryOutput("SURFACE_MASSFLOW",         "Avg_Massflow",              ScreenOutputFormat::SCIENTIFIC, "FLOW_COEFF", "Total average mass flow on all markers set in MARKER_ANALYZE", HistoryFieldType::COEFFICIENT);
  /// DESCRIPTION: Average Mach number
  AddHistoryOutput("SURFACE_MACH",             "Avg_Mach",                  ScreenOutputFormat::SCIENTIFIC, "FLOW_COEFF", "Total average mach number on all markers set in MARKER_ANALYZE", HistoryFieldType::COEFFICIENT);
  /// DESCRIPTION: Average Temperature
  AddHistoryOutput("SURFACE_STATIC_TEMPERATURE","Avg_Temp",                 ScreenOutputFormat::SCIENTIFIC, "FLOW_COEFF", "Total average temperature on all markers set in MARKER_ANALYZE", HistoryFieldType::COEFFICIENT);
  /// DESCRIPTION: Average Pressure
  AddHistoryOutput("SURFACE_STATIC_PRESSURE",  "Avg_Press",                 ScreenOutputFormat::SCIENTIFIC, "FLOW_COEFF", "Total average pressure on all markers set in MARKER_ANALYZE", HistoryFieldType::COEFFICIENT);
  /// DESCRIPTION: Average Density
  AddHistoryOutput("AVG_DENSITY",              "Avg_Density",               ScreenOutputFormat::SCIENTIFIC, "FLOW_COEFF", "Total average density on all markers set in MARKER_ANALYZE", HistoryFieldType::COEFFICIENT);
  /// DESCRIPTION: Average Enthalpy
  AddHistoryOutput("AVG_ENTHALPY",             "Avg_Enthalpy",              ScreenOutputFormat::SCIENTIFIC, "FLOW_COEFF", "Total average enthalpy on all markers set in MARKER_ANALYZE", HistoryFieldType::COEFFICIENT);
  /// DESCRIPTION: Average velocity in normal direction of the surface
  AddHistoryOutput("AVG_NORMALVEL",            "Avg_NormalVel",             ScreenOutputFormat::SCIENTIFIC, "FLOW_COEFF", "Total average normal velocity on all markers set in MARKER_ANALYZE", HistoryFieldType::COEFFICIENT);
  /// DESCRIPTION: Flow uniformity
  AddHistoryOutput("SURFACE_UNIFORMITY",       "Uniformity",                ScreenOutputFormat::SCIENTIFIC, "FLOW_COEFF", "Total flow uniformity on all markers set in MARKER_ANALYZE", HistoryFieldType::COEFFICIENT);
  /// DESCRIPTION: Secondary strength
  AddHistoryOutput("SURFACE_SECONDARY",        "Secondary_Strength",        ScreenOutputFormat::SCIENTIFIC, "FLOW_COEFF", "Total secondary strength on all markers set in MARKER_ANALYZE", HistoryFieldType::COEFFICIENT);
  /// DESCRIPTION: Momentum distortion
  AddHistoryOutput("SURFACE_MOM_DISTORTION",   "Momentum_Distortion",       ScreenOutputFormat::SCIENTIFIC, "FLOW_COEFF", "Total momentum distortion on all markers set in MARKER_ANALYZE", HistoryFieldType::COEFFICIENT);
  /// DESCRIPTION: Secondary over uniformity
  AddHistoryOutput("SURFACE_SECOND_OVER_UNIFORM","Secondary_Over_Uniformity",ScreenOutputFormat::SCIENTIFIC,"FLOW_COEFF", "Total secondary over uniformity on all markers set in MARKER_ANALYZE", HistoryFieldType::COEFFICIENT);
  /// DESCRIPTION: Average total temperature
  AddHistoryOutput("SURFACE_TOTAL_TEMPERATURE","Avg_TotalTemp",             ScreenOutputFormat::SCIENTIFIC, "FLOW_COEFF", "Total average total temperature all markers set in MARKER_ANALYZE", HistoryFieldType::COEFFICIENT);
  /// DESCRIPTION: Average total pressure
  AddHistoryOutput("SURFACE_TOTAL_PRESSURE",   "Avg_TotalPress",            ScreenOutputFormat::SCIENTIFIC, "FLOW_COEFF", "Total average total pressure on all markers set in MARKER_ANALYZE", HistoryFieldType::COEFFICIENT);
  /// DESCRIPTION: Pressure drop
  if (config->GetnMarker_Analyze() >= 2) {
    AddHistoryOutput("SURFACE_PRESSURE_DROP",    "Pressure_Drop",             ScreenOutputFormat::SCIENTIFIC, "FLOW_COEFF", "Total pressure drop on all markers set in MARKER_ANALYZE", HistoryFieldType::COEFFICIENT);
  } else if (rank == MASTER_NODE) {
    cout << "\nWARNING: SURFACE_PRESSURE_DROP can only be computed for at least 2 surfaces (outlet, inlet, ...)\n" << endl;
  }
  if (config->GetKind_Species_Model() != SPECIES_MODEL::NONE) {
    /// DESCRIPTION: Average Species
    for (unsigned short iVar = 0; iVar < config->GetnSpecies(); iVar++) {
      AddHistoryOutput("SURFACE_SPECIES_" + std::to_string(iVar), "Avg_Species_" + std::to_string(iVar), ScreenOutputFormat::FIXED, "SPECIES_COEFF", "Total average species " + std::to_string(iVar) + " on all markers set in MARKER_ANALYZE", HistoryFieldType::COEFFICIENT);
    }
    /// DESCRIPTION: Species Variance
    AddHistoryOutput("SURFACE_SPECIES_VARIANCE", "Species_Variance", ScreenOutputFormat::SCIENTIFIC, "SPECIES_COEFF", "Total species variance, measure for mixing quality. On all markers set in MARKER_ANALYZE", HistoryFieldType::COEFFICIENT);

    if (config->GetKind_Species_Model() == SPECIES_MODEL::FLAMELET) {
      /// DESCRIPTION: Average flamelet user scalars
      for (unsigned short i_var = 0; i_var < config->GetNScalars(); i_var++) {
        std::stringstream str_i_var;
        str_i_var  << std::setw(2) << std::setfill('0') << i_var;
        AddHistoryOutput("SURFACE_SCALAR_" + str_i_var.str(), "Avg_Scalar_" + str_i_var.str(), ScreenOutputFormat::FIXED, "FLAMELET_COEFF_SURF", "Average of scalar " + std::to_string(i_var) + " on all markers set in MARKER_ANALYZE", HistoryFieldType::COEFFICIENT);
      }
    }

  }
  /// END_GROUP

  /// BEGIN_GROUP: AERO_COEFF_SURF, DESCRIPTION: Surface values on non-solid markers.
  vector<string> Marker_Analyze;
  for (unsigned short iMarker_Analyze = 0; iMarker_Analyze < config->GetnMarker_Analyze(); iMarker_Analyze++){
    Marker_Analyze.push_back(config->GetMarker_Analyze_TagBound(iMarker_Analyze));
  }

  /// DESCRIPTION: Average mass flow
  AddHistoryOutputPerSurface("SURFACE_MASSFLOW",         "Avg_Massflow",              ScreenOutputFormat::SCIENTIFIC, "FLOW_COEFF_SURF", Marker_Analyze, HistoryFieldType::COEFFICIENT);
  /// DESCRIPTION: Average Mach number
  AddHistoryOutputPerSurface("SURFACE_MACH",             "Avg_Mach",                  ScreenOutputFormat::SCIENTIFIC, "FLOW_COEFF_SURF", Marker_Analyze, HistoryFieldType::COEFFICIENT);
  /// DESCRIPTION: Average Temperature
  AddHistoryOutputPerSurface("SURFACE_STATIC_TEMPERATURE","Avg_Temp",                 ScreenOutputFormat::SCIENTIFIC, "FLOW_COEFF_SURF", Marker_Analyze, HistoryFieldType::COEFFICIENT);
  /// DESCRIPTION: Average Pressure
  AddHistoryOutputPerSurface("SURFACE_STATIC_PRESSURE",  "Avg_Press",                 ScreenOutputFormat::SCIENTIFIC, "FLOW_COEFF_SURF", Marker_Analyze, HistoryFieldType::COEFFICIENT);
  /// DESCRIPTION: Average Density
  AddHistoryOutputPerSurface("AVG_DENSITY",              "Avg_Density",               ScreenOutputFormat::SCIENTIFIC, "FLOW_COEFF_SURF", Marker_Analyze, HistoryFieldType::COEFFICIENT);
  /// DESCRIPTION: Average Enthalpy
  AddHistoryOutputPerSurface("AVG_ENTHALPY",             "Avg_Enthalpy",              ScreenOutputFormat::SCIENTIFIC, "FLOW_COEFF_SURF", Marker_Analyze, HistoryFieldType::COEFFICIENT);
  /// DESCRIPTION: Average velocity in normal direction of the surface
  AddHistoryOutputPerSurface("AVG_NORMALVEL",            "Avg_NormalVel",             ScreenOutputFormat::SCIENTIFIC, "FLOW_COEFF_SURF", Marker_Analyze, HistoryFieldType::COEFFICIENT);
  /// DESCRIPTION: Flow uniformity
  AddHistoryOutputPerSurface("SURFACE_UNIFORMITY",       "Uniformity",                ScreenOutputFormat::SCIENTIFIC, "FLOW_COEFF_SURF", Marker_Analyze, HistoryFieldType::COEFFICIENT);
  /// DESCRIPTION: Secondary strength
  AddHistoryOutputPerSurface("SURFACE_SECONDARY",        "Secondary_Strength",        ScreenOutputFormat::SCIENTIFIC, "FLOW_COEFF_SURF", Marker_Analyze, HistoryFieldType::COEFFICIENT);
  /// DESCRIPTION: Momentum distortion
  AddHistoryOutputPerSurface("SURFACE_MOM_DISTORTION",   "Momentum_Distortion",       ScreenOutputFormat::SCIENTIFIC, "FLOW_COEFF_SURF", Marker_Analyze, HistoryFieldType::COEFFICIENT);
  /// DESCRIPTION: Secondary over uniformity
  AddHistoryOutputPerSurface("SURFACE_SECOND_OVER_UNIFORM","Secondary_Over_Uniformity",ScreenOutputFormat::SCIENTIFIC,"FLOW_COEFF_SURF", Marker_Analyze, HistoryFieldType::COEFFICIENT);
  /// DESCRIPTION: Average total temperature
  AddHistoryOutputPerSurface("SURFACE_TOTAL_TEMPERATURE","Avg_TotalTemp",             ScreenOutputFormat::SCIENTIFIC, "FLOW_COEFF_SURF", Marker_Analyze, HistoryFieldType::COEFFICIENT);
  /// DESCRIPTION: Average total pressure
  AddHistoryOutputPerSurface("SURFACE_TOTAL_PRESSURE",   "Avg_TotalPress",            ScreenOutputFormat::SCIENTIFIC, "FLOW_COEFF_SURF", Marker_Analyze, HistoryFieldType::COEFFICIENT);
  if (config->GetKind_Species_Model() != SPECIES_MODEL::NONE) {
    /// DESCRIPTION: Average Species
    for (unsigned short iVar = 0; iVar < config->GetnSpecies(); iVar++) {
      AddHistoryOutputPerSurface("SURFACE_SPECIES_" + std::to_string(iVar), "Avg_Species_" + std::to_string(iVar), ScreenOutputFormat::FIXED, "SPECIES_COEFF_SURF", Marker_Analyze, HistoryFieldType::COEFFICIENT);
    }
    /// DESCRIPTION: Species Variance
    AddHistoryOutputPerSurface("SURFACE_SPECIES_VARIANCE", "Species_Variance", ScreenOutputFormat::SCIENTIFIC, "SPECIES_COEFF_SURF", Marker_Analyze, HistoryFieldType::COEFFICIENT);

    if (config->GetKind_Species_Model() == SPECIES_MODEL::FLAMELET) {
      /// DESCRIPTION: Average flamelet user scalars
      for (unsigned short i_var = 0; i_var < config->GetNScalars(); i_var++) {
        std::stringstream str_i_var;
        str_i_var  << std::setw(2) << std::setfill('0') << i_var;
        AddHistoryOutputPerSurface("SURFACE_SCALAR_" + str_i_var.str(), "Avg_Scalar_" + str_i_var.str(), ScreenOutputFormat::FIXED, "FLAMELET_COEFF_SURF", Marker_Analyze, HistoryFieldType::COEFFICIENT);
      }
    }

  }
  /// END_GROUP
}
// clang-format on

void CFlowOutput::SetAnalyzeSurface(const CSolver* const*solver, const CGeometry *geometry, CConfig *config, bool output){

  unsigned short iDim, iMarker, iMarker_Analyze;
  unsigned long iVertex, iPoint;
  su2double Mach = 0.0, Pressure, Temperature = 0.0, TotalPressure = 0.0, TotalTemperature = 0.0,
  Enthalpy, Velocity[3] = {0.0}, TangVel[3], Vector[3], Velocity2, MassFlow, Density, Area,
  SoundSpeed, Vn, Vn2, Vtang2, Weight = 1.0;

  const su2double Gas_Constant      = config->GetGas_ConstantND();
  const su2double Gamma             = config->GetGamma();
  const unsigned short nMarker      = config->GetnMarker_All();
  const unsigned short nDim         = geometry->GetnDim();
  const unsigned short Kind_Average = config->GetKind_Average();

  const bool compressible   = config->GetKind_Regime() == ENUM_REGIME::COMPRESSIBLE;
  const bool incompressible = config->GetKind_Regime() == ENUM_REGIME::INCOMPRESSIBLE;
  const bool energy         = config->GetEnergy_Equation();
  const bool streamwisePeriodic = (config->GetKind_Streamwise_Periodic() != ENUM_STREAMWISE_PERIODIC::NONE);
  const bool species        = config->GetKind_Species_Model() != SPECIES_MODEL::NONE;
  const bool flamelet       = config->GetKind_Species_Model() == SPECIES_MODEL::FLAMELET;
  const auto nSpecies       = config->GetnSpecies();
  const auto nScalars       = config->GetNScalars();

  const bool axisymmetric               = config->GetAxisymmetric();
  const unsigned short nMarker_Analyze  = config->GetnMarker_Analyze();

  const auto flow_nodes = solver[FLOW_SOL]->GetNodes();
  const CVariable* species_nodes = species ? solver[SPECIES_SOL]->GetNodes() : nullptr;
  const CVariable* scalar_nodes  = flamelet ? solver[SPECIES_SOL]->GetNodes() : nullptr;

  vector<su2double> Surface_MassFlow          (nMarker,0.0);
  vector<su2double> Surface_Mach              (nMarker,0.0);
  vector<su2double> Surface_Temperature       (nMarker,0.0);
  vector<su2double> Surface_Density           (nMarker,0.0);
  vector<su2double> Surface_Enthalpy          (nMarker,0.0);
  vector<su2double> Surface_NormalVelocity    (nMarker,0.0);
  vector<su2double> Surface_StreamVelocity2   (nMarker,0.0);
  vector<su2double> Surface_TransvVelocity2   (nMarker,0.0);
  vector<su2double> Surface_Pressure          (nMarker,0.0);
  vector<su2double> Surface_TotalTemperature  (nMarker,0.0);
  vector<su2double> Surface_TotalPressure     (nMarker,0.0);
  vector<su2double> Surface_VelocityIdeal     (nMarker,0.0);
  vector<su2double> Surface_Area              (nMarker,0.0);
  vector<su2double> Surface_MassFlow_Abs      (nMarker,0.0);
  su2activematrix Surface_Species(nMarker, nSpecies);
  Surface_Species = su2double(0.0);
  su2activematrix Surface_Scalars(nMarker, nScalars);
  Surface_Scalars = su2double(0.0);

  su2double  Tot_Surface_MassFlow          = 0.0;
  su2double  Tot_Surface_Mach              = 0.0;
  su2double  Tot_Surface_Temperature       = 0.0;
  su2double  Tot_Surface_Density           = 0.0;
  su2double  Tot_Surface_Enthalpy          = 0.0;
  su2double  Tot_Surface_NormalVelocity    = 0.0;
  su2double  Tot_Surface_StreamVelocity2   = 0.0;
  su2double  Tot_Surface_TransvVelocity2   = 0.0;
  su2double  Tot_Surface_Pressure          = 0.0;
  su2double  Tot_Surface_TotalTemperature  = 0.0;
  su2double  Tot_Surface_TotalPressure     = 0.0;
  su2double  Tot_Momentum_Distortion       = 0.0;
  su2double  Tot_SecondOverUniformity      = 0.0;
  vector<su2double> Tot_Surface_Species(nSpecies,0.0);
  vector<su2double> Tot_Surface_Scalar(nScalars,0.0);

  /*--- Compute the numerical fan face Mach number, and the total area of the inflow ---*/

  for (iMarker = 0; iMarker < nMarker; iMarker++) {

    if (config->GetMarker_All_Analyze(iMarker) == YES) {

      for (iVertex = 0; iVertex < geometry->nVertex[iMarker]; iVertex++) {

        iPoint = geometry->vertex[iMarker][iVertex]->GetNode();

        if (geometry->nodes->GetDomain(iPoint)) {

          geometry->vertex[iMarker][iVertex]->GetNormal(Vector);

          const su2double AxiFactor = GetAxiFactor(axisymmetric, *geometry->nodes, iPoint, iMarker);

          Density = flow_nodes->GetDensity(iPoint);
          Velocity2 = 0.0; Area = 0.0; MassFlow = 0.0; Vn = 0.0; Vtang2 = 0.0;

          for (iDim = 0; iDim < nDim; iDim++) {
            Area += (Vector[iDim] * AxiFactor) * (Vector[iDim] * AxiFactor);
            Velocity[iDim] = flow_nodes->GetVelocity(iPoint,iDim);
            Velocity2 += Velocity[iDim] * Velocity[iDim];
            Vn += Velocity[iDim] * Vector[iDim] * AxiFactor;
            MassFlow += Vector[iDim] * AxiFactor * Density * Velocity[iDim];
          }

          Area       = sqrt (Area);
          if (AxiFactor == 0.0) Vn = 0.0; else Vn /= Area;
          Vn2        = Vn * Vn;
          Pressure   = flow_nodes->GetPressure(iPoint);
          /*--- Use recovered pressure here as pressure difference between in and outlet is zero otherwise  ---*/
          if(streamwisePeriodic) Pressure = flow_nodes->GetStreamwise_Periodic_RecoveredPressure(iPoint);
          SoundSpeed = flow_nodes->GetSoundSpeed(iPoint);

          for (iDim = 0; iDim < nDim; iDim++) {
            TangVel[iDim] = Velocity[iDim] - Vn*Vector[iDim]*AxiFactor/Area;
            Vtang2       += TangVel[iDim]*TangVel[iDim];
          }

          if (incompressible){
            if (config->GetKind_DensityModel() == INC_DENSITYMODEL::VARIABLE) {
              Mach = sqrt(flow_nodes->GetVelocity2(iPoint))/
              sqrt(flow_nodes->GetSpecificHeatCp(iPoint)*config->GetPressure_ThermodynamicND()/(flow_nodes->GetSpecificHeatCv(iPoint)*flow_nodes->GetDensity(iPoint)));
            } else {
              Mach = sqrt(flow_nodes->GetVelocity2(iPoint))/
              sqrt(config->GetBulk_Modulus()/(flow_nodes->GetDensity(iPoint)));
            }
            Temperature       = flow_nodes->GetTemperature(iPoint);
            Enthalpy          = flow_nodes->GetSpecificHeatCp(iPoint)*Temperature;
            TotalTemperature  = Temperature + 0.5*Velocity2/flow_nodes->GetSpecificHeatCp(iPoint);
            TotalPressure     = Pressure + 0.5*Density*Velocity2;
          }
          else{
            Mach              = sqrt(Velocity2)/SoundSpeed;
            Temperature       = Pressure / (Gas_Constant * Density);
            Enthalpy          = flow_nodes->GetEnthalpy(iPoint);
            TotalTemperature  = Temperature * (1.0 + Mach * Mach * 0.5 * (Gamma - 1.0));
            TotalPressure     = Pressure * pow( 1.0 + Mach * Mach * 0.5 * (Gamma - 1.0), Gamma / (Gamma - 1.0));
          }

          /*--- Compute the mass Surface_MassFlow ---*/

          Surface_Area[iMarker]             += Area;
          Surface_MassFlow[iMarker]         += MassFlow;
          Surface_MassFlow_Abs[iMarker]     += abs(MassFlow);

          if (Kind_Average == AVERAGE_MASSFLUX) Weight = abs(MassFlow);
          else if (Kind_Average == AVERAGE_AREA) Weight = abs(Area);
          else Weight = 1.0;

          Surface_Mach[iMarker]             += Mach*Weight;
          Surface_Temperature[iMarker]      += Temperature*Weight;
          Surface_Density[iMarker]          += Density*Weight;
          Surface_Enthalpy[iMarker]         += Enthalpy*Weight;
          Surface_NormalVelocity[iMarker]   += Vn*Weight;
          Surface_Pressure[iMarker]         += Pressure*Weight;
          Surface_TotalTemperature[iMarker] += TotalTemperature*Weight;
          Surface_TotalPressure[iMarker]    += TotalPressure*Weight;
          if (species)
            for (unsigned short iVar = 0; iVar < nSpecies; iVar++)
              Surface_Species(iMarker, iVar) += species_nodes->GetSolution(iPoint, iVar)*Weight;

          if (flamelet)
            for (unsigned short iVar = 0; iVar < config->GetNScalars(); iVar++)
              Surface_Scalars(iMarker, iVar) += scalar_nodes->GetSolution(iPoint, iVar)*Weight;

          /*--- For now, always used the area to weight the uniformities. ---*/

          Weight = abs(Area);

          Surface_StreamVelocity2[iMarker]   += Vn2*Weight;
          Surface_TransvVelocity2[iMarker]   += Vtang2*Weight;

        }
      }
    }
  }

  /*--- Copy to the appropriate structure ---*/

  vector<su2double> Surface_MassFlow_Local          (nMarker_Analyze,0.0);
  vector<su2double> Surface_Mach_Local              (nMarker_Analyze,0.0);
  vector<su2double> Surface_Temperature_Local       (nMarker_Analyze,0.0);
  vector<su2double> Surface_Density_Local           (nMarker_Analyze,0.0);
  vector<su2double> Surface_Enthalpy_Local          (nMarker_Analyze,0.0);
  vector<su2double> Surface_NormalVelocity_Local    (nMarker_Analyze,0.0);
  vector<su2double> Surface_StreamVelocity2_Local   (nMarker_Analyze,0.0);
  vector<su2double> Surface_TransvVelocity2_Local   (nMarker_Analyze,0.0);
  vector<su2double> Surface_Pressure_Local          (nMarker_Analyze,0.0);
  vector<su2double> Surface_TotalTemperature_Local  (nMarker_Analyze,0.0);
  vector<su2double> Surface_TotalPressure_Local     (nMarker_Analyze,0.0);
  vector<su2double> Surface_Area_Local              (nMarker_Analyze,0.0);
  vector<su2double> Surface_MassFlow_Abs_Local      (nMarker_Analyze,0.0);
  su2activematrix Surface_Species_Local(nMarker_Analyze,nSpecies);
  Surface_Species_Local = su2double(0.0);
  su2activematrix Surface_Scalars_Local(nMarker_Analyze,nScalars);
  Surface_Scalars_Local = su2double(0.0);

  vector<su2double> Surface_MassFlow_Total          (nMarker_Analyze,0.0);
  vector<su2double> Surface_Mach_Total              (nMarker_Analyze,0.0);
  vector<su2double> Surface_Temperature_Total       (nMarker_Analyze,0.0);
  vector<su2double> Surface_Density_Total           (nMarker_Analyze,0.0);
  vector<su2double> Surface_Enthalpy_Total          (nMarker_Analyze,0.0);
  vector<su2double> Surface_NormalVelocity_Total    (nMarker_Analyze,0.0);
  vector<su2double> Surface_StreamVelocity2_Total   (nMarker_Analyze,0.0);
  vector<su2double> Surface_TransvVelocity2_Total   (nMarker_Analyze,0.0);
  vector<su2double> Surface_Pressure_Total          (nMarker_Analyze,0.0);
  vector<su2double> Surface_TotalTemperature_Total  (nMarker_Analyze,0.0);
  vector<su2double> Surface_TotalPressure_Total     (nMarker_Analyze,0.0);
  vector<su2double> Surface_Area_Total              (nMarker_Analyze,0.0);
  vector<su2double> Surface_MassFlow_Abs_Total      (nMarker_Analyze,0.0);
  su2activematrix Surface_Species_Total(nMarker_Analyze,nSpecies);
  Surface_Species_Total = su2double(0.0);
  su2activematrix Surface_Scalars_Total(nMarker_Analyze,nScalars);
  Surface_Scalars_Total = su2double(0.0);

  vector<su2double> Surface_MomentumDistortion_Total (nMarker_Analyze,0.0);

  /*--- Compute the numerical fan face Mach number, mach number, temperature and the total area ---*/

  for (iMarker = 0; iMarker < nMarker; iMarker++) {

    if (config->GetMarker_All_Analyze(iMarker) == YES)  {

      for (iMarker_Analyze= 0; iMarker_Analyze < nMarker_Analyze; iMarker_Analyze++) {

        /*--- Add the Surface_MassFlow, and Surface_Area to the particular boundary ---*/

        if (config->GetMarker_All_TagBound(iMarker) == config->GetMarker_Analyze_TagBound(iMarker_Analyze)) {
          Surface_MassFlow_Local[iMarker_Analyze]          += Surface_MassFlow[iMarker];
          Surface_Mach_Local[iMarker_Analyze]              += Surface_Mach[iMarker];
          Surface_Temperature_Local[iMarker_Analyze]       += Surface_Temperature[iMarker];
          Surface_Density_Local[iMarker_Analyze]           += Surface_Density[iMarker];
          Surface_Enthalpy_Local[iMarker_Analyze]          += Surface_Enthalpy[iMarker];
          Surface_NormalVelocity_Local[iMarker_Analyze]    += Surface_NormalVelocity[iMarker];
          Surface_StreamVelocity2_Local[iMarker_Analyze]   += Surface_StreamVelocity2[iMarker];
          Surface_TransvVelocity2_Local[iMarker_Analyze]   += Surface_TransvVelocity2[iMarker];
          Surface_Pressure_Local[iMarker_Analyze]          += Surface_Pressure[iMarker];
          Surface_TotalTemperature_Local[iMarker_Analyze]  += Surface_TotalTemperature[iMarker];
          Surface_TotalPressure_Local[iMarker_Analyze]     += Surface_TotalPressure[iMarker];
          Surface_Area_Local[iMarker_Analyze]              += Surface_Area[iMarker];
          Surface_MassFlow_Abs_Local[iMarker_Analyze]      += Surface_MassFlow_Abs[iMarker];
          for (unsigned short iVar = 0; iVar < nSpecies; iVar++)
            Surface_Species_Local(iMarker_Analyze, iVar) += Surface_Species(iMarker, iVar);
          for (unsigned short iVar = 0; iVar < nScalars; iVar++)
            Surface_Scalars_Local(iMarker_Analyze, iVar) += Surface_Scalars(iMarker, iVar);
        }

      }

    }

  }

  auto Allreduce = [](const vector<su2double>& src, vector<su2double>& dst) {
    SU2_MPI::Allreduce(src.data(), dst.data(), src.size(), MPI_DOUBLE, MPI_SUM, SU2_MPI::GetComm());
  };

  auto Allreduce_su2activematrix = [](const su2activematrix& src, su2activematrix& dst) {
    SU2_MPI::Allreduce(src.data(), dst.data(), src.size(), MPI_DOUBLE, MPI_SUM, SU2_MPI::GetComm());
  };

  Allreduce(Surface_MassFlow_Local, Surface_MassFlow_Total);
  Allreduce(Surface_Mach_Local, Surface_Mach_Total);
  Allreduce(Surface_Temperature_Local, Surface_Temperature_Total);
  Allreduce(Surface_Density_Local, Surface_Density_Total);
  Allreduce(Surface_Enthalpy_Local, Surface_Enthalpy_Total);
  Allreduce(Surface_NormalVelocity_Local, Surface_NormalVelocity_Total);
  Allreduce(Surface_StreamVelocity2_Local, Surface_StreamVelocity2_Total);
  Allreduce(Surface_TransvVelocity2_Local, Surface_TransvVelocity2_Total);
  Allreduce(Surface_Pressure_Local, Surface_Pressure_Total);
  Allreduce(Surface_TotalTemperature_Local, Surface_TotalTemperature_Total);
  Allreduce(Surface_TotalPressure_Local, Surface_TotalPressure_Total);
  Allreduce(Surface_Area_Local, Surface_Area_Total);
  Allreduce(Surface_MassFlow_Abs_Local, Surface_MassFlow_Abs_Total);
  Allreduce_su2activematrix(Surface_Species_Local, Surface_Species_Total);
  Allreduce_su2activematrix(Surface_Scalars_Local, Surface_Scalars_Total);

  /*--- Compute the value of Surface_Area_Total, and Surface_Pressure_Total, and
   set the value in the config structure for future use ---*/

  for (iMarker_Analyze = 0; iMarker_Analyze < nMarker_Analyze; iMarker_Analyze++) {

    if (Kind_Average == AVERAGE_MASSFLUX) Weight = Surface_MassFlow_Abs_Total[iMarker_Analyze];
    else if (Kind_Average == AVERAGE_AREA) Weight = abs(Surface_Area_Total[iMarker_Analyze]);
    else Weight = 1.0;

    if (Weight != 0.0) {
      Surface_Mach_Total[iMarker_Analyze]             /= Weight;
      Surface_Temperature_Total[iMarker_Analyze]      /= Weight;
      Surface_Density_Total[iMarker_Analyze]          /= Weight;
      Surface_Enthalpy_Total[iMarker_Analyze]         /= Weight;
      Surface_NormalVelocity_Total[iMarker_Analyze]   /= Weight;
      Surface_Pressure_Total[iMarker_Analyze]         /= Weight;
      Surface_TotalTemperature_Total[iMarker_Analyze] /= Weight;
      Surface_TotalPressure_Total[iMarker_Analyze]    /= Weight;
      for (unsigned short iVar = 0; iVar < nSpecies; iVar++)
        Surface_Species_Total(iMarker_Analyze, iVar) /= Weight;
      for (unsigned short iVar = 0; iVar < nScalars; iVar++)
        Surface_Scalars_Total(iMarker_Analyze, iVar) /= Weight;
    }
    else {
      Surface_Mach_Total[iMarker_Analyze]             = 0.0;
      Surface_Temperature_Total[iMarker_Analyze]      = 0.0;
      Surface_Density_Total[iMarker_Analyze]          = 0.0;
      Surface_Enthalpy_Total[iMarker_Analyze]         = 0.0;
      Surface_NormalVelocity_Total[iMarker_Analyze]   = 0.0;
      Surface_Pressure_Total[iMarker_Analyze]         = 0.0;
      Surface_TotalTemperature_Total[iMarker_Analyze] = 0.0;
      Surface_TotalPressure_Total[iMarker_Analyze]    = 0.0;
      for (unsigned short iVar = 0; iVar < nSpecies; iVar++)
        Surface_Species_Total(iMarker_Analyze, iVar) = 0.0;
      for (unsigned short iVar = 0; iVar < nScalars; iVar++)
        Surface_Scalars_Total(iMarker_Analyze, iVar) = 0.0;
    }

    /*--- Compute flow uniformity parameters separately (always area for now). ---*/

    Area = fabs(Surface_Area_Total[iMarker_Analyze]);

    /*--- The definitions for Distortion and Uniformity Parameters are taken as defined by Banko, Andrew J., et al. in section 3.2 of
    https://www.sciencedirect.com/science/article/pii/S0142727X16301412 ------*/

    if (Area != 0.0) {
      Surface_MomentumDistortion_Total[iMarker_Analyze] = Surface_StreamVelocity2_Total[iMarker_Analyze]/(Surface_NormalVelocity_Total[iMarker_Analyze]*Surface_NormalVelocity_Total[iMarker_Analyze]*Area) - 1.0;
      Surface_StreamVelocity2_Total[iMarker_Analyze] /= Area;
      Surface_TransvVelocity2_Total[iMarker_Analyze] /= Area;
    }
    else {
      Surface_MomentumDistortion_Total[iMarker_Analyze] = 0.0;
      Surface_StreamVelocity2_Total[iMarker_Analyze]    = 0.0;
      Surface_TransvVelocity2_Total[iMarker_Analyze]    = 0.0;
    }

  }

  for (iMarker_Analyze = 0; iMarker_Analyze < nMarker_Analyze; iMarker_Analyze++) {

    su2double MassFlow = Surface_MassFlow_Total[iMarker_Analyze] * config->GetDensity_Ref() * config->GetVelocity_Ref();
    if (us_units) MassFlow *= 32.174;
    SetHistoryOutputPerSurfaceValue("SURFACE_MASSFLOW", MassFlow, iMarker_Analyze);
    Tot_Surface_MassFlow += MassFlow;
    config->SetSurface_MassFlow(iMarker_Analyze, MassFlow);

    su2double Mach = Surface_Mach_Total[iMarker_Analyze];
    SetHistoryOutputPerSurfaceValue("SURFACE_MACH", Mach, iMarker_Analyze);
    Tot_Surface_Mach += Mach;
    config->SetSurface_Mach(iMarker_Analyze, Mach);

    su2double Temperature = Surface_Temperature_Total[iMarker_Analyze] * config->GetTemperature_Ref();
    SetHistoryOutputPerSurfaceValue("SURFACE_STATIC_TEMPERATURE", Temperature, iMarker_Analyze);
    Tot_Surface_Temperature += Temperature;
    config->SetSurface_Temperature(iMarker_Analyze, Temperature);

    su2double Pressure = Surface_Pressure_Total[iMarker_Analyze] * config->GetPressure_Ref();
    SetHistoryOutputPerSurfaceValue("SURFACE_STATIC_PRESSURE", Pressure, iMarker_Analyze);
    Tot_Surface_Pressure += Pressure;
    config->SetSurface_Pressure(iMarker_Analyze, Pressure);

    su2double Density = Surface_Density_Total[iMarker_Analyze] * config->GetDensity_Ref();
    SetHistoryOutputPerSurfaceValue("AVG_DENSITY", Density, iMarker_Analyze);
    Tot_Surface_Density += Density;
    config->SetSurface_Density(iMarker_Analyze, Density);

    su2double Enthalpy = Surface_Enthalpy_Total[iMarker_Analyze];
    SetHistoryOutputPerSurfaceValue("AVG_ENTHALPY", Enthalpy, iMarker_Analyze);
    Tot_Surface_Enthalpy += Enthalpy;
    config->SetSurface_Enthalpy(iMarker_Analyze, Enthalpy);

    su2double NormalVelocity = Surface_NormalVelocity_Total[iMarker_Analyze] * config->GetVelocity_Ref();
    SetHistoryOutputPerSurfaceValue("AVG_NORMALVEL", NormalVelocity, iMarker_Analyze);
    Tot_Surface_NormalVelocity += NormalVelocity;
    config->SetSurface_NormalVelocity(iMarker_Analyze, NormalVelocity);

    su2double Uniformity = sqrt(Surface_StreamVelocity2_Total[iMarker_Analyze]) * config->GetVelocity_Ref();
    SetHistoryOutputPerSurfaceValue("SURFACE_UNIFORMITY", Uniformity, iMarker_Analyze);
    Tot_Surface_StreamVelocity2 += Uniformity;
    config->SetSurface_Uniformity(iMarker_Analyze, Uniformity);

    su2double SecondaryStrength = sqrt(Surface_TransvVelocity2_Total[iMarker_Analyze]) * config->GetVelocity_Ref();
    SetHistoryOutputPerSurfaceValue("SURFACE_SECONDARY", SecondaryStrength, iMarker_Analyze);
    Tot_Surface_TransvVelocity2 += SecondaryStrength;
    config->SetSurface_SecondaryStrength(iMarker_Analyze, SecondaryStrength);

    su2double MomentumDistortion = Surface_MomentumDistortion_Total[iMarker_Analyze];
    SetHistoryOutputPerSurfaceValue("SURFACE_MOM_DISTORTION", MomentumDistortion, iMarker_Analyze);
    Tot_Momentum_Distortion += MomentumDistortion;
    config->SetSurface_MomentumDistortion(iMarker_Analyze, MomentumDistortion);

    su2double SecondOverUniform = SecondaryStrength/Uniformity;
    SetHistoryOutputPerSurfaceValue("SURFACE_SECOND_OVER_UNIFORM", SecondOverUniform, iMarker_Analyze);
    Tot_SecondOverUniformity += SecondOverUniform;
    config->SetSurface_SecondOverUniform(iMarker_Analyze, SecondOverUniform);

    su2double TotalTemperature = Surface_TotalTemperature_Total[iMarker_Analyze] * config->GetTemperature_Ref();
    SetHistoryOutputPerSurfaceValue("SURFACE_TOTAL_TEMPERATURE", TotalTemperature, iMarker_Analyze);
    Tot_Surface_TotalTemperature += TotalTemperature;
    config->SetSurface_TotalTemperature(iMarker_Analyze, TotalTemperature);

    su2double TotalPressure = Surface_TotalPressure_Total[iMarker_Analyze] * config->GetPressure_Ref();
    SetHistoryOutputPerSurfaceValue("SURFACE_TOTAL_PRESSURE", TotalPressure, iMarker_Analyze);
    Tot_Surface_TotalPressure += TotalPressure;
    config->SetSurface_TotalPressure(iMarker_Analyze, TotalPressure);

    if (species) {
      for (unsigned short iVar = 0; iVar < nSpecies; iVar++) {
        su2double Species = Surface_Species_Total(iMarker_Analyze, iVar);
        SetHistoryOutputPerSurfaceValue("SURFACE_SPECIES_" + std::to_string(iVar), Species, iMarker_Analyze);
        Tot_Surface_Species[iVar] += Species;
        if (iVar == 0)
          config->SetSurface_Species_0(iMarker_Analyze, Species);
      }
    }

    if (flamelet) {
      for (unsigned short i_var = 0; i_var < nScalars; i_var++) {
        su2double scalar = Surface_Scalars_Total(iMarker_Analyze, i_var);
        std::stringstream str_i_var;
        str_i_var  << std::setw(2) << std::setfill('0') << i_var;
        SetHistoryOutputPerSurfaceValue("SURFACE_SCALAR_" + str_i_var.str(), scalar, iMarker_Analyze);
        Tot_Surface_Scalar[i_var] += scalar;
        if (i_var == 0)
          config->SetSurface_Scalar_00(iMarker_Analyze, scalar);
        if (i_var == 1)
          config->SetSurface_Scalar_01(iMarker_Analyze, scalar);
        if (i_var == 2)
          config->SetSurface_Scalar_02(iMarker_Analyze, scalar);
        if (i_var == 3)
          config->SetSurface_Scalar_03(iMarker_Analyze, scalar);
        if (i_var == 4)
          config->SetSurface_Scalar_04(iMarker_Analyze, scalar);
        if (i_var == 5)
          config->SetSurface_Scalar_05(iMarker_Analyze, scalar);
        if (i_var == 6)
          config->SetSurface_Scalar_06(iMarker_Analyze, scalar);
        if (i_var == 7)
          config->SetSurface_Scalar_07(iMarker_Analyze, scalar);
        if (i_var == 8)
          config->SetSurface_Scalar_08(iMarker_Analyze, scalar);
        if (i_var == 9)
          config->SetSurface_Scalar_09(iMarker_Analyze, scalar);
      }
    }
  }

  /*--- Compute the average static pressure drop between two surfaces. Note
   that this assumes we have two surfaces being analyzed and that the outlet
   is first followed by the inlet. This is because we may also want to choose
   outlet values (temperature, uniformity, etc.) for our design problems,
   which require the outlet to be listed first. This is a simple first version
   that could be generalized to a different orders/lists/etc. ---*/

  if (nMarker_Analyze >= 2) {
    su2double PressureDrop = (Surface_Pressure_Total[1] - Surface_Pressure_Total[0]) * config->GetPressure_Ref();
    for (iMarker_Analyze = 0; iMarker_Analyze < nMarker_Analyze; iMarker_Analyze++) {
      config->SetSurface_PressureDrop(iMarker_Analyze, PressureDrop);
    }
    SetHistoryOutputValue("SURFACE_PRESSURE_DROP", PressureDrop);
  }
  SetHistoryOutputValue("SURFACE_MASSFLOW", Tot_Surface_MassFlow);
  SetHistoryOutputValue("SURFACE_MACH", Tot_Surface_Mach);
  SetHistoryOutputValue("SURFACE_STATIC_TEMPERATURE", Tot_Surface_Temperature);
  SetHistoryOutputValue("SURFACE_STATIC_PRESSURE", Tot_Surface_Pressure);
  SetHistoryOutputValue("AVG_DENSITY", Tot_Surface_Density);
  SetHistoryOutputValue("AVG_ENTHALPY", Tot_Surface_Enthalpy);
  SetHistoryOutputValue("AVG_NORMALVEL", Tot_Surface_NormalVelocity);
  SetHistoryOutputValue("SURFACE_UNIFORMITY", Tot_Surface_StreamVelocity2);
  SetHistoryOutputValue("SURFACE_SECONDARY", Tot_Surface_TransvVelocity2);
  SetHistoryOutputValue("SURFACE_MOM_DISTORTION", Tot_Momentum_Distortion);
  SetHistoryOutputValue("SURFACE_SECOND_OVER_UNIFORM", Tot_SecondOverUniformity);
  SetHistoryOutputValue("SURFACE_TOTAL_TEMPERATURE", Tot_Surface_TotalTemperature);
  SetHistoryOutputValue("SURFACE_TOTAL_PRESSURE", Tot_Surface_TotalPressure);
  if (species) {
    for (unsigned short iVar = 0; iVar < nSpecies; iVar++)
      SetHistoryOutputValue("SURFACE_SPECIES_" + std::to_string(iVar), Tot_Surface_Species[iVar]);

    SetAnalyzeSurface_SpeciesVariance(solver, geometry, config, Surface_Species_Total, Surface_MassFlow_Abs_Total,
                                      Surface_Area_Total);
  }

  if (flamelet) {
    for (unsigned short i_var = 0; i_var < nScalars; i_var++){
      std::stringstream str_i_var;
      str_i_var  << std::setw(2) << std::setfill('0') << i_var;
      SetHistoryOutputValue("SURFACE_SCALAR_" + str_i_var.str(), Tot_Surface_Scalar[i_var]);
    }
  }

  if ((rank == MASTER_NODE) && !config->GetDiscrete_Adjoint() && output) {

    cout.precision(6);
    cout.setf(ios::scientific, ios::floatfield);
    cout << endl << "Computing surface mean values." << endl << endl;

    for (iMarker_Analyze = 0; iMarker_Analyze < nMarker_Analyze; iMarker_Analyze++) {
      cout << "Surface "<< config->GetMarker_Analyze_TagBound(iMarker_Analyze) << ":" << endl;

      if (nDim == 3) { if (si_units) cout << setw(20) << "Area (m^2): "; else cout << setw(20) << "Area (ft^2): "; }
      else { if (si_units) cout << setw(20) << "Area (m): "; else cout << setw(20) << "Area (ft): "; }

      if (si_units)      cout << setw(15) << fabs(Surface_Area_Total[iMarker_Analyze]);
      else if (us_units) cout << setw(15) << fabs(Surface_Area_Total[iMarker_Analyze])*12.0*12.0;

      cout << endl;

      su2double MassFlow = config->GetSurface_MassFlow(iMarker_Analyze);
      if (si_units)      cout << setw(20) << "Mf (kg/s): " << setw(15) << MassFlow;
      else if (us_units) cout << setw(20) << "Mf (lbs/s): " << setw(15) << MassFlow;

      su2double NormalVelocity = config->GetSurface_NormalVelocity(iMarker_Analyze);
      if (si_units)      cout << setw(20) << "Vn (m/s): " << setw(15) << NormalVelocity;
      else if (us_units) cout << setw(20) << "Vn (ft/s): " << setw(15) << NormalVelocity;

      cout << endl;

      su2double Uniformity = config->GetSurface_Uniformity(iMarker_Analyze);
      if (si_units)      cout << setw(20) << "Uniformity (m/s): " << setw(15) << Uniformity;
      else if (us_units) cout << setw(20) << "Uniformity (ft/s): " << setw(15) << Uniformity;

      su2double SecondaryStrength = config->GetSurface_SecondaryStrength(iMarker_Analyze);
      if (si_units)      cout << setw(20) << "Secondary (m/s): " << setw(15) << SecondaryStrength;
      else if (us_units) cout << setw(20) << "Secondary (ft/s): " << setw(15) << SecondaryStrength;

      cout << endl;

      su2double MomentumDistortion = config->GetSurface_MomentumDistortion(iMarker_Analyze);
      cout << setw(20) << "Mom. Distortion: " << setw(15) << MomentumDistortion;

      su2double SecondOverUniform = config->GetSurface_SecondOverUniform(iMarker_Analyze);
      cout << setw(20) << "Second/Uniform: " << setw(15) << SecondOverUniform;

      cout << endl;

      su2double Pressure = config->GetSurface_Pressure(iMarker_Analyze);
      if (si_units)      cout << setw(20) << "P (Pa): " << setw(15) << Pressure;
      else if (us_units) cout << setw(20) << "P (psf): " << setw(15) << Pressure;

      su2double TotalPressure = config->GetSurface_TotalPressure(iMarker_Analyze);
      if (si_units)      cout << setw(20) << "PT (Pa): " << setw(15) <<TotalPressure;
      else if (us_units) cout << setw(20) << "PT (psf): " << setw(15) <<TotalPressure;

      cout << endl;

      su2double Mach = config->GetSurface_Mach(iMarker_Analyze);
      cout << setw(20) << "Mach: " << setw(15) << Mach;

      su2double Density = config->GetSurface_Density(iMarker_Analyze);
      if (si_units)      cout << setw(20) << "Rho (kg/m^3): " << setw(15) << Density;
      else if (us_units) cout << setw(20) << "Rho (lb/ft^3): " << setw(15) << Density*32.174;

      cout << endl;

      if (compressible || energy) {
        su2double Temperature = config->GetSurface_Temperature(iMarker_Analyze);
        if (si_units)      cout << setw(20) << "T (K): " << setw(15) << Temperature;
        else if (us_units) cout << setw(20) << "T (R): " << setw(15) << Temperature;

        su2double TotalTemperature = config->GetSurface_TotalTemperature(iMarker_Analyze);
        if (si_units)      cout << setw(20) << "TT (K): " << setw(15) << TotalTemperature;
        else if (us_units) cout << setw(20) << "TT (R): " << setw(15) << TotalTemperature;

        cout << endl;
      }

    }
    cout.unsetf(ios_base::floatfield);

  }

  std::cout << std::resetiosflags(std::cout.flags());
}

void CFlowOutput::SetAnalyzeSurface_SpeciesVariance(const CSolver* const*solver, const CGeometry *geometry,
                                                    CConfig *config, const su2activematrix& Surface_Species_Total,
                                                    const vector<su2double>& Surface_MassFlow_Abs_Total,
                                                    const vector<su2double>& Surface_Area_Total) {

  const unsigned short nMarker      = config->GetnMarker_All();
  const unsigned short Kind_Average = config->GetKind_Average();

  const bool species        = config->GetKind_Species_Model() != SPECIES_MODEL::NONE;
  const auto nSpecies       = config->GetnSpecies();

  const bool axisymmetric               = config->GetAxisymmetric();
  const unsigned short nMarker_Analyze  = config->GetnMarker_Analyze();

  const auto flow_nodes = solver[FLOW_SOL]->GetNodes();
  const CVariable* species_nodes = species ? solver[SPECIES_SOL]->GetNodes() : nullptr;

  /*--- Compute Variance of species on the analyze markers. This is done after the rest as the average species value is
   * necessary. The variance is computed for all species together and not for each species alone. ---*/
  vector<su2double> Surface_SpeciesVariance(nMarker,0.0);
  su2double Tot_Surface_SpeciesVariance = 0.0;

  /*--- sum += (Yj_i - mu_Yj)^2 * weight_i with i representing the node and j the species. ---*/
  for (unsigned short iMarker = 0; iMarker < nMarker; iMarker++) {

    if (config->GetMarker_All_Analyze(iMarker) == YES) {

      /*--- Find iMarkerAnalyze to iMarker. As SpeciesAvg is accessed via iMarkerAnalyze. ---*/
      unsigned short iMarker_Analyze_Stored = std::numeric_limits<unsigned short>::max();
      for (unsigned short iMarker_Analyze = 0; iMarker_Analyze < nMarker_Analyze; iMarker_Analyze++)
        if (config->GetMarker_All_TagBound(iMarker) == config->GetMarker_Analyze_TagBound(iMarker_Analyze))
          iMarker_Analyze_Stored = iMarker_Analyze;

      for (unsigned long iVertex = 0; iVertex < geometry->nVertex[iMarker]; iVertex++) {
        const auto iPoint = geometry->vertex[iMarker][iVertex]->GetNode();

        if (geometry->nodes->GetDomain(iPoint)) {

          const su2double AxiFactor = GetAxiFactor(axisymmetric, *geometry->nodes, iPoint, iMarker);

          su2double Vector[3];
          geometry->vertex[iMarker][iVertex]->GetNormal(Vector);
          const su2double Density = flow_nodes->GetDensity(iPoint);
          su2double Area = 0.0;
          su2double MassFlow = 0.0;

          for (unsigned short iDim = 0; iDim < nDim; iDim++) {
            Area += (Vector[iDim] * AxiFactor) * (Vector[iDim] * AxiFactor);
            MassFlow += Vector[iDim] * AxiFactor * Density * flow_nodes->GetVelocity(iPoint,iDim);
          }
          Area= sqrt(Area);

          su2double Weight;
          if (Kind_Average == AVERAGE_MASSFLUX) Weight = abs(MassFlow);
          else if (Kind_Average == AVERAGE_AREA) Weight = abs(Area);
          else Weight = 1.0;

          for (unsigned short iVar = 0; iVar < nSpecies; iVar++)
            Surface_SpeciesVariance[iMarker] += pow(species_nodes->GetSolution(iPoint, iVar) - Surface_Species_Total(iMarker_Analyze_Stored, iVar), 2) * Weight;
        }
      }
    }
  }

  /*--- MPI Communication ---*/
  vector<su2double> Surface_SpeciesVariance_Local(nMarker_Analyze,0.0);
  vector<su2double> Surface_SpeciesVariance_Total(nMarker_Analyze,0.0);

  for (unsigned short iMarker = 0; iMarker < nMarker; iMarker++) {

    if (config->GetMarker_All_Analyze(iMarker) == YES)  {

      for (unsigned short iMarker_Analyze= 0; iMarker_Analyze < nMarker_Analyze; iMarker_Analyze++) {

        /*--- Add the Surface_MassFlow, and Surface_Area to the particular boundary ---*/

        if (config->GetMarker_All_TagBound(iMarker) == config->GetMarker_Analyze_TagBound(iMarker_Analyze)) {
          Surface_SpeciesVariance_Local[iMarker_Analyze] += Surface_SpeciesVariance[iMarker];
        }
      }
    }
  }

  auto Allreduce = [](const vector<su2double>& src, vector<su2double>& dst) {
    SU2_MPI::Allreduce(src.data(), dst.data(), src.size(), MPI_DOUBLE, MPI_SUM, SU2_MPI::GetComm());
  };
  Allreduce(Surface_SpeciesVariance_Local, Surface_SpeciesVariance_Total);

  /*--- Divide quantity by weight. ---*/
  for (unsigned short iMarker_Analyze = 0; iMarker_Analyze < nMarker_Analyze; iMarker_Analyze++) {

    su2double Weight;
    if (Kind_Average == AVERAGE_MASSFLUX) Weight = Surface_MassFlow_Abs_Total[iMarker_Analyze];
    else if (Kind_Average == AVERAGE_AREA) Weight = abs(Surface_Area_Total[iMarker_Analyze]);
    else Weight = 1.0;

    if (Weight != 0.0) {
      Surface_SpeciesVariance_Total[iMarker_Analyze] /= Weight;
    }
    else {
      Surface_SpeciesVariance[iMarker_Analyze] = 0.0;
    }
  }

  /*--- Set values on markers ---*/
  for (unsigned short iMarker_Analyze = 0; iMarker_Analyze < nMarker_Analyze; iMarker_Analyze++) {
    su2double SpeciesVariance = Surface_SpeciesVariance_Total[iMarker_Analyze];
    SetHistoryOutputPerSurfaceValue("SURFACE_SPECIES_VARIANCE", SpeciesVariance, iMarker_Analyze);
    Tot_Surface_SpeciesVariance += SpeciesVariance;
    config->SetSurface_Species_Variance(iMarker_Analyze, Tot_Surface_SpeciesVariance);
  }
  SetHistoryOutputValue("SURFACE_SPECIES_VARIANCE", Tot_Surface_SpeciesVariance);
}

void CFlowOutput::SetCustomOutputs(const CSolver* const* solver, const CGeometry *geometry, const CConfig *config) {

  const bool axisymmetric = config->GetAxisymmetric();
  const auto* flowNodes = su2staticcast_p<const CFlowVariable*>(solver[FLOW_SOL]->GetNodes());

  for (auto& output : customOutputs) {
    if (output.varIndices.empty()) {
      /*--- Setup indices for the symbols in the expression. ---*/

      if (config->GetNEMOProblem()) {
        ConvertVariableSymbolsToIndices(
            CNEMOEulerVariable::template CIndices<unsigned long>(nDim, config->GetnSpecies()), output);
      } else if (config->GetKind_Regime() == ENUM_REGIME::COMPRESSIBLE) {
        ConvertVariableSymbolsToIndices(CEulerVariable::template CIndices<unsigned long>(nDim, 0), output);
      } else if (config->GetKind_Regime() == ENUM_REGIME::INCOMPRESSIBLE) {
        ConvertVariableSymbolsToIndices(CIncEulerVariable::template CIndices<unsigned long>(nDim, 0), output);
      } else {
        SU2_MPI::Error("Unknown flow solver type.", CURRENT_FUNCTION);
      }
      /*--- Convert marker names to their index (if any) in this rank. Or probe locations to nearest points. ---*/

      if (output.type != OperationType::PROBE) {
        output.markerIndices.clear();
        for (const auto& marker : output.markers) {
          for (auto iMarker = 0u; iMarker < config->GetnMarker_All(); ++iMarker) {
            if (config->GetMarker_All_TagBound(iMarker) == marker) {
              output.markerIndices.push_back(iMarker);
              continue;
            }
          }
        }
      } else {
        if (output.markers.size() != nDim) {
          SU2_MPI::Error("Wrong number of coordinates to specify probe " + output.name, CURRENT_FUNCTION);
        }
        su2double coord[3] = {};
        for (auto iDim = 0u; iDim < nDim; ++iDim) coord[iDim] = std::stod(output.markers[iDim]);
        su2double minDist = std::numeric_limits<su2double>::max();
        unsigned long minPoint = 0;
        for (auto iPoint = 0ul; iPoint < geometry->GetnPointDomain(); ++iPoint) {
          const su2double dist = GeometryToolbox::SquaredDistance(nDim, coord, geometry->nodes->GetCoord(iPoint));
          if (dist < minDist) {
            minDist = dist;
            minPoint = iPoint;
          }
        }
        /*--- Decide which rank owns the probe. ---*/
        su2double globMinDist;
        SU2_MPI::Allreduce(&minDist, &globMinDist, 1, MPI_DOUBLE, MPI_MIN, SU2_MPI::GetComm());
        output.iPoint = fabs(minDist - globMinDist) < EPS ? minPoint : CustomOutput::PROBE_NOT_OWNED;
        if (output.iPoint != CustomOutput::PROBE_NOT_OWNED) {
          std::cout << "Probe " << output.name << " is using global point "
                    << geometry->nodes->GetGlobalIndex(output.iPoint)
                    << ", distance from target location is " << sqrt(minDist) << std::endl;
        }
      }
    }

    if (output.type == OperationType::FUNCTION) {
      auto Functor = [&](unsigned long i) {
        /*--- Functions only reference other history outputs. ---*/
        return *output.otherOutputs[i - CustomOutput::NOT_A_VARIABLE];
      };
      SetHistoryOutputValue(output.name, output.eval(Functor));
      continue;
    }

    /*--- Prepares the functor that maps symbol indices to values at a given point
     * (see ConvertVariableSymbolsToIndices). ---*/

    auto MakeFunctor = [&](unsigned long iPoint) {
      /*--- This returns another lambda that captures iPoint by value. ---*/
      return [&, iPoint](unsigned long i) {
        if (i < CustomOutput::NOT_A_VARIABLE) {
          const auto solIdx = i / CustomOutput::MAX_VARS_PER_SOLVER;
          const auto varIdx = i % CustomOutput::MAX_VARS_PER_SOLVER;
          if (solIdx == FLOW_SOL) {
            return flowNodes->GetPrimitive(iPoint, varIdx);
          } else {
            return solver[solIdx]->GetNodes()->GetSolution(iPoint, varIdx);
          }
        } else {
          return *output.otherOutputs[i - CustomOutput::NOT_A_VARIABLE];
        }
      };
    };

    if (output.type == OperationType::PROBE) {
      su2double value = std::numeric_limits<su2double>::max();
      if (output.iPoint != CustomOutput::PROBE_NOT_OWNED) {
        value = output.eval(MakeFunctor(output.iPoint));
      }
      su2double tmp = value;
      SU2_MPI::Allreduce(&tmp, &value, 1, MPI_DOUBLE, MPI_MIN, SU2_MPI::GetComm());
      SetHistoryOutputValue(output.name, value);
      continue;
    }

    /*--- Surface integral of the expression. ---*/

    std::array<su2double, 2> integral = {0.0, 0.0};

    SU2_OMP_PARALLEL {
      std::array<su2double, 2> local_integral = {0.0, 0.0};

      for (const auto iMarker : output.markerIndices) {

        SU2_OMP_FOR_(schedule(static) SU2_NOWAIT)
        for (auto iVertex = 0ul; iVertex < geometry->nVertex[iMarker]; ++iVertex) {
          const auto iPoint = geometry->vertex[iMarker][iVertex]->GetNode();

          if (!geometry->nodes->GetDomain(iPoint)) continue;

          const auto* normal = geometry->vertex[iMarker][iVertex]->GetNormal();

          su2double weight = 1.0;
          if (output.type == OperationType::MASSFLOW_AVG || output.type == OperationType::MASSFLOW_INT) {
            weight = flowNodes->GetDensity(iPoint) * flowNodes->GetProjVel(iPoint, normal);
          } else {
            weight = GeometryToolbox::Norm(nDim, normal);
          }
          weight *= GetAxiFactor(axisymmetric, *geometry->nodes, iPoint, iMarker);
          local_integral[1] += weight;
          local_integral[0] += weight * output.eval(MakeFunctor(iPoint));
        }
        END_SU2_OMP_FOR
      }

      SU2_OMP_CRITICAL {
        integral[0] += local_integral[0];
        integral[1] += local_integral[1];
      }
      END_SU2_OMP_CRITICAL
    }
    END_SU2_OMP_PARALLEL

    const auto local = integral;
    SU2_MPI::Allreduce(local.data(), integral.data(), 2, MPI_DOUBLE, MPI_SUM, SU2_MPI::GetComm());
    if (output.type == OperationType::AREA_AVG || output.type == OperationType::MASSFLOW_AVG) {
      integral[0] /= integral[1];
    }
    SetHistoryOutputValue(output.name, integral[0]);
  }
}

// The "AddHistoryOutput(" must not be split over multiple lines to ensure proper python parsing
// clang-format off
void CFlowOutput::AddHistoryOutputFields_ScalarRMS_RES(const CConfig* config) {
  switch (TurbModelFamily(config->GetKind_Turb_Model())) {
    case TURB_FAMILY::SA:
      /// DESCRIPTION: Root-mean square residual of nu tilde (SA model).
      AddHistoryOutput("RMS_NU_TILDE", "rms[nu]", ScreenOutputFormat::FIXED, "RMS_RES", "Root-mean square residual of nu tilde (SA model).", HistoryFieldType::RESIDUAL);
      break;

    case TURB_FAMILY::KW:
      /// DESCRIPTION: Root-mean square residual of kinetic energy (SST model).
      AddHistoryOutput("RMS_TKE", "rms[k]",  ScreenOutputFormat::FIXED, "RMS_RES", "Root-mean square residual of kinetic energy (SST model).", HistoryFieldType::RESIDUAL);
      /// DESCRIPTION: Root-mean square residual of the dissipation (SST model).
      AddHistoryOutput("RMS_DISSIPATION", "rms[w]",  ScreenOutputFormat::FIXED, "RMS_RES", "Root-mean square residual of dissipation (SST model).", HistoryFieldType::RESIDUAL);
      break;

    case TURB_FAMILY::NONE: break;
  }
  switch (config->GetKind_Trans_Model()) {

    case TURB_TRANS_MODEL::LM:
      /// DESCRIPTION: Root-mean square residual of the intermittency (LM model).
      AddHistoryOutput("RMS_INTERMITTENCY", "rms[LM_1]",  ScreenOutputFormat::FIXED, "RMS_RES", "Root-mean square residual of intermittency (LM model).", HistoryFieldType::RESIDUAL);
      /// DESCRIPTION: Root-mean square residual of the momentum thickness Reynolds number (LM model).
      AddHistoryOutput("RMS_RE_THETA_T", "rms[LM_2]",  ScreenOutputFormat::FIXED, "RMS_RES", "Root-mean square residual of momentum thickness Reynolds number (LM model).", HistoryFieldType::RESIDUAL);
      break;

    case TURB_TRANS_MODEL::NONE: break;
  }

  switch (config->GetKind_Species_Model()) {
    case SPECIES_MODEL::SPECIES_TRANSPORT: {
      for (unsigned short iVar = 0; iVar < config->GetnSpecies(); iVar++) {
        AddHistoryOutput("RMS_SPECIES_" + std::to_string(iVar), "rms[rho*Y_" + std::to_string(iVar)+"]", ScreenOutputFormat::FIXED, "RMS_RES", "Root-mean square residual of transported species.", HistoryFieldType::RESIDUAL);
      }
      break;
    }
    case SPECIES_MODEL::FLAMELET: {
      AddHistoryOutput("RMS_PROGRESS_VARIABLE", "rms[PV]", ScreenOutputFormat::FIXED, "RMS_RES", "Root-mean square residual of the progress variable equation.", HistoryFieldType::RESIDUAL);
      AddHistoryOutput("RMS_TOTAL_ENTHALPY", "rms[Enth]", ScreenOutputFormat::FIXED, "RMS_RES", "Root-mean square residual of the total enthalpy equation.", HistoryFieldType::RESIDUAL);
<<<<<<< HEAD
      if(config->GetPreferentialDiffusion())
        AddHistoryOutput("RMS_MIXTURE_FRACTION", "rms[Mixfrac]", ScreenOutputFormat::FIXED, "RMS_RES", "Root-mean square residual of the mixture fraction equation.", HistoryFieldType::RESIDUAL);
      /*--- auxiliary species transport ---*/
      for(auto i_species=0u; i_species < config->GetNUserScalars(); i_species++){
        string species_name = config->GetUserScalarName(i_species);
        AddHistoryOutput("RMS_"+species_name, "rms["+species_name+"]", ScreenOutputFormat::FIXED  , "RMS_RES", "Root-mean squared residual of the "+species_name+" mass fraction equation." , HistoryFieldType::RESIDUAL);
=======
      /*--- auxiliary species transport ---*/
      for(auto i_scalar=0u; i_scalar < config->GetNUserScalars(); i_scalar++){
        string scalar_name = config->GetUserScalarName(i_scalar);
        AddHistoryOutput("RMS_"+scalar_name, "rms["+scalar_name+"]", ScreenOutputFormat::FIXED  , "RMS_RES", "Root-mean squared residual of the "+scalar_name+" mass fraction equation." , HistoryFieldType::RESIDUAL);
>>>>>>> 89b2cda7
      }
      break;
    }
    case SPECIES_MODEL::NONE: break;
  }
}

void CFlowOutput::AddHistoryOutputFields_ScalarMAX_RES(const CConfig* config) {
  switch (TurbModelFamily(config->GetKind_Turb_Model())) {
    case TURB_FAMILY::SA:
      /// DESCRIPTION: Maximum residual of nu tilde (SA model).
      AddHistoryOutput("MAX_NU_TILDE", "max[nu]", ScreenOutputFormat::FIXED, "MAX_RES", "Maximum residual of nu tilde (SA model).", HistoryFieldType::RESIDUAL);
      break;

    case TURB_FAMILY::KW:
      /// DESCRIPTION: Maximum residual of kinetic energy (SST model).
      AddHistoryOutput("MAX_TKE", "max[k]",  ScreenOutputFormat::FIXED, "MAX_RES", "Maximum residual of kinetic energy (SST model).", HistoryFieldType::RESIDUAL);
      /// DESCRIPTION: Maximum residual of the dissipation (SST model).
      AddHistoryOutput("MAX_DISSIPATION", "max[w]",  ScreenOutputFormat::FIXED, "MAX_RES", "Maximum residual of dissipation (SST model).", HistoryFieldType::RESIDUAL);
      break;

    case TURB_FAMILY::NONE:
      break;
  }

  switch (config->GetKind_Trans_Model()) {

    case TURB_TRANS_MODEL::LM:
      /// DESCRIPTION: Maximum residual of the intermittency (LM model).
      AddHistoryOutput("MAX_INTERMITTENCY", "max[LM_1]",  ScreenOutputFormat::FIXED, "MAX_RES", "Maximum residual of the intermittency (LM model).", HistoryFieldType::RESIDUAL);
      /// DESCRIPTION: Maximum residual of the momentum thickness Reynolds number (LM model).
      AddHistoryOutput("MAX_RE_THETA_T", "max[LM_2]",  ScreenOutputFormat::FIXED, "MAX_RES", "Maximum residual of the momentum thickness Reynolds number (LM model).", HistoryFieldType::RESIDUAL);
      break;

    case TURB_TRANS_MODEL::NONE:
      break;
  }

  if (config->GetKind_Species_Model() != SPECIES_MODEL::NONE) {
    for (unsigned short iVar = 0; iVar < config->GetnSpecies(); iVar++) {
      AddHistoryOutput("MAX_SPECIES_" + std::to_string(iVar), "max[rho*Y_" + std::to_string(iVar)+"]", ScreenOutputFormat::FIXED, "MAX_RES", "Maximum residual of transported species.", HistoryFieldType::RESIDUAL);
    }
  }
}

void CFlowOutput::AddHistoryOutputFields_ScalarBGS_RES(const CConfig* config) {
  if (!multiZone) return;

  switch (TurbModelFamily(config->GetKind_Turb_Model())) {
    case TURB_FAMILY::SA:
      /// DESCRIPTION: Maximum residual of nu tilde (SA model).
      AddHistoryOutput("BGS_NU_TILDE", "bgs[nu]", ScreenOutputFormat::FIXED, "BGS_RES", "BGS residual of nu tilde (SA model).", HistoryFieldType::RESIDUAL);
      break;

    case TURB_FAMILY::KW:
      /// DESCRIPTION: Maximum residual of kinetic energy (SST model).
      AddHistoryOutput("BGS_TKE", "bgs[k]", ScreenOutputFormat::FIXED, "BGS_RES", "BGS residual of kinetic energy (SST model).", HistoryFieldType::RESIDUAL);
      /// DESCRIPTION: Maximum residual of the dissipation (SST model).
      AddHistoryOutput("BGS_DISSIPATION", "bgs[w]",  ScreenOutputFormat::FIXED, "BGS_RES", "BGS residual of dissipation (SST model).", HistoryFieldType::RESIDUAL);
      break;

    case TURB_FAMILY::NONE: break;
  }

  switch (config->GetKind_Trans_Model()) {
    case TURB_TRANS_MODEL::LM:
      /// DESCRIPTION: Maximum residual of the intermittency (LM model).
      AddHistoryOutput("BGS_INTERMITTENCY", "bgs[LM_1]", ScreenOutputFormat::FIXED, "BGS_RES", "BGS residual of the intermittency (LM model).", HistoryFieldType::RESIDUAL);
      /// DESCRIPTION: Maximum residual of the momentum thickness Reynolds number (LM model).
      AddHistoryOutput("BGS_RE_THETA_T", "bgs[LM_2]",  ScreenOutputFormat::FIXED, "BGS_RES", "BGS residual of the momentum thickness Reynolds number (LM model).", HistoryFieldType::RESIDUAL);
      break;

    case TURB_TRANS_MODEL::NONE: break;
  }

  if (config->GetKind_Species_Model() != SPECIES_MODEL::NONE) {
    for (unsigned short iVar = 0; iVar < config->GetnSpecies(); iVar++) {
      AddHistoryOutput("BGS_SPECIES_" + std::to_string(iVar), "bgs[rho*Y_" + std::to_string(iVar)+"]", ScreenOutputFormat::FIXED, "BGS_RES", "BGS residual of transported species.", HistoryFieldType::RESIDUAL);
    }
  }
}

void CFlowOutput::AddHistoryOutputFields_ScalarLinsol(const CConfig* config) {
  if (config->GetKind_Turb_Model() != TURB_MODEL::NONE) {
    AddHistoryOutput("LINSOL_ITER_TURB", "LinSolIterTurb", ScreenOutputFormat::INTEGER, "LINSOL", "Number of iterations of the linear solver for turbulence solver.");
    AddHistoryOutput("LINSOL_RESIDUAL_TURB", "LinSolResTurb", ScreenOutputFormat::FIXED, "LINSOL", "Residual of the linear solver for turbulence solver.");
  }

  if (config->GetKind_Trans_Model() != TURB_TRANS_MODEL::NONE) {
    AddHistoryOutput("LINSOL_ITER_TRANS", "LinSolIterTrans", ScreenOutputFormat::INTEGER, "LINSOL", "Number of iterations of the linear solver for transition solver.");
    AddHistoryOutput("LINSOL_RESIDUAL_TRANS", "LinSolResTrans", ScreenOutputFormat::FIXED, "LINSOL", "Residual of the linear solver for transition solver.");
  }

  if (config->GetKind_Species_Model() != SPECIES_MODEL::NONE) {
    AddHistoryOutput("LINSOL_ITER_SPECIES", "LinSolIterSpecies", ScreenOutputFormat::INTEGER, "LINSOL", "Number of iterations of the linear solver for species solver.");
    AddHistoryOutput("LINSOL_RESIDUAL_SPECIES", "LinSolResSpecies", ScreenOutputFormat::FIXED, "LINSOL", "Residual of the linear solver for species solver.");
  }
}
// clang-format on

void CFlowOutput::LoadHistoryData_Scalar(const CConfig* config, const CSolver* const* solver) {
  switch (TurbModelFamily(config->GetKind_Turb_Model())) {
    case TURB_FAMILY::SA:
      SetHistoryOutputValue("RMS_NU_TILDE", log10(solver[TURB_SOL]->GetRes_RMS(0)));
      SetHistoryOutputValue("MAX_NU_TILDE", log10(solver[TURB_SOL]->GetRes_Max(0)));
      if (multiZone) {
        SetHistoryOutputValue("BGS_NU_TILDE", log10(solver[TURB_SOL]->GetRes_BGS(0)));
      }
      break;

    case TURB_FAMILY::KW:
      SetHistoryOutputValue("RMS_TKE", log10(solver[TURB_SOL]->GetRes_RMS(0)));
      SetHistoryOutputValue("RMS_DISSIPATION",log10(solver[TURB_SOL]->GetRes_RMS(1)));
      SetHistoryOutputValue("MAX_TKE", log10(solver[TURB_SOL]->GetRes_Max(0)));
      SetHistoryOutputValue("MAX_DISSIPATION", log10(solver[TURB_SOL]->GetRes_Max(1)));
      if (multiZone) {
        SetHistoryOutputValue("BGS_TKE", log10(solver[TURB_SOL]->GetRes_BGS(0)));
        SetHistoryOutputValue("BGS_DISSIPATION", log10(solver[TURB_SOL]->GetRes_BGS(1)));
      }
      break;

    case TURB_FAMILY::NONE: break;
  }

  if (config->GetKind_Turb_Model() != TURB_MODEL::NONE) {
    SetHistoryOutputValue("LINSOL_ITER_TURB", solver[TURB_SOL]->GetIterLinSolver());
    SetHistoryOutputValue("LINSOL_RESIDUAL_TURB", log10(solver[TURB_SOL]->GetResLinSolver()));
  }

  switch (config->GetKind_Trans_Model()) {
    case TURB_TRANS_MODEL::LM:
      SetHistoryOutputValue("RMS_INTERMITTENCY", log10(solver[TRANS_SOL]->GetRes_RMS(0)));
      SetHistoryOutputValue("RMS_RE_THETA_T",log10(solver[TRANS_SOL]->GetRes_RMS(1)));
      SetHistoryOutputValue("MAX_INTERMITTENCY", log10(solver[TRANS_SOL]->GetRes_Max(0)));
      SetHistoryOutputValue("MAX_RE_THETA_T", log10(solver[TRANS_SOL]->GetRes_Max(1)));
      if (multiZone) {
        SetHistoryOutputValue("BGS_INTERMITTENCY", log10(solver[TRANS_SOL]->GetRes_BGS(0)));
        SetHistoryOutputValue("BGS_RE_THETA_T", log10(solver[TRANS_SOL]->GetRes_BGS(1)));
      }
      SetHistoryOutputValue("LINSOL_ITER_TRANS", solver[TRANS_SOL]->GetIterLinSolver());
      SetHistoryOutputValue("LINSOL_RESIDUAL_TRANS", log10(solver[TRANS_SOL]->GetResLinSolver()));
      break;

    case TURB_TRANS_MODEL::NONE: break;
  }

  switch(config->GetKind_Species_Model()) {
    case SPECIES_MODEL::SPECIES_TRANSPORT: {
      for (unsigned short iVar = 0; iVar < config->GetnSpecies(); iVar++) {
        SetHistoryOutputValue("RMS_SPECIES_" + std::to_string(iVar), log10(solver[SPECIES_SOL]->GetRes_RMS(iVar)));
        SetHistoryOutputValue("MAX_SPECIES_" + std::to_string(iVar), log10(solver[SPECIES_SOL]->GetRes_Max(iVar)));
        if (multiZone) {
          SetHistoryOutputValue("BGS_SPECIES_" + std::to_string(iVar), log10(solver[SPECIES_SOL]->GetRes_BGS(iVar)));
        }
<<<<<<< HEAD
      }
=======
      }
      SetHistoryOutputValue("LINSOL_ITER_SPECIES", solver[SPECIES_SOL]->GetIterLinSolver());
      SetHistoryOutputValue("LINSOL_RESIDUAL_SPECIES", log10(solver[SPECIES_SOL]->GetResLinSolver()));
      break;
    }

    case SPECIES_MODEL::FLAMELET: {
      SetHistoryOutputValue("RMS_PROGRESS_VARIABLE", log10(solver[SPECIES_SOL]->GetRes_RMS(I_PROGVAR)));
      SetHistoryOutputValue("RMS_TOTAL_ENTHALPY", log10(solver[SPECIES_SOL]->GetRes_RMS(I_ENTH)));
      /*--- auxiliary species transport ---*/
      for (unsigned short iReactant=0; iReactant<config->GetNUserScalars(); iReactant++){
        string species_name = config->GetUserScalarName(iReactant);
        SetHistoryOutputValue("RMS_" + species_name, log10(solver[SPECIES_SOL]->GetRes_RMS(config->GetNControlVars() + iReactant)));
      }

>>>>>>> 89b2cda7
      SetHistoryOutputValue("LINSOL_ITER_SPECIES", solver[SPECIES_SOL]->GetIterLinSolver());
      SetHistoryOutputValue("LINSOL_RESIDUAL_SPECIES", log10(solver[SPECIES_SOL]->GetResLinSolver()));
      break;
    }

<<<<<<< HEAD
    case SPECIES_MODEL::FLAMELET: {
      SetHistoryOutputValue("RMS_PROGRESS_VARIABLE", log10(solver[SPECIES_SOL]->GetRes_RMS(I_PROGVAR)));
      SetHistoryOutputValue("RMS_TOTAL_ENTHALPY", log10(solver[SPECIES_SOL]->GetRes_RMS(I_ENTH)));
      if(config->GetPreferentialDiffusion())
        SetHistoryOutputValue("RMS_MIXTURE_FRACTION", log10(solver[SPECIES_SOL]->GetRes_RMS(I_MIXFRAC)));
      /*--- auxiliary species transport ---*/
      for (unsigned short iReactant=0; iReactant<config->GetNUserScalars(); iReactant++){
        string species_name = config->GetUserScalarName(iReactant);
        SetHistoryOutputValue("RMS_" + species_name, log10(solver[SPECIES_SOL]->GetRes_RMS(config->GetNControllingVars() + iReactant)));
      }

      SetHistoryOutputValue("LINSOL_ITER_SPECIES", solver[SPECIES_SOL]->GetIterLinSolver());
      SetHistoryOutputValue("LINSOL_RESIDUAL_SPECIES", log10(solver[SPECIES_SOL]->GetResLinSolver()));
      break;
    }

=======
>>>>>>> 89b2cda7
    case SPECIES_MODEL::NONE: break;
  }

}

void CFlowOutput::SetVolumeOutputFields_ScalarSolution(const CConfig* config){
  switch (TurbModelFamily(config->GetKind_Turb_Model())) {
    case TURB_FAMILY::SA:
      AddVolumeOutput("NU_TILDE", "Nu_Tilde", "SOLUTION", "Spalart-Allmaras variable");
      break;

    case TURB_FAMILY::KW:
      AddVolumeOutput("TKE", "Turb_Kin_Energy", "SOLUTION", "Turbulent kinetic energy");
      AddVolumeOutput("DISSIPATION", "Omega", "SOLUTION", "Rate of dissipation");
      break;

    case TURB_FAMILY::NONE:
      break;
  }

  switch (config->GetKind_Trans_Model()) {
    case TURB_TRANS_MODEL::LM:
      AddVolumeOutput("INTERMITTENCY", "LM_gamma", "SOLUTION", "LM intermittency");
      AddVolumeOutput("RE_THETA_T", "LM_Re_t", "SOLUTION", "LM RE_THETA_T");
      AddVolumeOutput("INTERMITTENCY_SEP", "LM_gamma_sep", "PRIMITIVE", "LM intermittency");
      AddVolumeOutput("INTERMITTENCY_EFF", "LM_gamma_eff", "PRIMITIVE", "LM RE_THETA_T");
      AddVolumeOutput("TURB_INDEX", "Turb_index", "PRIMITIVE", "Turbulence index");
      break;

    case TURB_TRANS_MODEL::NONE:
      break;
  }

  switch (config->GetKind_Species_Model()) {
    case SPECIES_MODEL::SPECIES_TRANSPORT:
      for (unsigned short iVar = 0; iVar < config->GetnSpecies(); iVar++)
        AddVolumeOutput("SPECIES_" + std::to_string(iVar), "Species_" + std::to_string(iVar), "SOLUTION", "Species_" + std::to_string(iVar) + " mass fraction");
      break;
    case SPECIES_MODEL::FLAMELET:
      AddVolumeOutput("PROGVAR", "Progress_Variable", "SOLUTION", "Progress variable");
      AddVolumeOutput("ENTHALPY", "Total_Enthalpy", "SOLUTION", "Total enthalpy");
<<<<<<< HEAD
      if(config->GetPreferentialDiffusion())
        AddVolumeOutput("MIXFRAC", "Mixture_Fraction", "SOLUTION", "Mixture fraction");
=======
>>>>>>> 89b2cda7
      /*--- auxiliary species ---*/
      for (unsigned short iReactant=0; iReactant<config->GetNUserScalars(); iReactant++) {
        string species_name = config->GetUserScalarName(iReactant);
        AddVolumeOutput(species_name, species_name, "SOLUTION", species_name + "Mass fraction solution");
      }

      AddVolumeOutput("SOURCE_PROGVAR", "Source_Progress_Variable", "SOURCE", "Source Progress Variable");
      /*--- no source term for enthalpy ---*/
      /*--- auxiliary species source terms ---*/
      for (unsigned short iReactant=0; iReactant<config->GetNUserScalars(); iReactant++) {
        string species_name = config->GetUserScalarName(iReactant);
        AddVolumeOutput("SOURCE_" + species_name, "Source_" + species_name, "SOURCE", "Source " + species_name);
      }

      for (int i_lookup = 0; i_lookup < config->GetNLookups(); ++i_lookup) {
        if (config->GetLUTLookupName(i_lookup) != "NULL") {
          string strname1 = "lookup_" + config->GetLUTLookupName(i_lookup);
          AddVolumeOutput(config->GetLUTLookupName(i_lookup), strname1,"LOOKUP", config->GetLUTLookupName(i_lookup));
        }
      }
<<<<<<< HEAD
        
=======

>>>>>>> 89b2cda7
      AddVolumeOutput("TABLE_MISSES"       , "Table_misses"       , "SOLUTION", "Lookup table misses");
      break;
    case SPECIES_MODEL::NONE:
      break;
  }
}

void CFlowOutput::SetVolumeOutputFields_ScalarResidual(const CConfig* config) {
  switch (TurbModelFamily(config->GetKind_Turb_Model())){
    case TURB_FAMILY::SA:
      AddVolumeOutput("RES_NU_TILDE", "Residual_Nu_Tilde", "RESIDUAL", "Residual of the Spalart-Allmaras variable");
      break;

    case TURB_FAMILY::KW:
      AddVolumeOutput("RES_TKE", "Residual_TKE", "RESIDUAL", "Residual of turbulent kinetic energy");
      AddVolumeOutput("RES_DISSIPATION", "Residual_Omega", "RESIDUAL", "Residual of the rate of dissipation");
      break;

    case TURB_FAMILY::NONE:
      break;
  }

  switch (config->GetKind_Species_Model()) {
    case SPECIES_MODEL::SPECIES_TRANSPORT:
      for (unsigned short iVar = 0; iVar < config->GetnSpecies(); iVar++)
        AddVolumeOutput("RES_SPECIES_" + std::to_string(iVar), "Residual_Species_" + std::to_string(iVar), "RESIDUAL", "Residual of the transported species " + std::to_string(iVar));
      break;
    case SPECIES_MODEL::FLAMELET:
      AddVolumeOutput("RES_PROGVAR", "Residual_Progress_Variable", "SOLUTION", "Residual of progress variable");
      AddVolumeOutput("RES_ENTHALPY", "Residual_Total_Enthalpy", "SOLUTION", "Residual of total enthalpy");
<<<<<<< HEAD
      if(config->GetPreferentialDiffusion())
        AddVolumeOutput("RES_MIXFRAC", "Residual_Mixture_Fraction", "SOLUTION", "Residual of mixture fraction");
=======
>>>>>>> 89b2cda7
      /*--- residuals for auxiliary species transport equations ---*/
      for (unsigned short iReactant=0; iReactant<config->GetNUserScalars(); iReactant++){
        string species_name = config->GetUserScalarName(iReactant);
        AddVolumeOutput("RES_" + species_name, "Residual_" + species_name, "RESIDUAL", "Residual of the " + species_name + " equation");
      }
      break;
    case SPECIES_MODEL::NONE:
      break;
  }

  switch (config->GetKind_Trans_Model()) {
    case TURB_TRANS_MODEL::LM:
      AddVolumeOutput("RES_INTERMITTENCY", "Residual_LM_intermittency", "RESIDUAL", "Residual of LM intermittency");
      AddVolumeOutput("RES_RE_THETA_T", "Residual_LM_RE_THETA_T", "RESIDUAL", "Residual of LM RE_THETA_T");
      break;

    case TURB_TRANS_MODEL::NONE:
      break;
  }
}

void CFlowOutput::SetVolumeOutputFields_ScalarLimiter(const CConfig* config) {
  if (config->GetKind_SlopeLimit_Turb() != LIMITER::NONE) {
    switch (TurbModelFamily(config->GetKind_Turb_Model())) {
      case TURB_FAMILY::SA:
        AddVolumeOutput("LIMITER_NU_TILDE", "Limiter_Nu_Tilde", "LIMITER", "Limiter value of the Spalart-Allmaras variable");
        break;

      case TURB_FAMILY::KW:
        AddVolumeOutput("LIMITER_TKE", "Limiter_TKE", "LIMITER", "Limiter value of turb. kinetic energy");
        AddVolumeOutput("LIMITER_DISSIPATION", "Limiter_Omega", "LIMITER", "Limiter value of dissipation rate");
        break;

      case TURB_FAMILY::NONE:
        break;
    }
  }

  if (config->GetKind_SlopeLimit_Species() != LIMITER::NONE) {
    switch (config->GetKind_Species_Model()) {
      case SPECIES_MODEL::SPECIES_TRANSPORT:
        for (unsigned short iVar = 0; iVar < config->GetnSpecies(); iVar++)
          AddVolumeOutput("LIMITER_SPECIES_" + std::to_string(iVar), "Limiter_Species_" + std::to_string(iVar), "LIMITER", "Limiter value of the transported species " + std::to_string(iVar));
      break;
      case SPECIES_MODEL::FLAMELET:
        AddVolumeOutput("LIMITER_PROGVAR", "Limiter_Progress_Variable", "SOLUTION", "Limiter of progress variable");
        AddVolumeOutput("LIMITER_ENTHALPY", "Limiter_Total_Enthalpy", "SOLUTION", "Limiter of total enthalpy");
<<<<<<< HEAD
        if(config->GetPreferentialDiffusion())
          AddVolumeOutput("LIMITER_MIXFRAC", "Limiter_Mixture_Fraction", "SOLUTION", "Limiter of mixture fraction");
=======
>>>>>>> 89b2cda7
        /*--- limiter for auxiliary species transport ---*/
        for (unsigned short iReactant=0; iReactant<config->GetNUserScalars(); iReactant++) {
          string species_name = config->GetUserScalarName(iReactant);
          AddVolumeOutput("LIMITER_" + species_name, "LIMITER_" + species_name, "LIMITER", "Limiter value for the " + species_name + " equation");
        }
      break;
      case SPECIES_MODEL::NONE:
        break;
    }
  }

  if (config->GetKind_Turb_Model() != TURB_MODEL::NONE) {
    AddVolumeOutput("EDDY_VISCOSITY", "Eddy_Viscosity", "PRIMITIVE", "Turbulent eddy viscosity");
  }

  if (config->GetSAParsedOptions().bc) {
    AddVolumeOutput("INTERMITTENCY", "gamma_BC", "INTERMITTENCY", "Intermittency");
  }

  // Hybrid RANS-LES
  if (config->GetKind_HybridRANSLES() != NO_HYBRIDRANSLES) {
    AddVolumeOutput("DES_LENGTHSCALE", "DES_LengthScale", "DDES", "DES length scale value");
    AddVolumeOutput("WALL_DISTANCE", "Wall_Distance", "DDES", "Wall distance value");
  }

  if (config->GetViscous()) {
    if (nDim == 3) {
      AddVolumeOutput("VORTICITY_X", "Vorticity_x", "VORTEX_IDENTIFICATION", "x-component of the vorticity vector");
      AddVolumeOutput("VORTICITY_Y", "Vorticity_y", "VORTEX_IDENTIFICATION", "y-component of the vorticity vector");
      AddVolumeOutput("VORTICITY_Z", "Vorticity_z", "VORTEX_IDENTIFICATION", "z-component of the vorticity vector");
    } else {
      AddVolumeOutput("VORTICITY", "Vorticity", "VORTEX_IDENTIFICATION", "Value of the vorticity");
    }
    AddVolumeOutput("Q_CRITERION", "Q_Criterion", "VORTEX_IDENTIFICATION", "Value of the Q-Criterion");
  }
}

void CFlowOutput::LoadVolumeData_Scalar(const CConfig* config, const CSolver* const* solver, const CGeometry* geometry,
                                        const unsigned long iPoint) {
  const auto* turb_solver = solver[TURB_SOL];
  const auto* trans_solver = solver[TRANS_SOL];
  const auto* Node_Flow = solver[FLOW_SOL]->GetNodes();
  const auto* Node_Turb = (config->GetKind_Turb_Model() != TURB_MODEL::NONE) ? turb_solver->GetNodes() : nullptr;
  const auto* Node_Trans = (config->GetKind_Trans_Model() != TURB_TRANS_MODEL::NONE) ? trans_solver->GetNodes() : nullptr;
  const auto* Node_Geo = geometry->nodes;

  if (config->GetViscous()) {
    if (nDim == 3){
      SetVolumeOutputValue("VORTICITY_X", iPoint, Node_Flow->GetVorticity(iPoint)[0]);
      SetVolumeOutputValue("VORTICITY_Y", iPoint, Node_Flow->GetVorticity(iPoint)[1]);
      SetVolumeOutputValue("VORTICITY_Z", iPoint, Node_Flow->GetVorticity(iPoint)[2]);
    } else {
      SetVolumeOutputValue("VORTICITY", iPoint, Node_Flow->GetVorticity(iPoint)[2]);
    }
    SetVolumeOutputValue("Q_CRITERION", iPoint, GetQ_Criterion(Node_Flow->GetVelocityGradient(iPoint)));
  }

  const bool limiter = (config->GetKind_SlopeLimit_Turb() != LIMITER::NONE);

  switch (TurbModelFamily(config->GetKind_Turb_Model())) {
    case TURB_FAMILY::SA:
      SetVolumeOutputValue("NU_TILDE", iPoint, Node_Turb->GetSolution(iPoint, 0));
      SetVolumeOutputValue("RES_NU_TILDE", iPoint, turb_solver->LinSysRes(iPoint, 0));
      if (limiter) {
        SetVolumeOutputValue("LIMITER_NU_TILDE", iPoint, Node_Turb->GetLimiter(iPoint, 0));
      }
      break;

    case TURB_FAMILY::KW:
      SetVolumeOutputValue("TKE", iPoint, Node_Turb->GetSolution(iPoint, 0));
      SetVolumeOutputValue("DISSIPATION", iPoint, Node_Turb->GetSolution(iPoint, 1));
      SetVolumeOutputValue("RES_TKE", iPoint, turb_solver->LinSysRes(iPoint, 0));
      SetVolumeOutputValue("RES_DISSIPATION", iPoint, turb_solver->LinSysRes(iPoint, 1));
      if (limiter) {
        SetVolumeOutputValue("LIMITER_TKE", iPoint, Node_Turb->GetLimiter(iPoint, 0));
        SetVolumeOutputValue("LIMITER_DISSIPATION", iPoint, Node_Turb->GetLimiter(iPoint, 1));
      }
      break;

    case TURB_FAMILY::NONE: break;
  }

  /*--- If we got here a turbulence model is being used, therefore there is eddy viscosity. ---*/
  if (config->GetKind_Turb_Model() != TURB_MODEL::NONE) {
    SetVolumeOutputValue("EDDY_VISCOSITY", iPoint, Node_Flow->GetEddyViscosity(iPoint));
  }

  if (config->GetSAParsedOptions().bc) {
    SetVolumeOutputValue("INTERMITTENCY", iPoint, Node_Turb->GetIntermittencyEff(iPoint));
  }

  switch (config->GetKind_Trans_Model()) {
    case TURB_TRANS_MODEL::LM:
      SetVolumeOutputValue("INTERMITTENCY", iPoint, Node_Trans->GetSolution(iPoint, 0));
      SetVolumeOutputValue("RE_THETA_T", iPoint, Node_Trans->GetSolution(iPoint, 1));
      SetVolumeOutputValue("INTERMITTENCY_SEP", iPoint, Node_Trans->GetIntermittencySep(iPoint));
      SetVolumeOutputValue("INTERMITTENCY_EFF", iPoint, Node_Trans->GetIntermittencyEff(iPoint));
      SetVolumeOutputValue("TURB_INDEX", iPoint, Node_Turb->GetTurbIndex(iPoint));
      SetVolumeOutputValue("RES_INTERMITTENCY", iPoint, trans_solver->LinSysRes(iPoint, 0));
      SetVolumeOutputValue("RES_RE_THETA_T", iPoint, trans_solver->LinSysRes(iPoint, 1));
      break;

    case TURB_TRANS_MODEL::NONE: break;
  }

  if (config->GetKind_HybridRANSLES() != NO_HYBRIDRANSLES) {
    SetVolumeOutputValue("DES_LENGTHSCALE", iPoint, Node_Flow->GetDES_LengthScale(iPoint));
    SetVolumeOutputValue("WALL_DISTANCE", iPoint, Node_Geo->GetWall_Distance(iPoint));
  }

  switch (config->GetKind_Species_Model()) {
    case SPECIES_MODEL::SPECIES_TRANSPORT: {
      const auto Node_Species = solver[SPECIES_SOL]->GetNodes();
      for (unsigned short iVar = 0; iVar < config->GetnSpecies(); iVar++) {
        SetVolumeOutputValue("SPECIES_" + std::to_string(iVar), iPoint, Node_Species->GetSolution(iPoint, iVar));
        SetVolumeOutputValue("RES_SPECIES_" + std::to_string(iVar), iPoint, solver[SPECIES_SOL]->LinSysRes(iPoint, iVar));
        if (config->GetKind_SlopeLimit_Species() != LIMITER::NONE)
          SetVolumeOutputValue("LIMITER_SPECIES_" + std::to_string(iVar), iPoint, Node_Species->GetLimiter(iPoint, iVar));
      }
      break;
    }

    case SPECIES_MODEL::FLAMELET: {
      const auto Node_Species = solver[SPECIES_SOL]->GetNodes();

      SetVolumeOutputValue("PROGVAR", iPoint, Node_Species->GetSolution(iPoint, I_PROGVAR));
      SetVolumeOutputValue("ENTHALPY", iPoint, Node_Species->GetSolution(iPoint, I_ENTH));
<<<<<<< HEAD
      if(config->GetPreferentialDiffusion())
        SetVolumeOutputValue("MIXFRAC", iPoint, Node_Species->GetSolution(iPoint, I_MIXFRAC));
      /*--- values from auxiliary species transport ---*/
      for (unsigned short iReactant=0; iReactant<config->GetNUserScalars(); iReactant++) {
        string species_name = config->GetUserScalarName(iReactant);
        SetVolumeOutputValue(species_name, iPoint, Node_Species->GetSolution(iPoint, config->GetNControllingVars() + iReactant));
      }
      
      SetVolumeOutputValue("SOURCE_PROGVAR", iPoint, Node_Species->GetScalarSources(iPoint, I_PROGVAR));
      /*--- no source term for enthalpy ---*/
      /*--- source terms for auxiliary species transport ---*/
      for (unsigned short iReactant=0; iReactant<config->GetNUserScalars(); iReactant++) {
        string species_name = config->GetUserScalarName(iReactant);
        SetVolumeOutputValue("SOURCE_" + species_name, iPoint, Node_Species->GetScalarSources(iPoint, config->GetNControllingVars() + iReactant));
      }

      SetVolumeOutputValue("RES_PROGVAR", iPoint, solver[SPECIES_SOL]->LinSysRes(iPoint, I_PROGVAR));
      SetVolumeOutputValue("RES_ENTHALPY", iPoint, solver[SPECIES_SOL]->LinSysRes(iPoint, I_ENTH));
      if(config->GetPreferentialDiffusion())
        SetVolumeOutputValue("RES_MIXFRAC", iPoint, solver[SPECIES_SOL]->LinSysRes(iPoint, I_MIXFRAC));
      /*--- residual for auxiliary species transport equations ---*/
      for (unsigned short iReactant=0; iReactant<config->GetNUserScalars(); iReactant++) {
        string species_name = config->GetUserScalarName(iReactant);
        SetVolumeOutputValue("RES_" + species_name, iPoint, solver[SPECIES_SOL]->LinSysRes(iPoint, config->GetNControllingVars() + iReactant));
=======
      SetVolumeOutputValue("SOURCE_PROGVAR", iPoint, Node_Species->GetScalarSources(iPoint, I_PROGVAR));
      SetVolumeOutputValue("RES_PROGVAR", iPoint, solver[SPECIES_SOL]->LinSysRes(iPoint, I_PROGVAR));
      SetVolumeOutputValue("RES_ENTHALPY", iPoint, solver[SPECIES_SOL]->LinSysRes(iPoint, I_ENTH));
      SetVolumeOutputValue("TABLE_MISSES"       , iPoint, (su2double)Node_Species->GetInsideTable(iPoint));

      /*--- auxiliary species transport equations ---*/
      for (unsigned short i_scalar=0; i_scalar<config->GetNUserScalars(); i_scalar++) {
        string scalar_name = config->GetUserScalarName(i_scalar);
        SetVolumeOutputValue(scalar_name, iPoint, Node_Species->GetSolution(iPoint, config->GetNControlVars() + i_scalar));
        SetVolumeOutputValue("SOURCE_" + scalar_name, iPoint, Node_Species->GetScalarSources(iPoint, config->GetNControlVars() + i_scalar));
        SetVolumeOutputValue("RES_" + scalar_name, iPoint, solver[SPECIES_SOL]->LinSysRes(iPoint, config->GetNControlVars() + i_scalar));
>>>>>>> 89b2cda7
      }

      if (config->GetKind_SlopeLimit_Species() != LIMITER::NONE) {
        SetVolumeOutputValue("LIMITER_PROGVAR", iPoint, Node_Species->GetLimiter(iPoint, I_PROGVAR));
        SetVolumeOutputValue("LIMITER_ENTHALPY", iPoint, Node_Species->GetLimiter(iPoint, I_ENTH));
<<<<<<< HEAD
        if(config->GetPreferentialDiffusion())
          SetVolumeOutputValue("LIMITER_MIXFRAC", iPoint, Node_Species->GetLimiter(iPoint, I_MIXFRAC));
        /*--- limiter for auxiliary species transport equations ---*/
        for (unsigned short iReactant=0; iReactant<config->GetNUserScalars(); iReactant++) {
          string species_name = config->GetUserScalarName(iReactant);
          SetVolumeOutputValue("LIMITER_" + species_name, iPoint, Node_Species->GetLimiter(iPoint, config->GetNControllingVars() + iReactant));
=======
        /*--- limiter for auxiliary species transport equations ---*/
        for (unsigned short i_scalar=0; i_scalar<config->GetNUserScalars(); i_scalar++) {
          string scalar_name = config->GetUserScalarName(i_scalar);
          SetVolumeOutputValue("LIMITER_" + scalar_name, iPoint, Node_Species->GetLimiter(iPoint, config->GetNControlVars() + i_scalar));
>>>>>>> 89b2cda7
        }
      }

      /*--- variables that we look up from the LUT ---*/
      for (int i_lookup = 0; i_lookup < config->GetNLookups(); ++i_lookup) {
        if (config->GetLUTLookupName(i_lookup)!="NULL")
          SetVolumeOutputValue(config->GetLUTLookupName(i_lookup), iPoint, Node_Species->GetScalarLookups(iPoint, i_lookup));
      }
<<<<<<< HEAD
      SetVolumeOutputValue("TABLE_MISSES"       , iPoint, (su2double)Node_Species->GetInsideTable(iPoint));

=======
>>>>>>> 89b2cda7

      break;
    }
    case SPECIES_MODEL::NONE: break;
  }
}

void CFlowOutput::LoadSurfaceData(CConfig *config, CGeometry *geometry, CSolver **solver, unsigned long iPoint, unsigned short iMarker, unsigned long iVertex){

  if (!config->GetViscous_Wall(iMarker)) return;

  const auto heat_sol = (config->GetKind_Regime() == ENUM_REGIME::INCOMPRESSIBLE) &&
                         config->GetWeakly_Coupled_Heat() ? HEAT_SOL : FLOW_SOL;

  SetVolumeOutputValue("SKIN_FRICTION-X", iPoint, solver[FLOW_SOL]->GetCSkinFriction(iMarker, iVertex, 0));
  SetVolumeOutputValue("SKIN_FRICTION-Y", iPoint, solver[FLOW_SOL]->GetCSkinFriction(iMarker, iVertex, 1));
  if (nDim == 3)
    SetVolumeOutputValue("SKIN_FRICTION-Z", iPoint, solver[FLOW_SOL]->GetCSkinFriction(iMarker, iVertex, 2));
  SetVolumeOutputValue("HEAT_FLUX", iPoint, solver[heat_sol]->GetHeatFlux(iMarker, iVertex));
  SetVolumeOutputValue("Y_PLUS", iPoint, solver[FLOW_SOL]->GetYPlus(iMarker, iVertex));
}

void CFlowOutput::AddAerodynamicCoefficients(const CConfig* config) {

  /// BEGIN_GROUP: AERO_COEFF, DESCRIPTION: Sum of the aerodynamic coefficients and forces on all surfaces (markers) set with MARKER_MONITORING.
  /// DESCRIPTION: Drag coefficient
  AddHistoryOutput("DRAG",       "CD",   ScreenOutputFormat::FIXED, "AERO_COEFF", "Total drag coefficient on all surfaces set with MARKER_MONITORING", HistoryFieldType::COEFFICIENT);
  /// DESCRIPTION: Lift coefficient
  AddHistoryOutput("LIFT",       "CL",   ScreenOutputFormat::FIXED, "AERO_COEFF", "Total lift coefficient on all surfaces set with MARKER_MONITORING", HistoryFieldType::COEFFICIENT);
  /// DESCRIPTION: Sideforce coefficient
  AddHistoryOutput("SIDEFORCE",  "CSF",  ScreenOutputFormat::FIXED, "AERO_COEFF", "Total sideforce coefficient on all surfaces set with MARKER_MONITORING", HistoryFieldType::COEFFICIENT);
  /// DESCRIPTION: Moment around the x-axis
  AddHistoryOutput("MOMENT_X",   "CMx",  ScreenOutputFormat::FIXED, "AERO_COEFF", "Total momentum x-component on all surfaces set with MARKER_MONITORING", HistoryFieldType::COEFFICIENT);
  /// DESCRIPTION: Moment around the y-axis
  AddHistoryOutput("MOMENT_Y",   "CMy",  ScreenOutputFormat::FIXED, "AERO_COEFF", "Total momentum y-component on all surfaces set with MARKER_MONITORING", HistoryFieldType::COEFFICIENT);
  /// DESCRIPTION: Moment around the z-axis
  AddHistoryOutput("MOMENT_Z",   "CMz",  ScreenOutputFormat::FIXED, "AERO_COEFF", "Total momentum z-component on all surfaces set with MARKER_MONITORING", HistoryFieldType::COEFFICIENT);
  /// DESCRIPTION: Force in x direction
  AddHistoryOutput("FORCE_X",    "CFx",  ScreenOutputFormat::FIXED, "AERO_COEFF", "Total force x-component on all surfaces set with MARKER_MONITORING", HistoryFieldType::COEFFICIENT);
  /// DESCRIPTION: Force in y direction
  AddHistoryOutput("FORCE_Y",    "CFy",  ScreenOutputFormat::FIXED, "AERO_COEFF", "Total force y-component on all surfaces set with MARKER_MONITORING", HistoryFieldType::COEFFICIENT);
  /// DESCRIPTION: Force in z direction
  AddHistoryOutput("FORCE_Z",    "CFz",  ScreenOutputFormat::FIXED, "AERO_COEFF", "Total force z-component on all surfaces set with MARKER_MONITORING", HistoryFieldType::COEFFICIENT);
  /// DESCRIPTION: Lift-to-drag ratio
  AddHistoryOutput("EFFICIENCY", "CEff", ScreenOutputFormat::FIXED, "AERO_COEFF", "Total lift-to-drag ratio on all surfaces set with MARKER_MONITORING", HistoryFieldType::COEFFICIENT);
  /// END_GROUP

  /// BEGIN_GROUP: AERO_COEFF_SURF, DESCRIPTION: Aerodynamic coefficients and forces per surface.
  vector<string> Marker_Monitoring;
  for (unsigned short iMarker_Monitoring = 0; iMarker_Monitoring < config->GetnMarker_Monitoring(); iMarker_Monitoring++){
    Marker_Monitoring.push_back(config->GetMarker_Monitoring_TagBound(iMarker_Monitoring));
  }
  /// DESCRIPTION: Drag coefficient
  AddHistoryOutputPerSurface("DRAG_ON_SURFACE",       "CD",   ScreenOutputFormat::FIXED, "AERO_COEFF_SURF", Marker_Monitoring, HistoryFieldType::COEFFICIENT);
  /// DESCRIPTION: Lift coefficient
  AddHistoryOutputPerSurface("LIFT_ON_SURFACE",       "CL",   ScreenOutputFormat::FIXED, "AERO_COEFF_SURF", Marker_Monitoring, HistoryFieldType::COEFFICIENT);
  /// DESCRIPTION: Sideforce coefficient
  AddHistoryOutputPerSurface("SIDEFORCE_ON_SURFACE",  "CSF",  ScreenOutputFormat::FIXED, "AERO_COEFF_SURF", Marker_Monitoring, HistoryFieldType::COEFFICIENT);
  /// DESCRIPTION: Moment around the x-axis
  AddHistoryOutputPerSurface("MOMENT-X_ON_SURFACE",   "CMx",  ScreenOutputFormat::FIXED, "AERO_COEFF_SURF", Marker_Monitoring, HistoryFieldType::COEFFICIENT);
  /// DESCRIPTION: Moment around the y-axis
  AddHistoryOutputPerSurface("MOMENT-Y_ON_SURFACE",   "CMy",  ScreenOutputFormat::FIXED, "AERO_COEFF_SURF", Marker_Monitoring, HistoryFieldType::COEFFICIENT);
  /// DESCRIPTION: Moment around the z-axis
  AddHistoryOutputPerSurface("MOMENT-Z_ON_SURFACE",   "CMz",  ScreenOutputFormat::FIXED, "AERO_COEFF_SURF", Marker_Monitoring, HistoryFieldType::COEFFICIENT);
  /// DESCRIPTION: Force in x direction
  AddHistoryOutputPerSurface("FORCE-X_ON_SURFACE",    "CFx",  ScreenOutputFormat::FIXED, "AERO_COEFF_SURF", Marker_Monitoring, HistoryFieldType::COEFFICIENT);
  /// DESCRIPTION: Force in y direction
  AddHistoryOutputPerSurface("FORCE-Y_ON_SURFACE",    "CFy",  ScreenOutputFormat::FIXED, "AERO_COEFF_SURF", Marker_Monitoring, HistoryFieldType::COEFFICIENT);
  /// DESCRIPTION: Force in z direction
  AddHistoryOutputPerSurface("FORCE-Z_ON_SURFACE",    "CFz",  ScreenOutputFormat::FIXED, "AERO_COEFF_SURF", Marker_Monitoring, HistoryFieldType::COEFFICIENT);
  /// DESCRIPTION: Lift-to-drag ratio
  AddHistoryOutputPerSurface("EFFICIENCY_ON_SURFACE", "CEff", ScreenOutputFormat::FIXED, "AERO_COEFF_SURF", Marker_Monitoring, HistoryFieldType::COEFFICIENT);
  /// END_GROUP

  /// DESCRIPTION: Angle of attack
  AddHistoryOutput("AOA", "AoA", ScreenOutputFormat::FIXED, "AOA", "Angle of attack");

  AddHistoryOutput("COMBO", "ComboObj", ScreenOutputFormat::SCIENTIFIC, "COMBO", "Combined obj. function value.", HistoryFieldType::COEFFICIENT);
}

void CFlowOutput::SetAerodynamicCoefficients(const CConfig* config, const CSolver* flow_solver){

  SetHistoryOutputValue("DRAG", flow_solver->GetTotal_CD());
  SetHistoryOutputValue("LIFT", flow_solver->GetTotal_CL());
  if (nDim == 3)
    SetHistoryOutputValue("SIDEFORCE", flow_solver->GetTotal_CSF());
  if (nDim == 3){
    SetHistoryOutputValue("MOMENT_X", flow_solver->GetTotal_CMx());
    SetHistoryOutputValue("MOMENT_Y", flow_solver->GetTotal_CMy());
  }
  SetHistoryOutputValue("MOMENT_Z", flow_solver->GetTotal_CMz());
  SetHistoryOutputValue("FORCE_X", flow_solver->GetTotal_CFx());
  SetHistoryOutputValue("FORCE_Y", flow_solver->GetTotal_CFy());
  if (nDim == 3)
    SetHistoryOutputValue("FORCE_Z", flow_solver->GetTotal_CFz());
  SetHistoryOutputValue("EFFICIENCY", flow_solver->GetTotal_CEff());

  for (unsigned short iMarker_Monitoring = 0; iMarker_Monitoring < config->GetnMarker_Monitoring(); iMarker_Monitoring++) {
    SetHistoryOutputPerSurfaceValue("DRAG_ON_SURFACE", flow_solver->GetSurface_CD(iMarker_Monitoring), iMarker_Monitoring);
    SetHistoryOutputPerSurfaceValue("LIFT_ON_SURFACE", flow_solver->GetSurface_CL(iMarker_Monitoring), iMarker_Monitoring);
    if (nDim == 3)
      SetHistoryOutputPerSurfaceValue("SIDEFORCE_ON_SURFACE", flow_solver->GetSurface_CSF(iMarker_Monitoring), iMarker_Monitoring);
    if (nDim == 3){
      SetHistoryOutputPerSurfaceValue("MOMENT-X_ON_SURFACE", flow_solver->GetSurface_CMx(iMarker_Monitoring), iMarker_Monitoring);
      SetHistoryOutputPerSurfaceValue("MOMENT-Y_ON_SURFACE", flow_solver->GetSurface_CMy(iMarker_Monitoring), iMarker_Monitoring);
    }
    SetHistoryOutputPerSurfaceValue("MOMENT-Z_ON_SURFACE", flow_solver->GetSurface_CMz(iMarker_Monitoring), iMarker_Monitoring);
    SetHistoryOutputPerSurfaceValue("FORCE-X_ON_SURFACE", flow_solver->GetSurface_CFx(iMarker_Monitoring), iMarker_Monitoring);
    SetHistoryOutputPerSurfaceValue("FORCE-Y_ON_SURFACE", flow_solver->GetSurface_CFy(iMarker_Monitoring), iMarker_Monitoring);
    if (nDim == 3)
      SetHistoryOutputPerSurfaceValue("FORCE-Z_ON_SURFACE", flow_solver->GetSurface_CFz(iMarker_Monitoring), iMarker_Monitoring);

    SetHistoryOutputPerSurfaceValue("EFFICIENCY_ON_SURFACE", flow_solver->GetSurface_CEff(iMarker_Monitoring), iMarker_Monitoring);
    if (config->GetAeroelastic_Simulation()){
      SetHistoryOutputPerSurfaceValue("PITCH", config->GetAeroelastic_pitch(iMarker_Monitoring), iMarker_Monitoring);
      SetHistoryOutputPerSurfaceValue("PLUNGE", config->GetAeroelastic_plunge(iMarker_Monitoring), iMarker_Monitoring);
    }
  }

  SetHistoryOutputValue("AOA", config->GetAoA());
}

void CFlowOutput::AddHeatCoefficients(const CConfig* config) {

  if (!config->GetViscous()) return;

  /// BEGIN_GROUP: HEAT, DESCRIPTION: Heat coefficients on all surfaces set with MARKER_MONITORING.
  /// DESCRIPTION: Total heatflux
  AddHistoryOutput("TOTAL_HEATFLUX", "HF", ScreenOutputFormat::SCIENTIFIC, "HEAT", "Total heatflux on all surfaces set with MARKER_MONITORING.", HistoryFieldType::COEFFICIENT);
  /// DESCRIPTION: Maximal heatflux
  AddHistoryOutput("MAXIMUM_HEATFLUX", "maxHF", ScreenOutputFormat::SCIENTIFIC, "HEAT", "Maximum heatflux across all surfaces set with MARKER_MONITORING.", HistoryFieldType::COEFFICIENT);

  vector<string> Marker_Monitoring;
  for (auto iMarker = 0u; iMarker < config->GetnMarker_Monitoring(); iMarker++) {
    Marker_Monitoring.push_back(config->GetMarker_Monitoring_TagBound(iMarker));
  }
  /// DESCRIPTION:  Total heatflux
  AddHistoryOutputPerSurface("TOTAL_HEATFLUX_ON_SURFACE", "HF", ScreenOutputFormat::SCIENTIFIC, "HEAT_SURF", Marker_Monitoring, HistoryFieldType::COEFFICIENT);
  /// DESCRIPTION:  Total heatflux
  AddHistoryOutputPerSurface("MAXIMUM_HEATFLUX_ON_SURFACE", "maxHF", ScreenOutputFormat::SCIENTIFIC, "HEAT_SURF", Marker_Monitoring, HistoryFieldType::COEFFICIENT);
  /// END_GROUP
}

void CFlowOutput::SetHeatCoefficients(const CConfig* config, const CSolver* flow_solver) {

  if (!config->GetViscous()) return;

  SetHistoryOutputValue("TOTAL_HEATFLUX", flow_solver->GetTotal_HeatFlux());
  SetHistoryOutputValue("MAXIMUM_HEATFLUX", flow_solver->GetTotal_MaxHeatFlux());

  for (auto iMarker = 0u; iMarker < config->GetnMarker_Monitoring(); iMarker++) {
    SetHistoryOutputPerSurfaceValue("TOTAL_HEATFLUX_ON_SURFACE", flow_solver->GetSurface_HF_Visc(iMarker), iMarker);
    SetHistoryOutputPerSurfaceValue("MAXIMUM_HEATFLUX_ON_SURFACE", flow_solver->GetSurface_MaxHF_Visc(iMarker), iMarker);
  }
}

void CFlowOutput::AddRotatingFrameCoefficients() {
  /// BEGIN_GROUP: ROTATING_FRAME, DESCRIPTION: Coefficients related to a rotating frame of reference.
  /// DESCRIPTION: Merit
  AddHistoryOutput("FIGURE_OF_MERIT", "CMerit", ScreenOutputFormat::SCIENTIFIC, "ROTATING_FRAME", "Thrust over torque", HistoryFieldType::COEFFICIENT);
  /// DESCRIPTION: CT
  AddHistoryOutput("THRUST", "CT", ScreenOutputFormat::SCIENTIFIC, "ROTATING_FRAME", "Thrust coefficient", HistoryFieldType::COEFFICIENT);
  /// DESCRIPTION: CQ
  AddHistoryOutput("TORQUE", "CQ", ScreenOutputFormat::SCIENTIFIC, "ROTATING_FRAME", "Torque coefficient", HistoryFieldType::COEFFICIENT);
  /// END_GROUP
}

void CFlowOutput::SetRotatingFrameCoefficients(const CSolver* flow_solver) {

  SetHistoryOutputValue("THRUST", flow_solver->GetTotal_CT());
  SetHistoryOutputValue("TORQUE", flow_solver->GetTotal_CQ());
  SetHistoryOutputValue("FIGURE_OF_MERIT", flow_solver->GetTotal_CMerit());
}

void CFlowOutput::Add_CpInverseDesignOutput(){

  AddHistoryOutput("INVERSE_DESIGN_PRESSURE", "Cp_Diff", ScreenOutputFormat::FIXED, "CP_DIFF", "Cp difference for inverse design", HistoryFieldType::COEFFICIENT);
}

void CFlowOutput::Set_CpInverseDesign(CSolver *solver, const CGeometry *geometry, const CConfig *config){

  /*--- Prepare to read the surface pressure files (CSV) ---*/

  const auto surfCp_filename = config->GetUnsteady_FileName("TargetCp", curTimeIter, ".dat");

  /*--- Read the surface pressure file, on the first inner iteration. ---*/

  ifstream Surface_file;
  Surface_file.open(surfCp_filename);

  if (!Surface_file.good()) {
    solver->SetTotal_CpDiff(0.0);
    SetHistoryOutputValue("INVERSE_DESIGN_PRESSURE", 0.0);
    return;
  }

  if ((config->GetInnerIter() == 0) || config->GetDiscrete_Adjoint()) {
    string text_line;
    getline(Surface_file, text_line);

    while (getline(Surface_file, text_line)) {
      /*--- remove commas ---*/
      for (auto& c : text_line) if (c == ',') c = ' ';
      stringstream point_line(text_line);

      /*--- parse line ---*/
      unsigned long iPointGlobal;
      su2double XCoord, YCoord, ZCoord=0, Pressure, PressureCoeff;

      point_line >> iPointGlobal >> XCoord >> YCoord;
      if (nDim == 3) point_line >> ZCoord;
      point_line >> Pressure >> PressureCoeff;

      const auto iPoint = geometry->GetGlobal_to_Local_Point(iPointGlobal);

      /*--- If the point is on this rank set the Cp to associated vertices
       *    (one point may be shared by multiple vertices). ---*/
      if (iPoint >= 0) {
        bool set = false;
        for (auto iMarker = 0u; iMarker < geometry->GetnMarker(); ++iMarker) {
          const auto iVertex = geometry->nodes->GetVertex(iPoint, iMarker);

          if (iVertex >= 0) {
            solver->SetCPressureTarget(iMarker, iVertex, PressureCoeff);
            set = true;
          }
        }
        if (!set)
          cout << "WARNING: In file " << surfCp_filename << ", point " << iPointGlobal << " is not a vertex." << endl;
      }
    }
  }

  /*--- Compute the pressure difference. ---*/

  su2double PressDiff = 0.0;

  for (auto iMarker = 0u; iMarker < geometry->GetnMarker(); ++iMarker) {

    const auto Boundary = config->GetMarker_All_KindBC(iMarker);

    if (config->GetSolid_Wall(iMarker) || (Boundary == NEARFIELD_BOUNDARY)) {
      for (auto iVertex = 0ul; iVertex < geometry->GetnVertex(iMarker); iVertex++) {

        const auto iPoint = geometry->vertex[iMarker][iVertex]->GetNode();
        if (!geometry->nodes->GetDomain(iPoint)) continue;

        const auto Cp = solver->GetCPressure(iMarker, iVertex);
        const auto CpTarget = solver->GetCPressureTarget(iMarker, iVertex);

        const auto Normal = geometry->vertex[iMarker][iVertex]->GetNormal();
        const auto Area = GeometryToolbox::Norm(nDim, Normal);

        PressDiff += Area * pow(CpTarget-Cp, 2);
      }
    }
  }
  su2double tmp = PressDiff;
  SU2_MPI::Allreduce(&tmp, &PressDiff, 1, MPI_DOUBLE, MPI_SUM, SU2_MPI::GetComm());

  /*--- Update the total Cp difference coeffient. ---*/

  solver->SetTotal_CpDiff(PressDiff);
  SetHistoryOutputValue("INVERSE_DESIGN_PRESSURE", PressDiff);

}

void CFlowOutput::Add_NearfieldInverseDesignOutput(){

  AddHistoryOutput("EQUIVALENT_AREA", "CEquiv_Area", ScreenOutputFormat::SCIENTIFIC, "EQUIVALENT_AREA", "Equivalent area", HistoryFieldType::COEFFICIENT);
}

void CFlowOutput::Set_NearfieldInverseDesign(CSolver *solver, const CGeometry *geometry, const CConfig *config){

  ofstream EquivArea_file;
  su2double auxXCoord, auxYCoord, auxZCoord, InverseDesign = 0.0, DeltaX,
    Coord_i, Coord_j, jp1Coord, *Coord = nullptr, MeanFunction,
    *Face_Normal = nullptr, auxArea, auxPress, jFunction, jp1Function;
  unsigned long iPoint, auxPoint, auxDomain;
  ofstream NearFieldEA_file; ifstream TargetEA_file;

  const su2double XCoordBegin_OF = config->GetEA_IntLimit(0);
  const su2double XCoordEnd_OF = config->GetEA_IntLimit(1);

  const su2double AoA = -(config->GetAoA()*PI_NUMBER/180.0);
  const su2double EAScaleFactor = config->GetEA_ScaleFactor(); // The EA Obj. Func. should be ~ force based Obj. Func.

  const su2double Mach  = config->GetMach();
  const su2double Gamma = config->GetGamma();
  const su2double Beta = sqrt(Mach*Mach-1.0);
  const su2double R_Plane = fabs(config->GetEA_IntLimit(2));
  const su2double Pressure_Inf = config->GetPressure_FreeStreamND();

  const su2double factor = 4.0*sqrt(2.0*Beta*R_Plane) / (Gamma*Pressure_Inf*Mach*Mach);

  if (rank == MASTER_NODE) cout << "Writing Equivalent Area files." << endl ;

  vector<unsigned long> Buffer_Receive_nVertex;
  if (rank == MASTER_NODE) {
    Buffer_Receive_nVertex.resize(size);
  }

  /*--- Compute the total number of points of the near-field ghost nodes ---*/

  unsigned long nLocalVertex_NearField = 0;
  for (unsigned short iMarker = 0; iMarker < config->GetnMarker_All(); iMarker++)
    if (config->GetMarker_All_KindBC(iMarker) == NEARFIELD_BOUNDARY)
      for (unsigned long iVertex = 0; iVertex < geometry->GetnVertex(iMarker); iVertex++) {
        iPoint = geometry->vertex[iMarker][iVertex]->GetNode();
        Face_Normal = geometry->vertex[iMarker][iVertex]->GetNormal();
        Coord = geometry->nodes->GetCoord(iPoint);

        if (geometry->nodes->GetDomain(iPoint))
          if ((Face_Normal[nDim-1] > 0.0) && (Coord[nDim-1] < 0.0))
            nLocalVertex_NearField ++;
      }

  /*--- Send Near-Field vertex information --*/
  unsigned long MaxLocalVertex_NearField, nVertex_NearField;

  SU2_MPI::Allreduce(&nLocalVertex_NearField, &nVertex_NearField, 1, MPI_UNSIGNED_LONG, MPI_SUM, SU2_MPI::GetComm());
  SU2_MPI::Allreduce(&nLocalVertex_NearField, &MaxLocalVertex_NearField, 1, MPI_UNSIGNED_LONG, MPI_MAX, SU2_MPI::GetComm());
  SU2_MPI::Gather(&nLocalVertex_NearField, 1, MPI_UNSIGNED_LONG, Buffer_Receive_nVertex.data(), 1, MPI_UNSIGNED_LONG, MASTER_NODE, SU2_MPI::GetComm());

  vector<su2double> Buffer_Send_Xcoord          (MaxLocalVertex_NearField, 0.0);
  vector<su2double> Buffer_Send_Ycoord          (MaxLocalVertex_NearField, 0.0);
  vector<su2double> Buffer_Send_Zcoord          (MaxLocalVertex_NearField, 0.0);
  vector<unsigned long> Buffer_Send_IdPoint     (MaxLocalVertex_NearField, 0);
  vector<su2double> Buffer_Send_Pressure        (MaxLocalVertex_NearField, 0.0);
  vector<su2double> Buffer_Send_FaceArea        (MaxLocalVertex_NearField, 0.0);

  vector<su2double> Buffer_Receive_Xcoord;
  vector<su2double> Buffer_Receive_Ycoord;
  vector<su2double> Buffer_Receive_Zcoord;
  vector<unsigned long> Buffer_Receive_IdPoint;
  vector<su2double> Buffer_Receive_Pressure;
  vector<su2double> Buffer_Receive_FaceArea;

  if (rank == MASTER_NODE) {
    Buffer_Receive_Xcoord.resize(size*MaxLocalVertex_NearField);
    Buffer_Receive_Ycoord.resize(size*MaxLocalVertex_NearField);
    Buffer_Receive_Zcoord.resize(size*MaxLocalVertex_NearField);
    Buffer_Receive_IdPoint.resize(size*MaxLocalVertex_NearField);
    Buffer_Receive_Pressure.resize(size*MaxLocalVertex_NearField);
    Buffer_Receive_FaceArea.resize(size*MaxLocalVertex_NearField);
  }

  const auto nBuffer_Xcoord = MaxLocalVertex_NearField;
  const auto nBuffer_Ycoord = MaxLocalVertex_NearField;
  const auto nBuffer_Zcoord = MaxLocalVertex_NearField;
  const auto nBuffer_IdPoint = MaxLocalVertex_NearField;
  const auto nBuffer_Pressure = MaxLocalVertex_NearField;
  const auto nBuffer_FaceArea = MaxLocalVertex_NearField;


  /*--- Copy coordinates, index points, and pressures to the auxiliar vector --*/

  nLocalVertex_NearField = 0;
  for (unsigned short iMarker = 0; iMarker < config->GetnMarker_All(); iMarker++)
    if (config->GetMarker_All_KindBC(iMarker) == NEARFIELD_BOUNDARY)
      for (unsigned long iVertex = 0; iVertex < geometry->GetnVertex(iMarker); iVertex++) {
        iPoint = geometry->vertex[iMarker][iVertex]->GetNode();
        Face_Normal = geometry->vertex[iMarker][iVertex]->GetNormal();
        Coord = geometry->nodes->GetCoord(iPoint);

        if (geometry->nodes->GetDomain(iPoint))
          if ((Face_Normal[nDim-1] > 0.0) && (Coord[nDim-1] < 0.0)) {
            Buffer_Send_IdPoint[nLocalVertex_NearField] = iPoint;
            Buffer_Send_Xcoord[nLocalVertex_NearField] = geometry->nodes->GetCoord(iPoint, 0);
            Buffer_Send_Ycoord[nLocalVertex_NearField] = geometry->nodes->GetCoord(iPoint, 1);
            if (nDim == 3) {
              Buffer_Send_Zcoord[nLocalVertex_NearField] = geometry->nodes->GetCoord(iPoint, 2);
            }
            Buffer_Send_Pressure[nLocalVertex_NearField] = solver->GetNodes()->GetPressure(iPoint);
            Buffer_Send_FaceArea[nLocalVertex_NearField] = fabs(Face_Normal[nDim-1]);
            nLocalVertex_NearField++;
          }
      }

  /*--- Send all the information --*/

  SU2_MPI::Gather(Buffer_Send_Xcoord.data(), nBuffer_Xcoord, MPI_DOUBLE, Buffer_Receive_Xcoord.data(), nBuffer_Xcoord, MPI_DOUBLE, MASTER_NODE, SU2_MPI::GetComm());
  SU2_MPI::Gather(Buffer_Send_Ycoord.data(), nBuffer_Ycoord, MPI_DOUBLE, Buffer_Receive_Ycoord.data(), nBuffer_Ycoord, MPI_DOUBLE, MASTER_NODE, SU2_MPI::GetComm());
  SU2_MPI::Gather(Buffer_Send_Zcoord.data(), nBuffer_Zcoord, MPI_DOUBLE, Buffer_Receive_Zcoord.data(), nBuffer_Zcoord, MPI_DOUBLE, MASTER_NODE, SU2_MPI::GetComm());
  SU2_MPI::Gather(Buffer_Send_IdPoint.data(), nBuffer_IdPoint, MPI_UNSIGNED_LONG, Buffer_Receive_IdPoint.data(), nBuffer_IdPoint, MPI_UNSIGNED_LONG, MASTER_NODE, SU2_MPI::GetComm());
  SU2_MPI::Gather(Buffer_Send_Pressure.data(), nBuffer_Pressure, MPI_DOUBLE, Buffer_Receive_Pressure.data(), nBuffer_Pressure, MPI_DOUBLE, MASTER_NODE, SU2_MPI::GetComm());
  SU2_MPI::Gather(Buffer_Send_FaceArea.data(), nBuffer_FaceArea, MPI_DOUBLE, Buffer_Receive_FaceArea.data(), nBuffer_FaceArea, MPI_DOUBLE, MASTER_NODE, SU2_MPI::GetComm());

  if (rank == MASTER_NODE) {

    vector<su2double> Xcoord(nVertex_NearField);
    vector<su2double> Ycoord(nVertex_NearField);
    vector<su2double> Zcoord(nVertex_NearField);
    vector<short> AzimuthalAngle(nVertex_NearField);
    vector<unsigned long> IdPoint(nVertex_NearField);
    vector<unsigned long> IdDomain(nVertex_NearField);
    vector<su2double> Pressure(nVertex_NearField);
    vector<su2double> FaceArea(nVertex_NearField);
    vector<su2double> EquivArea(nVertex_NearField);
    vector<su2double> TargetArea(nVertex_NearField);
    vector<su2double> NearFieldWeight(nVertex_NearField);
    vector<su2double> Weight(nVertex_NearField);

    nVertex_NearField = 0;
    for (int iProcessor = 0; iProcessor < size; iProcessor++) {
      for (unsigned long iVertex = 0; iVertex < Buffer_Receive_nVertex[iProcessor]; iVertex++) {
        Xcoord[nVertex_NearField] = Buffer_Receive_Xcoord[iProcessor*MaxLocalVertex_NearField+iVertex];
        Ycoord[nVertex_NearField] = Buffer_Receive_Ycoord[iProcessor*MaxLocalVertex_NearField+iVertex];

        if (nDim == 2) {
          AzimuthalAngle[nVertex_NearField] = 0;
        }

        if (nDim == 3) {
          Zcoord[nVertex_NearField] = Buffer_Receive_Zcoord[iProcessor*MaxLocalVertex_NearField+iVertex];

          /*--- Rotate the nearfield cylinder  ---*/

          su2double YcoordRot = Ycoord[nVertex_NearField];
          su2double ZcoordRot = Xcoord[nVertex_NearField]*sin(AoA) + Zcoord[nVertex_NearField]*cos(AoA);

          /*--- Compute the Azimuthal angle ---*/

          su2double AngleDouble = fabs(atan(-YcoordRot/ZcoordRot)*180.0/PI_NUMBER);

          /*--- Fix an azimuthal line due to misalignments of the near-field ---*/

          su2double FixAzimuthalLine = config->GetFixAzimuthalLine();

          if ((AngleDouble >= FixAzimuthalLine - 0.1) && (AngleDouble <= FixAzimuthalLine + 0.1))
            AngleDouble = FixAzimuthalLine - 0.1;

          const auto AngleInt = SU2_TYPE::Short(floor(AngleDouble + 0.5));

          if (AngleInt >= 0) AzimuthalAngle[nVertex_NearField] = AngleInt;
          else AzimuthalAngle[nVertex_NearField] = 180 + AngleInt;
        }

        if (AzimuthalAngle[nVertex_NearField] <= 60) {
          IdPoint[nVertex_NearField] = Buffer_Receive_IdPoint[iProcessor*MaxLocalVertex_NearField+iVertex];
          Pressure[nVertex_NearField] = Buffer_Receive_Pressure[iProcessor*MaxLocalVertex_NearField+iVertex];
          FaceArea[nVertex_NearField] = Buffer_Receive_FaceArea[iProcessor*MaxLocalVertex_NearField+iVertex];
          IdDomain[nVertex_NearField] = iProcessor;
          nVertex_NearField++;
        }
      }
    }


    vector<short> PhiAngleList;
    vector<short>::iterator IterPhiAngleList;

    for (unsigned long iVertex = 0; iVertex < nVertex_NearField; iVertex++)
      PhiAngleList.push_back(AzimuthalAngle[iVertex]);

    sort( PhiAngleList.begin(), PhiAngleList.end());
    IterPhiAngleList = unique( PhiAngleList.begin(), PhiAngleList.end());
    PhiAngleList.resize( IterPhiAngleList - PhiAngleList.begin() );

    /*--- Create vectors and distribute the values among the different PhiAngle queues ---*/

    vector<vector<su2double> > Xcoord_PhiAngle(PhiAngleList.size());
    vector<vector<su2double> > Ycoord_PhiAngle(PhiAngleList.size());
    vector<vector<su2double> > Zcoord_PhiAngle(PhiAngleList.size());
    vector<vector<unsigned long> > IdPoint_PhiAngle(PhiAngleList.size());
    vector<vector<unsigned long> > IdDomain_PhiAngle(PhiAngleList.size());
    vector<vector<su2double> > Pressure_PhiAngle(PhiAngleList.size());
    vector<vector<su2double> > FaceArea_PhiAngle(PhiAngleList.size());
    vector<vector<su2double> > EquivArea_PhiAngle(PhiAngleList.size());
    vector<vector<su2double> > TargetArea_PhiAngle(PhiAngleList.size());
    vector<vector<su2double> > NearFieldWeight_PhiAngle(PhiAngleList.size());
    vector<vector<su2double> > Weight_PhiAngle(PhiAngleList.size());

    /*--- Distribute the values among the different PhiAngles ---*/

    for (unsigned long iVertex = 0; iVertex < nVertex_NearField; iVertex++)
      for (unsigned short iPhiAngle = 0; iPhiAngle < PhiAngleList.size(); iPhiAngle++)
        if (AzimuthalAngle[iVertex] == PhiAngleList[iPhiAngle]) {
          Xcoord_PhiAngle[iPhiAngle].push_back(Xcoord[iVertex]);
          Ycoord_PhiAngle[iPhiAngle].push_back(Ycoord[iVertex]);
          Zcoord_PhiAngle[iPhiAngle].push_back(Zcoord[iVertex]);
          IdPoint_PhiAngle[iPhiAngle].push_back(IdPoint[iVertex]);
          IdDomain_PhiAngle[iPhiAngle].push_back(IdDomain[iVertex]);
          Pressure_PhiAngle[iPhiAngle].push_back(Pressure[iVertex]);
          FaceArea_PhiAngle[iPhiAngle].push_back(FaceArea[iVertex]);
          EquivArea_PhiAngle[iPhiAngle].push_back(EquivArea[iVertex]);
          TargetArea_PhiAngle[iPhiAngle].push_back(TargetArea[iVertex]);
          NearFieldWeight_PhiAngle[iPhiAngle].push_back(NearFieldWeight[iVertex]);
          Weight_PhiAngle[iPhiAngle].push_back(Weight[iVertex]);
        }

    /*--- Order the arrays (x Coordinate, Pressure, Point, and Domain) ---*/

    for (unsigned long iPhiAngle = 0; iPhiAngle < PhiAngleList.size(); iPhiAngle++)
      for (unsigned long iVertex = 0; iVertex < Xcoord_PhiAngle[iPhiAngle].size(); iVertex++)
        for (unsigned long jVertex = 0; jVertex < Xcoord_PhiAngle[iPhiAngle].size() - 1 - iVertex; jVertex++)
          if (Xcoord_PhiAngle[iPhiAngle][jVertex] > Xcoord_PhiAngle[iPhiAngle][jVertex+1]) {
            auxXCoord = Xcoord_PhiAngle[iPhiAngle][jVertex]; Xcoord_PhiAngle[iPhiAngle][jVertex] = Xcoord_PhiAngle[iPhiAngle][jVertex+1]; Xcoord_PhiAngle[iPhiAngle][jVertex+1] = auxXCoord;
            auxYCoord = Ycoord_PhiAngle[iPhiAngle][jVertex]; Ycoord_PhiAngle[iPhiAngle][jVertex] = Ycoord_PhiAngle[iPhiAngle][jVertex+1]; Ycoord_PhiAngle[iPhiAngle][jVertex+1] = auxYCoord;
            auxZCoord = Zcoord_PhiAngle[iPhiAngle][jVertex]; Zcoord_PhiAngle[iPhiAngle][jVertex] = Zcoord_PhiAngle[iPhiAngle][jVertex+1]; Zcoord_PhiAngle[iPhiAngle][jVertex+1] = auxZCoord;
            auxPress = Pressure_PhiAngle[iPhiAngle][jVertex]; Pressure_PhiAngle[iPhiAngle][jVertex] = Pressure_PhiAngle[iPhiAngle][jVertex+1]; Pressure_PhiAngle[iPhiAngle][jVertex+1] = auxPress;
            auxArea = FaceArea_PhiAngle[iPhiAngle][jVertex]; FaceArea_PhiAngle[iPhiAngle][jVertex] = FaceArea_PhiAngle[iPhiAngle][jVertex+1]; FaceArea_PhiAngle[iPhiAngle][jVertex+1] = auxArea;
            auxPoint = IdPoint_PhiAngle[iPhiAngle][jVertex]; IdPoint_PhiAngle[iPhiAngle][jVertex] = IdPoint_PhiAngle[iPhiAngle][jVertex+1]; IdPoint_PhiAngle[iPhiAngle][jVertex+1] = auxPoint;
            auxDomain = IdDomain_PhiAngle[iPhiAngle][jVertex]; IdDomain_PhiAngle[iPhiAngle][jVertex] = IdDomain_PhiAngle[iPhiAngle][jVertex+1]; IdDomain_PhiAngle[iPhiAngle][jVertex+1] = auxDomain;
          }


    /*--- Check that all the azimuth lists have the same size ---*/

    auto nVertex = Xcoord_PhiAngle[0].size();
    for (unsigned long iPhiAngle = 0; iPhiAngle < PhiAngleList.size(); iPhiAngle++) {
      auto nVertex_aux = Xcoord_PhiAngle[iPhiAngle].size();
      if (nVertex_aux != nVertex) cout <<"Be careful! One azimuth list is shorter than the other.\n";
      nVertex = min(nVertex, nVertex_aux);
    }

    /*--- Compute equivalent area distribution at each azimuth angle ---*/

    for (unsigned long iPhiAngle = 0; iPhiAngle < PhiAngleList.size(); iPhiAngle++) {
      EquivArea_PhiAngle[iPhiAngle][0] = 0.0;
      for (unsigned long iVertex = 1; iVertex < EquivArea_PhiAngle[iPhiAngle].size(); iVertex++) {
        EquivArea_PhiAngle[iPhiAngle][iVertex] = 0.0;

        Coord_i = Xcoord_PhiAngle[iPhiAngle][iVertex]*cos(AoA) - Zcoord_PhiAngle[iPhiAngle][iVertex]*sin(AoA);

        for (unsigned long jVertex = 0; jVertex < iVertex-1; jVertex++) {

          Coord_j = Xcoord_PhiAngle[iPhiAngle][jVertex]*cos(AoA) - Zcoord_PhiAngle[iPhiAngle][jVertex]*sin(AoA);
          jp1Coord = Xcoord_PhiAngle[iPhiAngle][jVertex+1]*cos(AoA) - Zcoord_PhiAngle[iPhiAngle][jVertex+1]*sin(AoA);

          jFunction = factor*(Pressure_PhiAngle[iPhiAngle][jVertex] - Pressure_Inf)*sqrt(Coord_i-Coord_j);
          jp1Function = factor*(Pressure_PhiAngle[iPhiAngle][jVertex+1] - Pressure_Inf)*sqrt(Coord_i-jp1Coord);

          DeltaX = (jp1Coord-Coord_j);
          MeanFunction = 0.5*(jp1Function + jFunction);
          EquivArea_PhiAngle[iPhiAngle][iVertex] += DeltaX * MeanFunction;
        }
      }
    }

    /*--- Create a file with the equivalent area distribution at each azimuthal angle ---*/

    NearFieldEA_file.precision(config->GetOutput_Precision());

    NearFieldEA_file.open("Equivalent_Area.dat", ios::out);
    NearFieldEA_file << "TITLE = \"Equivalent Area evaluation at each azimuthal angle\"" << "\n";

    if (config->GetSystemMeasurements() == US)
      NearFieldEA_file << "VARIABLES = \"Height (in) at r="<< R_Plane*12.0 << " in. (cyl. coord. system)\"";
    else
      NearFieldEA_file << "VARIABLES = \"Height (m) at r="<< R_Plane << " m. (cylindrical coordinate system)\"";

    for (unsigned long iPhiAngle = 0; iPhiAngle < PhiAngleList.size(); iPhiAngle++) {
      if (config->GetSystemMeasurements() == US)
        NearFieldEA_file << ", \"Equivalent Area (ft<sup>2</sup>), <greek>F</greek>= " << PhiAngleList[iPhiAngle] << " deg.\"";
      else
        NearFieldEA_file << ", \"Equivalent Area (m<sup>2</sup>), <greek>F</greek>= " << PhiAngleList[iPhiAngle] << " deg.\"";
    }

    NearFieldEA_file << "\n";
    for (unsigned long iVertex = 0; iVertex < EquivArea_PhiAngle[0].size(); iVertex++) {

      su2double XcoordRot = Xcoord_PhiAngle[0][iVertex]*cos(AoA) - Zcoord_PhiAngle[0][iVertex]*sin(AoA);
      su2double XcoordRot_init = Xcoord_PhiAngle[0][0]*cos(AoA) - Zcoord_PhiAngle[0][0]*sin(AoA);

      if (config->GetSystemMeasurements() == US)
        NearFieldEA_file << scientific << (XcoordRot - XcoordRot_init) * 12.0;
      else
        NearFieldEA_file << scientific << (XcoordRot - XcoordRot_init);

      for (unsigned long iPhiAngle = 0; iPhiAngle < PhiAngleList.size(); iPhiAngle++) {
        NearFieldEA_file << scientific << ", " << EquivArea_PhiAngle[iPhiAngle][iVertex];
      }

      NearFieldEA_file << "\n";

    }
    NearFieldEA_file.close();


    /*--- Read target equivalent area from the configuration file,
     this first implementation requires a complete table (same as the original
     EA table). so... no interpolation. ---*/

    vector<vector<su2double> > TargetArea_PhiAngle_Trans;
    TargetEA_file.open("TargetEA.dat", ios::in);

    if (TargetEA_file.fail()) {
      /*--- Set the table to 0 ---*/
      for (unsigned long iPhiAngle = 0; iPhiAngle < PhiAngleList.size(); iPhiAngle++)
        for (unsigned long iVertex = 0; iVertex < TargetArea_PhiAngle[iPhiAngle].size(); iVertex++)
          TargetArea_PhiAngle[iPhiAngle][iVertex] = 0.0;
    }
    else {

      /*--- skip header lines ---*/

      string line;
      getline(TargetEA_file, line);
      getline(TargetEA_file, line);

      while (TargetEA_file) {

        string line;
        getline(TargetEA_file, line);
        istringstream is(line);
        vector<su2double> row;
        unsigned short iter = 0;

        while (is.good()) {
          string token;
          getline(is, token,',');

          istringstream js(token);

          su2double data;
          js >> data;

          /*--- The first element in the table is the coordinate (in or m)---*/

          if (iter != 0) row.push_back(data);
          iter++;

        }
        TargetArea_PhiAngle_Trans.push_back(row);
      }

      for (unsigned long iPhiAngle = 0; iPhiAngle < PhiAngleList.size(); iPhiAngle++)
        for (unsigned long iVertex = 0; iVertex < EquivArea_PhiAngle[iPhiAngle].size(); iVertex++)
          TargetArea_PhiAngle[iPhiAngle][iVertex] = TargetArea_PhiAngle_Trans[iVertex][iPhiAngle];

    }

    /*--- Divide by the number of Phi angles in the nearfield ---*/

    su2double PhiFactor = 1.0/su2double(PhiAngleList.size());

    /*--- Evaluate the objective function ---*/

    InverseDesign = 0;
    for (unsigned long iPhiAngle = 0; iPhiAngle < PhiAngleList.size(); iPhiAngle++)
      for (unsigned long iVertex = 0; iVertex < EquivArea_PhiAngle[iPhiAngle].size(); iVertex++) {
        Weight_PhiAngle[iPhiAngle][iVertex] = 1.0;
        Coord_i = Xcoord_PhiAngle[iPhiAngle][iVertex];

        su2double Difference = EquivArea_PhiAngle[iPhiAngle][iVertex]-TargetArea_PhiAngle[iPhiAngle][iVertex];
        su2double percentage = fabs(Difference)*100/fabs(TargetArea_PhiAngle[iPhiAngle][iVertex]);

        if ((percentage < 0.1) || (Coord_i < XCoordBegin_OF) || (Coord_i > XCoordEnd_OF)) Difference = 0.0;

        InverseDesign += EAScaleFactor*PhiFactor*Weight_PhiAngle[iPhiAngle][iVertex]*Difference*Difference;
      }

    /*--- Evaluate the weight of the nearfield pressure (adjoint input) ---*/

    for (unsigned long iPhiAngle = 0; iPhiAngle < PhiAngleList.size(); iPhiAngle++) {
      for (unsigned long iVertex = 0; iVertex < EquivArea_PhiAngle[iPhiAngle].size(); iVertex++) {
        Coord_i = Xcoord_PhiAngle[iPhiAngle][iVertex];
        NearFieldWeight_PhiAngle[iPhiAngle][iVertex] = 0.0;
        for (unsigned long jVertex = iVertex; jVertex < EquivArea_PhiAngle[iPhiAngle].size(); jVertex++) {
          Coord_j = Xcoord_PhiAngle[iPhiAngle][jVertex];
          Weight_PhiAngle[iPhiAngle][iVertex] = 1.0;

          su2double Difference = EquivArea_PhiAngle[iPhiAngle][jVertex]-TargetArea_PhiAngle[iPhiAngle][jVertex];
          su2double percentage = fabs(Difference)*100/fabs(TargetArea_PhiAngle[iPhiAngle][jVertex]);

          if ((percentage < 0.1) || (Coord_j < XCoordBegin_OF) || (Coord_j > XCoordEnd_OF)) Difference = 0.0;

          NearFieldWeight_PhiAngle[iPhiAngle][iVertex] += EAScaleFactor*PhiFactor*Weight_PhiAngle[iPhiAngle][iVertex]*2.0*Difference*factor*sqrt(Coord_j-Coord_i);
        }
      }
    }

    /*--- Write the Nearfield pressure at each Azimuthal PhiAngle ---*/

    EquivArea_file.precision(config->GetOutput_Precision());

    EquivArea_file.open("nearfield_flow.dat", ios::out);
    EquivArea_file << "TITLE = \"Equivalent Area evaluation at each azimuthal angle\"" << "\n";

    if (config->GetSystemMeasurements() == US)
      EquivArea_file << "VARIABLES = \"Height (in) at r="<< R_Plane*12.0 << " in. (cyl. coord. system)\",\"Equivalent Area (ft<sup>2</sup>)\",\"Target Equivalent Area (ft<sup>2</sup>)\",\"Cp\"" << "\n";
    else
      EquivArea_file << "VARIABLES = \"Height (m) at r="<< R_Plane << " m. (cylindrical coordinate system)\",\"Equivalent Area (m<sup>2</sup>)\",\"Target Equivalent Area (m<sup>2</sup>)\",\"Cp\"" << "\n";

    for (unsigned long iPhiAngle = 0; iPhiAngle < PhiAngleList.size(); iPhiAngle++) {
      EquivArea_file << fixed << "ZONE T= \"<greek>F</greek>=" << PhiAngleList[iPhiAngle] << " deg.\"" << "\n";
      for (unsigned long iVertex = 0; iVertex < Xcoord_PhiAngle[iPhiAngle].size(); iVertex++) {

        su2double XcoordRot = Xcoord_PhiAngle[0][iVertex]*cos(AoA) - Zcoord_PhiAngle[0][iVertex]*sin(AoA);
        su2double XcoordRot_init = Xcoord_PhiAngle[0][0]*cos(AoA) - Zcoord_PhiAngle[0][0]*sin(AoA);

        if (config->GetSystemMeasurements() == US)
          EquivArea_file << scientific << (XcoordRot - XcoordRot_init) * 12.0;
        else
          EquivArea_file << scientific << (XcoordRot - XcoordRot_init);

        EquivArea_file << scientific << ", " << EquivArea_PhiAngle[iPhiAngle][iVertex]
        << ", " << TargetArea_PhiAngle[iPhiAngle][iVertex] << ", " << (Pressure_PhiAngle[iPhiAngle][iVertex]-Pressure_Inf)/Pressure_Inf << "\n";
      }
    }

    EquivArea_file.close();

  }

  /*--- Send the value of the NearField coefficient to all the processors ---*/

  SU2_MPI::Bcast(&InverseDesign, 1, MPI_DOUBLE, MASTER_NODE, SU2_MPI::GetComm());

  /*--- Store the value of the NearField coefficient ---*/

  solver->SetTotal_CEquivArea(InverseDesign);
  SetHistoryOutputValue("EQUIVALENT_AREA", InverseDesign);

}

void CFlowOutput::WriteAdditionalFiles(CConfig *config, CGeometry *geometry, CSolver **solver_container){

  if (config->GetFixed_CL_Mode() ||
      (config->GetKind_Streamwise_Periodic() == ENUM_STREAMWISE_PERIODIC::MASSFLOW)){
    WriteMetaData(config);
  }

  if (config->GetWrt_ForcesBreakdown()){
    WriteForcesBreakdown(config, solver_container[FLOW_SOL]);
  }

}

void CFlowOutput::WriteMetaData(const CConfig *config){

  ofstream meta_file;

  string filename = "flow";

  filename = config->GetFilename(filename, ".meta", curTimeIter);

  /*--- All processors open the file. ---*/

  if (rank == MASTER_NODE) {
    cout << "Writing Flow Meta-Data file: " << filename << endl;

    meta_file.open(filename.c_str(), ios::out);
    meta_file.precision(15);

    if (config->GetTime_Marching() == TIME_MARCHING::DT_STEPPING_1ST || config->GetTime_Marching() == TIME_MARCHING::DT_STEPPING_2ND)
      meta_file <<"ITER= " << curTimeIter + 1 << endl;
    else
      meta_file <<"ITER= " << curInnerIter + config->GetExtIter_OffSet() + 1 << endl;

    if (config->GetFixed_CL_Mode()){
      meta_file <<"AOA= " << config->GetAoA() - config->GetAoA_Offset() << endl;
      meta_file <<"SIDESLIP_ANGLE= " << config->GetAoS() - config->GetAoS_Offset() << endl;
      meta_file <<"DCD_DCL_VALUE= " << config->GetdCD_dCL() << endl;
      if (nDim==3){
        meta_file <<"DCMX_DCL_VALUE= " << config->GetdCMx_dCL() << endl;
        meta_file <<"DCMY_DCL_VALUE= " << config->GetdCMy_dCL() << endl;
      }
      meta_file <<"DCMZ_DCL_VALUE= " << config->GetdCMz_dCL() << endl;
    }
    meta_file <<"INITIAL_BCTHRUST= " << config->GetInitial_BCThrust() << endl;


    if (( config->GetKind_Solver() == MAIN_SOLVER::DISC_ADJ_EULER ||
          config->GetKind_Solver() == MAIN_SOLVER::DISC_ADJ_NAVIER_STOKES ||
          config->GetKind_Solver() == MAIN_SOLVER::DISC_ADJ_RANS )) {
      meta_file << "SENS_AOA=" << GetHistoryFieldValue("SENS_AOA") * PI_NUMBER / 180.0 << endl;
    }

    if(config->GetKind_Streamwise_Periodic() == ENUM_STREAMWISE_PERIODIC::MASSFLOW) {
      meta_file << "STREAMWISE_PERIODIC_PRESSURE_DROP=" << GetHistoryFieldValue("STREAMWISE_DP") << endl;
    }
  }

  meta_file.close();
}

void CFlowOutput::WriteForcesBreakdown(const CConfig* config, const CSolver* flow_solver) const {
  // clang-format off
  if (rank != MASTER_NODE) return;

  const bool compressible = (config->GetKind_Regime() == ENUM_REGIME::COMPRESSIBLE);
  const bool incompressible = (config->GetKind_Regime() == ENUM_REGIME::INCOMPRESSIBLE);
  const bool unsteady = config->GetTime_Domain();
  const bool viscous = config->GetViscous();
  const bool dynamic_grid = config->GetDynamic_Grid();
  const bool gravity = config->GetGravityForce();
  const TURB_MODEL Kind_Turb_Model = config->GetKind_Turb_Model();
  const bool turbulent = Kind_Turb_Model != TURB_MODEL::NONE;
  const TURB_TRANS_MODEL Kind_Trans_Model = config->GetKind_Trans_Model();
  const bool transition = Kind_Trans_Model != TURB_TRANS_MODEL::NONE;
  const bool fixed_cl = config->GetFixed_CL_Mode();
  const auto Kind_Solver = config->GetKind_Solver();
  const auto Ref_NonDim = config->GetRef_NonDim();
  const auto nMonitoring = config->GetnMarker_Monitoring();

  auto fileName = config->GetBreakdown_FileName();
  if (unsteady) {
    const auto lastindex = fileName.find_last_of(".");
    const auto ext = fileName.substr(lastindex, fileName.size());
    fileName = fileName.substr(0, lastindex);
    fileName = config->GetFilename(fileName, ext, curTimeIter);
  }

  /*--- Output the mean flow solution using only the master node ---*/

  cout << "\nWriting the forces breakdown file (" << fileName << ")." << endl;

  vector<su2double> Surface_CL(nMonitoring);
  vector<su2double> Surface_CD(nMonitoring);
  vector<su2double> Surface_CSF(nMonitoring);
  vector<su2double> Surface_CEff(nMonitoring);
  vector<su2double> Surface_CFx(nMonitoring);
  vector<su2double> Surface_CFy(nMonitoring);
  vector<su2double> Surface_CFz(nMonitoring);
  vector<su2double> Surface_CMx(nMonitoring);
  vector<su2double> Surface_CMy(nMonitoring);
  vector<su2double> Surface_CMz(nMonitoring);

  vector<su2double> Surface_CL_Inv(nMonitoring);
  vector<su2double> Surface_CD_Inv(nMonitoring);
  vector<su2double> Surface_CSF_Inv(nMonitoring);
  vector<su2double> Surface_CEff_Inv(nMonitoring);
  vector<su2double> Surface_CFx_Inv(nMonitoring);
  vector<su2double> Surface_CFy_Inv(nMonitoring);
  vector<su2double> Surface_CFz_Inv(nMonitoring);
  vector<su2double> Surface_CMx_Inv(nMonitoring);
  vector<su2double> Surface_CMy_Inv(nMonitoring);
  vector<su2double> Surface_CMz_Inv(nMonitoring);

  vector<su2double> Surface_CL_Visc(nMonitoring);
  vector<su2double> Surface_CD_Visc(nMonitoring);
  vector<su2double> Surface_CSF_Visc(nMonitoring);
  vector<su2double> Surface_CEff_Visc(nMonitoring);
  vector<su2double> Surface_CFx_Visc(nMonitoring);
  vector<su2double> Surface_CFy_Visc(nMonitoring);
  vector<su2double> Surface_CFz_Visc(nMonitoring);
  vector<su2double> Surface_CMx_Visc(nMonitoring);
  vector<su2double> Surface_CMy_Visc(nMonitoring);
  vector<su2double> Surface_CMz_Visc(nMonitoring);

  vector<su2double> Surface_CL_Mnt(nMonitoring);
  vector<su2double> Surface_CD_Mnt(nMonitoring);
  vector<su2double> Surface_CSF_Mnt(nMonitoring);
  vector<su2double> Surface_CEff_Mnt(nMonitoring);
  vector<su2double> Surface_CFx_Mnt(nMonitoring);
  vector<su2double> Surface_CFy_Mnt(nMonitoring);
  vector<su2double> Surface_CFz_Mnt(nMonitoring);
  vector<su2double> Surface_CMx_Mnt(nMonitoring);
  vector<su2double> Surface_CMy_Mnt(nMonitoring);
  vector<su2double> Surface_CMz_Mnt(nMonitoring);

  /*--- Flow solution coefficients ---*/

  const auto Total_CL = flow_solver->GetTotal_CL();
  const auto Total_CD = flow_solver->GetTotal_CD();
  const auto Total_CSF = flow_solver->GetTotal_CSF();
  const auto Total_CEff = flow_solver->GetTotal_CEff();
  const auto Total_CMx = flow_solver->GetTotal_CMx();
  const auto Total_CMy = flow_solver->GetTotal_CMy();
  const auto Total_CMz = flow_solver->GetTotal_CMz();
  const auto Total_CFx = flow_solver->GetTotal_CFx();
  const auto Total_CFy = flow_solver->GetTotal_CFy();
  const auto Total_CFz = flow_solver->GetTotal_CFz();

  su2double Total_CoPx = 0.0, Total_CoPy = 0.0, Total_CoPz = 0.0;
  if (nDim == 2) {
    Total_CoPx = flow_solver->GetTotal_CoPx() / flow_solver->GetTotal_CFy();
    Total_CoPy = flow_solver->GetTotal_CoPy() / flow_solver->GetTotal_CFx();
  } else {
    Total_CoPx = flow_solver->GetTotal_CoPx() / flow_solver->GetTotal_CFz();
    Total_CoPz = flow_solver->GetTotal_CoPz() / flow_solver->GetTotal_CFx();
  }
  if (us_units) {
    Total_CoPx *= 12.0;
    Total_CoPy *= 12.0;
    Total_CoPz *= 12.0;
  }

  /*--- Flow inviscid solution coefficients ---*/

  const auto Inv_CL = flow_solver->GetAllBound_CL_Inv();
  const auto Inv_CD = flow_solver->GetAllBound_CD_Inv();
  const auto Inv_CSF = flow_solver->GetAllBound_CSF_Inv();
  const auto Inv_CEff = flow_solver->GetAllBound_CEff_Inv();
  const auto Inv_CMx = flow_solver->GetAllBound_CMx_Inv();
  const auto Inv_CMy = flow_solver->GetAllBound_CMy_Inv();
  const auto Inv_CMz = flow_solver->GetAllBound_CMz_Inv();
  const auto Inv_CFx = flow_solver->GetAllBound_CFx_Inv();
  const auto Inv_CFy = flow_solver->GetAllBound_CFy_Inv();
  const auto Inv_CFz = flow_solver->GetAllBound_CFz_Inv();

  /*--- Flow viscous solution coefficients ---*/

  const auto Visc_CL = flow_solver->GetAllBound_CL_Visc();
  const auto Visc_CD = flow_solver->GetAllBound_CD_Visc();
  const auto Visc_CSF = flow_solver->GetAllBound_CSF_Visc();
  const auto Visc_CEff = flow_solver->GetAllBound_CEff_Visc();
  const auto Visc_CMx = flow_solver->GetAllBound_CMx_Visc();
  const auto Visc_CMy = flow_solver->GetAllBound_CMy_Visc();
  const auto Visc_CMz = flow_solver->GetAllBound_CMz_Visc();
  const auto Visc_CFx = flow_solver->GetAllBound_CFx_Visc();
  const auto Visc_CFy = flow_solver->GetAllBound_CFy_Visc();
  const auto Visc_CFz = flow_solver->GetAllBound_CFz_Visc();

  /*--- Flow momentum solution coefficients ---*/

  const auto Mnt_CL = flow_solver->GetAllBound_CL_Mnt();
  const auto Mnt_CD = flow_solver->GetAllBound_CD_Mnt();
  const auto Mnt_CSF = flow_solver->GetAllBound_CSF_Mnt();
  const auto Mnt_CEff = flow_solver->GetAllBound_CEff_Mnt();
  const auto Mnt_CMx = flow_solver->GetAllBound_CMx_Mnt();
  const auto Mnt_CMy = flow_solver->GetAllBound_CMy_Mnt();
  const auto Mnt_CMz = flow_solver->GetAllBound_CMz_Mnt();
  const auto Mnt_CFx = flow_solver->GetAllBound_CFx_Mnt();
  const auto Mnt_CFy = flow_solver->GetAllBound_CFy_Mnt();
  const auto Mnt_CFz = flow_solver->GetAllBound_CFz_Mnt();

  /*--- Look over the markers being monitored and get the desired values ---*/

  for (auto iMarker = 0u; iMarker < nMonitoring; iMarker++) {
    Surface_CL[iMarker] = flow_solver->GetSurface_CL(iMarker);
    Surface_CD[iMarker] = flow_solver->GetSurface_CD(iMarker);
    Surface_CSF[iMarker] = flow_solver->GetSurface_CSF(iMarker);
    Surface_CEff[iMarker] = flow_solver->GetSurface_CEff(iMarker);
    Surface_CMx[iMarker] = flow_solver->GetSurface_CMx(iMarker);
    Surface_CMy[iMarker] = flow_solver->GetSurface_CMy(iMarker);
    Surface_CMz[iMarker] = flow_solver->GetSurface_CMz(iMarker);
    Surface_CFx[iMarker] = flow_solver->GetSurface_CFx(iMarker);
    Surface_CFy[iMarker] = flow_solver->GetSurface_CFy(iMarker);
    Surface_CFz[iMarker] = flow_solver->GetSurface_CFz(iMarker);

    Surface_CL_Inv[iMarker] = flow_solver->GetSurface_CL_Inv(iMarker);
    Surface_CD_Inv[iMarker] = flow_solver->GetSurface_CD_Inv(iMarker);
    Surface_CSF_Inv[iMarker] = flow_solver->GetSurface_CSF_Inv(iMarker);
    Surface_CEff_Inv[iMarker] = flow_solver->GetSurface_CEff_Inv(iMarker);
    Surface_CMx_Inv[iMarker] = flow_solver->GetSurface_CMx_Inv(iMarker);
    Surface_CMy_Inv[iMarker] = flow_solver->GetSurface_CMy_Inv(iMarker);
    Surface_CMz_Inv[iMarker] = flow_solver->GetSurface_CMz_Inv(iMarker);
    Surface_CFx_Inv[iMarker] = flow_solver->GetSurface_CFx_Inv(iMarker);
    Surface_CFy_Inv[iMarker] = flow_solver->GetSurface_CFy_Inv(iMarker);
    Surface_CFz_Inv[iMarker] = flow_solver->GetSurface_CFz_Inv(iMarker);
    Surface_CL_Visc[iMarker] = flow_solver->GetSurface_CL_Visc(iMarker);
    Surface_CD_Visc[iMarker] = flow_solver->GetSurface_CD_Visc(iMarker);
    Surface_CSF_Visc[iMarker] = flow_solver->GetSurface_CSF_Visc(iMarker);
    Surface_CEff_Visc[iMarker] = flow_solver->GetSurface_CEff_Visc(iMarker);
    Surface_CMx_Visc[iMarker] = flow_solver->GetSurface_CMx_Visc(iMarker);
    Surface_CMy_Visc[iMarker] = flow_solver->GetSurface_CMy_Visc(iMarker);
    Surface_CMz_Visc[iMarker] = flow_solver->GetSurface_CMz_Visc(iMarker);
    Surface_CFx_Visc[iMarker] = flow_solver->GetSurface_CFx_Visc(iMarker);
    Surface_CFy_Visc[iMarker] = flow_solver->GetSurface_CFy_Visc(iMarker);
    Surface_CFz_Visc[iMarker] = flow_solver->GetSurface_CFz_Visc(iMarker);

    Surface_CL_Mnt[iMarker] = flow_solver->GetSurface_CL_Mnt(iMarker);
    Surface_CD_Mnt[iMarker] = flow_solver->GetSurface_CD_Mnt(iMarker);
    Surface_CSF_Mnt[iMarker] = flow_solver->GetSurface_CSF_Mnt(iMarker);
    Surface_CEff_Mnt[iMarker] = flow_solver->GetSurface_CEff_Mnt(iMarker);
    Surface_CMx_Mnt[iMarker] = flow_solver->GetSurface_CMx_Mnt(iMarker);
    Surface_CMy_Mnt[iMarker] = flow_solver->GetSurface_CMy_Mnt(iMarker);
    Surface_CMz_Mnt[iMarker] = flow_solver->GetSurface_CMz_Mnt(iMarker);
    Surface_CFx_Mnt[iMarker] = flow_solver->GetSurface_CFx_Mnt(iMarker);
    Surface_CFy_Mnt[iMarker] = flow_solver->GetSurface_CFy_Mnt(iMarker);
    Surface_CFz_Mnt[iMarker] = flow_solver->GetSurface_CFz_Mnt(iMarker);
  }

  /*--- Write file name with extension ---*/

  ofstream file;
  file.open(fileName);

  file << "\n-------------------------------------------------------------------------\n";
  file << "|    ___ _   _ ___                                                      |\n";
  file << "|   / __| | | |_  )   Release 7.5.1 \"Blackbird\"                         |\n";
  file << "|   \\__ \\ |_| |/ /                                                      |\n";
  file << "|   |___/\\___//___|   Suite (Computational Fluid Dynamics Code)         |\n";
  file << "|                                                                       |\n";
  // file << "|   Local date and time: " << dt << "                      |\n";
  file << "-------------------------------------------------------------------------\n";
  file << "| SU2 Project Website: https://su2code.github.io                        |\n";
  file << "|                                                                       |\n";
  file << "| The SU2 Project is maintained by the SU2 Foundation                   |\n";
  file << "| (http://su2foundation.org)                                            |\n";
  file << "-------------------------------------------------------------------------\n";
  file << "| Copyright 2012-2023, SU2 Contributors                                 |\n";
  file << "|                                                                       |\n";
  file << "| SU2 is free software; you can redistribute it and/or                  |\n";
  file << "| modify it under the terms of the GNU Lesser General Public            |\n";
  file << "| License as published by the Free Software Foundation; either          |\n";
  file << "| version 2.1 of the License, or (at your option) any later version.    |\n";
  file << "|                                                                       |\n";
  file << "| SU2 is distributed in the hope that it will be useful,                |\n";
  file << "| but WITHOUT ANY WARRANTY; without even the implied warranty of        |\n";
  file << "| MERCHANTABILITY or FITNESS FOR A PARTICULAR PURPOSE. See the GNU      |\n";
  file << "| Lesser General Public License for more details.                       |\n";
  file << "|                                                                       |\n";
  file << "| You should have received a copy of the GNU Lesser General Public      |\n";
  file << "| License along with SU2. If not, see <http://www.gnu.org/licenses/>.   |\n";
  file << "-------------------------------------------------------------------------\n";

  file.precision(6);

  file << "\n\nProblem definition:\n\n";

  switch (Kind_Solver) {
    case MAIN_SOLVER::EULER:
    case MAIN_SOLVER::INC_EULER:
      if (compressible) file << "Compressible Euler equations.\n";
      if (incompressible) file << "Incompressible Euler equations.\n";
      break;
    case MAIN_SOLVER::NAVIER_STOKES:
    case MAIN_SOLVER::INC_NAVIER_STOKES:
      if (compressible) file << "Compressible Laminar Navier-Stokes' equations.\n";
      if (incompressible) file << "Incompressible Laminar Navier-Stokes' equations.\n";
      break;
    case MAIN_SOLVER::RANS:
    case MAIN_SOLVER::INC_RANS:
      if (compressible) file << "Compressible RANS equations.\n";
      if (incompressible) file << "Incompressible RANS equations.\n";
      file << "Turbulence model: ";
      switch (Kind_Turb_Model) {
        case TURB_MODEL::NONE: break;
        case TURB_MODEL::SA:
          /// TODO: add the submodels here
          file << "Spalart Allmaras\n";
          break;
        case TURB_MODEL::SST:
          /// TODO: add the submodels here
          if (config->GetSSTParsedOptions().sust)
            file << "Menter's SST with sustaining terms\n";
          else
            file << "Menter's SST\n";
         break;
      }
      if (transition) {
        file << "Transition model: ";
        switch (Kind_Trans_Model) {
        case TURB_TRANS_MODEL::NONE: break;
        case TURB_TRANS_MODEL::LM:
          file << "Langtry and Menter's transition";
          if (config->GetLMParsedOptions().LM2015) {
            file << " w/ cross-flow corrections (2015)\n";
          } else {
            file << " (2009)\n";
          }
          break;
        }
      }
      break;
    default:
      break;
  }

  /*--- Compressible version of console output ---*/

  if (compressible) {
    file << "Mach number: " << config->GetMach() << ".\n";
    file << "Angle of attack (AoA): " << config->GetAoA() << " deg, and angle of sideslip (AoS): " << config->GetAoS()
         << " deg.\n";
    if (viscous)
      file << "Reynolds number: " << config->GetReynolds() << ".\n";

    if (fixed_cl) {
      file << "Simulation at a cte. CL: " << config->GetTarget_CL() << ".\n";
      file << "Approx. Delta CL / Delta AoA: " << config->GetdCL_dAlpha() << " (1/deg).\n";
      file << "Approx. Delta CD / Delta CL: " << config->GetdCD_dCL() << ".\n";
      if (nDim == 3) {
        file << "Approx. Delta CMx / Delta CL: " << config->GetdCMx_dCL() << ".\n";
        file << "Approx. Delta CMy / Delta CL: " << config->GetdCMy_dCL() << ".\n";
      }
      file << "Approx. Delta CMz / Delta CL: " << config->GetdCMz_dCL() << ".\n";
    }

    if (Ref_NonDim == DIMENSIONAL) {
      file << "Dimensional simulation.\n";
    } else if (Ref_NonDim == FREESTREAM_PRESS_EQ_ONE) {
      file << "Non-Dimensional simulation (P=1.0, Rho=1.0, T=1.0 at the farfield).\n";
    } else if (Ref_NonDim == FREESTREAM_VEL_EQ_MACH) {
      file << "Non-Dimensional simulation (V=Mach, Rho=1.0, T=1.0 at the farfield).\n";
    } else if (Ref_NonDim == FREESTREAM_VEL_EQ_ONE) {
      file << "Non-Dimensional simulation (V=1.0, Rho=1.0, T=1.0 at the farfield).\n";
    }

    if (si_units) {
      file << "The reference area is " << config->GetRefArea() << " m^2.\n";
      file << "The reference length is " << config->GetRefLength() << " m.\n";
    }

    if (us_units) {
      file << "The reference area is " << config->GetRefArea() * 12.0 * 12.0 << " in^2.\n";
      file << "The reference length is " << config->GetRefLength() * 12.0 << " in.\n";
    }
    file << "\n\nProblem definition:\n\n";

    if (viscous) {
      file << "Viscous flow: Computing pressure using the ideal gas law\n";
      file << "based on the free-stream temperature and a density computed\n";
      file << "from the Reynolds number.\n";
    } else {
      file << "Inviscid flow: Computing density based on free-stream\n";
      file << "temperature and pressure using the ideal gas law.\n";
    }

    if (dynamic_grid)
      file << "Force coefficients computed using MACH_MOTION.\n";
    else
      file << "Force coefficients computed using free-stream values.\n";

    file << "-- Input conditions:\n";

    switch (config->GetKind_FluidModel()) {
      case STANDARD_AIR:
        file << "Fluid Model: STANDARD_AIR \n";
        file << "Specific gas constant: " << config->GetGas_Constant();
        if (si_units) file << " N.m/kg.K.\n";
        else file << " lbf.ft/slug.R.\n";
        file << "Specific gas constant (non-dim): " << config->GetGas_ConstantND() << "\n";
        file << "Specific Heat Ratio: 1.4000 \n";
        break;

      case IDEAL_GAS:
        file << "Fluid Model: IDEAL_GAS \n";
        file << "Specific gas constant: " << config->GetGas_Constant() << " N.m/kg.K.\n";
        file << "Specific gas constant (non-dim): " << config->GetGas_ConstantND() << "\n";
        file << "Specific Heat Ratio: " << config->GetGamma() << "\n";
        break;

      case VW_GAS:
        file << "Fluid Model: Van der Waals \n";
        file << "Specific gas constant: " << config->GetGas_Constant() << " N.m/kg.K.\n";
        file << "Specific gas constant (non-dim): " << config->GetGas_ConstantND() << "\n";
        file << "Specific Heat Ratio: " << config->GetGamma() << "\n";
        file << "Critical Pressure:   " << config->GetPressure_Critical() << " Pa.\n";
        file << "Critical Temperature:  " << config->GetTemperature_Critical() << " K.\n";
        file << "Critical Pressure (non-dim):   " << config->GetPressure_Critical() / config->GetPressure_Ref()
             << "\n";
        file << "Critical Temperature (non-dim) :  "
             << config->GetTemperature_Critical() / config->GetTemperature_Ref() << "\n";
        break;

      case PR_GAS:
        file << "Fluid Model: Peng-Robinson \n";
        file << "Specific gas constant: " << config->GetGas_Constant() << " N.m/kg.K.\n";
        file << "Specific gas constant(non-dim): " << config->GetGas_ConstantND() << "\n";
        file << "Specific Heat Ratio: " << config->GetGamma() << "\n";
        file << "Critical Pressure:   " << config->GetPressure_Critical() << " Pa.\n";
        file << "Critical Temperature:  " << config->GetTemperature_Critical() << " K.\n";
        file << "Critical Pressure (non-dim):   " << config->GetPressure_Critical() / config->GetPressure_Ref()
             << "\n";
        file << "Critical Temperature (non-dim) :  "
             << config->GetTemperature_Critical() / config->GetTemperature_Ref() << "\n";
        break;

     case FLUID_FLAMELET:
        file << "Fluid Model: FLAMELET \n";
        break;

      case COOLPROP: {
        CCoolProp auxFluidModel(config->GetFluid_Name());
        file << "Fluid Model: CoolProp library \n";
        file << "Specific gas constant: " << auxFluidModel.GetGas_Constant()<< " N.m/kg.K.\n";
        file << "Specific gas constant(non-dim): " << config->GetGas_ConstantND() << "\n";
        file << "Specific Heat Ratio: "<< auxFluidModel.GetGamma() << "\n";
        file << "Critical Pressure:   " << auxFluidModel.GetPressure_Critical() << " Pa.\n";
        file << "Critical Temperature:  " << auxFluidModel.GetTemperature_Critical()<< " K.\n";
        file << "Critical Pressure (non-dim):   " << auxFluidModel.GetPressure_Critical()/ config->GetPressure_Ref()
            << "\n";
        file << "Critical Temperature (non-dim) :  "
            << auxFluidModel.GetTemperature_Critical() / config->GetTemperature_Ref() << "\n";
        } break;
    }

    if (viscous) {
      switch (config->GetKind_ViscosityModel()) {
        case VISCOSITYMODEL::CONSTANT:
          file << "Viscosity Model: CONSTANT_VISCOSITY  \n";
          file << "Laminar Viscosity: " << config->GetMu_Constant();
          if (si_units) file << " N.s/m^2.\n";
          else file << " lbf.s/ft^2.\n";
          file << "Laminar Viscosity (non-dim): " << config->GetMu_ConstantND() << "\n";
          break;

        case VISCOSITYMODEL::COOLPROP:
          file << "Viscosity Model: CoolProp  \n";
          break;

        case VISCOSITYMODEL::SUTHERLAND:
          file << "Viscosity Model: SUTHERLAND \n";
          file << "Ref. Laminar Viscosity: " << config->GetMu_Ref();
          if (si_units) file << " N.s/m^2.\n";
          else file << " lbf.s/ft^2.\n";
          file << "Ref. Temperature: " << config->GetMu_Temperature_Ref();
          if (si_units) file << " K.\n";
          else file << " R.\n";
          file << "Sutherland Constant: " << config->GetMu_S();
          if (si_units) file << " K.\n";
          else file << " R.\n";
          file << "Laminar Viscosity (non-dim): " << config->GetMu_ConstantND() << "\n";
          file << "Ref. Temperature (non-dim): " << config->GetMu_Temperature_RefND() << "\n";
          file << "Sutherland constant (non-dim): " << config->GetMu_SND() << "\n";
          break;

        default:
          break;
      }
      switch (config->GetKind_ConductivityModel()) {
        case CONDUCTIVITYMODEL::CONSTANT_PRANDTL:
          file << "Conductivity Model: CONSTANT_PRANDTL \n";
          file << "Prandtl: " << config->GetPrandtl_Lam() << "\n";
          break;

        case CONDUCTIVITYMODEL::CONSTANT:
          file << "Conductivity Model: CONSTANT \n";
          file << "Molecular Conductivity: " << config->GetThermal_Conductivity_Constant() << " W/m^2.K.\n";
          file << "Molecular Conductivity (non-dim): " << config->GetThermal_Conductivity_ConstantND() << "\n";
          break;
        case CONDUCTIVITYMODEL::COOLPROP:
          file << "Conductivity Model: COOLPROP \n";
          break;
        default:
          break;
      }

      if (turbulent) {
        switch (config->GetKind_ConductivityModel_Turb()) {
          case CONDUCTIVITYMODEL_TURB::CONSTANT_PRANDTL:
            file << "Turbulent Conductivity Model: CONSTANT_PRANDTL \n";
            file << "Turbulent Prandtl: " << config->GetPrandtl_Turb() << "\n";
            break;
          case CONDUCTIVITYMODEL_TURB::NONE:
            file << "Turbulent Conductivity Model: NONE \n";
            file << "No turbulent component in effective thermal conductivity.\n";
            break;
        }
      }
    }

    file << "Free-stream static pressure: " << config->GetPressure_FreeStream();
    if (si_units) file << " Pa.\n";
    else file << " psf.\n";

    file << "Free-stream total pressure: "
         << config->GetPressure_FreeStream() *
                pow(1.0 + config->GetMach() * config->GetMach() * 0.5 * (config->GetGamma() - 1.0),
                    config->GetGamma() / (config->GetGamma() - 1.0));
    if (si_units) file << " Pa.\n";
    else file << " psf.\n";

    file << "Free-stream temperature: " << config->GetTemperature_FreeStream();
    if (si_units) file << " K.\n";
    else file << " R.\n";

    file << "Free-stream total temperature: "
         << config->GetTemperature_FreeStream() *
                (1.0 + config->GetMach() * config->GetMach() * 0.5 * (config->GetGamma() - 1.0));
    if (si_units) file << " K.\n";
    else file << " R.\n";

    file << "Free-stream density: " << config->GetDensity_FreeStream();
    if (si_units) file << " kg/m^3.\n";
    else file << " slug/ft^3.\n";

    file << "Free-stream velocity: (" << config->GetVelocity_FreeStream()[0];
    file << ", " << config->GetVelocity_FreeStream()[1];
    if (nDim == 3) {
      file << ", " << config->GetVelocity_FreeStream()[2];
    }
    if (si_units) file << ") m/s. ";
    else file << ") ft/s. ";

    file << "Magnitude: " << config->GetModVel_FreeStream();
    if (si_units) file << " m/s.\n";
    else file << " ft/s.\n";

    file << "Free-stream total energy per unit mass: " << config->GetEnergy_FreeStream();
    if (si_units) file << " m^2/s^2.\n";
    else file << " ft^2/s^2.\n";

    if (viscous) {
      file << "Free-stream viscosity: " << config->GetViscosity_FreeStream();
      if (si_units) file << " N.s/m^2.\n";
      else file << " lbf.s/ft^2.\n";
      if (turbulent) {
        file << "Free-stream turb. kinetic energy per unit mass: " << config->GetTke_FreeStream();
        if (si_units) file << " m^2/s^2.\n";
        else file << " ft^2/s^2.\n";
        file << "Free-stream specific dissipation: " << config->GetOmega_FreeStream();
        if (si_units) file << " 1/s.\n";
        else file << " 1/s.\n";
      }
    }

    if (unsteady) {
      file << "Total time: " << config->GetTotal_UnstTime() << " s. Time step: " << config->GetDelta_UnstTime()
           << " s.\n";
    }

    /*--- Print out reference values. ---*/

    file << "-- Reference values:\n";

    file << "Reference specific gas constant: " << config->GetGas_Constant_Ref();
    if (si_units) file << " N.m/kg.K.\n";
    else file << " lbf.ft/slug.R.\n";

    file << "Reference pressure: " << config->GetPressure_Ref();
    if (si_units) file << " Pa.\n";
    else file << " psf.\n";

    file << "Reference temperature: " << config->GetTemperature_Ref();
    if (si_units) file << " K.\n";
    else file << " R.\n";

    file << "Reference density: " << config->GetDensity_Ref();
    if (si_units) file << " kg/m^3.\n";
    else file << " slug/ft^3.\n";

    file << "Reference velocity: " << config->GetVelocity_Ref();
    if (si_units) file << " m/s.\n";
    else file << " ft/s.\n";

    file << "Reference energy per unit mass: " << config->GetEnergy_Ref();
    if (si_units) file << " m^2/s^2.\n";
    else file << " ft^2/s^2.\n";

    if (viscous) {
      file << "Reference viscosity: " << config->GetViscosity_Ref();
      if (si_units) file << " N.s/m^2.\n";
      else file << " lbf.s/ft^2.\n";
      file << "Reference conductivity: " << config->GetThermal_Conductivity_Ref();
      if (si_units) file << " W/m^2.K.\n";
      else file << " lbf/ft.s.R.\n";
    }

    if (unsteady) file << "Reference time: " << config->GetTime_Ref() << " s.\n";

    /*--- Print out resulting non-dim values here. ---*/

    file << "-- Resulting non-dimensional state:\n";
    file << "Mach number (non-dim): " << config->GetMach() << "\n";
    if (viscous) {
      file << "Reynolds number (non-dim): " << config->GetReynolds() << ". Re length: " << config->GetLength_Reynolds();
      if (si_units) file << " m.\n";
      else file << " ft.\n";
    }
    if (gravity) {
      file << "Froude number (non-dim): " << config->GetFroude() << "\n";
      file << "Lenght of the baseline wave (non-dim): " << 2.0 * PI_NUMBER * config->GetFroude() * config->GetFroude()
           << "\n";
    }

    file << "Specific gas constant (non-dim): " << config->GetGas_ConstantND() << "\n";
    file << "Free-stream temperature (non-dim): " << config->GetTemperature_FreeStreamND() << "\n";
    file << "Free-stream pressure (non-dim): " << config->GetPressure_FreeStreamND() << "\n";
    file << "Free-stream density (non-dim): " << config->GetDensity_FreeStreamND() << "\n";

    if (nDim == 2) {
      file << "Free-stream velocity (non-dim): (" << config->GetVelocity_FreeStreamND()[0] << ", ";
      file << config->GetVelocity_FreeStreamND()[1] << "). ";
    } else {
      file << "Free-stream velocity (non-dim): (" << config->GetVelocity_FreeStreamND()[0] << ", ";
      file << config->GetVelocity_FreeStreamND()[1] << ", " << config->GetVelocity_FreeStreamND()[2] << "). ";
    }
    file << "Magnitude: " << config->GetModVel_FreeStreamND() << "\n";
    file << "Free-stream total energy per unit mass (non-dim): " << config->GetEnergy_FreeStreamND() << "\n";

    if (viscous) {
      file << "Free-stream viscosity (non-dim): " << config->GetViscosity_FreeStreamND() << "\n";
      if (turbulent) {
        file << "Free-stream turb. kinetic energy (non-dim): " << config->GetTke_FreeStreamND() << "\n";
        file << "Free-stream specific dissipation (non-dim): " << config->GetOmega_FreeStreamND() << "\n";
      }
    }

    if (unsteady) {
      file << "Total time (non-dim): " << config->GetTotal_UnstTimeND() << "\n";
      file << "Time step (non-dim): " << config->GetDelta_UnstTimeND() << "\n";
    }

  } else {

    /*--- Incompressible version of the console output ---*/

    const bool energy = config->GetEnergy_Equation();
    const bool boussinesq = (config->GetKind_DensityModel() == INC_DENSITYMODEL::BOUSSINESQ);

    if (config->GetRef_Inc_NonDim() == DIMENSIONAL) {
      file << "Viscous and Inviscid flow: rho_ref, vel_ref, temp_ref, p_ref\n";
      file << "are set to 1.0 in order to perform a dimensional calculation.\n";
    } else if (config->GetRef_Inc_NonDim() == INITIAL_VALUES) {
      file << "Viscous and Inviscid flow: rho_ref, vel_ref, and temp_ref\n";
      file << "are based on the initial values, p_ref = rho_ref*vel_ref^2.\n";
    } else if (config->GetRef_Inc_NonDim() == REFERENCE_VALUES) {
      file << "Viscous and Inviscid flow: rho_ref, vel_ref, and temp_ref\n";
      file << "are user-provided reference values, p_ref = rho_ref*vel_ref^2.\n";
    }
    if (dynamic_grid)
      file << "Force coefficients computed using MACH_MOTION.\n";
    else
      file << "Force coefficients computed using initial values.\n";

    file << "The reference area for force coeffs. is " << config->GetRefArea() << " m^2.\n";
    file << "The reference length for force coeffs. is " << config->GetRefLength() << " m.\n";

    file << "The pressure is decomposed into thermodynamic and dynamic components.\n";
    file << "The initial value of the dynamic pressure is 0.\n";

    file << "Mach number: " << config->GetMach();
    if (config->GetKind_FluidModel() == CONSTANT_DENSITY) {
      file << ", computed using the Bulk modulus.\n";
    } else {
      file << ", computed using fluid speed of sound.\n";
    }
    file << "For external flows, the initial state is imposed at the far-field.\n";
    file << "Angle of attack (deg): " << config->GetAoA() << ", computed using the initial velocity.\n";
    file << "Side slip angle (deg): " << config->GetAoS() << ", computed using the initial velocity.\n";

    if (viscous) {
      file << "Reynolds number per meter: " << config->GetReynolds() << ", computed using initial values.\n";
      file << "Reynolds number is a byproduct of inputs only (not used internally).\n";
    }
    file << "SI units only. The grid should be dimensional (meters).\n";

    switch (config->GetKind_DensityModel()) {
      case INC_DENSITYMODEL::CONSTANT:
        if (energy)
          file << "Energy equation is active and decoupled.\n";
        else
          file << "No energy equation.\n";
        break;

      case INC_DENSITYMODEL::BOUSSINESQ:
        if (energy) file << "Energy equation is active and coupled through Boussinesq approx.\n";
        break;

      case INC_DENSITYMODEL::VARIABLE:
        if (energy) file << "Energy equation is active and coupled for variable density.\n";
        break;
    }

    file << "-- Input conditions:\n";

    switch (config->GetKind_FluidModel()) {
      case CONSTANT_DENSITY:
        file << "Fluid Model: CONSTANT_DENSITY \n";
        if (energy) {
          file << "Specific heat at constant pressure (Cp): " << config->GetSpecific_Heat_Cp() << " N.m/kg.K.\n";
        }
        if (boussinesq) file << "Thermal expansion coefficient: " << config->GetThermal_Expansion_Coeff() << " K^-1.\n";
        file << "Thermodynamic pressure not required.\n";
        break;

      case INC_IDEAL_GAS:
        file << "Fluid Model: INC_IDEAL_GAS \n";
        file << "Variable density incompressible flow using ideal gas law.\n";
        file << "Density is a function of temperature (constant thermodynamic pressure).\n";
        file << "Specific heat at constant pressure (Cp): " << config->GetSpecific_Heat_Cp() << " N.m/kg.K.\n";
        file << "Molecular weight : " << config->GetMolecular_Weight() << " g/mol\n";
        file << "Specific gas constant: " << config->GetGas_Constant() << " N.m/kg.K.\n";
        file << "Thermodynamic pressure: " << config->GetPressure_Thermodynamic();
        if (si_units) file << " Pa.\n";
        else file << " psf.\n";
        break;

      case FLUID_MIXTURE:
        file << "Fluid Model: FLUID_MIXTURE \n";
        file << "Variable density incompressible flow using ideal gas law.\n";
        file << "Density is a function of temperature (constant thermodynamic pressure).\n";
        file << "Specific heat at constant pressure (Cp): " << config->GetSpecific_Heat_Cp() << " N.m/kg.K.\n";
        file << "Molecular weight : " << config->GetMolecular_Weight() << " g/mol\n";
        file << "Specific gas constant: " << config->GetGas_Constant() << " N.m/kg.K.\n";
        file << "Thermodynamic pressure: " << config->GetPressure_Thermodynamic();
        if (si_units) file << " Pa.\n";
        else file << " psf.\n";
        break;

      case FLUID_FLAMELET:
        file << "Fluid model: FLUID_FLAMELET \n";
        if (si_units) file << " Pa.\n";
        else file << " psf.\n";
        break;

      case INC_IDEAL_GAS_POLY:
        file << "Fluid Model: INC_IDEAL_GAS_POLY \n";
        file << "Variable density incompressible flow using ideal gas law.\n";
        file << "Density is a function of temperature (constant thermodynamic pressure).\n";
        file << "Molecular weight: " << config->GetMolecular_Weight() << " g/mol.\n";
        file << "Specific gas constant: " << config->GetGas_Constant() << " N.m/kg.K.\n";
        file << "Specific gas constant (non-dim): " << config->GetGas_ConstantND() << "\n";
        file << "Thermodynamic pressure: " << config->GetPressure_Thermodynamic();
        if (si_units) file << " Pa.\n";
        else file << " psf.\n";
        file << "Cp(T) polynomial coefficients: \n  (";
        for (unsigned short iVar = 0; iVar < config->GetnPolyCoeffs(); iVar++) {
          file << config->GetCp_PolyCoeff(iVar);
          if (iVar < config->GetnPolyCoeffs() - 1) file << ", ";
        }
        file << ").\n";
        file << "Cp(T) polynomial coefficients (non-dim.): \n  (";
        for (unsigned short iVar = 0; iVar < config->GetnPolyCoeffs(); iVar++) {
          file << config->GetCp_PolyCoeffND(iVar);
          if (iVar < config->GetnPolyCoeffs() - 1) file << ", ";
        }
        file << ").\n";
        break;
    }
    if (viscous) {
      switch (config->GetKind_ViscosityModel()) {
        case VISCOSITYMODEL::CONSTANT:
          file << "Viscosity Model: CONSTANT_VISCOSITY  \n";
          file << "Constant Laminar Viscosity: " << config->GetMu_Constant();
          if (si_units) file << " N.s/m^2.\n";
          else file << " lbf.s/ft^2.\n";
          file << "Laminar Viscosity (non-dim): " << config->GetMu_ConstantND() << "\n";
          break;

        case VISCOSITYMODEL::FLAMELET:
          file << "Viscosity Model: FLAMELET  \n";
          if (si_units) file << " N.s/m^2.\n";
          else file << " lbf.s/ft^2.\n";
          file << "Laminar Viscosity (non-dim): " << config->GetMu_ConstantND() << "\n";
          break;
<<<<<<< HEAD
          
=======

>>>>>>> 89b2cda7
        case VISCOSITYMODEL::COOLPROP:
          file << "Viscosity Model: CoolProp \n";
          break;

        case VISCOSITYMODEL::SUTHERLAND:
          file << "Viscosity Model: SUTHERLAND \n";
          file << "Ref. Laminar Viscosity: " << config->GetMu_Ref();
          if (si_units) file << " N.s/m^2.\n";
          else file << " lbf.s/ft^2.\n";
          file << "Ref. Temperature: " << config->GetMu_Temperature_Ref();
          if (si_units) file << " K.\n";
          else file << " R.\n";
          file << "Sutherland Constant: " << config->GetMu_S();
          if (si_units) file << " K.\n";
          else file << " R.\n";
          file << "Laminar Viscosity (non-dim): " << config->GetMu_ConstantND() << "\n";
          file << "Ref. Temperature (non-dim): " << config->GetMu_Temperature_RefND() << "\n";
          file << "Sutherland constant (non-dim): " << config->GetMu_SND() << "\n";
          break;

        case VISCOSITYMODEL::POLYNOMIAL:
          file << "Viscosity Model: POLYNOMIAL_VISCOSITY  \n";
          file << "Mu(T) polynomial coefficients: \n  (";
          for (unsigned short iVar = 0; iVar < config->GetnPolyCoeffs(); iVar++) {
            file << config->GetMu_PolyCoeff(iVar);
            if (iVar < config->GetnPolyCoeffs() - 1) file << ", ";
          }
          file << ").\n";
          file << "Mu(T) polynomial coefficients (non-dim.): \n  (";
          for (unsigned short iVar = 0; iVar < config->GetnPolyCoeffs(); iVar++) {
            file << config->GetMu_PolyCoeffND(iVar);
            if (iVar < config->GetnPolyCoeffs() - 1) file << ", ";
          }
          file << ").\n";
          break;
      }

      if (energy) {
        switch (config->GetKind_ConductivityModel()) {
          case CONDUCTIVITYMODEL::CONSTANT_PRANDTL:
            file << "Conductivity Model: CONSTANT_PRANDTL  \n";
            file << "Prandtl (Laminar): " << config->GetPrandtl_Lam() << "\n";
            break;

          case CONDUCTIVITYMODEL::CONSTANT:
            file << "Conductivity Model: CONSTANT \n";
            file << "Molecular Conductivity: " << config->GetThermal_Conductivity_Constant() << " W/m^2.K.\n";
            file << "Molecular Conductivity (non-dim): " << config->GetThermal_Conductivity_ConstantND() << "\n";
            break;
          case CONDUCTIVITYMODEL::COOLPROP:
            file << "Conductivity Model: COOLPROP \n";
            break;

          case CONDUCTIVITYMODEL::FLAMELET:
            file << "Conductivity Model: FLAMELET \n";
            file << "Molecular Conductivity units: "  << " W/m^2.K.\n";
            file << "Molecular Conductivity (non-dim): " << config->GetThermal_Conductivity_ConstantND() << "\n";
            break;

          case CONDUCTIVITYMODEL::POLYNOMIAL:
            file << "Viscosity Model: POLYNOMIAL \n";
            file << "Kt(T) polynomial coefficients: \n  (";
            for (unsigned short iVar = 0; iVar < config->GetnPolyCoeffs(); iVar++) {
              file << config->GetKt_PolyCoeff(iVar);
              if (iVar < config->GetnPolyCoeffs() - 1) file << ", ";
            }
            file << ").\n";
            file << "Kt(T) polynomial coefficients (non-dim.): \n  (";
            for (unsigned short iVar = 0; iVar < config->GetnPolyCoeffs(); iVar++) {
              file << config->GetKt_PolyCoeffND(iVar);
              if (iVar < config->GetnPolyCoeffs() - 1) file << ", ";
            }
            file << ").\n";
            break;
        }

        if (turbulent) {
          switch (config->GetKind_ConductivityModel_Turb()) {
            case CONDUCTIVITYMODEL_TURB::CONSTANT_PRANDTL:
              file << "Turbulent Conductivity Model: CONSTANT_PRANDTL  \n";
              file << "Turbulent Prandtl: " << config->GetPrandtl_Turb() << "\n";
              break;
            case CONDUCTIVITYMODEL_TURB::NONE:
              file << "Turbulent Conductivity Model: CONDUCTIVITYMODEL_TURB::NONE \n";
              file << "No turbulent component in effective thermal conductivity.\n";
              break;
          }
        }
      }
    }

    if (config->GetKind_FluidModel() == CONSTANT_DENSITY) {
      file << "Bulk modulus: " << config->GetBulk_Modulus();
      if (si_units) file << " Pa.\n";
      else file << " psf.\n";
    }

    file << "Initial dynamic pressure: " << config->GetPressure_FreeStream();
    if (si_units) file << " Pa.\n";
    else file << " psf.\n";

    file << "Initial total pressure: "
         << config->GetPressure_FreeStream() +
                0.5 * config->GetDensity_FreeStream() * config->GetModVel_FreeStream() * config->GetModVel_FreeStream();
    if (si_units) file << " Pa.\n";
    else file << " psf.\n";

    if (energy) {
      file << "Initial temperature: " << config->GetTemperature_FreeStream();
      if (si_units) file << " K.\n";
      else file << " R.\n";
    }

    file << "Initial density: " << config->GetDensity_FreeStream();
    if (si_units) file << " kg/m^3.\n";
    else file << " slug/ft^3.\n";

    file << "Free-stream velocity: (" << config->GetVelocity_FreeStream()[0];
    file << ", " << config->GetVelocity_FreeStream()[1];
    if (nDim == 3) {
      file << ", " << config->GetVelocity_FreeStream()[2];
    }
    if (si_units) file << ") m/s. ";
    else file << ") ft/s. ";

    file << "Magnitude: " << config->GetModVel_FreeStream();
    if (si_units) file << " m/s.\n";
    else file << " ft/s.\n";

    if (viscous) {
      file << "Initial laminar viscosity: " << config->GetViscosity_FreeStream();
      if (si_units) file << " N.s/m^2.\n";
      else file << " lbf.s/ft^2.\n";
      if (turbulent) {
        file << "Initial turb. kinetic energy per unit mass: " << config->GetTke_FreeStream();
        if (si_units) file << " m^2/s^2.\n";
        else file << " ft^2/s^2.\n";
        file << "Initial specific dissipation: " << config->GetOmega_FreeStream();
        if (si_units) file << " 1/s.\n";
        else file << " 1/s.\n";
      }
    }

    if (unsteady) {
      file << "Total time: " << config->GetTotal_UnstTime() << " s. Time step: " << config->GetDelta_UnstTime()
           << " s.\n";
    }

    /*--- Print out reference values. ---*/

    file << "-- Reference values:\n";

    if (config->GetKind_FluidModel() != CONSTANT_DENSITY) {
      file << "Reference specific gas constant: " << config->GetGas_Constant_Ref();
      if (si_units) file << " N.m/kg.K.\n";
      else file << " lbf.ft/slug.R.\n";
    } else {
      if (energy) {
        file << "Reference specific heat: " << config->GetGas_Constant_Ref();
        if (si_units) file << " N.m/kg.K.\n";
        else file << " lbf.ft/slug.R.\n";
      }
    }

    file << "Reference pressure: " << config->GetPressure_Ref();
    if (si_units) file << " Pa.\n";
    else file << " psf.\n";

    if (energy) {
      file << "Reference temperature: " << config->GetTemperature_Ref();
      if (si_units) file << " K.\n";
      else file << " R.\n";
    }

    file << "Reference density: " << config->GetDensity_Ref();
    if (si_units) file << " kg/m^3.\n";
    else file << " slug/ft^3.\n";

    file << "Reference velocity: " << config->GetVelocity_Ref();
    if (si_units) file << " m/s.\n";
    else file << " ft/s.\n";

    file << "Reference length: " << config->GetLength_Ref();
    if (si_units) file << " m.\n";
    else file << " in.\n";

    if (viscous) {
      file << "Reference viscosity: " << config->GetViscosity_Ref();
      if (si_units) file << " N.s/m^2.\n";
      else file << " lbf.s/ft^2.\n";
    }

    if (unsteady) file << "Reference time: " << config->GetTime_Ref() << " s.\n";

    /*--- Print out resulting non-dim values here. ---*/

    file << "-- Resulting non-dimensional state:\n";
    file << "Mach number (non-dim): " << config->GetMach() << "\n";
    if (viscous) {
      file << "Reynolds number (per m): " << config->GetReynolds() << "\n";
    }

    if (config->GetKind_FluidModel() != CONSTANT_DENSITY) {
      file << "Specific gas constant (non-dim): " << config->GetGas_ConstantND() << "\n";
      file << "Initial thermodynamic pressure (non-dim): " << config->GetPressure_ThermodynamicND() << "\n";
    } else {
      if (energy) {
        file << "Specific heat at constant pressure (non-dim): " << config->GetSpecific_Heat_CpND() << "\n";
        if (boussinesq)
          file << "Thermal expansion coefficient (non-dim.): " << config->GetThermal_Expansion_CoeffND() << " K^-1.\n";
      }
    }

    if (energy) file << "Initial temperature (non-dim): " << config->GetTemperature_FreeStreamND() << "\n";
    file << "Initial pressure (non-dim): " << config->GetPressure_FreeStreamND() << "\n";
    file << "Initial density (non-dim): " << config->GetDensity_FreeStreamND() << "\n";

    file << "Initial velocity (non-dim): (" << config->GetVelocity_FreeStreamND()[0];
    file << ", " << config->GetVelocity_FreeStreamND()[1];
    if (nDim == 3) {
      file << ", " << config->GetVelocity_FreeStreamND()[2];
    }
    file << "). Magnitude: " << config->GetModVel_FreeStreamND() << "\n";

    if (viscous) {
      file << "Initial viscosity (non-dim): " << config->GetViscosity_FreeStreamND() << "\n";
      if (turbulent) {
        file << "Initial turb. kinetic energy (non-dim): " << config->GetTke_FreeStreamND() << "\n";
        file << "Initial specific dissipation (non-dim): " << config->GetOmega_FreeStreamND() << "\n";
      }
    }

    if (unsteady) {
      file << "Total time (non-dim): " << config->GetTotal_UnstTimeND() << "\n";
      file << "Time step (non-dim): " << config->GetDelta_UnstTimeND() << "\n";
    }
  }

  /*--- Begin forces breakdown info. ---*/

  file << fixed;
  file << "\n\nForces breakdown:\n\n";

  if (nDim == 3) {
    su2double m = flow_solver->GetTotal_CFz() / flow_solver->GetTotal_CFx();
    su2double term = (Total_CoPz / m) - Total_CoPx;

    if (term > 0)
      file << "Center of Pressure: X=" << 1 / m << "Z-" << term << ".\n\n";
    else
      file << "Center of Pressure: X=" << 1 / m << "Z+" << fabs(term);
    if (si_units) file << " m.\n\n";
    else file << " in.\n\n";
  } else {
    su2double m = flow_solver->GetTotal_CFy() / flow_solver->GetTotal_CFx();
    su2double term = (Total_CoPy / m) - Total_CoPx;
    if (term > 0)
      file << "Center of Pressure: X=" << 1 / m << "Y-" << term << ".\n\n";
    else
      file << "Center of Pressure: X=" << 1 / m << "Y+" << fabs(term);
    if (si_units) file << " m.\n\n";
    else file << " in.\n\n";
  }

  /*--- Reference area and force factors. ---*/

  const su2double Factor = flow_solver->GetAeroCoeffsReferenceForce();
  const su2double Ref = config->GetDensity_Ref() * pow(config->GetVelocity_Ref(), 2);

  file << "NOTE: Multiply forces by the non-dimensional factor: " << Factor << ", and the reference factor: " << Ref
       << "\nto obtain the dimensional force.\n\n";

  file << "Total CL:    ";
  file.width(11);
  file << Total_CL;
  file << " | Pressure (";
  file.width(5);
  file << SU2_TYPE::Int((Inv_CL * 100.0) / (Total_CL + EPS));
  file << "%): ";
  file.width(11);
  file << Inv_CL;
  file << " | Friction (";
  file.width(5);
  file << SU2_TYPE::Int((Visc_CL * 100.0) / (Total_CL + EPS));
  file << "%): ";
  file.width(11);
  file << Visc_CL;
  file << " | Momentum (";
  file.width(5);
  file << SU2_TYPE::Int((Mnt_CL * 100.0) / (Total_CL + EPS));
  file << "%): ";
  file.width(11);
  file << Mnt_CL << "\n";

  file << "Total CD:    ";
  file.width(11);
  file << Total_CD;
  file << " | Pressure (";
  file.width(5);
  file << SU2_TYPE::Int((Inv_CD * 100.0) / (Total_CD + EPS)) << "%): ";
  file.width(11);
  file << Inv_CD;
  file << " | Friction (";
  file.width(5);
  file << SU2_TYPE::Int((Visc_CD * 100.0) / (Total_CD + EPS)) << "%): ";
  file.width(11);
  file << Visc_CD;
  file << " | Momentum (";
  file.width(5);
  file << SU2_TYPE::Int((Mnt_CD * 100.0) / (Total_CD + EPS)) << "%): ";
  file.width(11);
  file << Mnt_CD << "\n";

  if (nDim == 3) {
    file << "Total CSF:   ";
    file.width(11);
    file << Total_CSF;
    file << " | Pressure (";
    file.width(5);
    file << SU2_TYPE::Int((Inv_CSF * 100.0) / (Total_CSF + EPS));
    file << "%): ";
    file.width(11);
    file << Inv_CSF;
    file << " | Friction (";
    file.width(5);
    file << SU2_TYPE::Int((Visc_CSF * 100.0) / (Total_CSF + EPS));
    file << "%): ";
    file.width(11);
    file << Visc_CSF;
    file << " | Momentum (";
    file.width(5);
    file << SU2_TYPE::Int((Mnt_CSF * 100.0) / (Total_CSF + EPS));
    file << "%): ";
    file.width(11);
    file << Mnt_CSF << "\n";
  }

  file << "Total CL/CD: ";
  file.width(11);
  file << Total_CEff;
  file << " | Pressure (";
  file.width(5);
  file << SU2_TYPE::Int((Inv_CEff * 100.0) / (Total_CEff + EPS));
  file << "%): ";
  file.width(11);
  file << Inv_CEff;
  file << " | Friction (";
  file.width(5);
  file << SU2_TYPE::Int((Visc_CEff * 100.0) / (Total_CEff + EPS));
  file << "%): ";
  file.width(11);
  file << Visc_CEff;
  file << " | Momentum (";
  file.width(5);
  file << SU2_TYPE::Int((Mnt_CEff * 100.0) / (Total_CEff + EPS));
  file << "%): ";
  file.width(11);
  file << Mnt_CEff << "\n";

  if (nDim == 3) {
    file << "Total CMx:   ";
    file.width(11);
    file << Total_CMx;
    file << " | Pressure (";
    file.width(5);
    file << SU2_TYPE::Int((Inv_CMx * 100.0) / (Total_CMx + EPS));
    file << "%): ";
    file.width(11);
    file << Inv_CMx;
    file << " | Friction (";
    file.width(5);
    file << SU2_TYPE::Int((Visc_CMx * 100.0) / (Total_CMx + EPS));
    file << "%): ";
    file.width(11);
    file << Visc_CMx;
    file << " | Momentum (";
    file.width(5);
    file << SU2_TYPE::Int((Mnt_CMx * 100.0) / (Total_CMx + EPS));
    file << "%): ";
    file.width(11);
    file << Mnt_CMx << "\n";

    file << "Total CMy:   ";
    file.width(11);
    file << Total_CMy;
    file << " | Pressure (";
    file.width(5);
    file << SU2_TYPE::Int((Inv_CMy * 100.0) / (Total_CMy + EPS));
    file << "%): ";
    file.width(11);
    file << Inv_CMy;
    file << " | Friction (";
    file.width(5);
    file << SU2_TYPE::Int((Visc_CMy * 100.0) / (Total_CMy + EPS));
    file << "%): ";
    file.width(11);
    file << Visc_CMy;
    file << " | Momentum (";
    file.width(5);
    file << SU2_TYPE::Int((Mnt_CMz * 100.0) / (Total_CMz + EPS));
    file << "%): ";
    file.width(11);
    file << Mnt_CMy << "\n";
  }

  file << "Total CMz:   ";
  file.width(11);
  file << Total_CMz;
  file << " | Pressure (";
  file.width(5);
  file << SU2_TYPE::Int((Inv_CMz * 100.0) / (Total_CMz + EPS));
  file << "%): ";
  file.width(11);
  file << Inv_CMz;
  file << " | Friction (";
  file.width(5);
  file << SU2_TYPE::Int((Visc_CMz * 100.0) / (Total_CMz + EPS));
  file << "%): ";
  file.width(11);
  file << Visc_CMz;
  file << " | Momentum (";
  file.width(5);
  file << SU2_TYPE::Int((Mnt_CMz * 100.0) / (Total_CMz + EPS));
  file << "%): ";
  file.width(11);
  file << Mnt_CMz << "\n";

  file << "Total CFx:   ";
  file.width(11);
  file << Total_CFx;
  file << " | Pressure (";
  file.width(5);
  file << SU2_TYPE::Int((Inv_CFx * 100.0) / (Total_CFx + EPS));
  file << "%): ";
  file.width(11);
  file << Inv_CFx;
  file << " | Friction (";
  file.width(5);
  file << SU2_TYPE::Int((Visc_CFx * 100.0) / (Total_CFx + EPS));
  file << "%): ";
  file.width(11);
  file << Visc_CFx;
  file << " | Momentum (";
  file.width(5);
  file << SU2_TYPE::Int((Mnt_CFx * 100.0) / (Total_CFx + EPS));
  file << "%): ";
  file.width(11);
  file << Mnt_CFx << "\n";

  file << "Total CFy:   ";
  file.width(11);
  file << Total_CFy;
  file << " | Pressure (";
  file.width(5);
  file << SU2_TYPE::Int((Inv_CFy * 100.0) / (Total_CFy + EPS));
  file << "%): ";
  file.width(11);
  file << Inv_CFy;
  file << " | Friction (";
  file.width(5);
  file << SU2_TYPE::Int((Visc_CFy * 100.0) / (Total_CFy + EPS));
  file << "%): ";
  file.width(11);
  file << Visc_CFy;
  file << " | Momentum (";
  file.width(5);
  file << SU2_TYPE::Int((Mnt_CFy * 100.0) / (Total_CFy + EPS));
  file << "%): ";
  file.width(11);
  file << Mnt_CFy << "\n";

  if (nDim == 3) {
    file << "Total CFz:   ";
    file.width(11);
    file << Total_CFz;
    file << " | Pressure (";
    file.width(5);
    file << SU2_TYPE::Int((Inv_CFz * 100.0) / (Total_CFz + EPS));
    file << "%): ";
    file.width(11);
    file << Inv_CFz;
    file << " | Friction (";
    file.width(5);
    file << SU2_TYPE::Int((Visc_CFz * 100.0) / (Total_CFz + EPS));
    file << "%): ";
    file.width(11);
    file << Visc_CFz;
    file << " | Momentum (";
    file.width(5);
    file << SU2_TYPE::Int((Mnt_CFz * 100.0) / (Total_CFz + EPS));
    file << "%): ";
    file.width(11);
    file << Mnt_CFz << "\n";
  }

  file << "\n\n";

  for (auto iMarker = 0u; iMarker < nMonitoring; iMarker++) {
    file << "Surface name: " << config->GetMarker_Monitoring_TagBound(iMarker) << "\n\n";

    file << "Total CL    (";
    file.width(5);
    file << SU2_TYPE::Int((Surface_CL[iMarker] * 100.0) / (Total_CL + EPS));
    file << "%): ";
    file.width(11);
    file << Surface_CL[iMarker];
    file << " | Pressure (";
    file.width(5);
    file << SU2_TYPE::Int((Surface_CL_Inv[iMarker] * 100.0) / (Surface_CL[iMarker] + EPS));
    file << "%): ";
    file.width(11);
    file << Surface_CL_Inv[iMarker];
    file << " | Friction (";
    file.width(5);
    file << SU2_TYPE::Int((Surface_CL_Visc[iMarker] * 100.0) / (Surface_CL[iMarker] + EPS));
    file << "%): ";
    file.width(11);
    file << Surface_CL_Visc[iMarker];
    file << " | Momentum (";
    file.width(5);
    file << SU2_TYPE::Int((Surface_CL_Mnt[iMarker] * 100.0) / (Surface_CL[iMarker] + EPS));
    file << "%): ";
    file.width(11);
    file << Surface_CL_Mnt[iMarker] << "\n";

    file << "Total CD    (";
    file.width(5);
    file << SU2_TYPE::Int((Surface_CD[iMarker] * 100.0) / (Total_CD + EPS));
    file << "%): ";
    file.width(11);
    file << Surface_CD[iMarker];
    file << " | Pressure (";
    file.width(5);
    file << SU2_TYPE::Int((Surface_CD_Inv[iMarker] * 100.0) / (Surface_CD[iMarker] + EPS));
    file << "%): ";
    file.width(11);
    file << Surface_CD_Inv[iMarker];
    file << " | Friction (";
    file.width(5);
    file << SU2_TYPE::Int((Surface_CD_Visc[iMarker] * 100.0) / (Surface_CD[iMarker] + EPS));
    file << "%): ";
    file.width(11);
    file << Surface_CD_Visc[iMarker];
    file << " | Momentum (";
    file.width(5);
    file << SU2_TYPE::Int((Surface_CD_Mnt[iMarker] * 100.0) / (Surface_CD[iMarker] + EPS));
    file << "%): ";
    file.width(11);
    file << Surface_CD_Mnt[iMarker] << "\n";

    if (nDim == 3) {
      file << "Total CSF   (";
      file.width(5);
      file << SU2_TYPE::Int((Surface_CSF[iMarker] * 100.0) / (Total_CSF + EPS));
      file << "%): ";
      file.width(11);
      file << Surface_CSF[iMarker];
      file << " | Pressure (";
      file.width(5);
      file << SU2_TYPE::Int((Surface_CSF_Inv[iMarker] * 100.0) / (Surface_CSF[iMarker] + EPS));
      file << "%): ";
      file.width(11);
      file << Surface_CSF_Inv[iMarker];
      file << " | Friction (";
      file.width(5);
      file << SU2_TYPE::Int((Surface_CSF_Visc[iMarker] * 100.0) / (Surface_CSF[iMarker] + EPS));
      file << "%): ";
      file.width(11);
      file << Surface_CSF_Visc[iMarker];
      file << " | Momentum (";
      file.width(5);
      file << SU2_TYPE::Int((Surface_CSF_Mnt[iMarker] * 100.0) / (Surface_CSF[iMarker] + EPS));
      file << "%): ";
      file.width(11);
      file << Surface_CSF_Mnt[iMarker] << "\n";
    }

    file << "Total CL/CD (";
    file.width(5);
    file << SU2_TYPE::Int((Surface_CEff[iMarker] * 100.0) / (Total_CEff + EPS));
    file << "%): ";
    file.width(11);
    file << Surface_CEff[iMarker];
    file << " | Pressure (";
    file.width(5);
    file << SU2_TYPE::Int((Surface_CEff_Inv[iMarker] * 100.0) / (Surface_CEff[iMarker] + EPS));
    file << "%): ";
    file.width(11);
    file << Surface_CEff_Inv[iMarker];
    file << " | Friction (";
    file.width(5);
    file << SU2_TYPE::Int((Surface_CEff_Visc[iMarker] * 100.0) / (Surface_CEff[iMarker] + EPS));
    file << "%): ";
    file.width(11);
    file << Surface_CEff_Visc[iMarker];
    file << " | Momentum (";
    file.width(5);
    file << SU2_TYPE::Int((Surface_CEff_Mnt[iMarker] * 100.0) / (Surface_CEff[iMarker] + EPS));
    file << "%): ";
    file.width(11);
    file << Surface_CEff_Mnt[iMarker] << "\n";

    if (nDim == 3) {
      file << "Total CMx   (";
      file.width(5);
      file << SU2_TYPE::Int((Surface_CMx[iMarker] * 100.0) / (Total_CMx + EPS));
      file << "%): ";
      file.width(11);
      file << Surface_CMx[iMarker];
      file << " | Pressure (";
      file.width(5);
      file << SU2_TYPE::Int((Surface_CMx_Inv[iMarker] * 100.0) / (Surface_CMx[iMarker] + EPS));
      file << "%): ";
      file.width(11);
      file << Surface_CMx_Inv[iMarker];
      file << " | Friction (";
      file.width(5);
      file << SU2_TYPE::Int((Surface_CMx_Visc[iMarker] * 100.0) / (Surface_CMx[iMarker] + EPS));
      file << "%): ";
      file.width(11);
      file << Surface_CMx_Visc[iMarker];
      file << " | Momentum (";
      file.width(5);
      file << SU2_TYPE::Int((Surface_CMx_Mnt[iMarker] * 100.0) / (Surface_CMx[iMarker] + EPS));
      file << "%): ";
      file.width(11);
      file << Surface_CMx_Mnt[iMarker] << "\n";

      file << "Total CMy   (";
      file.width(5);
      file << SU2_TYPE::Int((Surface_CMy[iMarker] * 100.0) / (Total_CMy + EPS));
      file << "%): ";
      file.width(11);
      file << Surface_CMy[iMarker];
      file << " | Pressure (";
      file.width(5);
      file << SU2_TYPE::Int((Surface_CMy_Inv[iMarker] * 100.0) / (Surface_CMy[iMarker] + EPS));
      file << "%): ";
      file.width(11);
      file << Surface_CMy_Inv[iMarker];
      file << " | Friction (";
      file.width(5);
      file << SU2_TYPE::Int((Surface_CMy_Visc[iMarker] * 100.0) / (Surface_CMy[iMarker] + EPS));
      file << "%): ";
      file.width(11);
      file << Surface_CMy_Visc[iMarker];
      file << " | Momentum (";
      file.width(5);
      file << SU2_TYPE::Int((Surface_CMy_Mnt[iMarker] * 100.0) / (Surface_CMy[iMarker] + EPS));
      file << "%): ";
      file.width(11);
      file << Surface_CMy_Mnt[iMarker] << "\n";
    }

    file << "Total CMz   (";
    file.width(5);
    file << SU2_TYPE::Int((Surface_CMz[iMarker] * 100.0) / (Total_CMz + EPS));
    file << "%): ";
    file.width(11);
    file << Surface_CMz[iMarker];
    file << " | Pressure (";
    file.width(5);
    file << SU2_TYPE::Int((Surface_CMz_Inv[iMarker] * 100.0) / (Surface_CMz[iMarker] + EPS));
    file << "%): ";
    file.width(11);
    file << Surface_CMz_Inv[iMarker];
    file << " | Friction (";
    file.width(5);
    file << SU2_TYPE::Int((Surface_CMz_Visc[iMarker] * 100.0) / (Surface_CMz[iMarker] + EPS));
    file << "%): ";
    file.width(11);
    file << Surface_CMz_Visc[iMarker];
    file << " | Momentum (";
    file.width(5);
    file << SU2_TYPE::Int((Surface_CMz_Mnt[iMarker] * 100.0) / (Surface_CMz[iMarker] + EPS));
    file << "%): ";
    file.width(11);
    file << Surface_CMz_Mnt[iMarker] << "\n";

    file << "Total CFx   (";
    file.width(5);
    file << SU2_TYPE::Int((Surface_CFx[iMarker] * 100.0) / (Total_CFx + EPS));
    file << "%): ";
    file.width(11);
    file << Surface_CFx[iMarker];
    file << " | Pressure (";
    file.width(5);
    file << SU2_TYPE::Int((Surface_CFx_Inv[iMarker] * 100.0) / (Surface_CFx[iMarker] + EPS));
    file << "%): ";
    file.width(11);
    file << Surface_CFx_Inv[iMarker];
    file << " | Friction (";
    file.width(5);
    file << SU2_TYPE::Int((Surface_CFx_Visc[iMarker] * 100.0) / (Surface_CFx[iMarker] + EPS));
    file << "%): ";
    file.width(11);
    file << Surface_CFx_Visc[iMarker];
    file << " | Momentum (";
    file.width(5);
    file << SU2_TYPE::Int((Surface_CFx_Mnt[iMarker] * 100.0) / (Surface_CFx[iMarker] + EPS));
    file << "%): ";
    file.width(11);
    file << Surface_CFx_Mnt[iMarker] << "\n";

    file << "Total CFy   (";
    file.width(5);
    file << SU2_TYPE::Int((Surface_CFy[iMarker] * 100.0) / (Total_CFy + EPS));
    file << "%): ";
    file.width(11);
    file << Surface_CFy[iMarker];
    file << " | Pressure (";
    file.width(5);
    file << SU2_TYPE::Int((Surface_CFy_Inv[iMarker] * 100.0) / (Surface_CFy[iMarker] + EPS));
    file << "%): ";
    file.width(11);
    file << Surface_CFy_Inv[iMarker];
    file << " | Friction (";
    file.width(5);
    file << SU2_TYPE::Int((Surface_CFy_Visc[iMarker] * 100.0) / (Surface_CFy[iMarker] + EPS));
    file << "%): ";
    file.width(11);
    file << Surface_CFy_Visc[iMarker];
    file << " | Momentum (";
    file.width(5);
    file << SU2_TYPE::Int((Surface_CFy_Mnt[iMarker] * 100.0) / (Surface_CFy[iMarker] + EPS));
    file << "%): ";
    file.width(11);
    file << Surface_CFy_Mnt[iMarker] << "\n";

    if (nDim == 3) {
      file << "Total CFz   (";
      file.width(5);
      file << SU2_TYPE::Int((Surface_CFz[iMarker] * 100.0) / (Total_CFz + EPS));
      file << "%): ";
      file.width(11);
      file << Surface_CFz[iMarker];
      file << " | Pressure (";
      file.width(5);
      file << SU2_TYPE::Int((Surface_CFz_Inv[iMarker] * 100.0) / (Surface_CFz[iMarker] + EPS));
      file << "%): ";
      file.width(11);
      file << Surface_CFz_Inv[iMarker];
      file << " | Friction (";
      file.width(5);
      file << SU2_TYPE::Int((Surface_CFz_Visc[iMarker] * 100.0) / (Surface_CFz[iMarker] + EPS));
      file << "%): ";
      file.width(11);
      file << Surface_CFz_Visc[iMarker];
      file << " | Momentum (";
      file.width(5);
      file << SU2_TYPE::Int((Surface_CFz_Mnt[iMarker] * 100.0) / (Surface_CFz[iMarker] + EPS));
      file << "%): ";
      file.width(11);
      file << Surface_CFz_Mnt[iMarker] << "\n";
    }

    file << "\n";
  }
  // clang-format on
}

bool CFlowOutput::WriteVolume_Output(CConfig *config, unsigned long Iter, bool force_writing, unsigned short iFile){

  bool writeRestart = false;
  auto FileFormat = config->GetVolumeOutputFiles();

  if (config->GetTime_Domain()){
    if (((config->GetTime_Marching() == TIME_MARCHING::DT_STEPPING_1ST) || (config->GetTime_Marching() == TIME_MARCHING::TIME_STEPPING)) &&
        ((Iter == 0) || (Iter % config->GetVolumeOutputFrequency(iFile) == 0))){
      return true;
    }

    /* check if we want to write a restart file*/
    if (FileFormat[iFile] == OUTPUT_TYPE::RESTART_ASCII || FileFormat[iFile] == OUTPUT_TYPE::RESTART_BINARY || FileFormat[iFile] == OUTPUT_TYPE::CSV) {
      writeRestart = true;
    }

    /* only write 'double' files for the restart files */
    if ((config->GetTime_Marching() == TIME_MARCHING::DT_STEPPING_2ND) &&
      ((Iter == 0) || (Iter % config->GetVolumeOutputFrequency(iFile) == 0) ||
      (((Iter+1) % config->GetVolumeOutputFrequency(iFile) == 0) && writeRestart==true) || // Restarts need 2 old solutions.
      (((Iter+2) == config->GetnTime_Iter()) && writeRestart==true))){      // The last timestep is written anyway but one needs the step before for restarts.
      return true;
    }
  } else {
    if (config->GetFixed_CL_Mode() && config->GetFinite_Difference_Mode()) return false;
    return ((Iter > 0) && Iter % config->GetVolumeOutputFrequency(iFile) == 0) || force_writing;
  }

  return false || force_writing;
}

void CFlowOutput::SetTimeAveragedFields(){
  AddVolumeOutput("MEAN_DENSITY", "MeanDensity", "TIME_AVERAGE", "Mean density");
  AddVolumeOutput("MEAN_VELOCITY-X", "MeanVelocity_x", "TIME_AVERAGE", "Mean velocity x-component");
  AddVolumeOutput("MEAN_VELOCITY-Y", "MeanVelocity_y", "TIME_AVERAGE", "Mean velocity y-component");
  if (nDim == 3)
    AddVolumeOutput("MEAN_VELOCITY-Z", "MeanVelocity_z", "TIME_AVERAGE", "Mean velocity z-component");

  AddVolumeOutput("MEAN_PRESSURE", "MeanPressure", "TIME_AVERAGE", "Mean pressure");
  AddVolumeOutput("RMS_U",   "RMS[u]", "TIME_AVERAGE", "RMS u");
  AddVolumeOutput("RMS_V",   "RMS[v]", "TIME_AVERAGE", "RMS v");
  AddVolumeOutput("RMS_UV",  "RMS[uv]", "TIME_AVERAGE", "RMS uv");
  AddVolumeOutput("RMS_P",   "RMS[Pressure]",   "TIME_AVERAGE", "RMS Pressure");
  AddVolumeOutput("UUPRIME", "u'u'", "TIME_AVERAGE", "Mean Reynolds-stress component u'u'");
  AddVolumeOutput("VVPRIME", "v'v'", "TIME_AVERAGE", "Mean Reynolds-stress component v'v'");
  AddVolumeOutput("UVPRIME", "u'v'", "TIME_AVERAGE", "Mean Reynolds-stress component u'v'");
  AddVolumeOutput("PPRIME",  "p'p'",   "TIME_AVERAGE", "Mean pressure fluctuation p'p'");
  if (nDim == 3){
    AddVolumeOutput("RMS_W",   "RMS[w]", "TIME_AVERAGE", "RMS u");
    AddVolumeOutput("RMS_UW", "RMS[uw]", "TIME_AVERAGE", "RMS uw");
    AddVolumeOutput("RMS_VW", "RMS[vw]", "TIME_AVERAGE", "RMS vw");
    AddVolumeOutput("WWPRIME", "w'w'", "TIME_AVERAGE", "Mean Reynolds-stress component w'w'");
    AddVolumeOutput("UWPRIME", "w'u'", "TIME_AVERAGE", "Mean Reynolds-stress component w'u'");
    AddVolumeOutput("VWPRIME", "w'v'", "TIME_AVERAGE", "Mean Reynolds-stress component w'v'");
  }
}

void CFlowOutput::LoadTimeAveragedData(unsigned long iPoint, const CVariable *Node_Flow){
  SetAvgVolumeOutputValue("MEAN_DENSITY", iPoint, Node_Flow->GetDensity(iPoint));
  SetAvgVolumeOutputValue("MEAN_VELOCITY-X", iPoint, Node_Flow->GetVelocity(iPoint,0));
  SetAvgVolumeOutputValue("MEAN_VELOCITY-Y", iPoint, Node_Flow->GetVelocity(iPoint,1));
  if (nDim == 3)
    SetAvgVolumeOutputValue("MEAN_VELOCITY-Z", iPoint, Node_Flow->GetVelocity(iPoint,2));

  SetAvgVolumeOutputValue("MEAN_PRESSURE", iPoint, Node_Flow->GetPressure(iPoint));

  SetAvgVolumeOutputValue("RMS_U", iPoint, pow(Node_Flow->GetVelocity(iPoint,0),2));
  SetAvgVolumeOutputValue("RMS_V", iPoint, pow(Node_Flow->GetVelocity(iPoint,1),2));
  SetAvgVolumeOutputValue("RMS_UV", iPoint, Node_Flow->GetVelocity(iPoint,0) * Node_Flow->GetVelocity(iPoint,1));
  SetAvgVolumeOutputValue("RMS_P", iPoint, pow(Node_Flow->GetPressure(iPoint),2));
  if (nDim == 3){
    SetAvgVolumeOutputValue("RMS_W", iPoint, pow(Node_Flow->GetVelocity(iPoint,2),2));
    SetAvgVolumeOutputValue("RMS_VW", iPoint, Node_Flow->GetVelocity(iPoint,2) * Node_Flow->GetVelocity(iPoint,1));
    SetAvgVolumeOutputValue("RMS_UW", iPoint,  Node_Flow->GetVelocity(iPoint,2) * Node_Flow->GetVelocity(iPoint,0));
  }

  const su2double umean  = GetVolumeOutputValue("MEAN_VELOCITY-X", iPoint);
  const su2double uumean = GetVolumeOutputValue("RMS_U", iPoint);
  const su2double vmean  = GetVolumeOutputValue("MEAN_VELOCITY-Y", iPoint);
  const su2double vvmean = GetVolumeOutputValue("RMS_V", iPoint);
  const su2double uvmean = GetVolumeOutputValue("RMS_UV", iPoint);
  const su2double pmean  = GetVolumeOutputValue("MEAN_PRESSURE", iPoint);
  const su2double ppmean = GetVolumeOutputValue("RMS_P", iPoint);

  SetVolumeOutputValue("UUPRIME", iPoint, -(umean*umean - uumean));
  SetVolumeOutputValue("VVPRIME", iPoint, -(vmean*vmean - vvmean));
  SetVolumeOutputValue("UVPRIME", iPoint, -(umean*vmean - uvmean));
  SetVolumeOutputValue("PPRIME",  iPoint, -(pmean*pmean - ppmean));
  if (nDim == 3){
    const su2double wmean  = GetVolumeOutputValue("MEAN_VELOCITY-Z", iPoint);
    const su2double wwmean = GetVolumeOutputValue("RMS_W", iPoint);
    const su2double uwmean = GetVolumeOutputValue("RMS_UW", iPoint);
    const su2double vwmean = GetVolumeOutputValue("RMS_VW", iPoint);
    SetVolumeOutputValue("WWPRIME", iPoint, -(wmean*wmean - wwmean));
    SetVolumeOutputValue("UWPRIME", iPoint, -(umean*wmean - uwmean));
    SetVolumeOutputValue("VWPRIME",  iPoint, -(vmean*wmean - vwmean));
  }
}

void CFlowOutput::SetFixedCLScreenOutput(const CConfig *config){
  PrintingToolbox::CTablePrinter FixedCLSummary(&cout);

  if (fabs(historyOutput_Map["CL_DRIVER_COMMAND"].value) > 1e-16){
    FixedCLSummary.AddColumn("Fixed CL Mode", 40);
    FixedCLSummary.AddColumn("Value", 30);
    FixedCLSummary.SetAlign(PrintingToolbox::CTablePrinter::LEFT);
    FixedCLSummary.PrintHeader();
    FixedCLSummary << "Current CL" << historyOutput_Map["LIFT"].value;
    FixedCLSummary << "Target CL" << config->GetTarget_CL();
    FixedCLSummary << "Previous AOA" << historyOutput_Map["PREV_AOA"].value;
    if (config->GetFinite_Difference_Mode()){
      FixedCLSummary << "Changed AoA by (Finite Difference step)" << historyOutput_Map["CL_DRIVER_COMMAND"].value;
      lastInnerIter = curInnerIter - 1;
    }
    else
      FixedCLSummary << "Changed AoA by" << historyOutput_Map["CL_DRIVER_COMMAND"].value;
    FixedCLSummary.PrintFooter();
    SetScreen_Header(config);
  }

  else if (config->GetFinite_Difference_Mode() && historyOutput_Map["AOA"].value == historyOutput_Map["PREV_AOA"].value){
    FixedCLSummary.AddColumn("Fixed CL Mode (Finite Difference)", 40);
    FixedCLSummary.AddColumn("Value", 30);
    FixedCLSummary.SetAlign(PrintingToolbox::CTablePrinter::LEFT);
    FixedCLSummary.PrintHeader();
    FixedCLSummary << "Delta CL / Delta AoA" << config->GetdCL_dAlpha();
    FixedCLSummary << "Delta CD / Delta CL" << config->GetdCD_dCL();
    if (nDim == 3){
      FixedCLSummary << "Delta CMx / Delta CL" << config->GetdCMx_dCL();
      FixedCLSummary << "Delta CMy / Delta CL" << config->GetdCMy_dCL();
    }
    FixedCLSummary << "Delta CMz / Delta CL" << config->GetdCMz_dCL();
    FixedCLSummary.PrintFooter();
    curInnerIter = lastInnerIter;
    WriteMetaData(config);
    curInnerIter = config->GetInnerIter();
  }
}<|MERGE_RESOLUTION|>--- conflicted
+++ resolved
@@ -1012,19 +1012,12 @@
     case SPECIES_MODEL::FLAMELET: {
       AddHistoryOutput("RMS_PROGRESS_VARIABLE", "rms[PV]", ScreenOutputFormat::FIXED, "RMS_RES", "Root-mean square residual of the progress variable equation.", HistoryFieldType::RESIDUAL);
       AddHistoryOutput("RMS_TOTAL_ENTHALPY", "rms[Enth]", ScreenOutputFormat::FIXED, "RMS_RES", "Root-mean square residual of the total enthalpy equation.", HistoryFieldType::RESIDUAL);
-<<<<<<< HEAD
       if(config->GetPreferentialDiffusion())
         AddHistoryOutput("RMS_MIXTURE_FRACTION", "rms[Mixfrac]", ScreenOutputFormat::FIXED, "RMS_RES", "Root-mean square residual of the mixture fraction equation.", HistoryFieldType::RESIDUAL);
-      /*--- auxiliary species transport ---*/
-      for(auto i_species=0u; i_species < config->GetNUserScalars(); i_species++){
-        string species_name = config->GetUserScalarName(i_species);
-        AddHistoryOutput("RMS_"+species_name, "rms["+species_name+"]", ScreenOutputFormat::FIXED  , "RMS_RES", "Root-mean squared residual of the "+species_name+" mass fraction equation." , HistoryFieldType::RESIDUAL);
-=======
       /*--- auxiliary species transport ---*/
       for(auto i_scalar=0u; i_scalar < config->GetNUserScalars(); i_scalar++){
         string scalar_name = config->GetUserScalarName(i_scalar);
         AddHistoryOutput("RMS_"+scalar_name, "rms["+scalar_name+"]", ScreenOutputFormat::FIXED  , "RMS_RES", "Root-mean squared residual of the "+scalar_name+" mass fraction equation." , HistoryFieldType::RESIDUAL);
->>>>>>> 89b2cda7
       }
       break;
     }
@@ -1179,31 +1172,12 @@
         if (multiZone) {
           SetHistoryOutputValue("BGS_SPECIES_" + std::to_string(iVar), log10(solver[SPECIES_SOL]->GetRes_BGS(iVar)));
         }
-<<<<<<< HEAD
-      }
-=======
       }
       SetHistoryOutputValue("LINSOL_ITER_SPECIES", solver[SPECIES_SOL]->GetIterLinSolver());
       SetHistoryOutputValue("LINSOL_RESIDUAL_SPECIES", log10(solver[SPECIES_SOL]->GetResLinSolver()));
       break;
     }
 
-    case SPECIES_MODEL::FLAMELET: {
-      SetHistoryOutputValue("RMS_PROGRESS_VARIABLE", log10(solver[SPECIES_SOL]->GetRes_RMS(I_PROGVAR)));
-      SetHistoryOutputValue("RMS_TOTAL_ENTHALPY", log10(solver[SPECIES_SOL]->GetRes_RMS(I_ENTH)));
-      /*--- auxiliary species transport ---*/
-      for (unsigned short iReactant=0; iReactant<config->GetNUserScalars(); iReactant++){
-        string species_name = config->GetUserScalarName(iReactant);
-        SetHistoryOutputValue("RMS_" + species_name, log10(solver[SPECIES_SOL]->GetRes_RMS(config->GetNControlVars() + iReactant)));
-      }
-
->>>>>>> 89b2cda7
-      SetHistoryOutputValue("LINSOL_ITER_SPECIES", solver[SPECIES_SOL]->GetIterLinSolver());
-      SetHistoryOutputValue("LINSOL_RESIDUAL_SPECIES", log10(solver[SPECIES_SOL]->GetResLinSolver()));
-      break;
-    }
-
-<<<<<<< HEAD
     case SPECIES_MODEL::FLAMELET: {
       SetHistoryOutputValue("RMS_PROGRESS_VARIABLE", log10(solver[SPECIES_SOL]->GetRes_RMS(I_PROGVAR)));
       SetHistoryOutputValue("RMS_TOTAL_ENTHALPY", log10(solver[SPECIES_SOL]->GetRes_RMS(I_ENTH)));
@@ -1212,7 +1186,7 @@
       /*--- auxiliary species transport ---*/
       for (unsigned short iReactant=0; iReactant<config->GetNUserScalars(); iReactant++){
         string species_name = config->GetUserScalarName(iReactant);
-        SetHistoryOutputValue("RMS_" + species_name, log10(solver[SPECIES_SOL]->GetRes_RMS(config->GetNControllingVars() + iReactant)));
+        SetHistoryOutputValue("RMS_" + species_name, log10(solver[SPECIES_SOL]->GetRes_RMS(config->GetNControlVars() + iReactant)));
       }
 
       SetHistoryOutputValue("LINSOL_ITER_SPECIES", solver[SPECIES_SOL]->GetIterLinSolver());
@@ -1220,8 +1194,6 @@
       break;
     }
 
-=======
->>>>>>> 89b2cda7
     case SPECIES_MODEL::NONE: break;
   }
 
@@ -1263,11 +1235,8 @@
     case SPECIES_MODEL::FLAMELET:
       AddVolumeOutput("PROGVAR", "Progress_Variable", "SOLUTION", "Progress variable");
       AddVolumeOutput("ENTHALPY", "Total_Enthalpy", "SOLUTION", "Total enthalpy");
-<<<<<<< HEAD
       if(config->GetPreferentialDiffusion())
         AddVolumeOutput("MIXFRAC", "Mixture_Fraction", "SOLUTION", "Mixture fraction");
-=======
->>>>>>> 89b2cda7
       /*--- auxiliary species ---*/
       for (unsigned short iReactant=0; iReactant<config->GetNUserScalars(); iReactant++) {
         string species_name = config->GetUserScalarName(iReactant);
@@ -1288,11 +1257,7 @@
           AddVolumeOutput(config->GetLUTLookupName(i_lookup), strname1,"LOOKUP", config->GetLUTLookupName(i_lookup));
         }
       }
-<<<<<<< HEAD
-        
-=======
-
->>>>>>> 89b2cda7
+
       AddVolumeOutput("TABLE_MISSES"       , "Table_misses"       , "SOLUTION", "Lookup table misses");
       break;
     case SPECIES_MODEL::NONE:
@@ -1323,11 +1288,8 @@
     case SPECIES_MODEL::FLAMELET:
       AddVolumeOutput("RES_PROGVAR", "Residual_Progress_Variable", "SOLUTION", "Residual of progress variable");
       AddVolumeOutput("RES_ENTHALPY", "Residual_Total_Enthalpy", "SOLUTION", "Residual of total enthalpy");
-<<<<<<< HEAD
       if(config->GetPreferentialDiffusion())
         AddVolumeOutput("RES_MIXFRAC", "Residual_Mixture_Fraction", "SOLUTION", "Residual of mixture fraction");
-=======
->>>>>>> 89b2cda7
       /*--- residuals for auxiliary species transport equations ---*/
       for (unsigned short iReactant=0; iReactant<config->GetNUserScalars(); iReactant++){
         string species_name = config->GetUserScalarName(iReactant);
@@ -1375,11 +1337,8 @@
       case SPECIES_MODEL::FLAMELET:
         AddVolumeOutput("LIMITER_PROGVAR", "Limiter_Progress_Variable", "SOLUTION", "Limiter of progress variable");
         AddVolumeOutput("LIMITER_ENTHALPY", "Limiter_Total_Enthalpy", "SOLUTION", "Limiter of total enthalpy");
-<<<<<<< HEAD
         if(config->GetPreferentialDiffusion())
           AddVolumeOutput("LIMITER_MIXFRAC", "Limiter_Mixture_Fraction", "SOLUTION", "Limiter of mixture fraction");
-=======
->>>>>>> 89b2cda7
         /*--- limiter for auxiliary species transport ---*/
         for (unsigned short iReactant=0; iReactant<config->GetNUserScalars(); iReactant++) {
           string species_name = config->GetUserScalarName(iReactant);
@@ -1507,35 +1466,20 @@
 
       SetVolumeOutputValue("PROGVAR", iPoint, Node_Species->GetSolution(iPoint, I_PROGVAR));
       SetVolumeOutputValue("ENTHALPY", iPoint, Node_Species->GetSolution(iPoint, I_ENTH));
-<<<<<<< HEAD
       if(config->GetPreferentialDiffusion())
         SetVolumeOutputValue("MIXFRAC", iPoint, Node_Species->GetSolution(iPoint, I_MIXFRAC));
       /*--- values from auxiliary species transport ---*/
       for (unsigned short iReactant=0; iReactant<config->GetNUserScalars(); iReactant++) {
         string species_name = config->GetUserScalarName(iReactant);
-        SetVolumeOutputValue(species_name, iPoint, Node_Species->GetSolution(iPoint, config->GetNControllingVars() + iReactant));
+        SetVolumeOutputValue(species_name, iPoint, Node_Species->GetSolution(iPoint, config->GetNControlVars() + iReactant));
       }
       
       SetVolumeOutputValue("SOURCE_PROGVAR", iPoint, Node_Species->GetScalarSources(iPoint, I_PROGVAR));
-      /*--- no source term for enthalpy ---*/
-      /*--- source terms for auxiliary species transport ---*/
-      for (unsigned short iReactant=0; iReactant<config->GetNUserScalars(); iReactant++) {
-        string species_name = config->GetUserScalarName(iReactant);
-        SetVolumeOutputValue("SOURCE_" + species_name, iPoint, Node_Species->GetScalarSources(iPoint, config->GetNControllingVars() + iReactant));
-      }
-
       SetVolumeOutputValue("RES_PROGVAR", iPoint, solver[SPECIES_SOL]->LinSysRes(iPoint, I_PROGVAR));
       SetVolumeOutputValue("RES_ENTHALPY", iPoint, solver[SPECIES_SOL]->LinSysRes(iPoint, I_ENTH));
       if(config->GetPreferentialDiffusion())
         SetVolumeOutputValue("RES_MIXFRAC", iPoint, solver[SPECIES_SOL]->LinSysRes(iPoint, I_MIXFRAC));
       /*--- residual for auxiliary species transport equations ---*/
-      for (unsigned short iReactant=0; iReactant<config->GetNUserScalars(); iReactant++) {
-        string species_name = config->GetUserScalarName(iReactant);
-        SetVolumeOutputValue("RES_" + species_name, iPoint, solver[SPECIES_SOL]->LinSysRes(iPoint, config->GetNControllingVars() + iReactant));
-=======
-      SetVolumeOutputValue("SOURCE_PROGVAR", iPoint, Node_Species->GetScalarSources(iPoint, I_PROGVAR));
-      SetVolumeOutputValue("RES_PROGVAR", iPoint, solver[SPECIES_SOL]->LinSysRes(iPoint, I_PROGVAR));
-      SetVolumeOutputValue("RES_ENTHALPY", iPoint, solver[SPECIES_SOL]->LinSysRes(iPoint, I_ENTH));
       SetVolumeOutputValue("TABLE_MISSES"       , iPoint, (su2double)Node_Species->GetInsideTable(iPoint));
 
       /*--- auxiliary species transport equations ---*/
@@ -1544,25 +1488,17 @@
         SetVolumeOutputValue(scalar_name, iPoint, Node_Species->GetSolution(iPoint, config->GetNControlVars() + i_scalar));
         SetVolumeOutputValue("SOURCE_" + scalar_name, iPoint, Node_Species->GetScalarSources(iPoint, config->GetNControlVars() + i_scalar));
         SetVolumeOutputValue("RES_" + scalar_name, iPoint, solver[SPECIES_SOL]->LinSysRes(iPoint, config->GetNControlVars() + i_scalar));
->>>>>>> 89b2cda7
       }
 
       if (config->GetKind_SlopeLimit_Species() != LIMITER::NONE) {
         SetVolumeOutputValue("LIMITER_PROGVAR", iPoint, Node_Species->GetLimiter(iPoint, I_PROGVAR));
         SetVolumeOutputValue("LIMITER_ENTHALPY", iPoint, Node_Species->GetLimiter(iPoint, I_ENTH));
-<<<<<<< HEAD
         if(config->GetPreferentialDiffusion())
           SetVolumeOutputValue("LIMITER_MIXFRAC", iPoint, Node_Species->GetLimiter(iPoint, I_MIXFRAC));
-        /*--- limiter for auxiliary species transport equations ---*/
-        for (unsigned short iReactant=0; iReactant<config->GetNUserScalars(); iReactant++) {
-          string species_name = config->GetUserScalarName(iReactant);
-          SetVolumeOutputValue("LIMITER_" + species_name, iPoint, Node_Species->GetLimiter(iPoint, config->GetNControllingVars() + iReactant));
-=======
         /*--- limiter for auxiliary species transport equations ---*/
         for (unsigned short i_scalar=0; i_scalar<config->GetNUserScalars(); i_scalar++) {
           string scalar_name = config->GetUserScalarName(i_scalar);
           SetVolumeOutputValue("LIMITER_" + scalar_name, iPoint, Node_Species->GetLimiter(iPoint, config->GetNControlVars() + i_scalar));
->>>>>>> 89b2cda7
         }
       }
 
@@ -1571,11 +1507,6 @@
         if (config->GetLUTLookupName(i_lookup)!="NULL")
           SetVolumeOutputValue(config->GetLUTLookupName(i_lookup), iPoint, Node_Species->GetScalarLookups(iPoint, i_lookup));
       }
-<<<<<<< HEAD
-      SetVolumeOutputValue("TABLE_MISSES"       , iPoint, (su2double)Node_Species->GetInsideTable(iPoint));
-
-=======
->>>>>>> 89b2cda7
 
       break;
     }
@@ -3098,11 +3029,7 @@
           else file << " lbf.s/ft^2.\n";
           file << "Laminar Viscosity (non-dim): " << config->GetMu_ConstantND() << "\n";
           break;
-<<<<<<< HEAD
-          
-=======
-
->>>>>>> 89b2cda7
+
         case VISCOSITYMODEL::COOLPROP:
           file << "Viscosity Model: CoolProp \n";
           break;
