--- conflicted
+++ resolved
@@ -1200,7 +1200,6 @@
       break;
   }
 
-<<<<<<< HEAD
   switch (config->GetKind_Species_Model()) {
     case SPECIES_MODEL::SPECIES_TRANSPORT:
       for (unsigned short iVar = 0; iVar < config->GetnSpecies(); iVar++)
@@ -1221,8 +1220,6 @@
       break;
   }
 
-=======
->>>>>>> 8aa27dca
   switch (config->GetKind_Trans_Model()) {
     case TURB_TRANS_MODEL::LM:
       AddVolumeOutput("RES_INTERMITTENCY", "Residual_LM_intermittency", "RESIDUAL", "Residual of LM intermittency");
