/*!
 * \file CFlowOutput.cpp
 * \brief Common functions for flow output.
 * \author R. Sanchez
 * \version 7.5.1 "Blackbird"
 *
 * SU2 Project Website: https://su2code.github.io
 *
 * The SU2 Project is maintained by the SU2 Foundation
 * (http://su2foundation.org)
 *
 * Copyright 2012-2023, SU2 Contributors (cf. AUTHORS.md)
 *
 * SU2 is free software; you can redistribute it and/or
 * modify it under the terms of the GNU Lesser General Public
 * License as published by the Free Software Foundation; either
 * version 2.1 of the License, or (at your option) any later version.
 *
 * SU2 is distributed in the hope that it will be useful,
 * but WITHOUT ANY WARRANTY; without even the implied warranty of
 * MERCHANTABILITY or FITNESS FOR A PARTICULAR PURPOSE. See the GNU
 * Lesser General Public License for more details.
 *
 * You should have received a copy of the GNU Lesser General Public
 * License along with SU2. If not, see <http://www.gnu.org/licenses/>.
 */

#include <sstream>
#include <string>
#include <sstream>
#include <iomanip>

#include "../../include/output/CFlowOutput.hpp"

#include "../../../Common/include/geometry/CGeometry.hpp"
#include "../../../Common/include/toolboxes/geometry_toolbox.hpp"
#include "../../include/solvers/CSolver.hpp"
#include "../../include/variables/CPrimitiveIndices.hpp"
#include "../../include/fluid/CCoolProp.hpp"

CFlowOutput::CFlowOutput(const CConfig *config, unsigned short nDim, bool fem_output) :
  CFVMOutput(config, nDim, fem_output),
  lastInnerIter(curInnerIter) {
}

// The "AddHistoryOutput(" must not be split over multiple lines to ensure proper python parsing
// clang-format off
void CFlowOutput::AddAnalyzeSurfaceOutput(const CConfig *config){

  /// DESCRIPTION: Average mass flow
  AddHistoryOutput("SURFACE_MASSFLOW",         "Avg_Massflow",              ScreenOutputFormat::SCIENTIFIC, "FLOW_COEFF", "Total average mass flow on all markers set in MARKER_ANALYZE", HistoryFieldType::COEFFICIENT);
  /// DESCRIPTION: Average Mach number
  AddHistoryOutput("SURFACE_MACH",             "Avg_Mach",                  ScreenOutputFormat::SCIENTIFIC, "FLOW_COEFF", "Total average mach number on all markers set in MARKER_ANALYZE", HistoryFieldType::COEFFICIENT);
  /// DESCRIPTION: Average Temperature
  AddHistoryOutput("SURFACE_STATIC_TEMPERATURE","Avg_Temp",                 ScreenOutputFormat::SCIENTIFIC, "FLOW_COEFF", "Total average temperature on all markers set in MARKER_ANALYZE", HistoryFieldType::COEFFICIENT);
  /// DESCRIPTION: Average Pressure
  AddHistoryOutput("SURFACE_STATIC_PRESSURE",  "Avg_Press",                 ScreenOutputFormat::SCIENTIFIC, "FLOW_COEFF", "Total average pressure on all markers set in MARKER_ANALYZE", HistoryFieldType::COEFFICIENT);
  /// DESCRIPTION: Average Density
  AddHistoryOutput("AVG_DENSITY",              "Avg_Density",               ScreenOutputFormat::SCIENTIFIC, "FLOW_COEFF", "Total average density on all markers set in MARKER_ANALYZE", HistoryFieldType::COEFFICIENT);
  /// DESCRIPTION: Average Enthalpy
  AddHistoryOutput("AVG_ENTHALPY",             "Avg_Enthalpy",              ScreenOutputFormat::SCIENTIFIC, "FLOW_COEFF", "Total average enthalpy on all markers set in MARKER_ANALYZE", HistoryFieldType::COEFFICIENT);
  /// DESCRIPTION: Average velocity in normal direction of the surface
  AddHistoryOutput("AVG_NORMALVEL",            "Avg_NormalVel",             ScreenOutputFormat::SCIENTIFIC, "FLOW_COEFF", "Total average normal velocity on all markers set in MARKER_ANALYZE", HistoryFieldType::COEFFICIENT);
  /// DESCRIPTION: Flow uniformity
  AddHistoryOutput("SURFACE_UNIFORMITY",       "Uniformity",                ScreenOutputFormat::SCIENTIFIC, "FLOW_COEFF", "Total flow uniformity on all markers set in MARKER_ANALYZE", HistoryFieldType::COEFFICIENT);
  /// DESCRIPTION: Secondary strength
  AddHistoryOutput("SURFACE_SECONDARY",        "Secondary_Strength",        ScreenOutputFormat::SCIENTIFIC, "FLOW_COEFF", "Total secondary strength on all markers set in MARKER_ANALYZE", HistoryFieldType::COEFFICIENT);
  /// DESCRIPTION: Momentum distortion
  AddHistoryOutput("SURFACE_MOM_DISTORTION",   "Momentum_Distortion",       ScreenOutputFormat::SCIENTIFIC, "FLOW_COEFF", "Total momentum distortion on all markers set in MARKER_ANALYZE", HistoryFieldType::COEFFICIENT);
  /// DESCRIPTION: Secondary over uniformity
  AddHistoryOutput("SURFACE_SECOND_OVER_UNIFORM","Secondary_Over_Uniformity",ScreenOutputFormat::SCIENTIFIC,"FLOW_COEFF", "Total secondary over uniformity on all markers set in MARKER_ANALYZE", HistoryFieldType::COEFFICIENT);
  /// DESCRIPTION: Average total temperature
  AddHistoryOutput("SURFACE_TOTAL_TEMPERATURE","Avg_TotalTemp",             ScreenOutputFormat::SCIENTIFIC, "FLOW_COEFF", "Total average total temperature all markers set in MARKER_ANALYZE", HistoryFieldType::COEFFICIENT);
  /// DESCRIPTION: Average total pressure
  AddHistoryOutput("SURFACE_TOTAL_PRESSURE",   "Avg_TotalPress",            ScreenOutputFormat::SCIENTIFIC, "FLOW_COEFF", "Total average total pressure on all markers set in MARKER_ANALYZE", HistoryFieldType::COEFFICIENT);
  /// DESCRIPTION: Pressure drop
  if (config->GetnMarker_Analyze() >= 2) {
    AddHistoryOutput("SURFACE_PRESSURE_DROP",    "Pressure_Drop",             ScreenOutputFormat::SCIENTIFIC, "FLOW_COEFF", "Total pressure drop on all markers set in MARKER_ANALYZE", HistoryFieldType::COEFFICIENT);
  } else if (rank == MASTER_NODE) {
    cout << "\nWARNING: SURFACE_PRESSURE_DROP can only be computed for at least 2 surfaces (outlet, inlet, ...)\n" << endl;
  }
  if (config->GetKind_Species_Model() == SPECIES_MODEL::SPECIES_TRANSPORT) {
    /// DESCRIPTION: Average Species
    for (unsigned short iVar = 0; iVar < config->GetnSpecies(); iVar++) {
      AddHistoryOutput("SURFACE_SPECIES_" + std::to_string(iVar), "Avg_Species_" + std::to_string(iVar), ScreenOutputFormat::FIXED, "SPECIES_COEFF", "Total average species " + std::to_string(iVar) + " on all markers set in MARKER_ANALYZE", HistoryFieldType::COEFFICIENT);
    }
    /// DESCRIPTION: Species Variance
    AddHistoryOutput("SURFACE_SPECIES_VARIANCE", "Species_Variance", ScreenOutputFormat::SCIENTIFIC, "SPECIES_COEFF", "Total species variance, measure for mixing quality. On all markers set in MARKER_ANALYZE", HistoryFieldType::COEFFICIENT);
  }
  if (config->GetKind_Species_Model() == SPECIES_MODEL::FLAMELET) {
    /// DESCRIPTION: Average flamelet user scalars
    for (unsigned short i_var = 0; i_var < config->GetNScalars(); i_var++) {
      std::stringstream str_i_var;
      str_i_var  << std::setw(2) << std::setfill('0') << i_var;
      AddHistoryOutput("SURFACE_SCALAR_" + str_i_var.str(), "Avg_Scalar_" + str_i_var.str(), ScreenOutputFormat::FIXED, "FLAMELET_COEFF_SURF", "Average of scalar " + std::to_string(i_var) + " on all markers set in MARKER_ANALYZE", HistoryFieldType::COEFFICIENT);
    }

  }
  /// END_GROUP

  /// BEGIN_GROUP: AERO_COEFF_SURF, DESCRIPTION: Surface values on non-solid markers.
  vector<string> Marker_Analyze;
  for (unsigned short iMarker_Analyze = 0; iMarker_Analyze < config->GetnMarker_Analyze(); iMarker_Analyze++){
    Marker_Analyze.push_back(config->GetMarker_Analyze_TagBound(iMarker_Analyze));
  }

  /// DESCRIPTION: Average mass flow
  AddHistoryOutputPerSurface("SURFACE_MASSFLOW",         "Avg_Massflow",              ScreenOutputFormat::SCIENTIFIC, "FLOW_COEFF_SURF", Marker_Analyze, HistoryFieldType::COEFFICIENT);
  /// DESCRIPTION: Average Mach number
  AddHistoryOutputPerSurface("SURFACE_MACH",             "Avg_Mach",                  ScreenOutputFormat::SCIENTIFIC, "FLOW_COEFF_SURF", Marker_Analyze, HistoryFieldType::COEFFICIENT);
  /// DESCRIPTION: Average Temperature
  AddHistoryOutputPerSurface("SURFACE_STATIC_TEMPERATURE","Avg_Temp",                 ScreenOutputFormat::SCIENTIFIC, "FLOW_COEFF_SURF", Marker_Analyze, HistoryFieldType::COEFFICIENT);
  /// DESCRIPTION: Average Pressure
  AddHistoryOutputPerSurface("SURFACE_STATIC_PRESSURE",  "Avg_Press",                 ScreenOutputFormat::SCIENTIFIC, "FLOW_COEFF_SURF", Marker_Analyze, HistoryFieldType::COEFFICIENT);
  /// DESCRIPTION: Average Density
  AddHistoryOutputPerSurface("AVG_DENSITY",              "Avg_Density",               ScreenOutputFormat::SCIENTIFIC, "FLOW_COEFF_SURF", Marker_Analyze, HistoryFieldType::COEFFICIENT);
  /// DESCRIPTION: Average Enthalpy
  AddHistoryOutputPerSurface("AVG_ENTHALPY",             "Avg_Enthalpy",              ScreenOutputFormat::SCIENTIFIC, "FLOW_COEFF_SURF", Marker_Analyze, HistoryFieldType::COEFFICIENT);
  /// DESCRIPTION: Average velocity in normal direction of the surface
  AddHistoryOutputPerSurface("AVG_NORMALVEL",            "Avg_NormalVel",             ScreenOutputFormat::SCIENTIFIC, "FLOW_COEFF_SURF", Marker_Analyze, HistoryFieldType::COEFFICIENT);
  /// DESCRIPTION: Flow uniformity
  AddHistoryOutputPerSurface("SURFACE_UNIFORMITY",       "Uniformity",                ScreenOutputFormat::SCIENTIFIC, "FLOW_COEFF_SURF", Marker_Analyze, HistoryFieldType::COEFFICIENT);
  /// DESCRIPTION: Secondary strength
  AddHistoryOutputPerSurface("SURFACE_SECONDARY",        "Secondary_Strength",        ScreenOutputFormat::SCIENTIFIC, "FLOW_COEFF_SURF", Marker_Analyze, HistoryFieldType::COEFFICIENT);
  /// DESCRIPTION: Momentum distortion
  AddHistoryOutputPerSurface("SURFACE_MOM_DISTORTION",   "Momentum_Distortion",       ScreenOutputFormat::SCIENTIFIC, "FLOW_COEFF_SURF", Marker_Analyze, HistoryFieldType::COEFFICIENT);
  /// DESCRIPTION: Secondary over uniformity
  AddHistoryOutputPerSurface("SURFACE_SECOND_OVER_UNIFORM","Secondary_Over_Uniformity",ScreenOutputFormat::SCIENTIFIC,"FLOW_COEFF_SURF", Marker_Analyze, HistoryFieldType::COEFFICIENT);
  /// DESCRIPTION: Average total temperature
  AddHistoryOutputPerSurface("SURFACE_TOTAL_TEMPERATURE","Avg_TotalTemp",             ScreenOutputFormat::SCIENTIFIC, "FLOW_COEFF_SURF", Marker_Analyze, HistoryFieldType::COEFFICIENT);
  /// DESCRIPTION: Average total pressure
  AddHistoryOutputPerSurface("SURFACE_TOTAL_PRESSURE",   "Avg_TotalPress",            ScreenOutputFormat::SCIENTIFIC, "FLOW_COEFF_SURF", Marker_Analyze, HistoryFieldType::COEFFICIENT);
  if (config->GetKind_Species_Model() == SPECIES_MODEL::SPECIES_TRANSPORT) {
    /// DESCRIPTION: Average Species
    for (unsigned short iVar = 0; iVar < config->GetnSpecies(); iVar++) {
      AddHistoryOutputPerSurface("SURFACE_SPECIES_" + std::to_string(iVar), "Avg_Species_" + std::to_string(iVar), ScreenOutputFormat::FIXED, "SPECIES_COEFF_SURF", Marker_Analyze, HistoryFieldType::COEFFICIENT);
    }
    /// DESCRIPTION: Species Variance
    AddHistoryOutputPerSurface("SURFACE_SPECIES_VARIANCE", "Species_Variance", ScreenOutputFormat::SCIENTIFIC, "SPECIES_COEFF_SURF", Marker_Analyze, HistoryFieldType::COEFFICIENT);
  }
  if (config->GetKind_Species_Model() == SPECIES_MODEL::FLAMELET) {
    /// DESCRIPTION: Average flamelet user scalars
    for (unsigned short i_var = 0; i_var < config->GetNScalars(); i_var++) {
      std::stringstream str_i_var;
      str_i_var  << std::setw(2) << std::setfill('0') << i_var;
      AddHistoryOutputPerSurface("SURFACE_SCALAR_" + str_i_var.str(), "Avg_Scalar_" + str_i_var.str(), ScreenOutputFormat::FIXED, "FLAMELET_COEFF_SURF", Marker_Analyze, HistoryFieldType::COEFFICIENT);
    }
  }
  /// END_GROUP
}
// clang-format on

void CFlowOutput::SetAnalyzeSurface(const CSolver* const*solver, const CGeometry *geometry, CConfig *config, bool output){

  unsigned short iDim, iMarker, iMarker_Analyze;
  unsigned long iVertex, iPoint;
  su2double Mach = 0.0, Pressure, Temperature = 0.0, TotalPressure = 0.0, TotalTemperature = 0.0,
  Enthalpy, Velocity[3] = {0.0}, TangVel[3], Vector[3], Velocity2, MassFlow, Density, Area,
  SoundSpeed, Vn, Vn2, Vtang2, Weight = 1.0;

  const su2double Gas_Constant      = config->GetGas_ConstantND();
  const su2double Gamma             = config->GetGamma();
  const unsigned short nMarker      = config->GetnMarker_All();
  const unsigned short nDim         = geometry->GetnDim();
  const unsigned short Kind_Average = config->GetKind_Average();

  const bool compressible   = config->GetKind_Regime() == ENUM_REGIME::COMPRESSIBLE;
  const bool incompressible = config->GetKind_Regime() == ENUM_REGIME::INCOMPRESSIBLE;
  const bool energy         = config->GetEnergy_Equation();
  const bool streamwisePeriodic = (config->GetKind_Streamwise_Periodic() != ENUM_STREAMWISE_PERIODIC::NONE);
  const bool species        = config->GetKind_Species_Model() == SPECIES_MODEL::SPECIES_TRANSPORT;
  const bool flamelet       = config->GetKind_Species_Model() == SPECIES_MODEL::FLAMELET;
  const auto nSpecies       = config->GetnSpecies();
  const auto nScalars       = config->GetNScalars();

  const bool axisymmetric               = config->GetAxisymmetric();
  const unsigned short nMarker_Analyze  = config->GetnMarker_Analyze();

  const auto flow_nodes = solver[FLOW_SOL]->GetNodes();
  const CVariable* species_nodes = species ? solver[SPECIES_SOL]->GetNodes() : nullptr;
  const CVariable* scalar_nodes  = flamelet ? solver[SPECIES_SOL]->GetNodes() : nullptr;

  vector<su2double> Surface_MassFlow          (nMarker,0.0);
  vector<su2double> Surface_Mach              (nMarker,0.0);
  vector<su2double> Surface_Temperature       (nMarker,0.0);
  vector<su2double> Surface_Density           (nMarker,0.0);
  vector<su2double> Surface_Enthalpy          (nMarker,0.0);
  vector<su2double> Surface_NormalVelocity    (nMarker,0.0);
  vector<su2double> Surface_StreamVelocity2   (nMarker,0.0);
  vector<su2double> Surface_TransvVelocity2   (nMarker,0.0);
  vector<su2double> Surface_Pressure          (nMarker,0.0);
  vector<su2double> Surface_TotalTemperature  (nMarker,0.0);
  vector<su2double> Surface_TotalPressure     (nMarker,0.0);
  vector<su2double> Surface_VelocityIdeal     (nMarker,0.0);
  vector<su2double> Surface_Area              (nMarker,0.0);
  vector<su2double> Surface_MassFlow_Abs      (nMarker,0.0);
  su2activematrix Surface_Species(nMarker, nSpecies);
  Surface_Species = su2double(0.0);
  su2activematrix Surface_Scalars(nMarker, nScalars);
  Surface_Scalars = su2double(0.0);

  su2double  Tot_Surface_MassFlow          = 0.0;
  su2double  Tot_Surface_Mach              = 0.0;
  su2double  Tot_Surface_Temperature       = 0.0;
  su2double  Tot_Surface_Density           = 0.0;
  su2double  Tot_Surface_Enthalpy          = 0.0;
  su2double  Tot_Surface_NormalVelocity    = 0.0;
  su2double  Tot_Surface_StreamVelocity2   = 0.0;
  su2double  Tot_Surface_TransvVelocity2   = 0.0;
  su2double  Tot_Surface_Pressure          = 0.0;
  su2double  Tot_Surface_TotalTemperature  = 0.0;
  su2double  Tot_Surface_TotalPressure     = 0.0;
  su2double  Tot_Momentum_Distortion       = 0.0;
  su2double  Tot_SecondOverUniformity      = 0.0;
  vector<su2double> Tot_Surface_Species(nSpecies,0.0);
  vector<su2double> Tot_Surface_Scalar(nScalars,0.0);

  /*--- Compute the numerical fan face Mach number, and the total area of the inflow ---*/

  for (iMarker = 0; iMarker < nMarker; iMarker++) {

    if (config->GetMarker_All_Analyze(iMarker) == YES) {

      for (iVertex = 0; iVertex < geometry->nVertex[iMarker]; iVertex++) {

        iPoint = geometry->vertex[iMarker][iVertex]->GetNode();

        if (geometry->nodes->GetDomain(iPoint)) {

          geometry->vertex[iMarker][iVertex]->GetNormal(Vector);

          const su2double AxiFactor = GetAxiFactor(axisymmetric, *geometry->nodes, iPoint, iMarker);

          Density = flow_nodes->GetDensity(iPoint);
          Velocity2 = 0.0; Area = 0.0; MassFlow = 0.0; Vn = 0.0; Vtang2 = 0.0;

          for (iDim = 0; iDim < nDim; iDim++) {
            Area += (Vector[iDim] * AxiFactor) * (Vector[iDim] * AxiFactor);
            Velocity[iDim] = flow_nodes->GetVelocity(iPoint,iDim);
            Velocity2 += Velocity[iDim] * Velocity[iDim];
            Vn += Velocity[iDim] * Vector[iDim] * AxiFactor;
            MassFlow += Vector[iDim] * AxiFactor * Density * Velocity[iDim];
          }

          Area       = sqrt (Area);
          if (AxiFactor == 0.0) Vn = 0.0; else Vn /= Area;
          Vn2        = Vn * Vn;
          Pressure   = flow_nodes->GetPressure(iPoint);
          /*--- Use recovered pressure here as pressure difference between in and outlet is zero otherwise  ---*/
          if(streamwisePeriodic) Pressure = flow_nodes->GetStreamwise_Periodic_RecoveredPressure(iPoint);
          SoundSpeed = flow_nodes->GetSoundSpeed(iPoint);

          for (iDim = 0; iDim < nDim; iDim++) {
            TangVel[iDim] = Velocity[iDim] - Vn*Vector[iDim]*AxiFactor/Area;
            Vtang2       += TangVel[iDim]*TangVel[iDim];
          }

          if (incompressible){
            if (config->GetKind_DensityModel() == INC_DENSITYMODEL::VARIABLE) {
              Mach = sqrt(flow_nodes->GetVelocity2(iPoint))/
              sqrt(flow_nodes->GetSpecificHeatCp(iPoint)*config->GetPressure_ThermodynamicND()/(flow_nodes->GetSpecificHeatCv(iPoint)*flow_nodes->GetDensity(iPoint)));
            } else {
              Mach = sqrt(flow_nodes->GetVelocity2(iPoint))/
              sqrt(config->GetBulk_Modulus()/(flow_nodes->GetDensity(iPoint)));
            }
            Temperature       = flow_nodes->GetTemperature(iPoint);
            Enthalpy          = flow_nodes->GetSpecificHeatCp(iPoint)*Temperature;
            TotalTemperature  = Temperature + 0.5*Velocity2/flow_nodes->GetSpecificHeatCp(iPoint);
            TotalPressure     = Pressure + 0.5*Density*Velocity2;
          }
          else{
            Mach              = sqrt(Velocity2)/SoundSpeed;
            Temperature       = Pressure / (Gas_Constant * Density);
            Enthalpy          = flow_nodes->GetEnthalpy(iPoint);
            TotalTemperature  = Temperature * (1.0 + Mach * Mach * 0.5 * (Gamma - 1.0));
            TotalPressure     = Pressure * pow( 1.0 + Mach * Mach * 0.5 * (Gamma - 1.0), Gamma / (Gamma - 1.0));
          }

          /*--- Compute the mass Surface_MassFlow ---*/

          Surface_Area[iMarker]             += Area;
          Surface_MassFlow[iMarker]         += MassFlow;
          Surface_MassFlow_Abs[iMarker]     += abs(MassFlow);

          if (Kind_Average == AVERAGE_MASSFLUX) Weight = abs(MassFlow);
          else if (Kind_Average == AVERAGE_AREA) Weight = abs(Area);
          else Weight = 1.0;

          Surface_Mach[iMarker]             += Mach*Weight;
          Surface_Temperature[iMarker]      += Temperature*Weight;
          Surface_Density[iMarker]          += Density*Weight;
          Surface_Enthalpy[iMarker]         += Enthalpy*Weight;
          Surface_NormalVelocity[iMarker]   += Vn*Weight;
          Surface_Pressure[iMarker]         += Pressure*Weight;
          Surface_TotalTemperature[iMarker] += TotalTemperature*Weight;
          Surface_TotalPressure[iMarker]    += TotalPressure*Weight;
          if (species)
            for (unsigned short iVar = 0; iVar < nSpecies; iVar++)
              Surface_Species(iMarker, iVar) += species_nodes->GetSolution(iPoint, iVar)*Weight;

          if (flamelet)
            for (unsigned short iVar = 0; iVar < config->GetNScalars(); iVar++)
              Surface_Scalars(iMarker, iVar) += scalar_nodes->GetSolution(iPoint, iVar)*Weight;

          /*--- For now, always used the area to weight the uniformities. ---*/

          Weight = abs(Area);

          Surface_StreamVelocity2[iMarker]   += Vn2*Weight;
          Surface_TransvVelocity2[iMarker]   += Vtang2*Weight;

        }
      }
    }
  }

  /*--- Copy to the appropriate structure ---*/

  vector<su2double> Surface_MassFlow_Local          (nMarker_Analyze,0.0);
  vector<su2double> Surface_Mach_Local              (nMarker_Analyze,0.0);
  vector<su2double> Surface_Temperature_Local       (nMarker_Analyze,0.0);
  vector<su2double> Surface_Density_Local           (nMarker_Analyze,0.0);
  vector<su2double> Surface_Enthalpy_Local          (nMarker_Analyze,0.0);
  vector<su2double> Surface_NormalVelocity_Local    (nMarker_Analyze,0.0);
  vector<su2double> Surface_StreamVelocity2_Local   (nMarker_Analyze,0.0);
  vector<su2double> Surface_TransvVelocity2_Local   (nMarker_Analyze,0.0);
  vector<su2double> Surface_Pressure_Local          (nMarker_Analyze,0.0);
  vector<su2double> Surface_TotalTemperature_Local  (nMarker_Analyze,0.0);
  vector<su2double> Surface_TotalPressure_Local     (nMarker_Analyze,0.0);
  vector<su2double> Surface_Area_Local              (nMarker_Analyze,0.0);
  vector<su2double> Surface_MassFlow_Abs_Local      (nMarker_Analyze,0.0);
  su2activematrix Surface_Species_Local(nMarker_Analyze,nSpecies);
  Surface_Species_Local = su2double(0.0);
  su2activematrix Surface_Scalars_Local(nMarker_Analyze,nScalars);
  Surface_Scalars_Local = su2double(0.0);

  vector<su2double> Surface_MassFlow_Total          (nMarker_Analyze,0.0);
  vector<su2double> Surface_Mach_Total              (nMarker_Analyze,0.0);
  vector<su2double> Surface_Temperature_Total       (nMarker_Analyze,0.0);
  vector<su2double> Surface_Density_Total           (nMarker_Analyze,0.0);
  vector<su2double> Surface_Enthalpy_Total          (nMarker_Analyze,0.0);
  vector<su2double> Surface_NormalVelocity_Total    (nMarker_Analyze,0.0);
  vector<su2double> Surface_StreamVelocity2_Total   (nMarker_Analyze,0.0);
  vector<su2double> Surface_TransvVelocity2_Total   (nMarker_Analyze,0.0);
  vector<su2double> Surface_Pressure_Total          (nMarker_Analyze,0.0);
  vector<su2double> Surface_TotalTemperature_Total  (nMarker_Analyze,0.0);
  vector<su2double> Surface_TotalPressure_Total     (nMarker_Analyze,0.0);
  vector<su2double> Surface_Area_Total              (nMarker_Analyze,0.0);
  vector<su2double> Surface_MassFlow_Abs_Total      (nMarker_Analyze,0.0);
  su2activematrix Surface_Species_Total(nMarker_Analyze,nSpecies);
  Surface_Species_Total = su2double(0.0);
  su2activematrix Surface_Scalars_Total(nMarker_Analyze,nScalars);
  Surface_Scalars_Total = su2double(0.0);

  vector<su2double> Surface_MomentumDistortion_Total (nMarker_Analyze,0.0);

  /*--- Compute the numerical fan face Mach number, mach number, temperature and the total area ---*/

  for (iMarker = 0; iMarker < nMarker; iMarker++) {

    if (config->GetMarker_All_Analyze(iMarker) == YES)  {

      for (iMarker_Analyze= 0; iMarker_Analyze < nMarker_Analyze; iMarker_Analyze++) {

        /*--- Add the Surface_MassFlow, and Surface_Area to the particular boundary ---*/

        if (config->GetMarker_All_TagBound(iMarker) == config->GetMarker_Analyze_TagBound(iMarker_Analyze)) {
          Surface_MassFlow_Local[iMarker_Analyze]          += Surface_MassFlow[iMarker];
          Surface_Mach_Local[iMarker_Analyze]              += Surface_Mach[iMarker];
          Surface_Temperature_Local[iMarker_Analyze]       += Surface_Temperature[iMarker];
          Surface_Density_Local[iMarker_Analyze]           += Surface_Density[iMarker];
          Surface_Enthalpy_Local[iMarker_Analyze]          += Surface_Enthalpy[iMarker];
          Surface_NormalVelocity_Local[iMarker_Analyze]    += Surface_NormalVelocity[iMarker];
          Surface_StreamVelocity2_Local[iMarker_Analyze]   += Surface_StreamVelocity2[iMarker];
          Surface_TransvVelocity2_Local[iMarker_Analyze]   += Surface_TransvVelocity2[iMarker];
          Surface_Pressure_Local[iMarker_Analyze]          += Surface_Pressure[iMarker];
          Surface_TotalTemperature_Local[iMarker_Analyze]  += Surface_TotalTemperature[iMarker];
          Surface_TotalPressure_Local[iMarker_Analyze]     += Surface_TotalPressure[iMarker];
          Surface_Area_Local[iMarker_Analyze]              += Surface_Area[iMarker];
          Surface_MassFlow_Abs_Local[iMarker_Analyze]      += Surface_MassFlow_Abs[iMarker];
          for (unsigned short iVar = 0; iVar < nSpecies; iVar++)
            Surface_Species_Local(iMarker_Analyze, iVar) += Surface_Species(iMarker, iVar);
          for (unsigned short iVar = 0; iVar < nScalars; iVar++)
            Surface_Scalars_Local(iMarker_Analyze, iVar) += Surface_Scalars(iMarker, iVar);
        }

      }

    }

  }

  auto Allreduce = [](const vector<su2double>& src, vector<su2double>& dst) {
    SU2_MPI::Allreduce(src.data(), dst.data(), src.size(), MPI_DOUBLE, MPI_SUM, SU2_MPI::GetComm());
  };

  auto Allreduce_su2activematrix = [](const su2activematrix& src, su2activematrix& dst) {
    SU2_MPI::Allreduce(src.data(), dst.data(), src.size(), MPI_DOUBLE, MPI_SUM, SU2_MPI::GetComm());
  };

  Allreduce(Surface_MassFlow_Local, Surface_MassFlow_Total);
  Allreduce(Surface_Mach_Local, Surface_Mach_Total);
  Allreduce(Surface_Temperature_Local, Surface_Temperature_Total);
  Allreduce(Surface_Density_Local, Surface_Density_Total);
  Allreduce(Surface_Enthalpy_Local, Surface_Enthalpy_Total);
  Allreduce(Surface_NormalVelocity_Local, Surface_NormalVelocity_Total);
  Allreduce(Surface_StreamVelocity2_Local, Surface_StreamVelocity2_Total);
  Allreduce(Surface_TransvVelocity2_Local, Surface_TransvVelocity2_Total);
  Allreduce(Surface_Pressure_Local, Surface_Pressure_Total);
  Allreduce(Surface_TotalTemperature_Local, Surface_TotalTemperature_Total);
  Allreduce(Surface_TotalPressure_Local, Surface_TotalPressure_Total);
  Allreduce(Surface_Area_Local, Surface_Area_Total);
  Allreduce(Surface_MassFlow_Abs_Local, Surface_MassFlow_Abs_Total);
  Allreduce_su2activematrix(Surface_Species_Local, Surface_Species_Total);
  Allreduce_su2activematrix(Surface_Scalars_Local, Surface_Scalars_Total);

  /*--- Compute the value of Surface_Area_Total, and Surface_Pressure_Total, and
   set the value in the config structure for future use ---*/

  for (iMarker_Analyze = 0; iMarker_Analyze < nMarker_Analyze; iMarker_Analyze++) {

    if (Kind_Average == AVERAGE_MASSFLUX) Weight = Surface_MassFlow_Abs_Total[iMarker_Analyze];
    else if (Kind_Average == AVERAGE_AREA) Weight = abs(Surface_Area_Total[iMarker_Analyze]);
    else Weight = 1.0;

    if (Weight != 0.0) {
      Surface_Mach_Total[iMarker_Analyze]             /= Weight;
      Surface_Temperature_Total[iMarker_Analyze]      /= Weight;
      Surface_Density_Total[iMarker_Analyze]          /= Weight;
      Surface_Enthalpy_Total[iMarker_Analyze]         /= Weight;
      Surface_NormalVelocity_Total[iMarker_Analyze]   /= Weight;
      Surface_Pressure_Total[iMarker_Analyze]         /= Weight;
      Surface_TotalTemperature_Total[iMarker_Analyze] /= Weight;
      Surface_TotalPressure_Total[iMarker_Analyze]    /= Weight;
      for (unsigned short iVar = 0; iVar < nSpecies; iVar++)
        Surface_Species_Total(iMarker_Analyze, iVar) /= Weight;
      for (unsigned short iVar = 0; iVar < nScalars; iVar++)
        Surface_Scalars_Total(iMarker_Analyze, iVar) /= Weight;
    }
    else {
      Surface_Mach_Total[iMarker_Analyze]             = 0.0;
      Surface_Temperature_Total[iMarker_Analyze]      = 0.0;
      Surface_Density_Total[iMarker_Analyze]          = 0.0;
      Surface_Enthalpy_Total[iMarker_Analyze]         = 0.0;
      Surface_NormalVelocity_Total[iMarker_Analyze]   = 0.0;
      Surface_Pressure_Total[iMarker_Analyze]         = 0.0;
      Surface_TotalTemperature_Total[iMarker_Analyze] = 0.0;
      Surface_TotalPressure_Total[iMarker_Analyze]    = 0.0;
      for (unsigned short iVar = 0; iVar < nSpecies; iVar++)
        Surface_Species_Total(iMarker_Analyze, iVar) = 0.0;
      for (unsigned short iVar = 0; iVar < nScalars; iVar++)
        Surface_Scalars_Total(iMarker_Analyze, iVar) = 0.0;
    }

    /*--- Compute flow uniformity parameters separately (always area for now). ---*/

    Area = fabs(Surface_Area_Total[iMarker_Analyze]);

    /*--- The definitions for Distortion and Uniformity Parameters are taken as defined by Banko, Andrew J., et al. in section 3.2 of
    https://www.sciencedirect.com/science/article/pii/S0142727X16301412 ------*/

    if (Area != 0.0) {
      Surface_MomentumDistortion_Total[iMarker_Analyze] = Surface_StreamVelocity2_Total[iMarker_Analyze]/(Surface_NormalVelocity_Total[iMarker_Analyze]*Surface_NormalVelocity_Total[iMarker_Analyze]*Area) - 1.0;
      Surface_StreamVelocity2_Total[iMarker_Analyze] /= Area;
      Surface_TransvVelocity2_Total[iMarker_Analyze] /= Area;
    }
    else {
      Surface_MomentumDistortion_Total[iMarker_Analyze] = 0.0;
      Surface_StreamVelocity2_Total[iMarker_Analyze]    = 0.0;
      Surface_TransvVelocity2_Total[iMarker_Analyze]    = 0.0;
    }

  }

  for (iMarker_Analyze = 0; iMarker_Analyze < nMarker_Analyze; iMarker_Analyze++) {

    su2double MassFlow = Surface_MassFlow_Total[iMarker_Analyze] * config->GetDensity_Ref() * config->GetVelocity_Ref();
    if (us_units) MassFlow *= 32.174;
    SetHistoryOutputPerSurfaceValue("SURFACE_MASSFLOW", MassFlow, iMarker_Analyze);
    Tot_Surface_MassFlow += MassFlow;
    config->SetSurface_MassFlow(iMarker_Analyze, MassFlow);

    su2double Mach = Surface_Mach_Total[iMarker_Analyze];
    SetHistoryOutputPerSurfaceValue("SURFACE_MACH", Mach, iMarker_Analyze);
    Tot_Surface_Mach += Mach;
    config->SetSurface_Mach(iMarker_Analyze, Mach);

    su2double Temperature = Surface_Temperature_Total[iMarker_Analyze] * config->GetTemperature_Ref();
    SetHistoryOutputPerSurfaceValue("SURFACE_STATIC_TEMPERATURE", Temperature, iMarker_Analyze);
    Tot_Surface_Temperature += Temperature;
    config->SetSurface_Temperature(iMarker_Analyze, Temperature);

    su2double Pressure = Surface_Pressure_Total[iMarker_Analyze] * config->GetPressure_Ref();
    SetHistoryOutputPerSurfaceValue("SURFACE_STATIC_PRESSURE", Pressure, iMarker_Analyze);
    Tot_Surface_Pressure += Pressure;
    config->SetSurface_Pressure(iMarker_Analyze, Pressure);

    su2double Density = Surface_Density_Total[iMarker_Analyze] * config->GetDensity_Ref();
    SetHistoryOutputPerSurfaceValue("AVG_DENSITY", Density, iMarker_Analyze);
    Tot_Surface_Density += Density;
    config->SetSurface_Density(iMarker_Analyze, Density);

    su2double Enthalpy = Surface_Enthalpy_Total[iMarker_Analyze];
    SetHistoryOutputPerSurfaceValue("AVG_ENTHALPY", Enthalpy, iMarker_Analyze);
    Tot_Surface_Enthalpy += Enthalpy;
    config->SetSurface_Enthalpy(iMarker_Analyze, Enthalpy);

    su2double NormalVelocity = Surface_NormalVelocity_Total[iMarker_Analyze] * config->GetVelocity_Ref();
    SetHistoryOutputPerSurfaceValue("AVG_NORMALVEL", NormalVelocity, iMarker_Analyze);
    Tot_Surface_NormalVelocity += NormalVelocity;
    config->SetSurface_NormalVelocity(iMarker_Analyze, NormalVelocity);

    su2double Uniformity = sqrt(Surface_StreamVelocity2_Total[iMarker_Analyze]) * config->GetVelocity_Ref();
    SetHistoryOutputPerSurfaceValue("SURFACE_UNIFORMITY", Uniformity, iMarker_Analyze);
    Tot_Surface_StreamVelocity2 += Uniformity;
    config->SetSurface_Uniformity(iMarker_Analyze, Uniformity);

    su2double SecondaryStrength = sqrt(Surface_TransvVelocity2_Total[iMarker_Analyze]) * config->GetVelocity_Ref();
    SetHistoryOutputPerSurfaceValue("SURFACE_SECONDARY", SecondaryStrength, iMarker_Analyze);
    Tot_Surface_TransvVelocity2 += SecondaryStrength;
    config->SetSurface_SecondaryStrength(iMarker_Analyze, SecondaryStrength);

    su2double MomentumDistortion = Surface_MomentumDistortion_Total[iMarker_Analyze];
    SetHistoryOutputPerSurfaceValue("SURFACE_MOM_DISTORTION", MomentumDistortion, iMarker_Analyze);
    Tot_Momentum_Distortion += MomentumDistortion;
    config->SetSurface_MomentumDistortion(iMarker_Analyze, MomentumDistortion);

    su2double SecondOverUniform = SecondaryStrength/Uniformity;
    SetHistoryOutputPerSurfaceValue("SURFACE_SECOND_OVER_UNIFORM", SecondOverUniform, iMarker_Analyze);
    Tot_SecondOverUniformity += SecondOverUniform;
    config->SetSurface_SecondOverUniform(iMarker_Analyze, SecondOverUniform);

    su2double TotalTemperature = Surface_TotalTemperature_Total[iMarker_Analyze] * config->GetTemperature_Ref();
    SetHistoryOutputPerSurfaceValue("SURFACE_TOTAL_TEMPERATURE", TotalTemperature, iMarker_Analyze);
    Tot_Surface_TotalTemperature += TotalTemperature;
    config->SetSurface_TotalTemperature(iMarker_Analyze, TotalTemperature);

    su2double TotalPressure = Surface_TotalPressure_Total[iMarker_Analyze] * config->GetPressure_Ref();
    SetHistoryOutputPerSurfaceValue("SURFACE_TOTAL_PRESSURE", TotalPressure, iMarker_Analyze);
    Tot_Surface_TotalPressure += TotalPressure;
    config->SetSurface_TotalPressure(iMarker_Analyze, TotalPressure);

    if (species) {
      for (unsigned short iVar = 0; iVar < nSpecies; iVar++) {
        su2double Species = Surface_Species_Total(iMarker_Analyze, iVar);
        SetHistoryOutputPerSurfaceValue("SURFACE_SPECIES_" + std::to_string(iVar), Species, iMarker_Analyze);
        Tot_Surface_Species[iVar] += Species;
        if (iVar == 0)
          config->SetSurface_Species_0(iMarker_Analyze, Species);
      }
    }

    if (flamelet) {
      for (unsigned short i_var = 0; i_var < nScalars; i_var++) {
        su2double scalar = Surface_Scalars_Total(iMarker_Analyze, i_var);
        std::stringstream str_i_var;
        str_i_var  << std::setw(2) << std::setfill('0') << i_var;
        SetHistoryOutputPerSurfaceValue("SURFACE_SCALAR_" + str_i_var.str(), scalar, iMarker_Analyze);
        Tot_Surface_Scalar[i_var] += scalar;
        if (i_var == 0)
          config->SetSurface_Scalar_00(iMarker_Analyze, scalar);
        if (i_var == 1)
          config->SetSurface_Scalar_01(iMarker_Analyze, scalar);
        if (i_var == 2)
          config->SetSurface_Scalar_02(iMarker_Analyze, scalar);
        if (i_var == 3)
          config->SetSurface_Scalar_03(iMarker_Analyze, scalar);
        if (i_var == 4)
          config->SetSurface_Scalar_04(iMarker_Analyze, scalar);
        if (i_var == 5)
          config->SetSurface_Scalar_05(iMarker_Analyze, scalar);
        if (i_var == 6)
          config->SetSurface_Scalar_06(iMarker_Analyze, scalar);
        if (i_var == 7)
          config->SetSurface_Scalar_07(iMarker_Analyze, scalar);
        if (i_var == 8)
          config->SetSurface_Scalar_08(iMarker_Analyze, scalar);
        if (i_var == 9)
          config->SetSurface_Scalar_09(iMarker_Analyze, scalar);
      }
    }
  }

  /*--- Compute the average static pressure drop between two surfaces. Note
   that this assumes we have two surfaces being analyzed and that the outlet
   is first followed by the inlet. This is because we may also want to choose
   outlet values (temperature, uniformity, etc.) for our design problems,
   which require the outlet to be listed first. This is a simple first version
   that could be generalized to a different orders/lists/etc. ---*/

  if (nMarker_Analyze >= 2) {
    su2double PressureDrop = (Surface_Pressure_Total[1] - Surface_Pressure_Total[0]) * config->GetPressure_Ref();
    for (iMarker_Analyze = 0; iMarker_Analyze < nMarker_Analyze; iMarker_Analyze++) {
      config->SetSurface_PressureDrop(iMarker_Analyze, PressureDrop);
    }
    SetHistoryOutputValue("SURFACE_PRESSURE_DROP", PressureDrop);
  }
  SetHistoryOutputValue("SURFACE_MASSFLOW", Tot_Surface_MassFlow);
  SetHistoryOutputValue("SURFACE_MACH", Tot_Surface_Mach);
  SetHistoryOutputValue("SURFACE_STATIC_TEMPERATURE", Tot_Surface_Temperature);
  SetHistoryOutputValue("SURFACE_STATIC_PRESSURE", Tot_Surface_Pressure);
  SetHistoryOutputValue("AVG_DENSITY", Tot_Surface_Density);
  SetHistoryOutputValue("AVG_ENTHALPY", Tot_Surface_Enthalpy);
  SetHistoryOutputValue("AVG_NORMALVEL", Tot_Surface_NormalVelocity);
  SetHistoryOutputValue("SURFACE_UNIFORMITY", Tot_Surface_StreamVelocity2);
  SetHistoryOutputValue("SURFACE_SECONDARY", Tot_Surface_TransvVelocity2);
  SetHistoryOutputValue("SURFACE_MOM_DISTORTION", Tot_Momentum_Distortion);
  SetHistoryOutputValue("SURFACE_SECOND_OVER_UNIFORM", Tot_SecondOverUniformity);
  SetHistoryOutputValue("SURFACE_TOTAL_TEMPERATURE", Tot_Surface_TotalTemperature);
  SetHistoryOutputValue("SURFACE_TOTAL_PRESSURE", Tot_Surface_TotalPressure);
  if (species) {
    for (unsigned short iVar = 0; iVar < nSpecies; iVar++)
      SetHistoryOutputValue("SURFACE_SPECIES_" + std::to_string(iVar), Tot_Surface_Species[iVar]);

    SetAnalyzeSurface_SpeciesVariance(solver, geometry, config, Surface_Species_Total, Surface_MassFlow_Abs_Total,
                                      Surface_Area_Total);
  }

  if (flamelet) {
    for (unsigned short i_var = 0; i_var < nScalars; i_var++){
      std::stringstream str_i_var;
      str_i_var  << std::setw(2) << std::setfill('0') << i_var;
      SetHistoryOutputValue("SURFACE_SCALAR_" + str_i_var.str(), Tot_Surface_Scalar[i_var]);
    }
  }

  if ((rank == MASTER_NODE) && !config->GetDiscrete_Adjoint() && output) {

    cout.precision(6);
    cout.setf(ios::scientific, ios::floatfield);
    cout << endl << "Computing surface mean values." << endl << endl;

    for (iMarker_Analyze = 0; iMarker_Analyze < nMarker_Analyze; iMarker_Analyze++) {
      cout << "Surface "<< config->GetMarker_Analyze_TagBound(iMarker_Analyze) << ":" << endl;

      if (nDim == 3) { if (si_units) cout << setw(20) << "Area (m^2): "; else cout << setw(20) << "Area (ft^2): "; }
      else { if (si_units) cout << setw(20) << "Area (m): "; else cout << setw(20) << "Area (ft): "; }

      if (si_units)      cout << setw(15) << fabs(Surface_Area_Total[iMarker_Analyze]);
      else if (us_units) cout << setw(15) << fabs(Surface_Area_Total[iMarker_Analyze])*12.0*12.0;

      cout << endl;

      su2double MassFlow = config->GetSurface_MassFlow(iMarker_Analyze);
      if (si_units)      cout << setw(20) << "Mf (kg/s): " << setw(15) << MassFlow;
      else if (us_units) cout << setw(20) << "Mf (lbs/s): " << setw(15) << MassFlow;

      su2double NormalVelocity = config->GetSurface_NormalVelocity(iMarker_Analyze);
      if (si_units)      cout << setw(20) << "Vn (m/s): " << setw(15) << NormalVelocity;
      else if (us_units) cout << setw(20) << "Vn (ft/s): " << setw(15) << NormalVelocity;

      cout << endl;

      su2double Uniformity = config->GetSurface_Uniformity(iMarker_Analyze);
      if (si_units)      cout << setw(20) << "Uniformity (m/s): " << setw(15) << Uniformity;
      else if (us_units) cout << setw(20) << "Uniformity (ft/s): " << setw(15) << Uniformity;

      su2double SecondaryStrength = config->GetSurface_SecondaryStrength(iMarker_Analyze);
      if (si_units)      cout << setw(20) << "Secondary (m/s): " << setw(15) << SecondaryStrength;
      else if (us_units) cout << setw(20) << "Secondary (ft/s): " << setw(15) << SecondaryStrength;

      cout << endl;

      su2double MomentumDistortion = config->GetSurface_MomentumDistortion(iMarker_Analyze);
      cout << setw(20) << "Mom. Distortion: " << setw(15) << MomentumDistortion;

      su2double SecondOverUniform = config->GetSurface_SecondOverUniform(iMarker_Analyze);
      cout << setw(20) << "Second/Uniform: " << setw(15) << SecondOverUniform;

      cout << endl;

      su2double Pressure = config->GetSurface_Pressure(iMarker_Analyze);
      if (si_units)      cout << setw(20) << "P (Pa): " << setw(15) << Pressure;
      else if (us_units) cout << setw(20) << "P (psf): " << setw(15) << Pressure;

      su2double TotalPressure = config->GetSurface_TotalPressure(iMarker_Analyze);
      if (si_units)      cout << setw(20) << "PT (Pa): " << setw(15) <<TotalPressure;
      else if (us_units) cout << setw(20) << "PT (psf): " << setw(15) <<TotalPressure;

      cout << endl;

      su2double Mach = config->GetSurface_Mach(iMarker_Analyze);
      cout << setw(20) << "Mach: " << setw(15) << Mach;

      su2double Density = config->GetSurface_Density(iMarker_Analyze);
      if (si_units)      cout << setw(20) << "Rho (kg/m^3): " << setw(15) << Density;
      else if (us_units) cout << setw(20) << "Rho (lb/ft^3): " << setw(15) << Density*32.174;

      cout << endl;

      if (compressible || energy) {
        su2double Temperature = config->GetSurface_Temperature(iMarker_Analyze);
        if (si_units)      cout << setw(20) << "T (K): " << setw(15) << Temperature;
        else if (us_units) cout << setw(20) << "T (R): " << setw(15) << Temperature;

        su2double TotalTemperature = config->GetSurface_TotalTemperature(iMarker_Analyze);
        if (si_units)      cout << setw(20) << "TT (K): " << setw(15) << TotalTemperature;
        else if (us_units) cout << setw(20) << "TT (R): " << setw(15) << TotalTemperature;

        cout << endl;
      }

    }
    cout.unsetf(ios_base::floatfield);

  }

  std::cout << std::resetiosflags(std::cout.flags());
}

void CFlowOutput::SetAnalyzeSurface_SpeciesVariance(const CSolver* const*solver, const CGeometry *geometry,
                                                    CConfig *config, const su2activematrix& Surface_Species_Total,
                                                    const vector<su2double>& Surface_MassFlow_Abs_Total,
                                                    const vector<su2double>& Surface_Area_Total) {

  const unsigned short nMarker      = config->GetnMarker_All();
  const unsigned short Kind_Average = config->GetKind_Average();

  const bool species        = config->GetKind_Species_Model() == SPECIES_MODEL::SPECIES_TRANSPORT;
  const auto nSpecies       = config->GetnSpecies();

  const bool axisymmetric               = config->GetAxisymmetric();
  const unsigned short nMarker_Analyze  = config->GetnMarker_Analyze();

  const auto flow_nodes = solver[FLOW_SOL]->GetNodes();
  const CVariable* species_nodes = species ? solver[SPECIES_SOL]->GetNodes() : nullptr;

  /*--- Compute Variance of species on the analyze markers. This is done after the rest as the average species value is
   * necessary. The variance is computed for all species together and not for each species alone. ---*/
  vector<su2double> Surface_SpeciesVariance(nMarker,0.0);
  su2double Tot_Surface_SpeciesVariance = 0.0;

  /*--- sum += (Yj_i - mu_Yj)^2 * weight_i with i representing the node and j the species. ---*/
  for (unsigned short iMarker = 0; iMarker < nMarker; iMarker++) {

    if (config->GetMarker_All_Analyze(iMarker) == YES) {

      /*--- Find iMarkerAnalyze to iMarker. As SpeciesAvg is accessed via iMarkerAnalyze. ---*/
      unsigned short iMarker_Analyze_Stored = std::numeric_limits<unsigned short>::max();
      for (unsigned short iMarker_Analyze = 0; iMarker_Analyze < nMarker_Analyze; iMarker_Analyze++)
        if (config->GetMarker_All_TagBound(iMarker) == config->GetMarker_Analyze_TagBound(iMarker_Analyze))
          iMarker_Analyze_Stored = iMarker_Analyze;

      for (unsigned long iVertex = 0; iVertex < geometry->nVertex[iMarker]; iVertex++) {
        const auto iPoint = geometry->vertex[iMarker][iVertex]->GetNode();

        if (geometry->nodes->GetDomain(iPoint)) {

          const su2double AxiFactor = GetAxiFactor(axisymmetric, *geometry->nodes, iPoint, iMarker);

          su2double Vector[3];
          geometry->vertex[iMarker][iVertex]->GetNormal(Vector);
          const su2double Density = flow_nodes->GetDensity(iPoint);
          su2double Area = 0.0;
          su2double MassFlow = 0.0;

          for (unsigned short iDim = 0; iDim < nDim; iDim++) {
            Area += (Vector[iDim] * AxiFactor) * (Vector[iDim] * AxiFactor);
            MassFlow += Vector[iDim] * AxiFactor * Density * flow_nodes->GetVelocity(iPoint,iDim);
          }
          Area= sqrt(Area);

          su2double Weight;
          if (Kind_Average == AVERAGE_MASSFLUX) Weight = abs(MassFlow);
          else if (Kind_Average == AVERAGE_AREA) Weight = abs(Area);
          else Weight = 1.0;

          for (unsigned short iVar = 0; iVar < nSpecies; iVar++)
            Surface_SpeciesVariance[iMarker] += pow(species_nodes->GetSolution(iPoint, iVar) - Surface_Species_Total(iMarker_Analyze_Stored, iVar), 2) * Weight;
        }
      }
    }
  }

  /*--- MPI Communication ---*/
  vector<su2double> Surface_SpeciesVariance_Local(nMarker_Analyze,0.0);
  vector<su2double> Surface_SpeciesVariance_Total(nMarker_Analyze,0.0);

  for (unsigned short iMarker = 0; iMarker < nMarker; iMarker++) {

    if (config->GetMarker_All_Analyze(iMarker) == YES)  {

      for (unsigned short iMarker_Analyze= 0; iMarker_Analyze < nMarker_Analyze; iMarker_Analyze++) {

        /*--- Add the Surface_MassFlow, and Surface_Area to the particular boundary ---*/

        if (config->GetMarker_All_TagBound(iMarker) == config->GetMarker_Analyze_TagBound(iMarker_Analyze)) {
          Surface_SpeciesVariance_Local[iMarker_Analyze] += Surface_SpeciesVariance[iMarker];
        }
      }
    }
  }

  auto Allreduce = [](const vector<su2double>& src, vector<su2double>& dst) {
    SU2_MPI::Allreduce(src.data(), dst.data(), src.size(), MPI_DOUBLE, MPI_SUM, SU2_MPI::GetComm());
  };
  Allreduce(Surface_SpeciesVariance_Local, Surface_SpeciesVariance_Total);

  /*--- Divide quantity by weight. ---*/
  for (unsigned short iMarker_Analyze = 0; iMarker_Analyze < nMarker_Analyze; iMarker_Analyze++) {

    su2double Weight;
    if (Kind_Average == AVERAGE_MASSFLUX) Weight = Surface_MassFlow_Abs_Total[iMarker_Analyze];
    else if (Kind_Average == AVERAGE_AREA) Weight = abs(Surface_Area_Total[iMarker_Analyze]);
    else Weight = 1.0;

    if (Weight != 0.0) {
      Surface_SpeciesVariance_Total[iMarker_Analyze] /= Weight;
    }
    else {
      Surface_SpeciesVariance[iMarker_Analyze] = 0.0;
    }
  }

  /*--- Set values on markers ---*/
  for (unsigned short iMarker_Analyze = 0; iMarker_Analyze < nMarker_Analyze; iMarker_Analyze++) {
    su2double SpeciesVariance = Surface_SpeciesVariance_Total[iMarker_Analyze];
    SetHistoryOutputPerSurfaceValue("SURFACE_SPECIES_VARIANCE", SpeciesVariance, iMarker_Analyze);
    Tot_Surface_SpeciesVariance += SpeciesVariance;
    config->SetSurface_Species_Variance(iMarker_Analyze, Tot_Surface_SpeciesVariance);
  }
  SetHistoryOutputValue("SURFACE_SPECIES_VARIANCE", Tot_Surface_SpeciesVariance);
}

void CFlowOutput::SetCustomOutputs(const CSolver* const* solver, const CGeometry *geometry, const CConfig *config) {

  const bool axisymmetric = config->GetAxisymmetric();
  const auto* flowNodes = su2staticcast_p<const CFlowVariable*>(solver[FLOW_SOL]->GetNodes());

  for (auto& output : customOutputs) {
    if (output.varIndices.empty()) {
      /*--- Setup indices for the symbols in the expression. ---*/

      if (config->GetNEMOProblem()) {
        ConvertVariableSymbolsToIndices(
            CNEMOEulerVariable::template CIndices<unsigned long>(nDim, config->GetnSpecies()), output);
      } else if (config->GetKind_Regime() == ENUM_REGIME::COMPRESSIBLE) {
        ConvertVariableSymbolsToIndices(CEulerVariable::template CIndices<unsigned long>(nDim, 0), output);
      } else if (config->GetKind_Regime() == ENUM_REGIME::INCOMPRESSIBLE) {
        ConvertVariableSymbolsToIndices(CIncEulerVariable::template CIndices<unsigned long>(nDim, 0), output);
      } else {
        SU2_MPI::Error("Unknown flow solver type.", CURRENT_FUNCTION);
      }
      /*--- Convert marker names to their index (if any) in this rank. Or probe locations to nearest points. ---*/

      if (output.type != OperationType::PROBE) {
        output.markerIndices.clear();
        for (const auto& marker : output.markers) {
          for (auto iMarker = 0u; iMarker < config->GetnMarker_All(); ++iMarker) {
            if (config->GetMarker_All_TagBound(iMarker) == marker) {
              output.markerIndices.push_back(iMarker);
              continue;
            }
          }
        }
      } else {
        if (output.markers.size() != nDim) {
          SU2_MPI::Error("Wrong number of coordinates to specify probe " + output.name, CURRENT_FUNCTION);
        }
        su2double coord[3] = {};
        for (auto iDim = 0u; iDim < nDim; ++iDim) coord[iDim] = std::stod(output.markers[iDim]);
        su2double minDist = std::numeric_limits<su2double>::max();
        unsigned long minPoint = 0;
        for (auto iPoint = 0ul; iPoint < geometry->GetnPointDomain(); ++iPoint) {
          const su2double dist = GeometryToolbox::SquaredDistance(nDim, coord, geometry->nodes->GetCoord(iPoint));
          if (dist < minDist) {
            minDist = dist;
            minPoint = iPoint;
          }
        }
        /*--- Decide which rank owns the probe. ---*/
        su2double globMinDist;
        SU2_MPI::Allreduce(&minDist, &globMinDist, 1, MPI_DOUBLE, MPI_MIN, SU2_MPI::GetComm());
        output.iPoint = fabs(minDist - globMinDist) < EPS ? minPoint : CustomOutput::PROBE_NOT_OWNED;
        if (output.iPoint != CustomOutput::PROBE_NOT_OWNED) {
          std::cout << "Probe " << output.name << " is using global point "
                    << geometry->nodes->GetGlobalIndex(output.iPoint)
                    << ", distance from target location is " << sqrt(minDist) << std::endl;
        }
      }
    }

    if (output.type == OperationType::FUNCTION) {
      auto Functor = [&](unsigned long i) {
        /*--- Functions only reference other history outputs. ---*/
        return *output.otherOutputs[i - CustomOutput::NOT_A_VARIABLE];
      };
      SetHistoryOutputValue(output.name, output.eval(Functor));
      continue;
    }

    /*--- Prepares the functor that maps symbol indices to values at a given point
     * (see ConvertVariableSymbolsToIndices). ---*/

    auto MakeFunctor = [&](unsigned long iPoint) {
      /*--- This returns another lambda that captures iPoint by value. ---*/
      return [&, iPoint](unsigned long i) {
        if (i < CustomOutput::NOT_A_VARIABLE) {
          const auto solIdx = i / CustomOutput::MAX_VARS_PER_SOLVER;
          const auto varIdx = i % CustomOutput::MAX_VARS_PER_SOLVER;
          if (solIdx == FLOW_SOL) {
            return flowNodes->GetPrimitive(iPoint, varIdx);
          } else {
            return solver[solIdx]->GetNodes()->GetSolution(iPoint, varIdx);
          }
        } else {
          return *output.otherOutputs[i - CustomOutput::NOT_A_VARIABLE];
        }
      };
    };

    if (output.type == OperationType::PROBE) {
      su2double value = std::numeric_limits<su2double>::max();
      if (output.iPoint != CustomOutput::PROBE_NOT_OWNED) {
        value = output.eval(MakeFunctor(output.iPoint));
      }
      su2double tmp = value;
      SU2_MPI::Allreduce(&tmp, &value, 1, MPI_DOUBLE, MPI_MIN, SU2_MPI::GetComm());
      SetHistoryOutputValue(output.name, value);
      continue;
    }

    /*--- Surface integral of the expression. ---*/

    std::array<su2double, 2> integral = {0.0, 0.0};

    SU2_OMP_PARALLEL {
      std::array<su2double, 2> local_integral = {0.0, 0.0};

      for (const auto iMarker : output.markerIndices) {

        SU2_OMP_FOR_(schedule(static) SU2_NOWAIT)
        for (auto iVertex = 0ul; iVertex < geometry->nVertex[iMarker]; ++iVertex) {
          const auto iPoint = geometry->vertex[iMarker][iVertex]->GetNode();

          if (!geometry->nodes->GetDomain(iPoint)) continue;

          const auto* normal = geometry->vertex[iMarker][iVertex]->GetNormal();

          su2double weight = 1.0;
          if (output.type == OperationType::MASSFLOW_AVG || output.type == OperationType::MASSFLOW_INT) {
            weight = flowNodes->GetDensity(iPoint) * flowNodes->GetProjVel(iPoint, normal);
          } else {
            weight = GeometryToolbox::Norm(nDim, normal);
          }
          weight *= GetAxiFactor(axisymmetric, *geometry->nodes, iPoint, iMarker);
          local_integral[1] += weight;
          local_integral[0] += weight * output.eval(MakeFunctor(iPoint));
        }
        END_SU2_OMP_FOR
      }

      SU2_OMP_CRITICAL {
        integral[0] += local_integral[0];
        integral[1] += local_integral[1];
      }
      END_SU2_OMP_CRITICAL
    }
    END_SU2_OMP_PARALLEL

    const auto local = integral;
    SU2_MPI::Allreduce(local.data(), integral.data(), 2, MPI_DOUBLE, MPI_SUM, SU2_MPI::GetComm());
    if (output.type == OperationType::AREA_AVG || output.type == OperationType::MASSFLOW_AVG) {
      integral[0] /= integral[1];
    }
    SetHistoryOutputValue(output.name, integral[0]);
  }
}

// The "AddHistoryOutput(" must not be split over multiple lines to ensure proper python parsing
// clang-format off
void CFlowOutput::AddHistoryOutputFields_ScalarRMS_RES(const CConfig* config) {
  switch (TurbModelFamily(config->GetKind_Turb_Model())) {
    case TURB_FAMILY::SA:
      /// DESCRIPTION: Root-mean square residual of nu tilde (SA model).
      AddHistoryOutput("RMS_NU_TILDE", "rms[nu]", ScreenOutputFormat::FIXED, "RMS_RES", "Root-mean square residual of nu tilde (SA model).", HistoryFieldType::RESIDUAL);
      break;

    case TURB_FAMILY::KW:
      /// DESCRIPTION: Root-mean square residual of kinetic energy (SST model).
      AddHistoryOutput("RMS_TKE", "rms[k]",  ScreenOutputFormat::FIXED, "RMS_RES", "Root-mean square residual of kinetic energy (SST model).", HistoryFieldType::RESIDUAL);
      /// DESCRIPTION: Root-mean square residual of the dissipation (SST model).
      AddHistoryOutput("RMS_DISSIPATION", "rms[w]",  ScreenOutputFormat::FIXED, "RMS_RES", "Root-mean square residual of dissipation (SST model).", HistoryFieldType::RESIDUAL);
      break;

    case TURB_FAMILY::NONE: break;
  }
  switch (config->GetKind_Trans_Model()) {

    case TURB_TRANS_MODEL::LM:
      /// DESCRIPTION: Root-mean square residual of the intermittency (LM model).
      AddHistoryOutput("RMS_INTERMITTENCY", "rms[LM_1]",  ScreenOutputFormat::FIXED, "RMS_RES", "Root-mean square residual of intermittency (LM model).", HistoryFieldType::RESIDUAL);
      /// DESCRIPTION: Root-mean square residual of the momentum thickness Reynolds number (LM model).
      AddHistoryOutput("RMS_RE_THETA_T", "rms[LM_2]",  ScreenOutputFormat::FIXED, "RMS_RES", "Root-mean square residual of momentum thickness Reynolds number (LM model).", HistoryFieldType::RESIDUAL);
      break;

    case TURB_TRANS_MODEL::NONE: break;
  }

  switch (config->GetKind_Species_Model()) {
    case SPECIES_MODEL::SPECIES_TRANSPORT: {
      for (unsigned short iVar = 0; iVar < config->GetnSpecies(); iVar++) {
        AddHistoryOutput("RMS_SPECIES_" + std::to_string(iVar), "rms[rho*Y_" + std::to_string(iVar)+"]", ScreenOutputFormat::FIXED, "RMS_RES", "Root-mean square residual of transported species.", HistoryFieldType::RESIDUAL);
      }
      break;
    }
    case SPECIES_MODEL::FLAMELET: {
      AddHistoryOutput("RMS_PROGRESS_VARIABLE", "rms[PV]", ScreenOutputFormat::FIXED, "RMS_RES", "Root-mean square residual of the progress variable equation.", HistoryFieldType::RESIDUAL);
      AddHistoryOutput("RMS_TOTAL_ENTHALPY", "rms[Enth]", ScreenOutputFormat::FIXED, "RMS_RES", "Root-mean square residual of the total enthalpy equation.", HistoryFieldType::RESIDUAL);
      /*--- auxiliary species transport ---*/
      for(auto i_scalar=0u; i_scalar < config->GetNUserScalars(); i_scalar++){
        string scalar_name = config->GetUserScalarName(i_scalar);
        AddHistoryOutput("RMS_"+scalar_name, "rms["+scalar_name+"]", ScreenOutputFormat::FIXED  , "RMS_RES", "Root-mean squared residual of the "+scalar_name+" mass fraction equation." , HistoryFieldType::RESIDUAL);
      }
      break;
    }
    case SPECIES_MODEL::NONE: break;
  }
}

void CFlowOutput::AddHistoryOutputFields_ScalarMAX_RES(const CConfig* config) {
  switch (TurbModelFamily(config->GetKind_Turb_Model())) {
    case TURB_FAMILY::SA:
      /// DESCRIPTION: Maximum residual of nu tilde (SA model).
      AddHistoryOutput("MAX_NU_TILDE", "max[nu]", ScreenOutputFormat::FIXED, "MAX_RES", "Maximum residual of nu tilde (SA model).", HistoryFieldType::RESIDUAL);
      break;

    case TURB_FAMILY::KW:
      /// DESCRIPTION: Maximum residual of kinetic energy (SST model).
      AddHistoryOutput("MAX_TKE", "max[k]",  ScreenOutputFormat::FIXED, "MAX_RES", "Maximum residual of kinetic energy (SST model).", HistoryFieldType::RESIDUAL);
      /// DESCRIPTION: Maximum residual of the dissipation (SST model).
      AddHistoryOutput("MAX_DISSIPATION", "max[w]",  ScreenOutputFormat::FIXED, "MAX_RES", "Maximum residual of dissipation (SST model).", HistoryFieldType::RESIDUAL);
      break;

    case TURB_FAMILY::NONE:
      break;
  }

  switch (config->GetKind_Trans_Model()) {

    case TURB_TRANS_MODEL::LM:
      /// DESCRIPTION: Maximum residual of the intermittency (LM model).
      AddHistoryOutput("MAX_INTERMITTENCY", "max[LM_1]",  ScreenOutputFormat::FIXED, "MAX_RES", "Maximum residual of the intermittency (LM model).", HistoryFieldType::RESIDUAL);
      /// DESCRIPTION: Maximum residual of the momentum thickness Reynolds number (LM model).
      AddHistoryOutput("MAX_RE_THETA_T", "max[LM_2]",  ScreenOutputFormat::FIXED, "MAX_RES", "Maximum residual of the momentum thickness Reynolds number (LM model).", HistoryFieldType::RESIDUAL);
      break;

    case TURB_TRANS_MODEL::NONE:
      break;
  }

  switch (config->GetKind_Species_Model()) {
    case SPECIES_MODEL::SPECIES_TRANSPORT: {
      for (unsigned short iVar = 0; iVar < config->GetnSpecies(); iVar++) {
        AddHistoryOutput("MAX_SPECIES_" + std::to_string(iVar), "max[rho*Y_" + std::to_string(iVar)+"]", ScreenOutputFormat::FIXED, "MAX_RES", "Maximum residual of transported species.", HistoryFieldType::RESIDUAL);
      }
      break;
    }
    case SPECIES_MODEL::FLAMELET: {
      AddHistoryOutput("MAX_PROGRESS_VARIABLE", "max[PV]", ScreenOutputFormat::FIXED, "MAX_RES", "Maximum residual of the progress variable equation.", HistoryFieldType::RESIDUAL);
      AddHistoryOutput("MAX_TOTAL_ENTHALPY", "max[Enth]", ScreenOutputFormat::FIXED, "MAX_RES", "Maximum residual of the total enthalpy equation.", HistoryFieldType::RESIDUAL);
      /*--- auxiliary species transport ---*/
      for(auto i_scalar=0u; i_scalar < config->GetNUserScalars(); i_scalar++){
        string scalar_name = config->GetUserScalarName(i_scalar);
        AddHistoryOutput("MAX_" + scalar_name, "max[" + scalar_name + "]", ScreenOutputFormat::FIXED  , "MAX_RES", "Maximum residual of the " + scalar_name + " mass fraction equation." , HistoryFieldType::RESIDUAL);
      }
      break;
    }
    case SPECIES_MODEL::NONE: break;
  }
}

void CFlowOutput::AddHistoryOutputFields_ScalarBGS_RES(const CConfig* config) {
  if (!multiZone) return;

  switch (TurbModelFamily(config->GetKind_Turb_Model())) {
    case TURB_FAMILY::SA:
      /// DESCRIPTION: Maximum residual of nu tilde (SA model).
      AddHistoryOutput("BGS_NU_TILDE", "bgs[nu]", ScreenOutputFormat::FIXED, "BGS_RES", "BGS residual of nu tilde (SA model).", HistoryFieldType::RESIDUAL);
      break;

    case TURB_FAMILY::KW:
      /// DESCRIPTION: Maximum residual of kinetic energy (SST model).
      AddHistoryOutput("BGS_TKE", "bgs[k]", ScreenOutputFormat::FIXED, "BGS_RES", "BGS residual of kinetic energy (SST model).", HistoryFieldType::RESIDUAL);
      /// DESCRIPTION: Maximum residual of the dissipation (SST model).
      AddHistoryOutput("BGS_DISSIPATION", "bgs[w]",  ScreenOutputFormat::FIXED, "BGS_RES", "BGS residual of dissipation (SST model).", HistoryFieldType::RESIDUAL);
      break;

    case TURB_FAMILY::NONE: break;
  }

  switch (config->GetKind_Trans_Model()) {
    case TURB_TRANS_MODEL::LM:
      /// DESCRIPTION: Maximum residual of the intermittency (LM model).
      AddHistoryOutput("BGS_INTERMITTENCY", "bgs[LM_1]", ScreenOutputFormat::FIXED, "BGS_RES", "BGS residual of the intermittency (LM model).", HistoryFieldType::RESIDUAL);
      /// DESCRIPTION: Maximum residual of the momentum thickness Reynolds number (LM model).
      AddHistoryOutput("BGS_RE_THETA_T", "bgs[LM_2]",  ScreenOutputFormat::FIXED, "BGS_RES", "BGS residual of the momentum thickness Reynolds number (LM model).", HistoryFieldType::RESIDUAL);
      break;

    case TURB_TRANS_MODEL::NONE: break;
  }

  switch (config->GetKind_Species_Model()) {
    case SPECIES_MODEL::SPECIES_TRANSPORT: {
      for (unsigned short iVar = 0; iVar < config->GetnSpecies(); iVar++) {
        AddHistoryOutput("BGS_SPECIES_" + std::to_string(iVar), "bgs[rho*Y_" + std::to_string(iVar)+"]", ScreenOutputFormat::FIXED, "BGS_RES", "Maximum residual of transported species.", HistoryFieldType::RESIDUAL);
      }
      break;
    }
    case SPECIES_MODEL::FLAMELET: {
      AddHistoryOutput("BGS_PROGRESS_VARIABLE", "bgs[PV]", ScreenOutputFormat::FIXED, "BGS_RES", "BGS residual of the progress variable equation.", HistoryFieldType::RESIDUAL);
      AddHistoryOutput("BGS_TOTAL_ENTHALPY", "bgs[Enth]", ScreenOutputFormat::FIXED, "BGS_RES", "BGS residual of the total enthalpy equation.", HistoryFieldType::RESIDUAL);
      /*--- auxiliary species transport ---*/
      for(auto i_scalar=0u; i_scalar < config->GetNUserScalars(); i_scalar++){
        string scalar_name = config->GetUserScalarName(i_scalar);
        AddHistoryOutput("BGS_"+scalar_name, "bgs["+scalar_name+"]", ScreenOutputFormat::FIXED  , "BGS_RES", "BGS residual of the "+scalar_name+" mass fraction equation." , HistoryFieldType::RESIDUAL);
      }
      break;
    }
    case SPECIES_MODEL::NONE: break;
  }
}

void CFlowOutput::AddHistoryOutputFields_ScalarLinsol(const CConfig* config) {
  if (config->GetKind_Turb_Model() != TURB_MODEL::NONE) {
    AddHistoryOutput("LINSOL_ITER_TURB", "LinSolIterTurb", ScreenOutputFormat::INTEGER, "LINSOL", "Number of iterations of the linear solver for turbulence solver.");
    AddHistoryOutput("LINSOL_RESIDUAL_TURB", "LinSolResTurb", ScreenOutputFormat::FIXED, "LINSOL", "Residual of the linear solver for turbulence solver.");
  }

  if (config->GetKind_Trans_Model() != TURB_TRANS_MODEL::NONE) {
    AddHistoryOutput("LINSOL_ITER_TRANS", "LinSolIterTrans", ScreenOutputFormat::INTEGER, "LINSOL", "Number of iterations of the linear solver for transition solver.");
    AddHistoryOutput("LINSOL_RESIDUAL_TRANS", "LinSolResTrans", ScreenOutputFormat::FIXED, "LINSOL", "Residual of the linear solver for transition solver.");
  }

  if (config->GetKind_Species_Model() != SPECIES_MODEL::NONE) {
    AddHistoryOutput("LINSOL_ITER_SPECIES", "LinSolIterSpecies", ScreenOutputFormat::INTEGER, "LINSOL", "Number of iterations of the linear solver for species solver.");
    AddHistoryOutput("LINSOL_RESIDUAL_SPECIES", "LinSolResSpecies", ScreenOutputFormat::FIXED, "LINSOL", "Residual of the linear solver for species solver.");
  }
}
// clang-format on

void CFlowOutput::LoadHistoryData_Scalar(const CConfig* config, const CSolver* const* solver) {
  switch (TurbModelFamily(config->GetKind_Turb_Model())) {
    case TURB_FAMILY::SA:
      SetHistoryOutputValue("RMS_NU_TILDE", log10(solver[TURB_SOL]->GetRes_RMS(0)));
      SetHistoryOutputValue("MAX_NU_TILDE", log10(solver[TURB_SOL]->GetRes_Max(0)));
      if (multiZone) {
        SetHistoryOutputValue("BGS_NU_TILDE", log10(solver[TURB_SOL]->GetRes_BGS(0)));
      }
      break;

    case TURB_FAMILY::KW:
      SetHistoryOutputValue("RMS_TKE", log10(solver[TURB_SOL]->GetRes_RMS(0)));
      SetHistoryOutputValue("RMS_DISSIPATION",log10(solver[TURB_SOL]->GetRes_RMS(1)));
      SetHistoryOutputValue("MAX_TKE", log10(solver[TURB_SOL]->GetRes_Max(0)));
      SetHistoryOutputValue("MAX_DISSIPATION", log10(solver[TURB_SOL]->GetRes_Max(1)));
      if (multiZone) {
        SetHistoryOutputValue("BGS_TKE", log10(solver[TURB_SOL]->GetRes_BGS(0)));
        SetHistoryOutputValue("BGS_DISSIPATION", log10(solver[TURB_SOL]->GetRes_BGS(1)));
      }
      break;

    case TURB_FAMILY::NONE: break;
  }

  if (config->GetKind_Turb_Model() != TURB_MODEL::NONE) {
    SetHistoryOutputValue("LINSOL_ITER_TURB", solver[TURB_SOL]->GetIterLinSolver());
    SetHistoryOutputValue("LINSOL_RESIDUAL_TURB", log10(solver[TURB_SOL]->GetResLinSolver()));
  }

  switch (config->GetKind_Trans_Model()) {
    case TURB_TRANS_MODEL::LM:
      SetHistoryOutputValue("RMS_INTERMITTENCY", log10(solver[TRANS_SOL]->GetRes_RMS(0)));
      SetHistoryOutputValue("RMS_RE_THETA_T",log10(solver[TRANS_SOL]->GetRes_RMS(1)));
      SetHistoryOutputValue("MAX_INTERMITTENCY", log10(solver[TRANS_SOL]->GetRes_Max(0)));
      SetHistoryOutputValue("MAX_RE_THETA_T", log10(solver[TRANS_SOL]->GetRes_Max(1)));
      if (multiZone) {
        SetHistoryOutputValue("BGS_INTERMITTENCY", log10(solver[TRANS_SOL]->GetRes_BGS(0)));
        SetHistoryOutputValue("BGS_RE_THETA_T", log10(solver[TRANS_SOL]->GetRes_BGS(1)));
      }
      SetHistoryOutputValue("LINSOL_ITER_TRANS", solver[TRANS_SOL]->GetIterLinSolver());
      SetHistoryOutputValue("LINSOL_RESIDUAL_TRANS", log10(solver[TRANS_SOL]->GetResLinSolver()));
      break;

    case TURB_TRANS_MODEL::NONE: break;
  }

  switch(config->GetKind_Species_Model()) {
    case SPECIES_MODEL::SPECIES_TRANSPORT: {
      for (unsigned short iVar = 0; iVar < config->GetnSpecies(); iVar++) {
        SetHistoryOutputValue("RMS_SPECIES_" + std::to_string(iVar), log10(solver[SPECIES_SOL]->GetRes_RMS(iVar)));
        SetHistoryOutputValue("MAX_SPECIES_" + std::to_string(iVar), log10(solver[SPECIES_SOL]->GetRes_Max(iVar)));
        if (multiZone) {
          SetHistoryOutputValue("BGS_SPECIES_" + std::to_string(iVar), log10(solver[SPECIES_SOL]->GetRes_BGS(iVar)));
        }
      }
      SetHistoryOutputValue("LINSOL_ITER_SPECIES", solver[SPECIES_SOL]->GetIterLinSolver());
      SetHistoryOutputValue("LINSOL_RESIDUAL_SPECIES", log10(solver[SPECIES_SOL]->GetResLinSolver()));
      break;
    }

    case SPECIES_MODEL::FLAMELET: {
      SetHistoryOutputValue("RMS_PROGRESS_VARIABLE", log10(solver[SPECIES_SOL]->GetRes_RMS(I_PROGVAR)));
      SetHistoryOutputValue("MAX_PROGRESS_VARIABLE", log10(solver[SPECIES_SOL]->GetRes_Max(I_PROGVAR)));
      SetHistoryOutputValue("RMS_TOTAL_ENTHALPY", log10(solver[SPECIES_SOL]->GetRes_RMS(I_ENTH)));
      SetHistoryOutputValue("MAX_TOTAL_ENTHALPY", log10(solver[SPECIES_SOL]->GetRes_Max(I_ENTH)));
      /*--- auxiliary species transport ---*/
      for (unsigned short iReactant=0; iReactant<config->GetNUserScalars(); iReactant++){
        string species_name = config->GetUserScalarName(iReactant);
        SetHistoryOutputValue("RMS_" + species_name, log10(solver[SPECIES_SOL]->GetRes_RMS(config->GetNControlVars() + iReactant)));
        SetHistoryOutputValue("MAX_" + species_name, log10(solver[SPECIES_SOL]->GetRes_Max(config->GetNControlVars() + iReactant)));
        if (multiZone) {
          SetHistoryOutputValue("BGS_" + species_name, log10(solver[SPECIES_SOL]->GetRes_BGS(config->GetNControlVars() + iReactant)));
        }
      }

      SetHistoryOutputValue("LINSOL_ITER_SPECIES", solver[SPECIES_SOL]->GetIterLinSolver());
      SetHistoryOutputValue("LINSOL_RESIDUAL_SPECIES", log10(solver[SPECIES_SOL]->GetResLinSolver()));
      break;
    }

    case SPECIES_MODEL::NONE: break;
  }
}

void CFlowOutput::SetVolumeOutputFields_ScalarSolution(const CConfig* config){
  switch (TurbModelFamily(config->GetKind_Turb_Model())) {
    case TURB_FAMILY::SA:
      AddVolumeOutput("NU_TILDE", "Nu_Tilde", "SOLUTION", "Spalart-Allmaras variable");
      break;

    case TURB_FAMILY::KW:
      AddVolumeOutput("TKE", "Turb_Kin_Energy", "SOLUTION", "Turbulent kinetic energy");
      AddVolumeOutput("DISSIPATION", "Omega", "SOLUTION", "Rate of dissipation");
      break;

    case TURB_FAMILY::NONE:
      break;
  }

  switch (config->GetKind_Trans_Model()) {
    case TURB_TRANS_MODEL::LM:
      AddVolumeOutput("INTERMITTENCY", "LM_gamma", "SOLUTION", "LM intermittency");
      AddVolumeOutput("RE_THETA_T", "LM_Re_t", "SOLUTION", "LM RE_THETA_T");
      AddVolumeOutput("INTERMITTENCY_SEP", "LM_gamma_sep", "PRIMITIVE", "LM intermittency");
      AddVolumeOutput("INTERMITTENCY_EFF", "LM_gamma_eff", "PRIMITIVE", "LM RE_THETA_T");
      AddVolumeOutput("TURB_INDEX", "Turb_index", "PRIMITIVE", "Turbulence index");
      break;

    case TURB_TRANS_MODEL::NONE:
      break;
  }

<<<<<<< HEAD
  switch (config->GetKind_Species_Model()) {
    case SPECIES_MODEL::SPECIES_TRANSPORT:
      for (unsigned short iVar = 0; iVar < config->GetnSpecies(); iVar++)
        AddVolumeOutput("SPECIES_" + std::to_string(iVar), "Species_" + std::to_string(iVar), "SOLUTION", "Species_" + std::to_string(iVar) + " mass fraction");
      break;
    case SPECIES_MODEL::FLAMELET:
      AddVolumeOutput("PROGVAR", "Progress_Variable", "SOLUTION", "Progress variable");
      AddVolumeOutput("ENTHALPY", "Total_Enthalpy", "SOLUTION", "Total enthalpy");
      /*--- auxiliary species ---*/
      for (unsigned short iReactant=0; iReactant<config->GetNUserScalars(); iReactant++) {
        string species_name = config->GetUserScalarName(iReactant);
        AddVolumeOutput(species_name, species_name, "SOLUTION", species_name + "Mass fraction solution");
      }

      AddVolumeOutput("SOURCE_PROGVAR", "Source_Progress_Variable", "SOURCE", "Source Progress Variable");
      /*--- no source term for enthalpy ---*/
      /*--- auxiliary species source terms ---*/
      for (unsigned short iReactant=0; iReactant<config->GetNUserScalars(); iReactant++) {
        string species_name = config->GetUserScalarName(iReactant);
        AddVolumeOutput("SOURCE_" + species_name, "Source_" + species_name, "SOURCE", "Source " + species_name);
      }

      for (int i_lookup = 0; i_lookup < config->GetNLookups(); ++i_lookup) {
        if (config->GetLUTLookupName(i_lookup) != "NULL") {
          string strname1 = "lookup_" + config->GetLUTLookupName(i_lookup);
          AddVolumeOutput(config->GetLUTLookupName(i_lookup), strname1,"LOOKUP", config->GetLUTLookupName(i_lookup));
        }
      }

      AddVolumeOutput("TABLE_MISSES"       , "Table_misses"       , "SOLUTION", "Lookup table misses");
      break;
    case SPECIES_MODEL::NONE:
      break;
=======
  if (config->GetKind_Species_Model() != SPECIES_MODEL::NONE) {
    for (unsigned short iVar = 0; iVar < config->GetnSpecies(); iVar++) {
      AddVolumeOutput("SPECIES_" + std::to_string(iVar), "Species_" + std::to_string(iVar), "SOLUTION", "Species_" + std::to_string(iVar) + " mass fraction");
    }
>>>>>>> d886e441
  }
}

void CFlowOutput::SetVolumeOutputFields_ScalarResidual(const CConfig* config) {
  switch (TurbModelFamily(config->GetKind_Turb_Model())){
    case TURB_FAMILY::SA:
      AddVolumeOutput("RES_NU_TILDE", "Residual_Nu_Tilde", "RESIDUAL", "Residual of the Spalart-Allmaras variable");
      break;

    case TURB_FAMILY::KW:
      AddVolumeOutput("RES_TKE", "Residual_TKE", "RESIDUAL", "Residual of turbulent kinetic energy");
      AddVolumeOutput("RES_DISSIPATION", "Residual_Omega", "RESIDUAL", "Residual of the rate of dissipation");
      break;

    case TURB_FAMILY::NONE:
      break;
  }

  switch (config->GetKind_Species_Model()) {
    case SPECIES_MODEL::SPECIES_TRANSPORT:
      for (unsigned short iVar = 0; iVar < config->GetnSpecies(); iVar++)
        AddVolumeOutput("RES_SPECIES_" + std::to_string(iVar), "Residual_Species_" + std::to_string(iVar), "RESIDUAL", "Residual of the transported species " + std::to_string(iVar));
      break;
    case SPECIES_MODEL::FLAMELET:
      AddVolumeOutput("RES_PROGVAR", "Residual_Progress_Variable", "SOLUTION", "Residual of progress variable");
      AddVolumeOutput("RES_ENTHALPY", "Residual_Total_Enthalpy", "SOLUTION", "Residual of total enthalpy");
      /*--- residuals for auxiliary species transport equations ---*/
      for (unsigned short iReactant=0; iReactant<config->GetNUserScalars(); iReactant++){
        string species_name = config->GetUserScalarName(iReactant);
        AddVolumeOutput("RES_" + species_name, "Residual_" + species_name, "RESIDUAL", "Residual of the " + species_name + " equation");
      }
      break;
    case SPECIES_MODEL::NONE:
      break;
  }

  switch (config->GetKind_Trans_Model()) {
    case TURB_TRANS_MODEL::LM:
      AddVolumeOutput("RES_INTERMITTENCY", "Residual_LM_intermittency", "RESIDUAL", "Residual of LM intermittency");
      AddVolumeOutput("RES_RE_THETA_T", "Residual_LM_RE_THETA_T", "RESIDUAL", "Residual of LM RE_THETA_T");
      break;

    case TURB_TRANS_MODEL::NONE:
      break;
  }
<<<<<<< HEAD
=======

  if (config->GetKind_Species_Model() != SPECIES_MODEL::NONE) {
    for (unsigned short iVar = 0; iVar < config->GetnSpecies(); iVar++){
      AddVolumeOutput("RES_SPECIES_" + std::to_string(iVar), "Residual_Species_" + std::to_string(iVar), "RESIDUAL", "Residual of the transported species " + std::to_string(iVar));
      AddVolumeOutput("DIFFUSIVITY_" + std::to_string(iVar), "Diffusivity_" + std::to_string(iVar), "PRIMITIVE", "Diffusivity of the transported species " + std::to_string(iVar));
    }
  }
>>>>>>> d886e441
}

void CFlowOutput::SetVolumeOutputFields_ScalarLimiter(const CConfig* config) {
  if (config->GetKind_SlopeLimit_Turb() != LIMITER::NONE) {
    switch (TurbModelFamily(config->GetKind_Turb_Model())) {
      case TURB_FAMILY::SA:
        AddVolumeOutput("LIMITER_NU_TILDE", "Limiter_Nu_Tilde", "LIMITER", "Limiter value of the Spalart-Allmaras variable");
        break;

      case TURB_FAMILY::KW:
        AddVolumeOutput("LIMITER_TKE", "Limiter_TKE", "LIMITER", "Limiter value of turb. kinetic energy");
        AddVolumeOutput("LIMITER_DISSIPATION", "Limiter_Omega", "LIMITER", "Limiter value of dissipation rate");
        break;

      case TURB_FAMILY::NONE:
        break;
    }
  }

  if (config->GetKind_SlopeLimit_Species() != LIMITER::NONE) {
    switch (config->GetKind_Species_Model()) {
      case SPECIES_MODEL::SPECIES_TRANSPORT:
        for (unsigned short iVar = 0; iVar < config->GetnSpecies(); iVar++)
          AddVolumeOutput("LIMITER_SPECIES_" + std::to_string(iVar), "Limiter_Species_" + std::to_string(iVar), "LIMITER", "Limiter value of the transported species " + std::to_string(iVar));
      break;
      case SPECIES_MODEL::FLAMELET:
        AddVolumeOutput("LIMITER_PROGVAR", "Limiter_Progress_Variable", "SOLUTION", "Limiter of progress variable");
        AddVolumeOutput("LIMITER_ENTHALPY", "Limiter_Total_Enthalpy", "SOLUTION", "Limiter of total enthalpy");
        /*--- limiter for auxiliary species transport ---*/
        for (unsigned short iReactant=0; iReactant<config->GetNUserScalars(); iReactant++) {
          string species_name = config->GetUserScalarName(iReactant);
          AddVolumeOutput("LIMITER_" + species_name, "LIMITER_" + species_name, "LIMITER", "Limiter value for the " + species_name + " equation");
        }
      break;
      case SPECIES_MODEL::NONE:
        break;
    }
  }

  if (config->GetKind_Turb_Model() != TURB_MODEL::NONE) {
    AddVolumeOutput("EDDY_VISCOSITY", "Eddy_Viscosity", "PRIMITIVE", "Turbulent eddy viscosity");
  }

  if (config->GetSAParsedOptions().bc) {
    AddVolumeOutput("INTERMITTENCY", "gamma_BC", "INTERMITTENCY", "Intermittency");
  }

  // Hybrid RANS-LES
  if (config->GetKind_HybridRANSLES() != NO_HYBRIDRANSLES) {
    AddVolumeOutput("DES_LENGTHSCALE", "DES_LengthScale", "DDES", "DES length scale value");
    AddVolumeOutput("WALL_DISTANCE", "Wall_Distance", "DDES", "Wall distance value");
  }

  if (config->GetViscous()) {
    if (nDim == 3) {
      AddVolumeOutput("VORTICITY_X", "Vorticity_x", "VORTEX_IDENTIFICATION", "x-component of the vorticity vector");
      AddVolumeOutput("VORTICITY_Y", "Vorticity_y", "VORTEX_IDENTIFICATION", "y-component of the vorticity vector");
      AddVolumeOutput("VORTICITY_Z", "Vorticity_z", "VORTEX_IDENTIFICATION", "z-component of the vorticity vector");
    } else {
      AddVolumeOutput("VORTICITY", "Vorticity", "VORTEX_IDENTIFICATION", "Value of the vorticity");
    }
    AddVolumeOutput("Q_CRITERION", "Q_Criterion", "VORTEX_IDENTIFICATION", "Value of the Q-Criterion");
  }
}

void CFlowOutput::LoadVolumeData_Scalar(const CConfig* config, const CSolver* const* solver, const CGeometry* geometry,
                                        const unsigned long iPoint) {
  const auto* turb_solver = solver[TURB_SOL];
  const auto* trans_solver = solver[TRANS_SOL];
  const auto* Node_Flow = solver[FLOW_SOL]->GetNodes();
  const auto* Node_Turb = (config->GetKind_Turb_Model() != TURB_MODEL::NONE) ? turb_solver->GetNodes() : nullptr;
  const auto* Node_Trans = (config->GetKind_Trans_Model() != TURB_TRANS_MODEL::NONE) ? trans_solver->GetNodes() : nullptr;
  const auto* Node_Geo = geometry->nodes;

  if (config->GetViscous()) {
    if (nDim == 3){
      SetVolumeOutputValue("VORTICITY_X", iPoint, Node_Flow->GetVorticity(iPoint)[0]);
      SetVolumeOutputValue("VORTICITY_Y", iPoint, Node_Flow->GetVorticity(iPoint)[1]);
      SetVolumeOutputValue("VORTICITY_Z", iPoint, Node_Flow->GetVorticity(iPoint)[2]);
    } else {
      SetVolumeOutputValue("VORTICITY", iPoint, Node_Flow->GetVorticity(iPoint)[2]);
    }
    SetVolumeOutputValue("Q_CRITERION", iPoint, GetQ_Criterion(Node_Flow->GetVelocityGradient(iPoint)));
  }

  const bool limiter = (config->GetKind_SlopeLimit_Turb() != LIMITER::NONE);

  switch (TurbModelFamily(config->GetKind_Turb_Model())) {
    case TURB_FAMILY::SA:
      SetVolumeOutputValue("NU_TILDE", iPoint, Node_Turb->GetSolution(iPoint, 0));
      SetVolumeOutputValue("RES_NU_TILDE", iPoint, turb_solver->LinSysRes(iPoint, 0));
      if (limiter) {
        SetVolumeOutputValue("LIMITER_NU_TILDE", iPoint, Node_Turb->GetLimiter(iPoint, 0));
      }
      break;

    case TURB_FAMILY::KW:
      SetVolumeOutputValue("TKE", iPoint, Node_Turb->GetSolution(iPoint, 0));
      SetVolumeOutputValue("DISSIPATION", iPoint, Node_Turb->GetSolution(iPoint, 1));
      SetVolumeOutputValue("RES_TKE", iPoint, turb_solver->LinSysRes(iPoint, 0));
      SetVolumeOutputValue("RES_DISSIPATION", iPoint, turb_solver->LinSysRes(iPoint, 1));
      if (limiter) {
        SetVolumeOutputValue("LIMITER_TKE", iPoint, Node_Turb->GetLimiter(iPoint, 0));
        SetVolumeOutputValue("LIMITER_DISSIPATION", iPoint, Node_Turb->GetLimiter(iPoint, 1));
      }
      break;

    case TURB_FAMILY::NONE: break;
  }

  /*--- If we got here a turbulence model is being used, therefore there is eddy viscosity. ---*/
  if (config->GetKind_Turb_Model() != TURB_MODEL::NONE) {
    SetVolumeOutputValue("EDDY_VISCOSITY", iPoint, Node_Flow->GetEddyViscosity(iPoint));
  }

  if (config->GetSAParsedOptions().bc) {
    SetVolumeOutputValue("INTERMITTENCY", iPoint, Node_Turb->GetIntermittencyEff(iPoint));
  }

  switch (config->GetKind_Trans_Model()) {
    case TURB_TRANS_MODEL::LM:
      SetVolumeOutputValue("INTERMITTENCY", iPoint, Node_Trans->GetSolution(iPoint, 0));
      SetVolumeOutputValue("RE_THETA_T", iPoint, Node_Trans->GetSolution(iPoint, 1));
      SetVolumeOutputValue("INTERMITTENCY_SEP", iPoint, Node_Trans->GetIntermittencySep(iPoint));
      SetVolumeOutputValue("INTERMITTENCY_EFF", iPoint, Node_Trans->GetIntermittencyEff(iPoint));
      SetVolumeOutputValue("TURB_INDEX", iPoint, Node_Turb->GetTurbIndex(iPoint));
      SetVolumeOutputValue("RES_INTERMITTENCY", iPoint, trans_solver->LinSysRes(iPoint, 0));
      SetVolumeOutputValue("RES_RE_THETA_T", iPoint, trans_solver->LinSysRes(iPoint, 1));
      break;

    case TURB_TRANS_MODEL::NONE: break;
  }

  if (config->GetKind_HybridRANSLES() != NO_HYBRIDRANSLES) {
    SetVolumeOutputValue("DES_LENGTHSCALE", iPoint, Node_Flow->GetDES_LengthScale(iPoint));
    SetVolumeOutputValue("WALL_DISTANCE", iPoint, Node_Geo->GetWall_Distance(iPoint));
  }

  switch (config->GetKind_Species_Model()) {
    case SPECIES_MODEL::SPECIES_TRANSPORT: {
      const auto Node_Species = solver[SPECIES_SOL]->GetNodes();
      for (unsigned short iVar = 0; iVar < config->GetnSpecies(); iVar++) {
        SetVolumeOutputValue("SPECIES_" + std::to_string(iVar), iPoint, Node_Species->GetSolution(iPoint, iVar));
        SetVolumeOutputValue("RES_SPECIES_" + std::to_string(iVar), iPoint, solver[SPECIES_SOL]->LinSysRes(iPoint, iVar));
        if (config->GetKind_SlopeLimit_Species() != LIMITER::NONE)
          SetVolumeOutputValue("LIMITER_SPECIES_" + std::to_string(iVar), iPoint, Node_Species->GetLimiter(iPoint, iVar));
      }
      break;
    }

<<<<<<< HEAD
    case SPECIES_MODEL::FLAMELET: {
      const auto Node_Species = solver[SPECIES_SOL]->GetNodes();

      SetVolumeOutputValue("PROGVAR", iPoint, Node_Species->GetSolution(iPoint, I_PROGVAR));
      SetVolumeOutputValue("ENTHALPY", iPoint, Node_Species->GetSolution(iPoint, I_ENTH));
      SetVolumeOutputValue("SOURCE_PROGVAR", iPoint, Node_Species->GetScalarSources(iPoint, I_PROGVAR));
      SetVolumeOutputValue("RES_PROGVAR", iPoint, solver[SPECIES_SOL]->LinSysRes(iPoint, I_PROGVAR));
      SetVolumeOutputValue("RES_ENTHALPY", iPoint, solver[SPECIES_SOL]->LinSysRes(iPoint, I_ENTH));
      SetVolumeOutputValue("TABLE_MISSES"       , iPoint, (su2double)Node_Species->GetInsideTable(iPoint));

      /*--- auxiliary species transport equations ---*/
      for (unsigned short i_scalar=0; i_scalar<config->GetNUserScalars(); i_scalar++) {
        string scalar_name = config->GetUserScalarName(i_scalar);
        SetVolumeOutputValue(scalar_name, iPoint, Node_Species->GetSolution(iPoint, config->GetNControlVars() + i_scalar));
        SetVolumeOutputValue("SOURCE_" + scalar_name, iPoint, Node_Species->GetScalarSources(iPoint, config->GetNControlVars() + i_scalar));
        SetVolumeOutputValue("RES_" + scalar_name, iPoint, solver[SPECIES_SOL]->LinSysRes(iPoint, config->GetNControlVars() + i_scalar));
      }

      if (config->GetKind_SlopeLimit_Species() != LIMITER::NONE) {
        SetVolumeOutputValue("LIMITER_PROGVAR", iPoint, Node_Species->GetLimiter(iPoint, I_PROGVAR));
        SetVolumeOutputValue("LIMITER_ENTHALPY", iPoint, Node_Species->GetLimiter(iPoint, I_ENTH));
        /*--- limiter for auxiliary species transport equations ---*/
        for (unsigned short i_scalar=0; i_scalar<config->GetNUserScalars(); i_scalar++) {
          string scalar_name = config->GetUserScalarName(i_scalar);
          SetVolumeOutputValue("LIMITER_" + scalar_name, iPoint, Node_Species->GetLimiter(iPoint, config->GetNControlVars() + i_scalar));
        }
      }

      /*--- variables that we look up from the LUT ---*/
      for (int i_lookup = 0; i_lookup < config->GetNLookups(); ++i_lookup) {
        if (config->GetLUTLookupName(i_lookup)!="NULL")
          SetVolumeOutputValue(config->GetLUTLookupName(i_lookup), iPoint, Node_Species->GetScalarLookups(iPoint, i_lookup));
      }

      break;
=======
    for (unsigned short iVar = 0; iVar < config->GetnSpecies(); iVar++) {
      SetVolumeOutputValue("SPECIES_" + std::to_string(iVar), iPoint, Node_Species->GetSolution(iPoint, iVar));
      SetVolumeOutputValue("RES_SPECIES_" + std::to_string(iVar), iPoint, solver[SPECIES_SOL]->LinSysRes(iPoint, iVar));
      SetVolumeOutputValue("DIFFUSIVITY_"+ std::to_string(iVar), iPoint, Node_Species->GetDiffusivity(iPoint,iVar));
      if (config->GetKind_SlopeLimit_Species() != LIMITER::NONE)
        SetVolumeOutputValue("LIMITER_SPECIES_" + std::to_string(iVar), iPoint, Node_Species->GetLimiter(iPoint, iVar));
>>>>>>> d886e441
    }
    case SPECIES_MODEL::NONE: break;
  }
}

void CFlowOutput::LoadSurfaceData(CConfig *config, CGeometry *geometry, CSolver **solver, unsigned long iPoint, unsigned short iMarker, unsigned long iVertex){

  if (!config->GetViscous_Wall(iMarker)) return;

  const auto heat_sol = (config->GetKind_Regime() == ENUM_REGIME::INCOMPRESSIBLE) &&
                         config->GetWeakly_Coupled_Heat() ? HEAT_SOL : FLOW_SOL;

  SetVolumeOutputValue("SKIN_FRICTION-X", iPoint, solver[FLOW_SOL]->GetCSkinFriction(iMarker, iVertex, 0));
  SetVolumeOutputValue("SKIN_FRICTION-Y", iPoint, solver[FLOW_SOL]->GetCSkinFriction(iMarker, iVertex, 1));
  if (nDim == 3)
    SetVolumeOutputValue("SKIN_FRICTION-Z", iPoint, solver[FLOW_SOL]->GetCSkinFriction(iMarker, iVertex, 2));
  SetVolumeOutputValue("HEAT_FLUX", iPoint, solver[heat_sol]->GetHeatFlux(iMarker, iVertex));
  SetVolumeOutputValue("Y_PLUS", iPoint, solver[FLOW_SOL]->GetYPlus(iMarker, iVertex));
}

void CFlowOutput::AddAerodynamicCoefficients(const CConfig* config) {

  /// BEGIN_GROUP: AERO_COEFF, DESCRIPTION: Sum of the aerodynamic coefficients and forces on all surfaces (markers) set with MARKER_MONITORING.
  /// DESCRIPTION: Drag coefficient
  AddHistoryOutput("DRAG",       "CD",   ScreenOutputFormat::FIXED, "AERO_COEFF", "Total drag coefficient on all surfaces set with MARKER_MONITORING", HistoryFieldType::COEFFICIENT);
  /// DESCRIPTION: Lift coefficient
  AddHistoryOutput("LIFT",       "CL",   ScreenOutputFormat::FIXED, "AERO_COEFF", "Total lift coefficient on all surfaces set with MARKER_MONITORING", HistoryFieldType::COEFFICIENT);
  /// DESCRIPTION: Sideforce coefficient
  AddHistoryOutput("SIDEFORCE",  "CSF",  ScreenOutputFormat::FIXED, "AERO_COEFF", "Total sideforce coefficient on all surfaces set with MARKER_MONITORING", HistoryFieldType::COEFFICIENT);
  /// DESCRIPTION: Moment around the x-axis
  AddHistoryOutput("MOMENT_X",   "CMx",  ScreenOutputFormat::FIXED, "AERO_COEFF", "Total momentum x-component on all surfaces set with MARKER_MONITORING", HistoryFieldType::COEFFICIENT);
  /// DESCRIPTION: Moment around the y-axis
  AddHistoryOutput("MOMENT_Y",   "CMy",  ScreenOutputFormat::FIXED, "AERO_COEFF", "Total momentum y-component on all surfaces set with MARKER_MONITORING", HistoryFieldType::COEFFICIENT);
  /// DESCRIPTION: Moment around the z-axis
  AddHistoryOutput("MOMENT_Z",   "CMz",  ScreenOutputFormat::FIXED, "AERO_COEFF", "Total momentum z-component on all surfaces set with MARKER_MONITORING", HistoryFieldType::COEFFICIENT);
  /// DESCRIPTION: Force in x direction
  AddHistoryOutput("FORCE_X",    "CFx",  ScreenOutputFormat::FIXED, "AERO_COEFF", "Total force x-component on all surfaces set with MARKER_MONITORING", HistoryFieldType::COEFFICIENT);
  /// DESCRIPTION: Force in y direction
  AddHistoryOutput("FORCE_Y",    "CFy",  ScreenOutputFormat::FIXED, "AERO_COEFF", "Total force y-component on all surfaces set with MARKER_MONITORING", HistoryFieldType::COEFFICIENT);
  /// DESCRIPTION: Force in z direction
  AddHistoryOutput("FORCE_Z",    "CFz",  ScreenOutputFormat::FIXED, "AERO_COEFF", "Total force z-component on all surfaces set with MARKER_MONITORING", HistoryFieldType::COEFFICIENT);
  /// DESCRIPTION: Lift-to-drag ratio
  AddHistoryOutput("EFFICIENCY", "CEff", ScreenOutputFormat::FIXED, "AERO_COEFF", "Total lift-to-drag ratio on all surfaces set with MARKER_MONITORING", HistoryFieldType::COEFFICIENT);
  /// END_GROUP

  /// BEGIN_GROUP: AERO_COEFF_SURF, DESCRIPTION: Aerodynamic coefficients and forces per surface.
  vector<string> Marker_Monitoring;
  for (unsigned short iMarker_Monitoring = 0; iMarker_Monitoring < config->GetnMarker_Monitoring(); iMarker_Monitoring++){
    Marker_Monitoring.push_back(config->GetMarker_Monitoring_TagBound(iMarker_Monitoring));
  }
  /// DESCRIPTION: Drag coefficient
  AddHistoryOutputPerSurface("DRAG_ON_SURFACE",       "CD",   ScreenOutputFormat::FIXED, "AERO_COEFF_SURF", Marker_Monitoring, HistoryFieldType::COEFFICIENT);
  /// DESCRIPTION: Lift coefficient
  AddHistoryOutputPerSurface("LIFT_ON_SURFACE",       "CL",   ScreenOutputFormat::FIXED, "AERO_COEFF_SURF", Marker_Monitoring, HistoryFieldType::COEFFICIENT);
  /// DESCRIPTION: Sideforce coefficient
  AddHistoryOutputPerSurface("SIDEFORCE_ON_SURFACE",  "CSF",  ScreenOutputFormat::FIXED, "AERO_COEFF_SURF", Marker_Monitoring, HistoryFieldType::COEFFICIENT);
  /// DESCRIPTION: Moment around the x-axis
  AddHistoryOutputPerSurface("MOMENT-X_ON_SURFACE",   "CMx",  ScreenOutputFormat::FIXED, "AERO_COEFF_SURF", Marker_Monitoring, HistoryFieldType::COEFFICIENT);
  /// DESCRIPTION: Moment around the y-axis
  AddHistoryOutputPerSurface("MOMENT-Y_ON_SURFACE",   "CMy",  ScreenOutputFormat::FIXED, "AERO_COEFF_SURF", Marker_Monitoring, HistoryFieldType::COEFFICIENT);
  /// DESCRIPTION: Moment around the z-axis
  AddHistoryOutputPerSurface("MOMENT-Z_ON_SURFACE",   "CMz",  ScreenOutputFormat::FIXED, "AERO_COEFF_SURF", Marker_Monitoring, HistoryFieldType::COEFFICIENT);
  /// DESCRIPTION: Force in x direction
  AddHistoryOutputPerSurface("FORCE-X_ON_SURFACE",    "CFx",  ScreenOutputFormat::FIXED, "AERO_COEFF_SURF", Marker_Monitoring, HistoryFieldType::COEFFICIENT);
  /// DESCRIPTION: Force in y direction
  AddHistoryOutputPerSurface("FORCE-Y_ON_SURFACE",    "CFy",  ScreenOutputFormat::FIXED, "AERO_COEFF_SURF", Marker_Monitoring, HistoryFieldType::COEFFICIENT);
  /// DESCRIPTION: Force in z direction
  AddHistoryOutputPerSurface("FORCE-Z_ON_SURFACE",    "CFz",  ScreenOutputFormat::FIXED, "AERO_COEFF_SURF", Marker_Monitoring, HistoryFieldType::COEFFICIENT);
  /// DESCRIPTION: Lift-to-drag ratio
  AddHistoryOutputPerSurface("EFFICIENCY_ON_SURFACE", "CEff", ScreenOutputFormat::FIXED, "AERO_COEFF_SURF", Marker_Monitoring, HistoryFieldType::COEFFICIENT);
  /// END_GROUP

  /// DESCRIPTION: Angle of attack
  AddHistoryOutput("AOA", "AoA", ScreenOutputFormat::FIXED, "AOA", "Angle of attack");

  AddHistoryOutput("COMBO", "ComboObj", ScreenOutputFormat::SCIENTIFIC, "COMBO", "Combined obj. function value.", HistoryFieldType::COEFFICIENT);
}

void CFlowOutput::SetAerodynamicCoefficients(const CConfig* config, const CSolver* flow_solver){

  SetHistoryOutputValue("DRAG", flow_solver->GetTotal_CD());
  SetHistoryOutputValue("LIFT", flow_solver->GetTotal_CL());
  if (nDim == 3)
    SetHistoryOutputValue("SIDEFORCE", flow_solver->GetTotal_CSF());
  if (nDim == 3){
    SetHistoryOutputValue("MOMENT_X", flow_solver->GetTotal_CMx());
    SetHistoryOutputValue("MOMENT_Y", flow_solver->GetTotal_CMy());
  }
  SetHistoryOutputValue("MOMENT_Z", flow_solver->GetTotal_CMz());
  SetHistoryOutputValue("FORCE_X", flow_solver->GetTotal_CFx());
  SetHistoryOutputValue("FORCE_Y", flow_solver->GetTotal_CFy());
  if (nDim == 3)
    SetHistoryOutputValue("FORCE_Z", flow_solver->GetTotal_CFz());
  SetHistoryOutputValue("EFFICIENCY", flow_solver->GetTotal_CEff());

  for (unsigned short iMarker_Monitoring = 0; iMarker_Monitoring < config->GetnMarker_Monitoring(); iMarker_Monitoring++) {
    SetHistoryOutputPerSurfaceValue("DRAG_ON_SURFACE", flow_solver->GetSurface_CD(iMarker_Monitoring), iMarker_Monitoring);
    SetHistoryOutputPerSurfaceValue("LIFT_ON_SURFACE", flow_solver->GetSurface_CL(iMarker_Monitoring), iMarker_Monitoring);
    if (nDim == 3)
      SetHistoryOutputPerSurfaceValue("SIDEFORCE_ON_SURFACE", flow_solver->GetSurface_CSF(iMarker_Monitoring), iMarker_Monitoring);
    if (nDim == 3){
      SetHistoryOutputPerSurfaceValue("MOMENT-X_ON_SURFACE", flow_solver->GetSurface_CMx(iMarker_Monitoring), iMarker_Monitoring);
      SetHistoryOutputPerSurfaceValue("MOMENT-Y_ON_SURFACE", flow_solver->GetSurface_CMy(iMarker_Monitoring), iMarker_Monitoring);
    }
    SetHistoryOutputPerSurfaceValue("MOMENT-Z_ON_SURFACE", flow_solver->GetSurface_CMz(iMarker_Monitoring), iMarker_Monitoring);
    SetHistoryOutputPerSurfaceValue("FORCE-X_ON_SURFACE", flow_solver->GetSurface_CFx(iMarker_Monitoring), iMarker_Monitoring);
    SetHistoryOutputPerSurfaceValue("FORCE-Y_ON_SURFACE", flow_solver->GetSurface_CFy(iMarker_Monitoring), iMarker_Monitoring);
    if (nDim == 3)
      SetHistoryOutputPerSurfaceValue("FORCE-Z_ON_SURFACE", flow_solver->GetSurface_CFz(iMarker_Monitoring), iMarker_Monitoring);

    SetHistoryOutputPerSurfaceValue("EFFICIENCY_ON_SURFACE", flow_solver->GetSurface_CEff(iMarker_Monitoring), iMarker_Monitoring);
    if (config->GetAeroelastic_Simulation()){
      SetHistoryOutputPerSurfaceValue("PITCH", config->GetAeroelastic_pitch(iMarker_Monitoring), iMarker_Monitoring);
      SetHistoryOutputPerSurfaceValue("PLUNGE", config->GetAeroelastic_plunge(iMarker_Monitoring), iMarker_Monitoring);
    }
  }

  SetHistoryOutputValue("AOA", config->GetAoA());
}

void CFlowOutput::AddHeatCoefficients(const CConfig* config) {

  if (!config->GetViscous()) return;

  /// BEGIN_GROUP: HEAT, DESCRIPTION: Heat coefficients on all surfaces set with MARKER_MONITORING.
  /// DESCRIPTION: Total heatflux
  AddHistoryOutput("TOTAL_HEATFLUX", "HF", ScreenOutputFormat::SCIENTIFIC, "HEAT", "Total heatflux on all surfaces set with MARKER_MONITORING.", HistoryFieldType::COEFFICIENT);
  /// DESCRIPTION: Maximal heatflux
  AddHistoryOutput("MAXIMUM_HEATFLUX", "maxHF", ScreenOutputFormat::SCIENTIFIC, "HEAT", "Maximum heatflux across all surfaces set with MARKER_MONITORING.", HistoryFieldType::COEFFICIENT);

  vector<string> Marker_Monitoring;
  for (auto iMarker = 0u; iMarker < config->GetnMarker_Monitoring(); iMarker++) {
    Marker_Monitoring.push_back(config->GetMarker_Monitoring_TagBound(iMarker));
  }
  /// DESCRIPTION:  Total heatflux
  AddHistoryOutputPerSurface("TOTAL_HEATFLUX_ON_SURFACE", "HF", ScreenOutputFormat::SCIENTIFIC, "HEAT_SURF", Marker_Monitoring, HistoryFieldType::COEFFICIENT);
  /// DESCRIPTION:  Total heatflux
  AddHistoryOutputPerSurface("MAXIMUM_HEATFLUX_ON_SURFACE", "maxHF", ScreenOutputFormat::SCIENTIFIC, "HEAT_SURF", Marker_Monitoring, HistoryFieldType::COEFFICIENT);
  /// END_GROUP
}

void CFlowOutput::SetHeatCoefficients(const CConfig* config, const CSolver* flow_solver) {

  if (!config->GetViscous()) return;

  SetHistoryOutputValue("TOTAL_HEATFLUX", flow_solver->GetTotal_HeatFlux());
  SetHistoryOutputValue("MAXIMUM_HEATFLUX", flow_solver->GetTotal_MaxHeatFlux());

  for (auto iMarker = 0u; iMarker < config->GetnMarker_Monitoring(); iMarker++) {
    SetHistoryOutputPerSurfaceValue("TOTAL_HEATFLUX_ON_SURFACE", flow_solver->GetSurface_HF_Visc(iMarker), iMarker);
    SetHistoryOutputPerSurfaceValue("MAXIMUM_HEATFLUX_ON_SURFACE", flow_solver->GetSurface_MaxHF_Visc(iMarker), iMarker);
  }
}

void CFlowOutput::AddRotatingFrameCoefficients() {
  /// BEGIN_GROUP: ROTATING_FRAME, DESCRIPTION: Coefficients related to a rotating frame of reference.
  /// DESCRIPTION: Merit
  AddHistoryOutput("FIGURE_OF_MERIT", "CMerit", ScreenOutputFormat::SCIENTIFIC, "ROTATING_FRAME", "Thrust over torque", HistoryFieldType::COEFFICIENT);
  /// DESCRIPTION: CT
  AddHistoryOutput("THRUST", "CT", ScreenOutputFormat::SCIENTIFIC, "ROTATING_FRAME", "Thrust coefficient", HistoryFieldType::COEFFICIENT);
  /// DESCRIPTION: CQ
  AddHistoryOutput("TORQUE", "CQ", ScreenOutputFormat::SCIENTIFIC, "ROTATING_FRAME", "Torque coefficient", HistoryFieldType::COEFFICIENT);
  /// END_GROUP
}

void CFlowOutput::SetRotatingFrameCoefficients(const CSolver* flow_solver) {

  SetHistoryOutputValue("THRUST", flow_solver->GetTotal_CT());
  SetHistoryOutputValue("TORQUE", flow_solver->GetTotal_CQ());
  SetHistoryOutputValue("FIGURE_OF_MERIT", flow_solver->GetTotal_CMerit());
}

void CFlowOutput::Add_CpInverseDesignOutput(){

  AddHistoryOutput("INVERSE_DESIGN_PRESSURE", "Cp_Diff", ScreenOutputFormat::FIXED, "CP_DIFF", "Cp difference for inverse design", HistoryFieldType::COEFFICIENT);
}

void CFlowOutput::Set_CpInverseDesign(CSolver *solver, const CGeometry *geometry, const CConfig *config){

  /*--- Prepare to read the surface pressure files (CSV) ---*/

  const auto surfCp_filename = config->GetUnsteady_FileName("TargetCp", curTimeIter, ".dat");

  /*--- Read the surface pressure file, on the first inner iteration. ---*/

  ifstream Surface_file;
  Surface_file.open(surfCp_filename);

  if (!Surface_file.good()) {
    solver->SetTotal_CpDiff(0.0);
    SetHistoryOutputValue("INVERSE_DESIGN_PRESSURE", 0.0);
    return;
  }

  if ((config->GetInnerIter() == 0) || config->GetDiscrete_Adjoint()) {
    string text_line;
    getline(Surface_file, text_line);

    while (getline(Surface_file, text_line)) {
      /*--- remove commas ---*/
      for (auto& c : text_line) if (c == ',') c = ' ';
      stringstream point_line(text_line);

      /*--- parse line ---*/
      unsigned long iPointGlobal;
      su2double XCoord, YCoord, ZCoord=0, Pressure, PressureCoeff;

      point_line >> iPointGlobal >> XCoord >> YCoord;
      if (nDim == 3) point_line >> ZCoord;
      point_line >> Pressure >> PressureCoeff;

      const auto iPoint = geometry->GetGlobal_to_Local_Point(iPointGlobal);

      /*--- If the point is on this rank set the Cp to associated vertices
       *    (one point may be shared by multiple vertices). ---*/
      if (iPoint >= 0) {
        bool set = false;
        for (auto iMarker = 0u; iMarker < geometry->GetnMarker(); ++iMarker) {
          const auto iVertex = geometry->nodes->GetVertex(iPoint, iMarker);

          if (iVertex >= 0) {
            solver->SetCPressureTarget(iMarker, iVertex, PressureCoeff);
            set = true;
          }
        }
        if (!set)
          cout << "WARNING: In file " << surfCp_filename << ", point " << iPointGlobal << " is not a vertex." << endl;
      }
    }
  }

  /*--- Compute the pressure difference. ---*/

  su2double PressDiff = 0.0;

  for (auto iMarker = 0u; iMarker < geometry->GetnMarker(); ++iMarker) {

    const auto Boundary = config->GetMarker_All_KindBC(iMarker);

    if (config->GetSolid_Wall(iMarker) || (Boundary == NEARFIELD_BOUNDARY)) {
      for (auto iVertex = 0ul; iVertex < geometry->GetnVertex(iMarker); iVertex++) {

        const auto iPoint = geometry->vertex[iMarker][iVertex]->GetNode();
        if (!geometry->nodes->GetDomain(iPoint)) continue;

        const auto Cp = solver->GetCPressure(iMarker, iVertex);
        const auto CpTarget = solver->GetCPressureTarget(iMarker, iVertex);

        const auto Normal = geometry->vertex[iMarker][iVertex]->GetNormal();
        const auto Area = GeometryToolbox::Norm(nDim, Normal);

        PressDiff += Area * pow(CpTarget-Cp, 2);
      }
    }
  }
  su2double tmp = PressDiff;
  SU2_MPI::Allreduce(&tmp, &PressDiff, 1, MPI_DOUBLE, MPI_SUM, SU2_MPI::GetComm());

  /*--- Update the total Cp difference coeffient. ---*/

  solver->SetTotal_CpDiff(PressDiff);
  SetHistoryOutputValue("INVERSE_DESIGN_PRESSURE", PressDiff);

}

void CFlowOutput::Add_NearfieldInverseDesignOutput(){

  AddHistoryOutput("EQUIVALENT_AREA", "CEquiv_Area", ScreenOutputFormat::SCIENTIFIC, "EQUIVALENT_AREA", "Equivalent area", HistoryFieldType::COEFFICIENT);
}

void CFlowOutput::Set_NearfieldInverseDesign(CSolver *solver, const CGeometry *geometry, const CConfig *config){

  ofstream EquivArea_file;
  su2double auxXCoord, auxYCoord, auxZCoord, InverseDesign = 0.0, DeltaX,
    Coord_i, Coord_j, jp1Coord, *Coord = nullptr, MeanFunction,
    *Face_Normal = nullptr, auxArea, auxPress, jFunction, jp1Function;
  unsigned long iPoint, auxPoint, auxDomain;
  ofstream NearFieldEA_file; ifstream TargetEA_file;

  const su2double XCoordBegin_OF = config->GetEA_IntLimit(0);
  const su2double XCoordEnd_OF = config->GetEA_IntLimit(1);

  const su2double AoA = -(config->GetAoA()*PI_NUMBER/180.0);
  const su2double EAScaleFactor = config->GetEA_ScaleFactor(); // The EA Obj. Func. should be ~ force based Obj. Func.

  const su2double Mach  = config->GetMach();
  const su2double Gamma = config->GetGamma();
  const su2double Beta = sqrt(Mach*Mach-1.0);
  const su2double R_Plane = fabs(config->GetEA_IntLimit(2));
  const su2double Pressure_Inf = config->GetPressure_FreeStreamND();

  const su2double factor = 4.0*sqrt(2.0*Beta*R_Plane) / (Gamma*Pressure_Inf*Mach*Mach);

  if (rank == MASTER_NODE) cout << "Writing Equivalent Area files." << endl ;

  vector<unsigned long> Buffer_Receive_nVertex;
  if (rank == MASTER_NODE) {
    Buffer_Receive_nVertex.resize(size);
  }

  /*--- Compute the total number of points of the near-field ghost nodes ---*/

  unsigned long nLocalVertex_NearField = 0;
  for (unsigned short iMarker = 0; iMarker < config->GetnMarker_All(); iMarker++)
    if (config->GetMarker_All_KindBC(iMarker) == NEARFIELD_BOUNDARY)
      for (unsigned long iVertex = 0; iVertex < geometry->GetnVertex(iMarker); iVertex++) {
        iPoint = geometry->vertex[iMarker][iVertex]->GetNode();
        Face_Normal = geometry->vertex[iMarker][iVertex]->GetNormal();
        Coord = geometry->nodes->GetCoord(iPoint);

        if (geometry->nodes->GetDomain(iPoint))
          if ((Face_Normal[nDim-1] > 0.0) && (Coord[nDim-1] < 0.0))
            nLocalVertex_NearField ++;
      }

  /*--- Send Near-Field vertex information --*/
  unsigned long MaxLocalVertex_NearField, nVertex_NearField;

  SU2_MPI::Allreduce(&nLocalVertex_NearField, &nVertex_NearField, 1, MPI_UNSIGNED_LONG, MPI_SUM, SU2_MPI::GetComm());
  SU2_MPI::Allreduce(&nLocalVertex_NearField, &MaxLocalVertex_NearField, 1, MPI_UNSIGNED_LONG, MPI_MAX, SU2_MPI::GetComm());
  SU2_MPI::Gather(&nLocalVertex_NearField, 1, MPI_UNSIGNED_LONG, Buffer_Receive_nVertex.data(), 1, MPI_UNSIGNED_LONG, MASTER_NODE, SU2_MPI::GetComm());

  vector<su2double> Buffer_Send_Xcoord          (MaxLocalVertex_NearField, 0.0);
  vector<su2double> Buffer_Send_Ycoord          (MaxLocalVertex_NearField, 0.0);
  vector<su2double> Buffer_Send_Zcoord          (MaxLocalVertex_NearField, 0.0);
  vector<unsigned long> Buffer_Send_IdPoint     (MaxLocalVertex_NearField, 0);
  vector<su2double> Buffer_Send_Pressure        (MaxLocalVertex_NearField, 0.0);
  vector<su2double> Buffer_Send_FaceArea        (MaxLocalVertex_NearField, 0.0);

  vector<su2double> Buffer_Receive_Xcoord;
  vector<su2double> Buffer_Receive_Ycoord;
  vector<su2double> Buffer_Receive_Zcoord;
  vector<unsigned long> Buffer_Receive_IdPoint;
  vector<su2double> Buffer_Receive_Pressure;
  vector<su2double> Buffer_Receive_FaceArea;

  if (rank == MASTER_NODE) {
    Buffer_Receive_Xcoord.resize(size*MaxLocalVertex_NearField);
    Buffer_Receive_Ycoord.resize(size*MaxLocalVertex_NearField);
    Buffer_Receive_Zcoord.resize(size*MaxLocalVertex_NearField);
    Buffer_Receive_IdPoint.resize(size*MaxLocalVertex_NearField);
    Buffer_Receive_Pressure.resize(size*MaxLocalVertex_NearField);
    Buffer_Receive_FaceArea.resize(size*MaxLocalVertex_NearField);
  }

  const auto nBuffer_Xcoord = MaxLocalVertex_NearField;
  const auto nBuffer_Ycoord = MaxLocalVertex_NearField;
  const auto nBuffer_Zcoord = MaxLocalVertex_NearField;
  const auto nBuffer_IdPoint = MaxLocalVertex_NearField;
  const auto nBuffer_Pressure = MaxLocalVertex_NearField;
  const auto nBuffer_FaceArea = MaxLocalVertex_NearField;


  /*--- Copy coordinates, index points, and pressures to the auxiliar vector --*/

  nLocalVertex_NearField = 0;
  for (unsigned short iMarker = 0; iMarker < config->GetnMarker_All(); iMarker++)
    if (config->GetMarker_All_KindBC(iMarker) == NEARFIELD_BOUNDARY)
      for (unsigned long iVertex = 0; iVertex < geometry->GetnVertex(iMarker); iVertex++) {
        iPoint = geometry->vertex[iMarker][iVertex]->GetNode();
        Face_Normal = geometry->vertex[iMarker][iVertex]->GetNormal();
        Coord = geometry->nodes->GetCoord(iPoint);

        if (geometry->nodes->GetDomain(iPoint))
          if ((Face_Normal[nDim-1] > 0.0) && (Coord[nDim-1] < 0.0)) {
            Buffer_Send_IdPoint[nLocalVertex_NearField] = iPoint;
            Buffer_Send_Xcoord[nLocalVertex_NearField] = geometry->nodes->GetCoord(iPoint, 0);
            Buffer_Send_Ycoord[nLocalVertex_NearField] = geometry->nodes->GetCoord(iPoint, 1);
            if (nDim == 3) {
              Buffer_Send_Zcoord[nLocalVertex_NearField] = geometry->nodes->GetCoord(iPoint, 2);
            }
            Buffer_Send_Pressure[nLocalVertex_NearField] = solver->GetNodes()->GetPressure(iPoint);
            Buffer_Send_FaceArea[nLocalVertex_NearField] = fabs(Face_Normal[nDim-1]);
            nLocalVertex_NearField++;
          }
      }

  /*--- Send all the information --*/

  SU2_MPI::Gather(Buffer_Send_Xcoord.data(), nBuffer_Xcoord, MPI_DOUBLE, Buffer_Receive_Xcoord.data(), nBuffer_Xcoord, MPI_DOUBLE, MASTER_NODE, SU2_MPI::GetComm());
  SU2_MPI::Gather(Buffer_Send_Ycoord.data(), nBuffer_Ycoord, MPI_DOUBLE, Buffer_Receive_Ycoord.data(), nBuffer_Ycoord, MPI_DOUBLE, MASTER_NODE, SU2_MPI::GetComm());
  SU2_MPI::Gather(Buffer_Send_Zcoord.data(), nBuffer_Zcoord, MPI_DOUBLE, Buffer_Receive_Zcoord.data(), nBuffer_Zcoord, MPI_DOUBLE, MASTER_NODE, SU2_MPI::GetComm());
  SU2_MPI::Gather(Buffer_Send_IdPoint.data(), nBuffer_IdPoint, MPI_UNSIGNED_LONG, Buffer_Receive_IdPoint.data(), nBuffer_IdPoint, MPI_UNSIGNED_LONG, MASTER_NODE, SU2_MPI::GetComm());
  SU2_MPI::Gather(Buffer_Send_Pressure.data(), nBuffer_Pressure, MPI_DOUBLE, Buffer_Receive_Pressure.data(), nBuffer_Pressure, MPI_DOUBLE, MASTER_NODE, SU2_MPI::GetComm());
  SU2_MPI::Gather(Buffer_Send_FaceArea.data(), nBuffer_FaceArea, MPI_DOUBLE, Buffer_Receive_FaceArea.data(), nBuffer_FaceArea, MPI_DOUBLE, MASTER_NODE, SU2_MPI::GetComm());

  if (rank == MASTER_NODE) {

    vector<su2double> Xcoord(nVertex_NearField);
    vector<su2double> Ycoord(nVertex_NearField);
    vector<su2double> Zcoord(nVertex_NearField);
    vector<short> AzimuthalAngle(nVertex_NearField);
    vector<unsigned long> IdPoint(nVertex_NearField);
    vector<unsigned long> IdDomain(nVertex_NearField);
    vector<su2double> Pressure(nVertex_NearField);
    vector<su2double> FaceArea(nVertex_NearField);
    vector<su2double> EquivArea(nVertex_NearField);
    vector<su2double> TargetArea(nVertex_NearField);
    vector<su2double> NearFieldWeight(nVertex_NearField);
    vector<su2double> Weight(nVertex_NearField);

    nVertex_NearField = 0;
    for (int iProcessor = 0; iProcessor < size; iProcessor++) {
      for (unsigned long iVertex = 0; iVertex < Buffer_Receive_nVertex[iProcessor]; iVertex++) {
        Xcoord[nVertex_NearField] = Buffer_Receive_Xcoord[iProcessor*MaxLocalVertex_NearField+iVertex];
        Ycoord[nVertex_NearField] = Buffer_Receive_Ycoord[iProcessor*MaxLocalVertex_NearField+iVertex];

        if (nDim == 2) {
          AzimuthalAngle[nVertex_NearField] = 0;
        }

        if (nDim == 3) {
          Zcoord[nVertex_NearField] = Buffer_Receive_Zcoord[iProcessor*MaxLocalVertex_NearField+iVertex];

          /*--- Rotate the nearfield cylinder  ---*/

          su2double YcoordRot = Ycoord[nVertex_NearField];
          su2double ZcoordRot = Xcoord[nVertex_NearField]*sin(AoA) + Zcoord[nVertex_NearField]*cos(AoA);

          /*--- Compute the Azimuthal angle ---*/

          su2double AngleDouble = fabs(atan(-YcoordRot/ZcoordRot)*180.0/PI_NUMBER);

          /*--- Fix an azimuthal line due to misalignments of the near-field ---*/

          su2double FixAzimuthalLine = config->GetFixAzimuthalLine();

          if ((AngleDouble >= FixAzimuthalLine - 0.1) && (AngleDouble <= FixAzimuthalLine + 0.1))
            AngleDouble = FixAzimuthalLine - 0.1;

          const auto AngleInt = SU2_TYPE::Short(floor(AngleDouble + 0.5));

          if (AngleInt >= 0) AzimuthalAngle[nVertex_NearField] = AngleInt;
          else AzimuthalAngle[nVertex_NearField] = 180 + AngleInt;
        }

        if (AzimuthalAngle[nVertex_NearField] <= 60) {
          IdPoint[nVertex_NearField] = Buffer_Receive_IdPoint[iProcessor*MaxLocalVertex_NearField+iVertex];
          Pressure[nVertex_NearField] = Buffer_Receive_Pressure[iProcessor*MaxLocalVertex_NearField+iVertex];
          FaceArea[nVertex_NearField] = Buffer_Receive_FaceArea[iProcessor*MaxLocalVertex_NearField+iVertex];
          IdDomain[nVertex_NearField] = iProcessor;
          nVertex_NearField++;
        }
      }
    }


    vector<short> PhiAngleList;
    vector<short>::iterator IterPhiAngleList;

    for (unsigned long iVertex = 0; iVertex < nVertex_NearField; iVertex++)
      PhiAngleList.push_back(AzimuthalAngle[iVertex]);

    sort( PhiAngleList.begin(), PhiAngleList.end());
    IterPhiAngleList = unique( PhiAngleList.begin(), PhiAngleList.end());
    PhiAngleList.resize( IterPhiAngleList - PhiAngleList.begin() );

    /*--- Create vectors and distribute the values among the different PhiAngle queues ---*/

    vector<vector<su2double> > Xcoord_PhiAngle(PhiAngleList.size());
    vector<vector<su2double> > Ycoord_PhiAngle(PhiAngleList.size());
    vector<vector<su2double> > Zcoord_PhiAngle(PhiAngleList.size());
    vector<vector<unsigned long> > IdPoint_PhiAngle(PhiAngleList.size());
    vector<vector<unsigned long> > IdDomain_PhiAngle(PhiAngleList.size());
    vector<vector<su2double> > Pressure_PhiAngle(PhiAngleList.size());
    vector<vector<su2double> > FaceArea_PhiAngle(PhiAngleList.size());
    vector<vector<su2double> > EquivArea_PhiAngle(PhiAngleList.size());
    vector<vector<su2double> > TargetArea_PhiAngle(PhiAngleList.size());
    vector<vector<su2double> > NearFieldWeight_PhiAngle(PhiAngleList.size());
    vector<vector<su2double> > Weight_PhiAngle(PhiAngleList.size());

    /*--- Distribute the values among the different PhiAngles ---*/

    for (unsigned long iVertex = 0; iVertex < nVertex_NearField; iVertex++)
      for (unsigned short iPhiAngle = 0; iPhiAngle < PhiAngleList.size(); iPhiAngle++)
        if (AzimuthalAngle[iVertex] == PhiAngleList[iPhiAngle]) {
          Xcoord_PhiAngle[iPhiAngle].push_back(Xcoord[iVertex]);
          Ycoord_PhiAngle[iPhiAngle].push_back(Ycoord[iVertex]);
          Zcoord_PhiAngle[iPhiAngle].push_back(Zcoord[iVertex]);
          IdPoint_PhiAngle[iPhiAngle].push_back(IdPoint[iVertex]);
          IdDomain_PhiAngle[iPhiAngle].push_back(IdDomain[iVertex]);
          Pressure_PhiAngle[iPhiAngle].push_back(Pressure[iVertex]);
          FaceArea_PhiAngle[iPhiAngle].push_back(FaceArea[iVertex]);
          EquivArea_PhiAngle[iPhiAngle].push_back(EquivArea[iVertex]);
          TargetArea_PhiAngle[iPhiAngle].push_back(TargetArea[iVertex]);
          NearFieldWeight_PhiAngle[iPhiAngle].push_back(NearFieldWeight[iVertex]);
          Weight_PhiAngle[iPhiAngle].push_back(Weight[iVertex]);
        }

    /*--- Order the arrays (x Coordinate, Pressure, Point, and Domain) ---*/

    for (unsigned long iPhiAngle = 0; iPhiAngle < PhiAngleList.size(); iPhiAngle++)
      for (unsigned long iVertex = 0; iVertex < Xcoord_PhiAngle[iPhiAngle].size(); iVertex++)
        for (unsigned long jVertex = 0; jVertex < Xcoord_PhiAngle[iPhiAngle].size() - 1 - iVertex; jVertex++)
          if (Xcoord_PhiAngle[iPhiAngle][jVertex] > Xcoord_PhiAngle[iPhiAngle][jVertex+1]) {
            auxXCoord = Xcoord_PhiAngle[iPhiAngle][jVertex]; Xcoord_PhiAngle[iPhiAngle][jVertex] = Xcoord_PhiAngle[iPhiAngle][jVertex+1]; Xcoord_PhiAngle[iPhiAngle][jVertex+1] = auxXCoord;
            auxYCoord = Ycoord_PhiAngle[iPhiAngle][jVertex]; Ycoord_PhiAngle[iPhiAngle][jVertex] = Ycoord_PhiAngle[iPhiAngle][jVertex+1]; Ycoord_PhiAngle[iPhiAngle][jVertex+1] = auxYCoord;
            auxZCoord = Zcoord_PhiAngle[iPhiAngle][jVertex]; Zcoord_PhiAngle[iPhiAngle][jVertex] = Zcoord_PhiAngle[iPhiAngle][jVertex+1]; Zcoord_PhiAngle[iPhiAngle][jVertex+1] = auxZCoord;
            auxPress = Pressure_PhiAngle[iPhiAngle][jVertex]; Pressure_PhiAngle[iPhiAngle][jVertex] = Pressure_PhiAngle[iPhiAngle][jVertex+1]; Pressure_PhiAngle[iPhiAngle][jVertex+1] = auxPress;
            auxArea = FaceArea_PhiAngle[iPhiAngle][jVertex]; FaceArea_PhiAngle[iPhiAngle][jVertex] = FaceArea_PhiAngle[iPhiAngle][jVertex+1]; FaceArea_PhiAngle[iPhiAngle][jVertex+1] = auxArea;
            auxPoint = IdPoint_PhiAngle[iPhiAngle][jVertex]; IdPoint_PhiAngle[iPhiAngle][jVertex] = IdPoint_PhiAngle[iPhiAngle][jVertex+1]; IdPoint_PhiAngle[iPhiAngle][jVertex+1] = auxPoint;
            auxDomain = IdDomain_PhiAngle[iPhiAngle][jVertex]; IdDomain_PhiAngle[iPhiAngle][jVertex] = IdDomain_PhiAngle[iPhiAngle][jVertex+1]; IdDomain_PhiAngle[iPhiAngle][jVertex+1] = auxDomain;
          }


    /*--- Check that all the azimuth lists have the same size ---*/

    auto nVertex = Xcoord_PhiAngle[0].size();
    for (unsigned long iPhiAngle = 0; iPhiAngle < PhiAngleList.size(); iPhiAngle++) {
      auto nVertex_aux = Xcoord_PhiAngle[iPhiAngle].size();
      if (nVertex_aux != nVertex) cout <<"Be careful! One azimuth list is shorter than the other.\n";
      nVertex = min(nVertex, nVertex_aux);
    }

    /*--- Compute equivalent area distribution at each azimuth angle ---*/

    for (unsigned long iPhiAngle = 0; iPhiAngle < PhiAngleList.size(); iPhiAngle++) {
      EquivArea_PhiAngle[iPhiAngle][0] = 0.0;
      for (unsigned long iVertex = 1; iVertex < EquivArea_PhiAngle[iPhiAngle].size(); iVertex++) {
        EquivArea_PhiAngle[iPhiAngle][iVertex] = 0.0;

        Coord_i = Xcoord_PhiAngle[iPhiAngle][iVertex]*cos(AoA) - Zcoord_PhiAngle[iPhiAngle][iVertex]*sin(AoA);

        for (unsigned long jVertex = 0; jVertex < iVertex-1; jVertex++) {

          Coord_j = Xcoord_PhiAngle[iPhiAngle][jVertex]*cos(AoA) - Zcoord_PhiAngle[iPhiAngle][jVertex]*sin(AoA);
          jp1Coord = Xcoord_PhiAngle[iPhiAngle][jVertex+1]*cos(AoA) - Zcoord_PhiAngle[iPhiAngle][jVertex+1]*sin(AoA);

          jFunction = factor*(Pressure_PhiAngle[iPhiAngle][jVertex] - Pressure_Inf)*sqrt(Coord_i-Coord_j);
          jp1Function = factor*(Pressure_PhiAngle[iPhiAngle][jVertex+1] - Pressure_Inf)*sqrt(Coord_i-jp1Coord);

          DeltaX = (jp1Coord-Coord_j);
          MeanFunction = 0.5*(jp1Function + jFunction);
          EquivArea_PhiAngle[iPhiAngle][iVertex] += DeltaX * MeanFunction;
        }
      }
    }

    /*--- Create a file with the equivalent area distribution at each azimuthal angle ---*/

    NearFieldEA_file.precision(config->GetOutput_Precision());

    NearFieldEA_file.open("Equivalent_Area.dat", ios::out);
    NearFieldEA_file << "TITLE = \"Equivalent Area evaluation at each azimuthal angle\"" << "\n";

    if (config->GetSystemMeasurements() == US)
      NearFieldEA_file << "VARIABLES = \"Height (in) at r="<< R_Plane*12.0 << " in. (cyl. coord. system)\"";
    else
      NearFieldEA_file << "VARIABLES = \"Height (m) at r="<< R_Plane << " m. (cylindrical coordinate system)\"";

    for (unsigned long iPhiAngle = 0; iPhiAngle < PhiAngleList.size(); iPhiAngle++) {
      if (config->GetSystemMeasurements() == US)
        NearFieldEA_file << ", \"Equivalent Area (ft<sup>2</sup>), <greek>F</greek>= " << PhiAngleList[iPhiAngle] << " deg.\"";
      else
        NearFieldEA_file << ", \"Equivalent Area (m<sup>2</sup>), <greek>F</greek>= " << PhiAngleList[iPhiAngle] << " deg.\"";
    }

    NearFieldEA_file << "\n";
    for (unsigned long iVertex = 0; iVertex < EquivArea_PhiAngle[0].size(); iVertex++) {

      su2double XcoordRot = Xcoord_PhiAngle[0][iVertex]*cos(AoA) - Zcoord_PhiAngle[0][iVertex]*sin(AoA);
      su2double XcoordRot_init = Xcoord_PhiAngle[0][0]*cos(AoA) - Zcoord_PhiAngle[0][0]*sin(AoA);

      if (config->GetSystemMeasurements() == US)
        NearFieldEA_file << scientific << (XcoordRot - XcoordRot_init) * 12.0;
      else
        NearFieldEA_file << scientific << (XcoordRot - XcoordRot_init);

      for (unsigned long iPhiAngle = 0; iPhiAngle < PhiAngleList.size(); iPhiAngle++) {
        NearFieldEA_file << scientific << ", " << EquivArea_PhiAngle[iPhiAngle][iVertex];
      }

      NearFieldEA_file << "\n";

    }
    NearFieldEA_file.close();


    /*--- Read target equivalent area from the configuration file,
     this first implementation requires a complete table (same as the original
     EA table). so... no interpolation. ---*/

    vector<vector<su2double> > TargetArea_PhiAngle_Trans;
    TargetEA_file.open("TargetEA.dat", ios::in);

    if (TargetEA_file.fail()) {
      /*--- Set the table to 0 ---*/
      for (unsigned long iPhiAngle = 0; iPhiAngle < PhiAngleList.size(); iPhiAngle++)
        for (unsigned long iVertex = 0; iVertex < TargetArea_PhiAngle[iPhiAngle].size(); iVertex++)
          TargetArea_PhiAngle[iPhiAngle][iVertex] = 0.0;
    }
    else {

      /*--- skip header lines ---*/

      string line;
      getline(TargetEA_file, line);
      getline(TargetEA_file, line);

      while (TargetEA_file) {

        string line;
        getline(TargetEA_file, line);
        istringstream is(line);
        vector<su2double> row;
        unsigned short iter = 0;

        while (is.good()) {
          string token;
          getline(is, token,',');

          istringstream js(token);

          su2double data;
          js >> data;

          /*--- The first element in the table is the coordinate (in or m)---*/

          if (iter != 0) row.push_back(data);
          iter++;

        }
        TargetArea_PhiAngle_Trans.push_back(row);
      }

      for (unsigned long iPhiAngle = 0; iPhiAngle < PhiAngleList.size(); iPhiAngle++)
        for (unsigned long iVertex = 0; iVertex < EquivArea_PhiAngle[iPhiAngle].size(); iVertex++)
          TargetArea_PhiAngle[iPhiAngle][iVertex] = TargetArea_PhiAngle_Trans[iVertex][iPhiAngle];

    }

    /*--- Divide by the number of Phi angles in the nearfield ---*/

    su2double PhiFactor = 1.0/su2double(PhiAngleList.size());

    /*--- Evaluate the objective function ---*/

    InverseDesign = 0;
    for (unsigned long iPhiAngle = 0; iPhiAngle < PhiAngleList.size(); iPhiAngle++)
      for (unsigned long iVertex = 0; iVertex < EquivArea_PhiAngle[iPhiAngle].size(); iVertex++) {
        Weight_PhiAngle[iPhiAngle][iVertex] = 1.0;
        Coord_i = Xcoord_PhiAngle[iPhiAngle][iVertex];

        su2double Difference = EquivArea_PhiAngle[iPhiAngle][iVertex]-TargetArea_PhiAngle[iPhiAngle][iVertex];
        su2double percentage = fabs(Difference)*100/fabs(TargetArea_PhiAngle[iPhiAngle][iVertex]);

        if ((percentage < 0.1) || (Coord_i < XCoordBegin_OF) || (Coord_i > XCoordEnd_OF)) Difference = 0.0;

        InverseDesign += EAScaleFactor*PhiFactor*Weight_PhiAngle[iPhiAngle][iVertex]*Difference*Difference;
      }

    /*--- Evaluate the weight of the nearfield pressure (adjoint input) ---*/

    for (unsigned long iPhiAngle = 0; iPhiAngle < PhiAngleList.size(); iPhiAngle++) {
      for (unsigned long iVertex = 0; iVertex < EquivArea_PhiAngle[iPhiAngle].size(); iVertex++) {
        Coord_i = Xcoord_PhiAngle[iPhiAngle][iVertex];
        NearFieldWeight_PhiAngle[iPhiAngle][iVertex] = 0.0;
        for (unsigned long jVertex = iVertex; jVertex < EquivArea_PhiAngle[iPhiAngle].size(); jVertex++) {
          Coord_j = Xcoord_PhiAngle[iPhiAngle][jVertex];
          Weight_PhiAngle[iPhiAngle][iVertex] = 1.0;

          su2double Difference = EquivArea_PhiAngle[iPhiAngle][jVertex]-TargetArea_PhiAngle[iPhiAngle][jVertex];
          su2double percentage = fabs(Difference)*100/fabs(TargetArea_PhiAngle[iPhiAngle][jVertex]);

          if ((percentage < 0.1) || (Coord_j < XCoordBegin_OF) || (Coord_j > XCoordEnd_OF)) Difference = 0.0;

          NearFieldWeight_PhiAngle[iPhiAngle][iVertex] += EAScaleFactor*PhiFactor*Weight_PhiAngle[iPhiAngle][iVertex]*2.0*Difference*factor*sqrt(Coord_j-Coord_i);
        }
      }
    }

    /*--- Write the Nearfield pressure at each Azimuthal PhiAngle ---*/

    EquivArea_file.precision(config->GetOutput_Precision());

    EquivArea_file.open("nearfield_flow.dat", ios::out);
    EquivArea_file << "TITLE = \"Equivalent Area evaluation at each azimuthal angle\"" << "\n";

    if (config->GetSystemMeasurements() == US)
      EquivArea_file << "VARIABLES = \"Height (in) at r="<< R_Plane*12.0 << " in. (cyl. coord. system)\",\"Equivalent Area (ft<sup>2</sup>)\",\"Target Equivalent Area (ft<sup>2</sup>)\",\"Cp\"" << "\n";
    else
      EquivArea_file << "VARIABLES = \"Height (m) at r="<< R_Plane << " m. (cylindrical coordinate system)\",\"Equivalent Area (m<sup>2</sup>)\",\"Target Equivalent Area (m<sup>2</sup>)\",\"Cp\"" << "\n";

    for (unsigned long iPhiAngle = 0; iPhiAngle < PhiAngleList.size(); iPhiAngle++) {
      EquivArea_file << fixed << "ZONE T= \"<greek>F</greek>=" << PhiAngleList[iPhiAngle] << " deg.\"" << "\n";
      for (unsigned long iVertex = 0; iVertex < Xcoord_PhiAngle[iPhiAngle].size(); iVertex++) {

        su2double XcoordRot = Xcoord_PhiAngle[0][iVertex]*cos(AoA) - Zcoord_PhiAngle[0][iVertex]*sin(AoA);
        su2double XcoordRot_init = Xcoord_PhiAngle[0][0]*cos(AoA) - Zcoord_PhiAngle[0][0]*sin(AoA);

        if (config->GetSystemMeasurements() == US)
          EquivArea_file << scientific << (XcoordRot - XcoordRot_init) * 12.0;
        else
          EquivArea_file << scientific << (XcoordRot - XcoordRot_init);

        EquivArea_file << scientific << ", " << EquivArea_PhiAngle[iPhiAngle][iVertex]
        << ", " << TargetArea_PhiAngle[iPhiAngle][iVertex] << ", " << (Pressure_PhiAngle[iPhiAngle][iVertex]-Pressure_Inf)/Pressure_Inf << "\n";
      }
    }

    EquivArea_file.close();

  }

  /*--- Send the value of the NearField coefficient to all the processors ---*/

  SU2_MPI::Bcast(&InverseDesign, 1, MPI_DOUBLE, MASTER_NODE, SU2_MPI::GetComm());

  /*--- Store the value of the NearField coefficient ---*/

  solver->SetTotal_CEquivArea(InverseDesign);
  SetHistoryOutputValue("EQUIVALENT_AREA", InverseDesign);

}

void CFlowOutput::WriteAdditionalFiles(CConfig *config, CGeometry *geometry, CSolver **solver_container){

  if (config->GetFixed_CL_Mode() ||
      (config->GetKind_Streamwise_Periodic() == ENUM_STREAMWISE_PERIODIC::MASSFLOW)){
    WriteMetaData(config);
  }

  if (config->GetWrt_ForcesBreakdown()){
    WriteForcesBreakdown(config, solver_container[FLOW_SOL]);
  }

}

void CFlowOutput::WriteMetaData(const CConfig *config){

  ofstream meta_file;

  string filename = "flow";

  filename = config->GetFilename(filename, ".meta", curTimeIter);

  /*--- All processors open the file. ---*/

  if (rank == MASTER_NODE) {
    cout << "Writing Flow Meta-Data file: " << filename << endl;

    meta_file.open(filename.c_str(), ios::out);
    meta_file.precision(15);

    if (config->GetTime_Marching() == TIME_MARCHING::DT_STEPPING_1ST || config->GetTime_Marching() == TIME_MARCHING::DT_STEPPING_2ND)
      meta_file <<"ITER= " << curTimeIter + 1 << endl;
    else
      meta_file <<"ITER= " << curInnerIter + config->GetExtIter_OffSet() + 1 << endl;

    if (config->GetFixed_CL_Mode()){
      meta_file <<"AOA= " << config->GetAoA() - config->GetAoA_Offset() << endl;
      meta_file <<"SIDESLIP_ANGLE= " << config->GetAoS() - config->GetAoS_Offset() << endl;
      meta_file <<"DCD_DCL_VALUE= " << config->GetdCD_dCL() << endl;
      if (nDim==3){
        meta_file <<"DCMX_DCL_VALUE= " << config->GetdCMx_dCL() << endl;
        meta_file <<"DCMY_DCL_VALUE= " << config->GetdCMy_dCL() << endl;
      }
      meta_file <<"DCMZ_DCL_VALUE= " << config->GetdCMz_dCL() << endl;
    }
    meta_file <<"INITIAL_BCTHRUST= " << config->GetInitial_BCThrust() << endl;


    if (( config->GetKind_Solver() == MAIN_SOLVER::DISC_ADJ_EULER ||
          config->GetKind_Solver() == MAIN_SOLVER::DISC_ADJ_NAVIER_STOKES ||
          config->GetKind_Solver() == MAIN_SOLVER::DISC_ADJ_RANS )) {
      meta_file << "SENS_AOA=" << GetHistoryFieldValue("SENS_AOA") * PI_NUMBER / 180.0 << endl;
    }

    if(config->GetKind_Streamwise_Periodic() == ENUM_STREAMWISE_PERIODIC::MASSFLOW) {
      meta_file << "STREAMWISE_PERIODIC_PRESSURE_DROP=" << GetHistoryFieldValue("STREAMWISE_DP") << endl;
    }
  }

  meta_file.close();
}

void CFlowOutput::WriteForcesBreakdown(const CConfig* config, const CSolver* flow_solver) const {
  // clang-format off
  if (rank != MASTER_NODE) return;

  const bool compressible = (config->GetKind_Regime() == ENUM_REGIME::COMPRESSIBLE);
  const bool incompressible = (config->GetKind_Regime() == ENUM_REGIME::INCOMPRESSIBLE);
  const bool unsteady = config->GetTime_Domain();
  const bool viscous = config->GetViscous();
  const bool dynamic_grid = config->GetDynamic_Grid();
  const bool gravity = config->GetGravityForce();
  const TURB_MODEL Kind_Turb_Model = config->GetKind_Turb_Model();
  const bool turbulent = Kind_Turb_Model != TURB_MODEL::NONE;
  const TURB_TRANS_MODEL Kind_Trans_Model = config->GetKind_Trans_Model();
  const bool transition = Kind_Trans_Model != TURB_TRANS_MODEL::NONE;
  const bool fixed_cl = config->GetFixed_CL_Mode();
  const auto Kind_Solver = config->GetKind_Solver();
  const auto Ref_NonDim = config->GetRef_NonDim();
  const auto nMonitoring = config->GetnMarker_Monitoring();

  auto fileName = config->GetBreakdown_FileName();
  if (unsteady) {
    const auto lastindex = fileName.find_last_of(".");
    const auto ext = fileName.substr(lastindex, fileName.size());
    fileName = fileName.substr(0, lastindex);
    fileName = config->GetFilename(fileName, ext, curTimeIter);
  }

  /*--- Output the mean flow solution using only the master node ---*/

  cout << "\nWriting the forces breakdown file (" << fileName << ")." << endl;

  vector<su2double> Surface_CL(nMonitoring);
  vector<su2double> Surface_CD(nMonitoring);
  vector<su2double> Surface_CSF(nMonitoring);
  vector<su2double> Surface_CEff(nMonitoring);
  vector<su2double> Surface_CFx(nMonitoring);
  vector<su2double> Surface_CFy(nMonitoring);
  vector<su2double> Surface_CFz(nMonitoring);
  vector<su2double> Surface_CMx(nMonitoring);
  vector<su2double> Surface_CMy(nMonitoring);
  vector<su2double> Surface_CMz(nMonitoring);

  vector<su2double> Surface_CL_Inv(nMonitoring);
  vector<su2double> Surface_CD_Inv(nMonitoring);
  vector<su2double> Surface_CSF_Inv(nMonitoring);
  vector<su2double> Surface_CEff_Inv(nMonitoring);
  vector<su2double> Surface_CFx_Inv(nMonitoring);
  vector<su2double> Surface_CFy_Inv(nMonitoring);
  vector<su2double> Surface_CFz_Inv(nMonitoring);
  vector<su2double> Surface_CMx_Inv(nMonitoring);
  vector<su2double> Surface_CMy_Inv(nMonitoring);
  vector<su2double> Surface_CMz_Inv(nMonitoring);

  vector<su2double> Surface_CL_Visc(nMonitoring);
  vector<su2double> Surface_CD_Visc(nMonitoring);
  vector<su2double> Surface_CSF_Visc(nMonitoring);
  vector<su2double> Surface_CEff_Visc(nMonitoring);
  vector<su2double> Surface_CFx_Visc(nMonitoring);
  vector<su2double> Surface_CFy_Visc(nMonitoring);
  vector<su2double> Surface_CFz_Visc(nMonitoring);
  vector<su2double> Surface_CMx_Visc(nMonitoring);
  vector<su2double> Surface_CMy_Visc(nMonitoring);
  vector<su2double> Surface_CMz_Visc(nMonitoring);

  vector<su2double> Surface_CL_Mnt(nMonitoring);
  vector<su2double> Surface_CD_Mnt(nMonitoring);
  vector<su2double> Surface_CSF_Mnt(nMonitoring);
  vector<su2double> Surface_CEff_Mnt(nMonitoring);
  vector<su2double> Surface_CFx_Mnt(nMonitoring);
  vector<su2double> Surface_CFy_Mnt(nMonitoring);
  vector<su2double> Surface_CFz_Mnt(nMonitoring);
  vector<su2double> Surface_CMx_Mnt(nMonitoring);
  vector<su2double> Surface_CMy_Mnt(nMonitoring);
  vector<su2double> Surface_CMz_Mnt(nMonitoring);

  /*--- Flow solution coefficients ---*/

  const auto Total_CL = flow_solver->GetTotal_CL();
  const auto Total_CD = flow_solver->GetTotal_CD();
  const auto Total_CSF = flow_solver->GetTotal_CSF();
  const auto Total_CEff = flow_solver->GetTotal_CEff();
  const auto Total_CMx = flow_solver->GetTotal_CMx();
  const auto Total_CMy = flow_solver->GetTotal_CMy();
  const auto Total_CMz = flow_solver->GetTotal_CMz();
  const auto Total_CFx = flow_solver->GetTotal_CFx();
  const auto Total_CFy = flow_solver->GetTotal_CFy();
  const auto Total_CFz = flow_solver->GetTotal_CFz();

  su2double Total_CoPx = 0.0, Total_CoPy = 0.0, Total_CoPz = 0.0;
  if (nDim == 2) {
    Total_CoPx = flow_solver->GetTotal_CoPx() / flow_solver->GetTotal_CFy();
    Total_CoPy = flow_solver->GetTotal_CoPy() / flow_solver->GetTotal_CFx();
  } else {
    Total_CoPx = flow_solver->GetTotal_CoPx() / flow_solver->GetTotal_CFz();
    Total_CoPz = flow_solver->GetTotal_CoPz() / flow_solver->GetTotal_CFx();
  }
  if (us_units) {
    Total_CoPx *= 12.0;
    Total_CoPy *= 12.0;
    Total_CoPz *= 12.0;
  }

  /*--- Flow inviscid solution coefficients ---*/

  const auto Inv_CL = flow_solver->GetAllBound_CL_Inv();
  const auto Inv_CD = flow_solver->GetAllBound_CD_Inv();
  const auto Inv_CSF = flow_solver->GetAllBound_CSF_Inv();
  const auto Inv_CEff = flow_solver->GetAllBound_CEff_Inv();
  const auto Inv_CMx = flow_solver->GetAllBound_CMx_Inv();
  const auto Inv_CMy = flow_solver->GetAllBound_CMy_Inv();
  const auto Inv_CMz = flow_solver->GetAllBound_CMz_Inv();
  const auto Inv_CFx = flow_solver->GetAllBound_CFx_Inv();
  const auto Inv_CFy = flow_solver->GetAllBound_CFy_Inv();
  const auto Inv_CFz = flow_solver->GetAllBound_CFz_Inv();

  /*--- Flow viscous solution coefficients ---*/

  const auto Visc_CL = flow_solver->GetAllBound_CL_Visc();
  const auto Visc_CD = flow_solver->GetAllBound_CD_Visc();
  const auto Visc_CSF = flow_solver->GetAllBound_CSF_Visc();
  const auto Visc_CEff = flow_solver->GetAllBound_CEff_Visc();
  const auto Visc_CMx = flow_solver->GetAllBound_CMx_Visc();
  const auto Visc_CMy = flow_solver->GetAllBound_CMy_Visc();
  const auto Visc_CMz = flow_solver->GetAllBound_CMz_Visc();
  const auto Visc_CFx = flow_solver->GetAllBound_CFx_Visc();
  const auto Visc_CFy = flow_solver->GetAllBound_CFy_Visc();
  const auto Visc_CFz = flow_solver->GetAllBound_CFz_Visc();

  /*--- Flow momentum solution coefficients ---*/

  const auto Mnt_CL = flow_solver->GetAllBound_CL_Mnt();
  const auto Mnt_CD = flow_solver->GetAllBound_CD_Mnt();
  const auto Mnt_CSF = flow_solver->GetAllBound_CSF_Mnt();
  const auto Mnt_CEff = flow_solver->GetAllBound_CEff_Mnt();
  const auto Mnt_CMx = flow_solver->GetAllBound_CMx_Mnt();
  const auto Mnt_CMy = flow_solver->GetAllBound_CMy_Mnt();
  const auto Mnt_CMz = flow_solver->GetAllBound_CMz_Mnt();
  const auto Mnt_CFx = flow_solver->GetAllBound_CFx_Mnt();
  const auto Mnt_CFy = flow_solver->GetAllBound_CFy_Mnt();
  const auto Mnt_CFz = flow_solver->GetAllBound_CFz_Mnt();

  /*--- Look over the markers being monitored and get the desired values ---*/

  for (auto iMarker = 0u; iMarker < nMonitoring; iMarker++) {
    Surface_CL[iMarker] = flow_solver->GetSurface_CL(iMarker);
    Surface_CD[iMarker] = flow_solver->GetSurface_CD(iMarker);
    Surface_CSF[iMarker] = flow_solver->GetSurface_CSF(iMarker);
    Surface_CEff[iMarker] = flow_solver->GetSurface_CEff(iMarker);
    Surface_CMx[iMarker] = flow_solver->GetSurface_CMx(iMarker);
    Surface_CMy[iMarker] = flow_solver->GetSurface_CMy(iMarker);
    Surface_CMz[iMarker] = flow_solver->GetSurface_CMz(iMarker);
    Surface_CFx[iMarker] = flow_solver->GetSurface_CFx(iMarker);
    Surface_CFy[iMarker] = flow_solver->GetSurface_CFy(iMarker);
    Surface_CFz[iMarker] = flow_solver->GetSurface_CFz(iMarker);

    Surface_CL_Inv[iMarker] = flow_solver->GetSurface_CL_Inv(iMarker);
    Surface_CD_Inv[iMarker] = flow_solver->GetSurface_CD_Inv(iMarker);
    Surface_CSF_Inv[iMarker] = flow_solver->GetSurface_CSF_Inv(iMarker);
    Surface_CEff_Inv[iMarker] = flow_solver->GetSurface_CEff_Inv(iMarker);
    Surface_CMx_Inv[iMarker] = flow_solver->GetSurface_CMx_Inv(iMarker);
    Surface_CMy_Inv[iMarker] = flow_solver->GetSurface_CMy_Inv(iMarker);
    Surface_CMz_Inv[iMarker] = flow_solver->GetSurface_CMz_Inv(iMarker);
    Surface_CFx_Inv[iMarker] = flow_solver->GetSurface_CFx_Inv(iMarker);
    Surface_CFy_Inv[iMarker] = flow_solver->GetSurface_CFy_Inv(iMarker);
    Surface_CFz_Inv[iMarker] = flow_solver->GetSurface_CFz_Inv(iMarker);
    Surface_CL_Visc[iMarker] = flow_solver->GetSurface_CL_Visc(iMarker);
    Surface_CD_Visc[iMarker] = flow_solver->GetSurface_CD_Visc(iMarker);
    Surface_CSF_Visc[iMarker] = flow_solver->GetSurface_CSF_Visc(iMarker);
    Surface_CEff_Visc[iMarker] = flow_solver->GetSurface_CEff_Visc(iMarker);
    Surface_CMx_Visc[iMarker] = flow_solver->GetSurface_CMx_Visc(iMarker);
    Surface_CMy_Visc[iMarker] = flow_solver->GetSurface_CMy_Visc(iMarker);
    Surface_CMz_Visc[iMarker] = flow_solver->GetSurface_CMz_Visc(iMarker);
    Surface_CFx_Visc[iMarker] = flow_solver->GetSurface_CFx_Visc(iMarker);
    Surface_CFy_Visc[iMarker] = flow_solver->GetSurface_CFy_Visc(iMarker);
    Surface_CFz_Visc[iMarker] = flow_solver->GetSurface_CFz_Visc(iMarker);

    Surface_CL_Mnt[iMarker] = flow_solver->GetSurface_CL_Mnt(iMarker);
    Surface_CD_Mnt[iMarker] = flow_solver->GetSurface_CD_Mnt(iMarker);
    Surface_CSF_Mnt[iMarker] = flow_solver->GetSurface_CSF_Mnt(iMarker);
    Surface_CEff_Mnt[iMarker] = flow_solver->GetSurface_CEff_Mnt(iMarker);
    Surface_CMx_Mnt[iMarker] = flow_solver->GetSurface_CMx_Mnt(iMarker);
    Surface_CMy_Mnt[iMarker] = flow_solver->GetSurface_CMy_Mnt(iMarker);
    Surface_CMz_Mnt[iMarker] = flow_solver->GetSurface_CMz_Mnt(iMarker);
    Surface_CFx_Mnt[iMarker] = flow_solver->GetSurface_CFx_Mnt(iMarker);
    Surface_CFy_Mnt[iMarker] = flow_solver->GetSurface_CFy_Mnt(iMarker);
    Surface_CFz_Mnt[iMarker] = flow_solver->GetSurface_CFz_Mnt(iMarker);
  }

  /*--- Write file name with extension ---*/

  ofstream file;
  file.open(fileName);

  file << "\n-------------------------------------------------------------------------\n";
  file << "|    ___ _   _ ___                                                      |\n";
  file << "|   / __| | | |_  )   Release 7.5.1 \"Blackbird\"                         |\n";
  file << "|   \\__ \\ |_| |/ /                                                      |\n";
  file << "|   |___/\\___//___|   Suite (Computational Fluid Dynamics Code)         |\n";
  file << "|                                                                       |\n";
  // file << "|   Local date and time: " << dt << "                      |\n";
  file << "-------------------------------------------------------------------------\n";
  file << "| SU2 Project Website: https://su2code.github.io                        |\n";
  file << "|                                                                       |\n";
  file << "| The SU2 Project is maintained by the SU2 Foundation                   |\n";
  file << "| (http://su2foundation.org)                                            |\n";
  file << "-------------------------------------------------------------------------\n";
  file << "| Copyright 2012-2023, SU2 Contributors                                 |\n";
  file << "|                                                                       |\n";
  file << "| SU2 is free software; you can redistribute it and/or                  |\n";
  file << "| modify it under the terms of the GNU Lesser General Public            |\n";
  file << "| License as published by the Free Software Foundation; either          |\n";
  file << "| version 2.1 of the License, or (at your option) any later version.    |\n";
  file << "|                                                                       |\n";
  file << "| SU2 is distributed in the hope that it will be useful,                |\n";
  file << "| but WITHOUT ANY WARRANTY; without even the implied warranty of        |\n";
  file << "| MERCHANTABILITY or FITNESS FOR A PARTICULAR PURPOSE. See the GNU      |\n";
  file << "| Lesser General Public License for more details.                       |\n";
  file << "|                                                                       |\n";
  file << "| You should have received a copy of the GNU Lesser General Public      |\n";
  file << "| License along with SU2. If not, see <http://www.gnu.org/licenses/>.   |\n";
  file << "-------------------------------------------------------------------------\n";

  file.precision(6);

  file << "\n\nProblem definition:\n\n";

  switch (Kind_Solver) {
    case MAIN_SOLVER::EULER:
    case MAIN_SOLVER::INC_EULER:
      if (compressible) file << "Compressible Euler equations.\n";
      if (incompressible) file << "Incompressible Euler equations.\n";
      break;
    case MAIN_SOLVER::NAVIER_STOKES:
    case MAIN_SOLVER::INC_NAVIER_STOKES:
      if (compressible) file << "Compressible Laminar Navier-Stokes' equations.\n";
      if (incompressible) file << "Incompressible Laminar Navier-Stokes' equations.\n";
      break;
    case MAIN_SOLVER::RANS:
    case MAIN_SOLVER::INC_RANS:
      if (compressible) file << "Compressible RANS equations.\n";
      if (incompressible) file << "Incompressible RANS equations.\n";
      file << "Turbulence model: ";
      switch (Kind_Turb_Model) {
        case TURB_MODEL::NONE: break;
        case TURB_MODEL::SA:
          /// TODO: add the submodels here
          file << "Spalart Allmaras\n";
          break;
        case TURB_MODEL::SST:
          /// TODO: add the submodels here
          if (config->GetSSTParsedOptions().sust)
            file << "Menter's SST with sustaining terms\n";
          else
            file << "Menter's SST\n";
         break;
      }
      if (transition) {
        file << "Transition model: ";
        switch (Kind_Trans_Model) {
        case TURB_TRANS_MODEL::NONE: break;
        case TURB_TRANS_MODEL::LM:
          file << "Langtry and Menter's transition";
          if (config->GetLMParsedOptions().LM2015) {
            file << " w/ cross-flow corrections (2015)\n";
          } else {
            file << " (2009)\n";
          }
          break;
        }
      }
      break;
    default:
      break;
  }

  /*--- Compressible version of console output ---*/

  if (compressible) {
    file << "Mach number: " << config->GetMach() << ".\n";
    file << "Angle of attack (AoA): " << config->GetAoA() << " deg, and angle of sideslip (AoS): " << config->GetAoS()
         << " deg.\n";
    if (viscous)
      file << "Reynolds number: " << config->GetReynolds() << ".\n";

    if (fixed_cl) {
      file << "Simulation at a cte. CL: " << config->GetTarget_CL() << ".\n";
      file << "Approx. Delta CL / Delta AoA: " << config->GetdCL_dAlpha() << " (1/deg).\n";
      file << "Approx. Delta CD / Delta CL: " << config->GetdCD_dCL() << ".\n";
      if (nDim == 3) {
        file << "Approx. Delta CMx / Delta CL: " << config->GetdCMx_dCL() << ".\n";
        file << "Approx. Delta CMy / Delta CL: " << config->GetdCMy_dCL() << ".\n";
      }
      file << "Approx. Delta CMz / Delta CL: " << config->GetdCMz_dCL() << ".\n";
    }

    if (Ref_NonDim == DIMENSIONAL) {
      file << "Dimensional simulation.\n";
    } else if (Ref_NonDim == FREESTREAM_PRESS_EQ_ONE) {
      file << "Non-Dimensional simulation (P=1.0, Rho=1.0, T=1.0 at the farfield).\n";
    } else if (Ref_NonDim == FREESTREAM_VEL_EQ_MACH) {
      file << "Non-Dimensional simulation (V=Mach, Rho=1.0, T=1.0 at the farfield).\n";
    } else if (Ref_NonDim == FREESTREAM_VEL_EQ_ONE) {
      file << "Non-Dimensional simulation (V=1.0, Rho=1.0, T=1.0 at the farfield).\n";
    }

    if (si_units) {
      file << "The reference area is " << config->GetRefArea() << " m^2.\n";
      file << "The reference length is " << config->GetRefLength() << " m.\n";
    }

    if (us_units) {
      file << "The reference area is " << config->GetRefArea() * 12.0 * 12.0 << " in^2.\n";
      file << "The reference length is " << config->GetRefLength() * 12.0 << " in.\n";
    }
    file << "\n\nProblem definition:\n\n";

    if (viscous) {
      file << "Viscous flow: Computing pressure using the ideal gas law\n";
      file << "based on the free-stream temperature and a density computed\n";
      file << "from the Reynolds number.\n";
    } else {
      file << "Inviscid flow: Computing density based on free-stream\n";
      file << "temperature and pressure using the ideal gas law.\n";
    }

    if (dynamic_grid)
      file << "Force coefficients computed using MACH_MOTION.\n";
    else
      file << "Force coefficients computed using free-stream values.\n";

    file << "-- Input conditions:\n";

    switch (config->GetKind_FluidModel()) {
      case STANDARD_AIR:
        file << "Fluid Model: STANDARD_AIR \n";
        file << "Specific gas constant: " << config->GetGas_Constant();
        if (si_units) file << " N.m/kg.K.\n";
        else file << " lbf.ft/slug.R.\n";
        file << "Specific gas constant (non-dim): " << config->GetGas_ConstantND() << "\n";
        file << "Specific Heat Ratio: 1.4000 \n";
        break;

      case IDEAL_GAS:
        file << "Fluid Model: IDEAL_GAS \n";
        file << "Specific gas constant: " << config->GetGas_Constant() << " N.m/kg.K.\n";
        file << "Specific gas constant (non-dim): " << config->GetGas_ConstantND() << "\n";
        file << "Specific Heat Ratio: " << config->GetGamma() << "\n";
        break;

      case VW_GAS:
        file << "Fluid Model: Van der Waals \n";
        file << "Specific gas constant: " << config->GetGas_Constant() << " N.m/kg.K.\n";
        file << "Specific gas constant (non-dim): " << config->GetGas_ConstantND() << "\n";
        file << "Specific Heat Ratio: " << config->GetGamma() << "\n";
        file << "Critical Pressure:   " << config->GetPressure_Critical() << " Pa.\n";
        file << "Critical Temperature:  " << config->GetTemperature_Critical() << " K.\n";
        file << "Critical Pressure (non-dim):   " << config->GetPressure_Critical() / config->GetPressure_Ref()
             << "\n";
        file << "Critical Temperature (non-dim) :  "
             << config->GetTemperature_Critical() / config->GetTemperature_Ref() << "\n";
        break;

      case PR_GAS:
        file << "Fluid Model: Peng-Robinson \n";
        file << "Specific gas constant: " << config->GetGas_Constant() << " N.m/kg.K.\n";
        file << "Specific gas constant(non-dim): " << config->GetGas_ConstantND() << "\n";
        file << "Specific Heat Ratio: " << config->GetGamma() << "\n";
        file << "Critical Pressure:   " << config->GetPressure_Critical() << " Pa.\n";
        file << "Critical Temperature:  " << config->GetTemperature_Critical() << " K.\n";
        file << "Critical Pressure (non-dim):   " << config->GetPressure_Critical() / config->GetPressure_Ref()
             << "\n";
        file << "Critical Temperature (non-dim) :  "
             << config->GetTemperature_Critical() / config->GetTemperature_Ref() << "\n";
        break;

     case FLUID_FLAMELET:
        file << "Fluid Model: FLAMELET \n";
        break;

      case COOLPROP: {
        CCoolProp auxFluidModel(config->GetFluid_Name());
        file << "Fluid Model: CoolProp library \n";
        file << "Specific gas constant: " << auxFluidModel.GetGas_Constant()<< " N.m/kg.K.\n";
        file << "Specific gas constant(non-dim): " << config->GetGas_ConstantND() << "\n";
        file << "Specific Heat Ratio: "<< auxFluidModel.GetGamma() << "\n";
        file << "Critical Pressure:   " << auxFluidModel.GetPressure_Critical() << " Pa.\n";
        file << "Critical Temperature:  " << auxFluidModel.GetTemperature_Critical()<< " K.\n";
        file << "Critical Pressure (non-dim):   " << auxFluidModel.GetPressure_Critical()/ config->GetPressure_Ref()
            << "\n";
        file << "Critical Temperature (non-dim) :  "
            << auxFluidModel.GetTemperature_Critical() / config->GetTemperature_Ref() << "\n";
        } break;
    }

    if (viscous) {
      switch (config->GetKind_ViscosityModel()) {
        case VISCOSITYMODEL::CONSTANT:
          file << "Viscosity Model: CONSTANT_VISCOSITY  \n";
          file << "Laminar Viscosity: " << config->GetMu_Constant();
          if (si_units) file << " N.s/m^2.\n";
          else file << " lbf.s/ft^2.\n";
          file << "Laminar Viscosity (non-dim): " << config->GetMu_ConstantND() << "\n";
          break;

        case VISCOSITYMODEL::COOLPROP:
          file << "Viscosity Model: CoolProp  \n";
          break;

        case VISCOSITYMODEL::SUTHERLAND:
          file << "Viscosity Model: SUTHERLAND \n";
          file << "Ref. Laminar Viscosity: " << config->GetMu_Ref();
          if (si_units) file << " N.s/m^2.\n";
          else file << " lbf.s/ft^2.\n";
          file << "Ref. Temperature: " << config->GetMu_Temperature_Ref();
          if (si_units) file << " K.\n";
          else file << " R.\n";
          file << "Sutherland Constant: " << config->GetMu_S();
          if (si_units) file << " K.\n";
          else file << " R.\n";
          file << "Laminar Viscosity (non-dim): " << config->GetMu_ConstantND() << "\n";
          file << "Ref. Temperature (non-dim): " << config->GetMu_Temperature_RefND() << "\n";
          file << "Sutherland constant (non-dim): " << config->GetMu_SND() << "\n";
          break;

        default:
          break;
      }
      switch (config->GetKind_ConductivityModel()) {
        case CONDUCTIVITYMODEL::CONSTANT_PRANDTL:
          file << "Conductivity Model: CONSTANT_PRANDTL \n";
          file << "Prandtl: " << config->GetPrandtl_Lam() << "\n";
          break;

        case CONDUCTIVITYMODEL::CONSTANT:
          file << "Conductivity Model: CONSTANT \n";
          file << "Molecular Conductivity: " << config->GetThermal_Conductivity_Constant() << " W/m^2.K.\n";
          file << "Molecular Conductivity (non-dim): " << config->GetThermal_Conductivity_ConstantND() << "\n";
          break;
        case CONDUCTIVITYMODEL::COOLPROP:
          file << "Conductivity Model: COOLPROP \n";
          break;
        default:
          break;
      }

      if (turbulent) {
        switch (config->GetKind_ConductivityModel_Turb()) {
          case CONDUCTIVITYMODEL_TURB::CONSTANT_PRANDTL:
            file << "Turbulent Conductivity Model: CONSTANT_PRANDTL \n";
            file << "Turbulent Prandtl: " << config->GetPrandtl_Turb() << "\n";
            break;
          case CONDUCTIVITYMODEL_TURB::NONE:
            file << "Turbulent Conductivity Model: NONE \n";
            file << "No turbulent component in effective thermal conductivity.\n";
            break;
        }
      }
    }

    file << "Free-stream static pressure: " << config->GetPressure_FreeStream();
    if (si_units) file << " Pa.\n";
    else file << " psf.\n";

    file << "Free-stream total pressure: "
         << config->GetPressure_FreeStream() *
                pow(1.0 + config->GetMach() * config->GetMach() * 0.5 * (config->GetGamma() - 1.0),
                    config->GetGamma() / (config->GetGamma() - 1.0));
    if (si_units) file << " Pa.\n";
    else file << " psf.\n";

    file << "Free-stream temperature: " << config->GetTemperature_FreeStream();
    if (si_units) file << " K.\n";
    else file << " R.\n";

    file << "Free-stream total temperature: "
         << config->GetTemperature_FreeStream() *
                (1.0 + config->GetMach() * config->GetMach() * 0.5 * (config->GetGamma() - 1.0));
    if (si_units) file << " K.\n";
    else file << " R.\n";

    file << "Free-stream density: " << config->GetDensity_FreeStream();
    if (si_units) file << " kg/m^3.\n";
    else file << " slug/ft^3.\n";

    file << "Free-stream velocity: (" << config->GetVelocity_FreeStream()[0];
    file << ", " << config->GetVelocity_FreeStream()[1];
    if (nDim == 3) {
      file << ", " << config->GetVelocity_FreeStream()[2];
    }
    if (si_units) file << ") m/s. ";
    else file << ") ft/s. ";

    file << "Magnitude: " << config->GetModVel_FreeStream();
    if (si_units) file << " m/s.\n";
    else file << " ft/s.\n";

    file << "Free-stream total energy per unit mass: " << config->GetEnergy_FreeStream();
    if (si_units) file << " m^2/s^2.\n";
    else file << " ft^2/s^2.\n";

    if (viscous) {
      file << "Free-stream viscosity: " << config->GetViscosity_FreeStream();
      if (si_units) file << " N.s/m^2.\n";
      else file << " lbf.s/ft^2.\n";
      if (turbulent) {
        file << "Free-stream turb. kinetic energy per unit mass: " << config->GetTke_FreeStream();
        if (si_units) file << " m^2/s^2.\n";
        else file << " ft^2/s^2.\n";
        file << "Free-stream specific dissipation: " << config->GetOmega_FreeStream();
        if (si_units) file << " 1/s.\n";
        else file << " 1/s.\n";
      }
    }

    if (unsteady) {
      file << "Total time: " << config->GetTotal_UnstTime() << " s. Time step: " << config->GetDelta_UnstTime()
           << " s.\n";
    }

    /*--- Print out reference values. ---*/

    file << "-- Reference values:\n";

    file << "Reference specific gas constant: " << config->GetGas_Constant_Ref();
    if (si_units) file << " N.m/kg.K.\n";
    else file << " lbf.ft/slug.R.\n";

    file << "Reference pressure: " << config->GetPressure_Ref();
    if (si_units) file << " Pa.\n";
    else file << " psf.\n";

    file << "Reference temperature: " << config->GetTemperature_Ref();
    if (si_units) file << " K.\n";
    else file << " R.\n";

    file << "Reference density: " << config->GetDensity_Ref();
    if (si_units) file << " kg/m^3.\n";
    else file << " slug/ft^3.\n";

    file << "Reference velocity: " << config->GetVelocity_Ref();
    if (si_units) file << " m/s.\n";
    else file << " ft/s.\n";

    file << "Reference energy per unit mass: " << config->GetEnergy_Ref();
    if (si_units) file << " m^2/s^2.\n";
    else file << " ft^2/s^2.\n";

    if (viscous) {
      file << "Reference viscosity: " << config->GetViscosity_Ref();
      if (si_units) file << " N.s/m^2.\n";
      else file << " lbf.s/ft^2.\n";
      file << "Reference conductivity: " << config->GetThermal_Conductivity_Ref();
      if (si_units) file << " W/m^2.K.\n";
      else file << " lbf/ft.s.R.\n";
    }

    if (unsteady) file << "Reference time: " << config->GetTime_Ref() << " s.\n";

    /*--- Print out resulting non-dim values here. ---*/

    file << "-- Resulting non-dimensional state:\n";
    file << "Mach number (non-dim): " << config->GetMach() << "\n";
    if (viscous) {
      file << "Reynolds number (non-dim): " << config->GetReynolds() << ". Re length: " << config->GetLength_Reynolds();
      if (si_units) file << " m.\n";
      else file << " ft.\n";
    }
    if (gravity) {
      file << "Froude number (non-dim): " << config->GetFroude() << "\n";
      file << "Lenght of the baseline wave (non-dim): " << 2.0 * PI_NUMBER * config->GetFroude() * config->GetFroude()
           << "\n";
    }

    file << "Specific gas constant (non-dim): " << config->GetGas_ConstantND() << "\n";
    file << "Free-stream temperature (non-dim): " << config->GetTemperature_FreeStreamND() << "\n";
    file << "Free-stream pressure (non-dim): " << config->GetPressure_FreeStreamND() << "\n";
    file << "Free-stream density (non-dim): " << config->GetDensity_FreeStreamND() << "\n";

    if (nDim == 2) {
      file << "Free-stream velocity (non-dim): (" << config->GetVelocity_FreeStreamND()[0] << ", ";
      file << config->GetVelocity_FreeStreamND()[1] << "). ";
    } else {
      file << "Free-stream velocity (non-dim): (" << config->GetVelocity_FreeStreamND()[0] << ", ";
      file << config->GetVelocity_FreeStreamND()[1] << ", " << config->GetVelocity_FreeStreamND()[2] << "). ";
    }
    file << "Magnitude: " << config->GetModVel_FreeStreamND() << "\n";
    file << "Free-stream total energy per unit mass (non-dim): " << config->GetEnergy_FreeStreamND() << "\n";

    if (viscous) {
      file << "Free-stream viscosity (non-dim): " << config->GetViscosity_FreeStreamND() << "\n";
      if (turbulent) {
        file << "Free-stream turb. kinetic energy (non-dim): " << config->GetTke_FreeStreamND() << "\n";
        file << "Free-stream specific dissipation (non-dim): " << config->GetOmega_FreeStreamND() << "\n";
      }
    }

    if (unsteady) {
      file << "Total time (non-dim): " << config->GetTotal_UnstTimeND() << "\n";
      file << "Time step (non-dim): " << config->GetDelta_UnstTimeND() << "\n";
    }

  } else {

    /*--- Incompressible version of the console output ---*/

    const bool energy = config->GetEnergy_Equation();
    const bool boussinesq = (config->GetKind_DensityModel() == INC_DENSITYMODEL::BOUSSINESQ);

    if (config->GetRef_Inc_NonDim() == DIMENSIONAL) {
      file << "Viscous and Inviscid flow: rho_ref, vel_ref, temp_ref, p_ref\n";
      file << "are set to 1.0 in order to perform a dimensional calculation.\n";
    } else if (config->GetRef_Inc_NonDim() == INITIAL_VALUES) {
      file << "Viscous and Inviscid flow: rho_ref, vel_ref, and temp_ref\n";
      file << "are based on the initial values, p_ref = rho_ref*vel_ref^2.\n";
    } else if (config->GetRef_Inc_NonDim() == REFERENCE_VALUES) {
      file << "Viscous and Inviscid flow: rho_ref, vel_ref, and temp_ref\n";
      file << "are user-provided reference values, p_ref = rho_ref*vel_ref^2.\n";
    }
    if (dynamic_grid)
      file << "Force coefficients computed using MACH_MOTION.\n";
    else
      file << "Force coefficients computed using initial values.\n";

    file << "The reference area for force coeffs. is " << config->GetRefArea() << " m^2.\n";
    file << "The reference length for force coeffs. is " << config->GetRefLength() << " m.\n";

    file << "The pressure is decomposed into thermodynamic and dynamic components.\n";
    file << "The initial value of the dynamic pressure is 0.\n";

    file << "Mach number: " << config->GetMach();
    if (config->GetKind_FluidModel() == CONSTANT_DENSITY) {
      file << ", computed using the Bulk modulus.\n";
    } else {
      file << ", computed using fluid speed of sound.\n";
    }
    file << "For external flows, the initial state is imposed at the far-field.\n";
    file << "Angle of attack (deg): " << config->GetAoA() << ", computed using the initial velocity.\n";
    file << "Side slip angle (deg): " << config->GetAoS() << ", computed using the initial velocity.\n";

    if (viscous) {
      file << "Reynolds number per meter: " << config->GetReynolds() << ", computed using initial values.\n";
      file << "Reynolds number is a byproduct of inputs only (not used internally).\n";
    }
    file << "SI units only. The grid should be dimensional (meters).\n";

    switch (config->GetKind_DensityModel()) {
      case INC_DENSITYMODEL::CONSTANT:
        if (energy)
          file << "Energy equation is active and decoupled.\n";
        else
          file << "No energy equation.\n";
        break;

      case INC_DENSITYMODEL::BOUSSINESQ:
        if (energy) file << "Energy equation is active and coupled through Boussinesq approx.\n";
        break;

      case INC_DENSITYMODEL::VARIABLE:
        if (energy) file << "Energy equation is active and coupled for variable density.\n";
        break;
    }

    file << "-- Input conditions:\n";

    switch (config->GetKind_FluidModel()) {
      case CONSTANT_DENSITY:
        file << "Fluid Model: CONSTANT_DENSITY \n";
        if (energy) {
          file << "Specific heat at constant pressure (Cp): " << config->GetSpecific_Heat_Cp() << " N.m/kg.K.\n";
        }
        if (boussinesq) file << "Thermal expansion coefficient: " << config->GetThermal_Expansion_Coeff() << " K^-1.\n";
        file << "Thermodynamic pressure not required.\n";
        break;

      case INC_IDEAL_GAS:
        file << "Fluid Model: INC_IDEAL_GAS \n";
        file << "Variable density incompressible flow using ideal gas law.\n";
        file << "Density is a function of temperature (constant thermodynamic pressure).\n";
        file << "Specific heat at constant pressure (Cp): " << config->GetSpecific_Heat_Cp() << " N.m/kg.K.\n";
        file << "Molecular weight : " << config->GetMolecular_Weight() << " g/mol\n";
        file << "Specific gas constant: " << config->GetGas_Constant() << " N.m/kg.K.\n";
        file << "Thermodynamic pressure: " << config->GetPressure_Thermodynamic();
        if (si_units) file << " Pa.\n";
        else file << " psf.\n";
        break;

      case FLUID_MIXTURE:
        file << "Fluid Model: FLUID_MIXTURE \n";
        file << "Variable density incompressible flow using ideal gas law.\n";
        file << "Density is a function of temperature (constant thermodynamic pressure).\n";
        file << "Specific heat at constant pressure (Cp): " << config->GetSpecific_Heat_Cp() << " N.m/kg.K.\n";
        file << "Molecular weight : " << config->GetMolecular_Weight() << " g/mol\n";
        file << "Specific gas constant: " << config->GetGas_Constant() << " N.m/kg.K.\n";
        file << "Thermodynamic pressure: " << config->GetPressure_Thermodynamic();
        if (si_units) file << " Pa.\n";
        else file << " psf.\n";
        break;

      case FLUID_FLAMELET:
        file << "Fluid model: FLUID_FLAMELET \n";
        if (si_units) file << " Pa.\n";
        else file << " psf.\n";
        break;

      case INC_IDEAL_GAS_POLY:
        file << "Fluid Model: INC_IDEAL_GAS_POLY \n";
        file << "Variable density incompressible flow using ideal gas law.\n";
        file << "Density is a function of temperature (constant thermodynamic pressure).\n";
        file << "Molecular weight: " << config->GetMolecular_Weight() << " g/mol.\n";
        file << "Specific gas constant: " << config->GetGas_Constant() << " N.m/kg.K.\n";
        file << "Specific gas constant (non-dim): " << config->GetGas_ConstantND() << "\n";
        file << "Thermodynamic pressure: " << config->GetPressure_Thermodynamic();
        if (si_units) file << " Pa.\n";
        else file << " psf.\n";
        file << "Cp(T) polynomial coefficients: \n  (";
        for (unsigned short iVar = 0; iVar < config->GetnPolyCoeffs(); iVar++) {
          file << config->GetCp_PolyCoeff(iVar);
          if (iVar < config->GetnPolyCoeffs() - 1) file << ", ";
        }
        file << ").\n";
        file << "Cp(T) polynomial coefficients (non-dim.): \n  (";
        for (unsigned short iVar = 0; iVar < config->GetnPolyCoeffs(); iVar++) {
          file << config->GetCp_PolyCoeffND(iVar);
          if (iVar < config->GetnPolyCoeffs() - 1) file << ", ";
        }
        file << ").\n";
        break;
    }
    if (viscous) {
      switch (config->GetKind_ViscosityModel()) {
        case VISCOSITYMODEL::CONSTANT:
          file << "Viscosity Model: CONSTANT_VISCOSITY  \n";
          file << "Constant Laminar Viscosity: " << config->GetMu_Constant();
          if (si_units) file << " N.s/m^2.\n";
          else file << " lbf.s/ft^2.\n";
          file << "Laminar Viscosity (non-dim): " << config->GetMu_ConstantND() << "\n";
          break;

        case VISCOSITYMODEL::FLAMELET:
          file << "Viscosity Model: FLAMELET  \n";
          if (si_units) file << " N.s/m^2.\n";
          else file << " lbf.s/ft^2.\n";
          file << "Laminar Viscosity (non-dim): " << config->GetMu_ConstantND() << "\n";
          break;

        case VISCOSITYMODEL::COOLPROP:
          file << "Viscosity Model: CoolProp \n";
          break;

        case VISCOSITYMODEL::SUTHERLAND:
          file << "Viscosity Model: SUTHERLAND \n";
          file << "Ref. Laminar Viscosity: " << config->GetMu_Ref();
          if (si_units) file << " N.s/m^2.\n";
          else file << " lbf.s/ft^2.\n";
          file << "Ref. Temperature: " << config->GetMu_Temperature_Ref();
          if (si_units) file << " K.\n";
          else file << " R.\n";
          file << "Sutherland Constant: " << config->GetMu_S();
          if (si_units) file << " K.\n";
          else file << " R.\n";
          file << "Laminar Viscosity (non-dim): " << config->GetMu_ConstantND() << "\n";
          file << "Ref. Temperature (non-dim): " << config->GetMu_Temperature_RefND() << "\n";
          file << "Sutherland constant (non-dim): " << config->GetMu_SND() << "\n";
          break;

        case VISCOSITYMODEL::POLYNOMIAL:
          file << "Viscosity Model: POLYNOMIAL_VISCOSITY  \n";
          file << "Mu(T) polynomial coefficients: \n  (";
          for (unsigned short iVar = 0; iVar < config->GetnPolyCoeffs(); iVar++) {
            file << config->GetMu_PolyCoeff(iVar);
            if (iVar < config->GetnPolyCoeffs() - 1) file << ", ";
          }
          file << ").\n";
          file << "Mu(T) polynomial coefficients (non-dim.): \n  (";
          for (unsigned short iVar = 0; iVar < config->GetnPolyCoeffs(); iVar++) {
            file << config->GetMu_PolyCoeffND(iVar);
            if (iVar < config->GetnPolyCoeffs() - 1) file << ", ";
          }
          file << ").\n";
          break;
      }

      if (energy) {
        switch (config->GetKind_ConductivityModel()) {
          case CONDUCTIVITYMODEL::CONSTANT_PRANDTL:
            file << "Conductivity Model: CONSTANT_PRANDTL  \n";
            file << "Prandtl (Laminar): " << config->GetPrandtl_Lam() << "\n";
            break;

          case CONDUCTIVITYMODEL::CONSTANT:
            file << "Conductivity Model: CONSTANT \n";
            file << "Molecular Conductivity: " << config->GetThermal_Conductivity_Constant() << " W/m^2.K.\n";
            file << "Molecular Conductivity (non-dim): " << config->GetThermal_Conductivity_ConstantND() << "\n";
            break;
          case CONDUCTIVITYMODEL::COOLPROP:
            file << "Conductivity Model: COOLPROP \n";
            break;

          case CONDUCTIVITYMODEL::FLAMELET:
            file << "Conductivity Model: FLAMELET \n";
            file << "Molecular Conductivity units: "  << " W/m^2.K.\n";
            file << "Molecular Conductivity (non-dim): " << config->GetThermal_Conductivity_ConstantND() << "\n";
            break;

          case CONDUCTIVITYMODEL::POLYNOMIAL:
            file << "Viscosity Model: POLYNOMIAL \n";
            file << "Kt(T) polynomial coefficients: \n  (";
            for (unsigned short iVar = 0; iVar < config->GetnPolyCoeffs(); iVar++) {
              file << config->GetKt_PolyCoeff(iVar);
              if (iVar < config->GetnPolyCoeffs() - 1) file << ", ";
            }
            file << ").\n";
            file << "Kt(T) polynomial coefficients (non-dim.): \n  (";
            for (unsigned short iVar = 0; iVar < config->GetnPolyCoeffs(); iVar++) {
              file << config->GetKt_PolyCoeffND(iVar);
              if (iVar < config->GetnPolyCoeffs() - 1) file << ", ";
            }
            file << ").\n";
            break;
        }

        if (turbulent) {
          switch (config->GetKind_ConductivityModel_Turb()) {
            case CONDUCTIVITYMODEL_TURB::CONSTANT_PRANDTL:
              file << "Turbulent Conductivity Model: CONSTANT_PRANDTL  \n";
              file << "Turbulent Prandtl: " << config->GetPrandtl_Turb() << "\n";
              break;
            case CONDUCTIVITYMODEL_TURB::NONE:
              file << "Turbulent Conductivity Model: CONDUCTIVITYMODEL_TURB::NONE \n";
              file << "No turbulent component in effective thermal conductivity.\n";
              break;
          }
        }
      }
    }

    if (config->GetKind_FluidModel() == CONSTANT_DENSITY) {
      file << "Bulk modulus: " << config->GetBulk_Modulus();
      if (si_units) file << " Pa.\n";
      else file << " psf.\n";
    }

    file << "Initial dynamic pressure: " << config->GetPressure_FreeStream();
    if (si_units) file << " Pa.\n";
    else file << " psf.\n";

    file << "Initial total pressure: "
         << config->GetPressure_FreeStream() +
                0.5 * config->GetDensity_FreeStream() * config->GetModVel_FreeStream() * config->GetModVel_FreeStream();
    if (si_units) file << " Pa.\n";
    else file << " psf.\n";

    if (energy) {
      file << "Initial temperature: " << config->GetTemperature_FreeStream();
      if (si_units) file << " K.\n";
      else file << " R.\n";
    }

    file << "Initial density: " << config->GetDensity_FreeStream();
    if (si_units) file << " kg/m^3.\n";
    else file << " slug/ft^3.\n";

    file << "Free-stream velocity: (" << config->GetVelocity_FreeStream()[0];
    file << ", " << config->GetVelocity_FreeStream()[1];
    if (nDim == 3) {
      file << ", " << config->GetVelocity_FreeStream()[2];
    }
    if (si_units) file << ") m/s. ";
    else file << ") ft/s. ";

    file << "Magnitude: " << config->GetModVel_FreeStream();
    if (si_units) file << " m/s.\n";
    else file << " ft/s.\n";

    if (viscous) {
      file << "Initial laminar viscosity: " << config->GetViscosity_FreeStream();
      if (si_units) file << " N.s/m^2.\n";
      else file << " lbf.s/ft^2.\n";
      if (turbulent) {
        file << "Initial turb. kinetic energy per unit mass: " << config->GetTke_FreeStream();
        if (si_units) file << " m^2/s^2.\n";
        else file << " ft^2/s^2.\n";
        file << "Initial specific dissipation: " << config->GetOmega_FreeStream();
        if (si_units) file << " 1/s.\n";
        else file << " 1/s.\n";
      }
    }

    if (unsteady) {
      file << "Total time: " << config->GetTotal_UnstTime() << " s. Time step: " << config->GetDelta_UnstTime()
           << " s.\n";
    }

    /*--- Print out reference values. ---*/

    file << "-- Reference values:\n";

    if (config->GetKind_FluidModel() != CONSTANT_DENSITY) {
      file << "Reference specific gas constant: " << config->GetGas_Constant_Ref();
      if (si_units) file << " N.m/kg.K.\n";
      else file << " lbf.ft/slug.R.\n";
    } else {
      if (energy) {
        file << "Reference specific heat: " << config->GetGas_Constant_Ref();
        if (si_units) file << " N.m/kg.K.\n";
        else file << " lbf.ft/slug.R.\n";
      }
    }

    file << "Reference pressure: " << config->GetPressure_Ref();
    if (si_units) file << " Pa.\n";
    else file << " psf.\n";

    if (energy) {
      file << "Reference temperature: " << config->GetTemperature_Ref();
      if (si_units) file << " K.\n";
      else file << " R.\n";
    }

    file << "Reference density: " << config->GetDensity_Ref();
    if (si_units) file << " kg/m^3.\n";
    else file << " slug/ft^3.\n";

    file << "Reference velocity: " << config->GetVelocity_Ref();
    if (si_units) file << " m/s.\n";
    else file << " ft/s.\n";

    file << "Reference length: " << config->GetLength_Ref();
    if (si_units) file << " m.\n";
    else file << " in.\n";

    if (viscous) {
      file << "Reference viscosity: " << config->GetViscosity_Ref();
      if (si_units) file << " N.s/m^2.\n";
      else file << " lbf.s/ft^2.\n";
    }

    if (unsteady) file << "Reference time: " << config->GetTime_Ref() << " s.\n";

    /*--- Print out resulting non-dim values here. ---*/

    file << "-- Resulting non-dimensional state:\n";
    file << "Mach number (non-dim): " << config->GetMach() << "\n";
    if (viscous) {
      file << "Reynolds number (per m): " << config->GetReynolds() << "\n";
    }

    if (config->GetKind_FluidModel() != CONSTANT_DENSITY) {
      file << "Specific gas constant (non-dim): " << config->GetGas_ConstantND() << "\n";
      file << "Initial thermodynamic pressure (non-dim): " << config->GetPressure_ThermodynamicND() << "\n";
    } else {
      if (energy) {
        file << "Specific heat at constant pressure (non-dim): " << config->GetSpecific_Heat_CpND() << "\n";
        if (boussinesq)
          file << "Thermal expansion coefficient (non-dim.): " << config->GetThermal_Expansion_CoeffND() << " K^-1.\n";
      }
    }

    if (energy) file << "Initial temperature (non-dim): " << config->GetTemperature_FreeStreamND() << "\n";
    file << "Initial pressure (non-dim): " << config->GetPressure_FreeStreamND() << "\n";
    file << "Initial density (non-dim): " << config->GetDensity_FreeStreamND() << "\n";

    file << "Initial velocity (non-dim): (" << config->GetVelocity_FreeStreamND()[0];
    file << ", " << config->GetVelocity_FreeStreamND()[1];
    if (nDim == 3) {
      file << ", " << config->GetVelocity_FreeStreamND()[2];
    }
    file << "). Magnitude: " << config->GetModVel_FreeStreamND() << "\n";

    if (viscous) {
      file << "Initial viscosity (non-dim): " << config->GetViscosity_FreeStreamND() << "\n";
      if (turbulent) {
        file << "Initial turb. kinetic energy (non-dim): " << config->GetTke_FreeStreamND() << "\n";
        file << "Initial specific dissipation (non-dim): " << config->GetOmega_FreeStreamND() << "\n";
      }
    }

    if (unsteady) {
      file << "Total time (non-dim): " << config->GetTotal_UnstTimeND() << "\n";
      file << "Time step (non-dim): " << config->GetDelta_UnstTimeND() << "\n";
    }
  }

  /*--- Begin forces breakdown info. ---*/

  file << fixed;
  file << "\n\nForces breakdown:\n\n";

  if (nDim == 3) {
    su2double m = flow_solver->GetTotal_CFz() / flow_solver->GetTotal_CFx();
    su2double term = (Total_CoPz / m) - Total_CoPx;

    if (term > 0)
      file << "Center of Pressure: X=" << 1 / m << "Z-" << term << ".\n\n";
    else
      file << "Center of Pressure: X=" << 1 / m << "Z+" << fabs(term);
    if (si_units) file << " m.\n\n";
    else file << " in.\n\n";
  } else {
    su2double m = flow_solver->GetTotal_CFy() / flow_solver->GetTotal_CFx();
    su2double term = (Total_CoPy / m) - Total_CoPx;
    if (term > 0)
      file << "Center of Pressure: X=" << 1 / m << "Y-" << term << ".\n\n";
    else
      file << "Center of Pressure: X=" << 1 / m << "Y+" << fabs(term);
    if (si_units) file << " m.\n\n";
    else file << " in.\n\n";
  }

  /*--- Reference area and force factors. ---*/

  const su2double Factor = flow_solver->GetAeroCoeffsReferenceForce();
  const su2double Ref = config->GetDensity_Ref() * pow(config->GetVelocity_Ref(), 2);

  file << "NOTE: Multiply forces by the non-dimensional factor: " << Factor << ", and the reference factor: " << Ref
       << "\nto obtain the dimensional force.\n\n";

  file << "Total CL:    ";
  file.width(11);
  file << Total_CL;
  file << " | Pressure (";
  file.width(5);
  file << SU2_TYPE::Int((Inv_CL * 100.0) / (Total_CL + EPS));
  file << "%): ";
  file.width(11);
  file << Inv_CL;
  file << " | Friction (";
  file.width(5);
  file << SU2_TYPE::Int((Visc_CL * 100.0) / (Total_CL + EPS));
  file << "%): ";
  file.width(11);
  file << Visc_CL;
  file << " | Momentum (";
  file.width(5);
  file << SU2_TYPE::Int((Mnt_CL * 100.0) / (Total_CL + EPS));
  file << "%): ";
  file.width(11);
  file << Mnt_CL << "\n";

  file << "Total CD:    ";
  file.width(11);
  file << Total_CD;
  file << " | Pressure (";
  file.width(5);
  file << SU2_TYPE::Int((Inv_CD * 100.0) / (Total_CD + EPS)) << "%): ";
  file.width(11);
  file << Inv_CD;
  file << " | Friction (";
  file.width(5);
  file << SU2_TYPE::Int((Visc_CD * 100.0) / (Total_CD + EPS)) << "%): ";
  file.width(11);
  file << Visc_CD;
  file << " | Momentum (";
  file.width(5);
  file << SU2_TYPE::Int((Mnt_CD * 100.0) / (Total_CD + EPS)) << "%): ";
  file.width(11);
  file << Mnt_CD << "\n";

  if (nDim == 3) {
    file << "Total CSF:   ";
    file.width(11);
    file << Total_CSF;
    file << " | Pressure (";
    file.width(5);
    file << SU2_TYPE::Int((Inv_CSF * 100.0) / (Total_CSF + EPS));
    file << "%): ";
    file.width(11);
    file << Inv_CSF;
    file << " | Friction (";
    file.width(5);
    file << SU2_TYPE::Int((Visc_CSF * 100.0) / (Total_CSF + EPS));
    file << "%): ";
    file.width(11);
    file << Visc_CSF;
    file << " | Momentum (";
    file.width(5);
    file << SU2_TYPE::Int((Mnt_CSF * 100.0) / (Total_CSF + EPS));
    file << "%): ";
    file.width(11);
    file << Mnt_CSF << "\n";
  }

  file << "Total CL/CD: ";
  file.width(11);
  file << Total_CEff;
  file << " | Pressure (";
  file.width(5);
  file << SU2_TYPE::Int((Inv_CEff * 100.0) / (Total_CEff + EPS));
  file << "%): ";
  file.width(11);
  file << Inv_CEff;
  file << " | Friction (";
  file.width(5);
  file << SU2_TYPE::Int((Visc_CEff * 100.0) / (Total_CEff + EPS));
  file << "%): ";
  file.width(11);
  file << Visc_CEff;
  file << " | Momentum (";
  file.width(5);
  file << SU2_TYPE::Int((Mnt_CEff * 100.0) / (Total_CEff + EPS));
  file << "%): ";
  file.width(11);
  file << Mnt_CEff << "\n";

  if (nDim == 3) {
    file << "Total CMx:   ";
    file.width(11);
    file << Total_CMx;
    file << " | Pressure (";
    file.width(5);
    file << SU2_TYPE::Int((Inv_CMx * 100.0) / (Total_CMx + EPS));
    file << "%): ";
    file.width(11);
    file << Inv_CMx;
    file << " | Friction (";
    file.width(5);
    file << SU2_TYPE::Int((Visc_CMx * 100.0) / (Total_CMx + EPS));
    file << "%): ";
    file.width(11);
    file << Visc_CMx;
    file << " | Momentum (";
    file.width(5);
    file << SU2_TYPE::Int((Mnt_CMx * 100.0) / (Total_CMx + EPS));
    file << "%): ";
    file.width(11);
    file << Mnt_CMx << "\n";

    file << "Total CMy:   ";
    file.width(11);
    file << Total_CMy;
    file << " | Pressure (";
    file.width(5);
    file << SU2_TYPE::Int((Inv_CMy * 100.0) / (Total_CMy + EPS));
    file << "%): ";
    file.width(11);
    file << Inv_CMy;
    file << " | Friction (";
    file.width(5);
    file << SU2_TYPE::Int((Visc_CMy * 100.0) / (Total_CMy + EPS));
    file << "%): ";
    file.width(11);
    file << Visc_CMy;
    file << " | Momentum (";
    file.width(5);
    file << SU2_TYPE::Int((Mnt_CMz * 100.0) / (Total_CMz + EPS));
    file << "%): ";
    file.width(11);
    file << Mnt_CMy << "\n";
  }

  file << "Total CMz:   ";
  file.width(11);
  file << Total_CMz;
  file << " | Pressure (";
  file.width(5);
  file << SU2_TYPE::Int((Inv_CMz * 100.0) / (Total_CMz + EPS));
  file << "%): ";
  file.width(11);
  file << Inv_CMz;
  file << " | Friction (";
  file.width(5);
  file << SU2_TYPE::Int((Visc_CMz * 100.0) / (Total_CMz + EPS));
  file << "%): ";
  file.width(11);
  file << Visc_CMz;
  file << " | Momentum (";
  file.width(5);
  file << SU2_TYPE::Int((Mnt_CMz * 100.0) / (Total_CMz + EPS));
  file << "%): ";
  file.width(11);
  file << Mnt_CMz << "\n";

  file << "Total CFx:   ";
  file.width(11);
  file << Total_CFx;
  file << " | Pressure (";
  file.width(5);
  file << SU2_TYPE::Int((Inv_CFx * 100.0) / (Total_CFx + EPS));
  file << "%): ";
  file.width(11);
  file << Inv_CFx;
  file << " | Friction (";
  file.width(5);
  file << SU2_TYPE::Int((Visc_CFx * 100.0) / (Total_CFx + EPS));
  file << "%): ";
  file.width(11);
  file << Visc_CFx;
  file << " | Momentum (";
  file.width(5);
  file << SU2_TYPE::Int((Mnt_CFx * 100.0) / (Total_CFx + EPS));
  file << "%): ";
  file.width(11);
  file << Mnt_CFx << "\n";

  file << "Total CFy:   ";
  file.width(11);
  file << Total_CFy;
  file << " | Pressure (";
  file.width(5);
  file << SU2_TYPE::Int((Inv_CFy * 100.0) / (Total_CFy + EPS));
  file << "%): ";
  file.width(11);
  file << Inv_CFy;
  file << " | Friction (";
  file.width(5);
  file << SU2_TYPE::Int((Visc_CFy * 100.0) / (Total_CFy + EPS));
  file << "%): ";
  file.width(11);
  file << Visc_CFy;
  file << " | Momentum (";
  file.width(5);
  file << SU2_TYPE::Int((Mnt_CFy * 100.0) / (Total_CFy + EPS));
  file << "%): ";
  file.width(11);
  file << Mnt_CFy << "\n";

  if (nDim == 3) {
    file << "Total CFz:   ";
    file.width(11);
    file << Total_CFz;
    file << " | Pressure (";
    file.width(5);
    file << SU2_TYPE::Int((Inv_CFz * 100.0) / (Total_CFz + EPS));
    file << "%): ";
    file.width(11);
    file << Inv_CFz;
    file << " | Friction (";
    file.width(5);
    file << SU2_TYPE::Int((Visc_CFz * 100.0) / (Total_CFz + EPS));
    file << "%): ";
    file.width(11);
    file << Visc_CFz;
    file << " | Momentum (";
    file.width(5);
    file << SU2_TYPE::Int((Mnt_CFz * 100.0) / (Total_CFz + EPS));
    file << "%): ";
    file.width(11);
    file << Mnt_CFz << "\n";
  }

  file << "\n\n";

  for (auto iMarker = 0u; iMarker < nMonitoring; iMarker++) {
    file << "Surface name: " << config->GetMarker_Monitoring_TagBound(iMarker) << "\n\n";

    file << "Total CL    (";
    file.width(5);
    file << SU2_TYPE::Int((Surface_CL[iMarker] * 100.0) / (Total_CL + EPS));
    file << "%): ";
    file.width(11);
    file << Surface_CL[iMarker];
    file << " | Pressure (";
    file.width(5);
    file << SU2_TYPE::Int((Surface_CL_Inv[iMarker] * 100.0) / (Surface_CL[iMarker] + EPS));
    file << "%): ";
    file.width(11);
    file << Surface_CL_Inv[iMarker];
    file << " | Friction (";
    file.width(5);
    file << SU2_TYPE::Int((Surface_CL_Visc[iMarker] * 100.0) / (Surface_CL[iMarker] + EPS));
    file << "%): ";
    file.width(11);
    file << Surface_CL_Visc[iMarker];
    file << " | Momentum (";
    file.width(5);
    file << SU2_TYPE::Int((Surface_CL_Mnt[iMarker] * 100.0) / (Surface_CL[iMarker] + EPS));
    file << "%): ";
    file.width(11);
    file << Surface_CL_Mnt[iMarker] << "\n";

    file << "Total CD    (";
    file.width(5);
    file << SU2_TYPE::Int((Surface_CD[iMarker] * 100.0) / (Total_CD + EPS));
    file << "%): ";
    file.width(11);
    file << Surface_CD[iMarker];
    file << " | Pressure (";
    file.width(5);
    file << SU2_TYPE::Int((Surface_CD_Inv[iMarker] * 100.0) / (Surface_CD[iMarker] + EPS));
    file << "%): ";
    file.width(11);
    file << Surface_CD_Inv[iMarker];
    file << " | Friction (";
    file.width(5);
    file << SU2_TYPE::Int((Surface_CD_Visc[iMarker] * 100.0) / (Surface_CD[iMarker] + EPS));
    file << "%): ";
    file.width(11);
    file << Surface_CD_Visc[iMarker];
    file << " | Momentum (";
    file.width(5);
    file << SU2_TYPE::Int((Surface_CD_Mnt[iMarker] * 100.0) / (Surface_CD[iMarker] + EPS));
    file << "%): ";
    file.width(11);
    file << Surface_CD_Mnt[iMarker] << "\n";

    if (nDim == 3) {
      file << "Total CSF   (";
      file.width(5);
      file << SU2_TYPE::Int((Surface_CSF[iMarker] * 100.0) / (Total_CSF + EPS));
      file << "%): ";
      file.width(11);
      file << Surface_CSF[iMarker];
      file << " | Pressure (";
      file.width(5);
      file << SU2_TYPE::Int((Surface_CSF_Inv[iMarker] * 100.0) / (Surface_CSF[iMarker] + EPS));
      file << "%): ";
      file.width(11);
      file << Surface_CSF_Inv[iMarker];
      file << " | Friction (";
      file.width(5);
      file << SU2_TYPE::Int((Surface_CSF_Visc[iMarker] * 100.0) / (Surface_CSF[iMarker] + EPS));
      file << "%): ";
      file.width(11);
      file << Surface_CSF_Visc[iMarker];
      file << " | Momentum (";
      file.width(5);
      file << SU2_TYPE::Int((Surface_CSF_Mnt[iMarker] * 100.0) / (Surface_CSF[iMarker] + EPS));
      file << "%): ";
      file.width(11);
      file << Surface_CSF_Mnt[iMarker] << "\n";
    }

    file << "Total CL/CD (";
    file.width(5);
    file << SU2_TYPE::Int((Surface_CEff[iMarker] * 100.0) / (Total_CEff + EPS));
    file << "%): ";
    file.width(11);
    file << Surface_CEff[iMarker];
    file << " | Pressure (";
    file.width(5);
    file << SU2_TYPE::Int((Surface_CEff_Inv[iMarker] * 100.0) / (Surface_CEff[iMarker] + EPS));
    file << "%): ";
    file.width(11);
    file << Surface_CEff_Inv[iMarker];
    file << " | Friction (";
    file.width(5);
    file << SU2_TYPE::Int((Surface_CEff_Visc[iMarker] * 100.0) / (Surface_CEff[iMarker] + EPS));
    file << "%): ";
    file.width(11);
    file << Surface_CEff_Visc[iMarker];
    file << " | Momentum (";
    file.width(5);
    file << SU2_TYPE::Int((Surface_CEff_Mnt[iMarker] * 100.0) / (Surface_CEff[iMarker] + EPS));
    file << "%): ";
    file.width(11);
    file << Surface_CEff_Mnt[iMarker] << "\n";

    if (nDim == 3) {
      file << "Total CMx   (";
      file.width(5);
      file << SU2_TYPE::Int((Surface_CMx[iMarker] * 100.0) / (Total_CMx + EPS));
      file << "%): ";
      file.width(11);
      file << Surface_CMx[iMarker];
      file << " | Pressure (";
      file.width(5);
      file << SU2_TYPE::Int((Surface_CMx_Inv[iMarker] * 100.0) / (Surface_CMx[iMarker] + EPS));
      file << "%): ";
      file.width(11);
      file << Surface_CMx_Inv[iMarker];
      file << " | Friction (";
      file.width(5);
      file << SU2_TYPE::Int((Surface_CMx_Visc[iMarker] * 100.0) / (Surface_CMx[iMarker] + EPS));
      file << "%): ";
      file.width(11);
      file << Surface_CMx_Visc[iMarker];
      file << " | Momentum (";
      file.width(5);
      file << SU2_TYPE::Int((Surface_CMx_Mnt[iMarker] * 100.0) / (Surface_CMx[iMarker] + EPS));
      file << "%): ";
      file.width(11);
      file << Surface_CMx_Mnt[iMarker] << "\n";

      file << "Total CMy   (";
      file.width(5);
      file << SU2_TYPE::Int((Surface_CMy[iMarker] * 100.0) / (Total_CMy + EPS));
      file << "%): ";
      file.width(11);
      file << Surface_CMy[iMarker];
      file << " | Pressure (";
      file.width(5);
      file << SU2_TYPE::Int((Surface_CMy_Inv[iMarker] * 100.0) / (Surface_CMy[iMarker] + EPS));
      file << "%): ";
      file.width(11);
      file << Surface_CMy_Inv[iMarker];
      file << " | Friction (";
      file.width(5);
      file << SU2_TYPE::Int((Surface_CMy_Visc[iMarker] * 100.0) / (Surface_CMy[iMarker] + EPS));
      file << "%): ";
      file.width(11);
      file << Surface_CMy_Visc[iMarker];
      file << " | Momentum (";
      file.width(5);
      file << SU2_TYPE::Int((Surface_CMy_Mnt[iMarker] * 100.0) / (Surface_CMy[iMarker] + EPS));
      file << "%): ";
      file.width(11);
      file << Surface_CMy_Mnt[iMarker] << "\n";
    }

    file << "Total CMz   (";
    file.width(5);
    file << SU2_TYPE::Int((Surface_CMz[iMarker] * 100.0) / (Total_CMz + EPS));
    file << "%): ";
    file.width(11);
    file << Surface_CMz[iMarker];
    file << " | Pressure (";
    file.width(5);
    file << SU2_TYPE::Int((Surface_CMz_Inv[iMarker] * 100.0) / (Surface_CMz[iMarker] + EPS));
    file << "%): ";
    file.width(11);
    file << Surface_CMz_Inv[iMarker];
    file << " | Friction (";
    file.width(5);
    file << SU2_TYPE::Int((Surface_CMz_Visc[iMarker] * 100.0) / (Surface_CMz[iMarker] + EPS));
    file << "%): ";
    file.width(11);
    file << Surface_CMz_Visc[iMarker];
    file << " | Momentum (";
    file.width(5);
    file << SU2_TYPE::Int((Surface_CMz_Mnt[iMarker] * 100.0) / (Surface_CMz[iMarker] + EPS));
    file << "%): ";
    file.width(11);
    file << Surface_CMz_Mnt[iMarker] << "\n";

    file << "Total CFx   (";
    file.width(5);
    file << SU2_TYPE::Int((Surface_CFx[iMarker] * 100.0) / (Total_CFx + EPS));
    file << "%): ";
    file.width(11);
    file << Surface_CFx[iMarker];
    file << " | Pressure (";
    file.width(5);
    file << SU2_TYPE::Int((Surface_CFx_Inv[iMarker] * 100.0) / (Surface_CFx[iMarker] + EPS));
    file << "%): ";
    file.width(11);
    file << Surface_CFx_Inv[iMarker];
    file << " | Friction (";
    file.width(5);
    file << SU2_TYPE::Int((Surface_CFx_Visc[iMarker] * 100.0) / (Surface_CFx[iMarker] + EPS));
    file << "%): ";
    file.width(11);
    file << Surface_CFx_Visc[iMarker];
    file << " | Momentum (";
    file.width(5);
    file << SU2_TYPE::Int((Surface_CFx_Mnt[iMarker] * 100.0) / (Surface_CFx[iMarker] + EPS));
    file << "%): ";
    file.width(11);
    file << Surface_CFx_Mnt[iMarker] << "\n";

    file << "Total CFy   (";
    file.width(5);
    file << SU2_TYPE::Int((Surface_CFy[iMarker] * 100.0) / (Total_CFy + EPS));
    file << "%): ";
    file.width(11);
    file << Surface_CFy[iMarker];
    file << " | Pressure (";
    file.width(5);
    file << SU2_TYPE::Int((Surface_CFy_Inv[iMarker] * 100.0) / (Surface_CFy[iMarker] + EPS));
    file << "%): ";
    file.width(11);
    file << Surface_CFy_Inv[iMarker];
    file << " | Friction (";
    file.width(5);
    file << SU2_TYPE::Int((Surface_CFy_Visc[iMarker] * 100.0) / (Surface_CFy[iMarker] + EPS));
    file << "%): ";
    file.width(11);
    file << Surface_CFy_Visc[iMarker];
    file << " | Momentum (";
    file.width(5);
    file << SU2_TYPE::Int((Surface_CFy_Mnt[iMarker] * 100.0) / (Surface_CFy[iMarker] + EPS));
    file << "%): ";
    file.width(11);
    file << Surface_CFy_Mnt[iMarker] << "\n";

    if (nDim == 3) {
      file << "Total CFz   (";
      file.width(5);
      file << SU2_TYPE::Int((Surface_CFz[iMarker] * 100.0) / (Total_CFz + EPS));
      file << "%): ";
      file.width(11);
      file << Surface_CFz[iMarker];
      file << " | Pressure (";
      file.width(5);
      file << SU2_TYPE::Int((Surface_CFz_Inv[iMarker] * 100.0) / (Surface_CFz[iMarker] + EPS));
      file << "%): ";
      file.width(11);
      file << Surface_CFz_Inv[iMarker];
      file << " | Friction (";
      file.width(5);
      file << SU2_TYPE::Int((Surface_CFz_Visc[iMarker] * 100.0) / (Surface_CFz[iMarker] + EPS));
      file << "%): ";
      file.width(11);
      file << Surface_CFz_Visc[iMarker];
      file << " | Momentum (";
      file.width(5);
      file << SU2_TYPE::Int((Surface_CFz_Mnt[iMarker] * 100.0) / (Surface_CFz[iMarker] + EPS));
      file << "%): ";
      file.width(11);
      file << Surface_CFz_Mnt[iMarker] << "\n";
    }

    file << "\n";
  }
  // clang-format on
}

bool CFlowOutput::WriteVolume_Output(CConfig *config, unsigned long Iter, bool force_writing, unsigned short iFile){

  bool writeRestart = false;
  auto FileFormat = config->GetVolumeOutputFiles();

  if (config->GetTime_Domain()){
    if (((config->GetTime_Marching() == TIME_MARCHING::DT_STEPPING_1ST) || (config->GetTime_Marching() == TIME_MARCHING::TIME_STEPPING)) &&
        ((Iter == 0) || (Iter % config->GetVolumeOutputFrequency(iFile) == 0))){
      return true;
    }

    /* check if we want to write a restart file*/
    if (FileFormat[iFile] == OUTPUT_TYPE::RESTART_ASCII || FileFormat[iFile] == OUTPUT_TYPE::RESTART_BINARY || FileFormat[iFile] == OUTPUT_TYPE::CSV) {
      writeRestart = true;
    }

    /* only write 'double' files for the restart files */
    if ((config->GetTime_Marching() == TIME_MARCHING::DT_STEPPING_2ND) &&
      ((Iter == 0) || (Iter % config->GetVolumeOutputFrequency(iFile) == 0) ||
      (((Iter+1) % config->GetVolumeOutputFrequency(iFile) == 0) && writeRestart==true) || // Restarts need 2 old solutions.
      (((Iter+2) == config->GetnTime_Iter()) && writeRestart==true))){      // The last timestep is written anyway but one needs the step before for restarts.
      return true;
    }
  } else {
    if (config->GetFixed_CL_Mode() && config->GetFinite_Difference_Mode()) return false;
    return ((Iter > 0) && Iter % config->GetVolumeOutputFrequency(iFile) == 0) || force_writing;
  }

  return false || force_writing;
}

void CFlowOutput::SetTimeAveragedFields(){
  AddVolumeOutput("MEAN_DENSITY", "MeanDensity", "TIME_AVERAGE", "Mean density");
  AddVolumeOutput("MEAN_VELOCITY-X", "MeanVelocity_x", "TIME_AVERAGE", "Mean velocity x-component");
  AddVolumeOutput("MEAN_VELOCITY-Y", "MeanVelocity_y", "TIME_AVERAGE", "Mean velocity y-component");
  if (nDim == 3)
    AddVolumeOutput("MEAN_VELOCITY-Z", "MeanVelocity_z", "TIME_AVERAGE", "Mean velocity z-component");

  AddVolumeOutput("MEAN_PRESSURE", "MeanPressure", "TIME_AVERAGE", "Mean pressure");
  AddVolumeOutput("RMS_U",   "RMS[u]", "TIME_AVERAGE", "RMS u");
  AddVolumeOutput("RMS_V",   "RMS[v]", "TIME_AVERAGE", "RMS v");
  AddVolumeOutput("RMS_UV",  "RMS[uv]", "TIME_AVERAGE", "RMS uv");
  AddVolumeOutput("RMS_P",   "RMS[Pressure]",   "TIME_AVERAGE", "RMS Pressure");
  AddVolumeOutput("UUPRIME", "u'u'", "TIME_AVERAGE", "Mean Reynolds-stress component u'u'");
  AddVolumeOutput("VVPRIME", "v'v'", "TIME_AVERAGE", "Mean Reynolds-stress component v'v'");
  AddVolumeOutput("UVPRIME", "u'v'", "TIME_AVERAGE", "Mean Reynolds-stress component u'v'");
  AddVolumeOutput("PPRIME",  "p'p'",   "TIME_AVERAGE", "Mean pressure fluctuation p'p'");
  if (nDim == 3){
    AddVolumeOutput("RMS_W",   "RMS[w]", "TIME_AVERAGE", "RMS u");
    AddVolumeOutput("RMS_UW", "RMS[uw]", "TIME_AVERAGE", "RMS uw");
    AddVolumeOutput("RMS_VW", "RMS[vw]", "TIME_AVERAGE", "RMS vw");
    AddVolumeOutput("WWPRIME", "w'w'", "TIME_AVERAGE", "Mean Reynolds-stress component w'w'");
    AddVolumeOutput("UWPRIME", "w'u'", "TIME_AVERAGE", "Mean Reynolds-stress component w'u'");
    AddVolumeOutput("VWPRIME", "w'v'", "TIME_AVERAGE", "Mean Reynolds-stress component w'v'");
  }
}

void CFlowOutput::LoadTimeAveragedData(unsigned long iPoint, const CVariable *Node_Flow){
  SetAvgVolumeOutputValue("MEAN_DENSITY", iPoint, Node_Flow->GetDensity(iPoint));
  SetAvgVolumeOutputValue("MEAN_VELOCITY-X", iPoint, Node_Flow->GetVelocity(iPoint,0));
  SetAvgVolumeOutputValue("MEAN_VELOCITY-Y", iPoint, Node_Flow->GetVelocity(iPoint,1));
  if (nDim == 3)
    SetAvgVolumeOutputValue("MEAN_VELOCITY-Z", iPoint, Node_Flow->GetVelocity(iPoint,2));

  SetAvgVolumeOutputValue("MEAN_PRESSURE", iPoint, Node_Flow->GetPressure(iPoint));

  SetAvgVolumeOutputValue("RMS_U", iPoint, pow(Node_Flow->GetVelocity(iPoint,0),2));
  SetAvgVolumeOutputValue("RMS_V", iPoint, pow(Node_Flow->GetVelocity(iPoint,1),2));
  SetAvgVolumeOutputValue("RMS_UV", iPoint, Node_Flow->GetVelocity(iPoint,0) * Node_Flow->GetVelocity(iPoint,1));
  SetAvgVolumeOutputValue("RMS_P", iPoint, pow(Node_Flow->GetPressure(iPoint),2));
  if (nDim == 3){
    SetAvgVolumeOutputValue("RMS_W", iPoint, pow(Node_Flow->GetVelocity(iPoint,2),2));
    SetAvgVolumeOutputValue("RMS_VW", iPoint, Node_Flow->GetVelocity(iPoint,2) * Node_Flow->GetVelocity(iPoint,1));
    SetAvgVolumeOutputValue("RMS_UW", iPoint,  Node_Flow->GetVelocity(iPoint,2) * Node_Flow->GetVelocity(iPoint,0));
  }

  const su2double umean  = GetVolumeOutputValue("MEAN_VELOCITY-X", iPoint);
  const su2double uumean = GetVolumeOutputValue("RMS_U", iPoint);
  const su2double vmean  = GetVolumeOutputValue("MEAN_VELOCITY-Y", iPoint);
  const su2double vvmean = GetVolumeOutputValue("RMS_V", iPoint);
  const su2double uvmean = GetVolumeOutputValue("RMS_UV", iPoint);
  const su2double pmean  = GetVolumeOutputValue("MEAN_PRESSURE", iPoint);
  const su2double ppmean = GetVolumeOutputValue("RMS_P", iPoint);

  SetVolumeOutputValue("UUPRIME", iPoint, -(umean*umean - uumean));
  SetVolumeOutputValue("VVPRIME", iPoint, -(vmean*vmean - vvmean));
  SetVolumeOutputValue("UVPRIME", iPoint, -(umean*vmean - uvmean));
  SetVolumeOutputValue("PPRIME",  iPoint, -(pmean*pmean - ppmean));
  if (nDim == 3){
    const su2double wmean  = GetVolumeOutputValue("MEAN_VELOCITY-Z", iPoint);
    const su2double wwmean = GetVolumeOutputValue("RMS_W", iPoint);
    const su2double uwmean = GetVolumeOutputValue("RMS_UW", iPoint);
    const su2double vwmean = GetVolumeOutputValue("RMS_VW", iPoint);
    SetVolumeOutputValue("WWPRIME", iPoint, -(wmean*wmean - wwmean));
    SetVolumeOutputValue("UWPRIME", iPoint, -(umean*wmean - uwmean));
    SetVolumeOutputValue("VWPRIME",  iPoint, -(vmean*wmean - vwmean));
  }
}

void CFlowOutput::SetFixedCLScreenOutput(const CConfig *config){
  PrintingToolbox::CTablePrinter FixedCLSummary(&cout);

  if (fabs(historyOutput_Map["CL_DRIVER_COMMAND"].value) > 1e-16){
    FixedCLSummary.AddColumn("Fixed CL Mode", 40);
    FixedCLSummary.AddColumn("Value", 30);
    FixedCLSummary.SetAlign(PrintingToolbox::CTablePrinter::LEFT);
    FixedCLSummary.PrintHeader();
    FixedCLSummary << "Current CL" << historyOutput_Map["LIFT"].value;
    FixedCLSummary << "Target CL" << config->GetTarget_CL();
    FixedCLSummary << "Previous AOA" << historyOutput_Map["PREV_AOA"].value;
    if (config->GetFinite_Difference_Mode()){
      FixedCLSummary << "Changed AoA by (Finite Difference step)" << historyOutput_Map["CL_DRIVER_COMMAND"].value;
      lastInnerIter = curInnerIter - 1;
    }
    else
      FixedCLSummary << "Changed AoA by" << historyOutput_Map["CL_DRIVER_COMMAND"].value;
    FixedCLSummary.PrintFooter();
    SetScreen_Header(config);
  }

  else if (config->GetFinite_Difference_Mode() && historyOutput_Map["AOA"].value == historyOutput_Map["PREV_AOA"].value){
    FixedCLSummary.AddColumn("Fixed CL Mode (Finite Difference)", 40);
    FixedCLSummary.AddColumn("Value", 30);
    FixedCLSummary.SetAlign(PrintingToolbox::CTablePrinter::LEFT);
    FixedCLSummary.PrintHeader();
    FixedCLSummary << "Delta CL / Delta AoA" << config->GetdCL_dAlpha();
    FixedCLSummary << "Delta CD / Delta CL" << config->GetdCD_dCL();
    if (nDim == 3){
      FixedCLSummary << "Delta CMx / Delta CL" << config->GetdCMx_dCL();
      FixedCLSummary << "Delta CMy / Delta CL" << config->GetdCMy_dCL();
    }
    FixedCLSummary << "Delta CMz / Delta CL" << config->GetdCMz_dCL();
    FixedCLSummary.PrintFooter();
    curInnerIter = lastInnerIter;
    WriteMetaData(config);
    curInnerIter = config->GetInnerIter();
  }
}<|MERGE_RESOLUTION|>--- conflicted
+++ resolved
@@ -1251,11 +1251,11 @@
       break;
   }
 
-<<<<<<< HEAD
   switch (config->GetKind_Species_Model()) {
     case SPECIES_MODEL::SPECIES_TRANSPORT:
-      for (unsigned short iVar = 0; iVar < config->GetnSpecies(); iVar++)
+      for (unsigned short iVar = 0; iVar < config->GetnSpecies(); iVar++){
         AddVolumeOutput("SPECIES_" + std::to_string(iVar), "Species_" + std::to_string(iVar), "SOLUTION", "Species_" + std::to_string(iVar) + " mass fraction");
+      }
       break;
     case SPECIES_MODEL::FLAMELET:
       AddVolumeOutput("PROGVAR", "Progress_Variable", "SOLUTION", "Progress variable");
@@ -1285,12 +1285,6 @@
       break;
     case SPECIES_MODEL::NONE:
       break;
-=======
-  if (config->GetKind_Species_Model() != SPECIES_MODEL::NONE) {
-    for (unsigned short iVar = 0; iVar < config->GetnSpecies(); iVar++) {
-      AddVolumeOutput("SPECIES_" + std::to_string(iVar), "Species_" + std::to_string(iVar), "SOLUTION", "Species_" + std::to_string(iVar) + " mass fraction");
-    }
->>>>>>> d886e441
   }
 }
 
@@ -1311,8 +1305,10 @@
 
   switch (config->GetKind_Species_Model()) {
     case SPECIES_MODEL::SPECIES_TRANSPORT:
-      for (unsigned short iVar = 0; iVar < config->GetnSpecies(); iVar++)
+      for (unsigned short iVar = 0; iVar < config->GetnSpecies(); iVar++){
         AddVolumeOutput("RES_SPECIES_" + std::to_string(iVar), "Residual_Species_" + std::to_string(iVar), "RESIDUAL", "Residual of the transported species " + std::to_string(iVar));
+        AddVolumeOutput("DIFFUSIVITY_" + std::to_string(iVar), "Diffusivity_" + std::to_string(iVar), "PRIMITIVE", "Diffusivity of the transported species " + std::to_string(iVar));
+      }
       break;
     case SPECIES_MODEL::FLAMELET:
       AddVolumeOutput("RES_PROGVAR", "Residual_Progress_Variable", "SOLUTION", "Residual of progress variable");
@@ -1336,16 +1332,6 @@
     case TURB_TRANS_MODEL::NONE:
       break;
   }
-<<<<<<< HEAD
-=======
-
-  if (config->GetKind_Species_Model() != SPECIES_MODEL::NONE) {
-    for (unsigned short iVar = 0; iVar < config->GetnSpecies(); iVar++){
-      AddVolumeOutput("RES_SPECIES_" + std::to_string(iVar), "Residual_Species_" + std::to_string(iVar), "RESIDUAL", "Residual of the transported species " + std::to_string(iVar));
-      AddVolumeOutput("DIFFUSIVITY_" + std::to_string(iVar), "Diffusivity_" + std::to_string(iVar), "PRIMITIVE", "Diffusivity of the transported species " + std::to_string(iVar));
-    }
-  }
->>>>>>> d886e441
 }
 
 void CFlowOutput::SetVolumeOutputFields_ScalarLimiter(const CConfig* config) {
@@ -1485,18 +1471,19 @@
   }
 
   switch (config->GetKind_Species_Model()) {
+    
     case SPECIES_MODEL::SPECIES_TRANSPORT: {
       const auto Node_Species = solver[SPECIES_SOL]->GetNodes();
       for (unsigned short iVar = 0; iVar < config->GetnSpecies(); iVar++) {
         SetVolumeOutputValue("SPECIES_" + std::to_string(iVar), iPoint, Node_Species->GetSolution(iPoint, iVar));
         SetVolumeOutputValue("RES_SPECIES_" + std::to_string(iVar), iPoint, solver[SPECIES_SOL]->LinSysRes(iPoint, iVar));
+        SetVolumeOutputValue("DIFFUSIVITY_"+ std::to_string(iVar), iPoint, Node_Species->GetDiffusivity(iPoint,iVar));
         if (config->GetKind_SlopeLimit_Species() != LIMITER::NONE)
           SetVolumeOutputValue("LIMITER_SPECIES_" + std::to_string(iVar), iPoint, Node_Species->GetLimiter(iPoint, iVar));
       }
       break;
     }
 
-<<<<<<< HEAD
     case SPECIES_MODEL::FLAMELET: {
       const auto Node_Species = solver[SPECIES_SOL]->GetNodes();
 
@@ -1532,14 +1519,6 @@
       }
 
       break;
-=======
-    for (unsigned short iVar = 0; iVar < config->GetnSpecies(); iVar++) {
-      SetVolumeOutputValue("SPECIES_" + std::to_string(iVar), iPoint, Node_Species->GetSolution(iPoint, iVar));
-      SetVolumeOutputValue("RES_SPECIES_" + std::to_string(iVar), iPoint, solver[SPECIES_SOL]->LinSysRes(iPoint, iVar));
-      SetVolumeOutputValue("DIFFUSIVITY_"+ std::to_string(iVar), iPoint, Node_Species->GetDiffusivity(iPoint,iVar));
-      if (config->GetKind_SlopeLimit_Species() != LIMITER::NONE)
-        SetVolumeOutputValue("LIMITER_SPECIES_" + std::to_string(iVar), iPoint, Node_Species->GetLimiter(iPoint, iVar));
->>>>>>> d886e441
     }
     case SPECIES_MODEL::NONE: break;
   }
