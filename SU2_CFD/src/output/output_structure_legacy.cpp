--- conflicted
+++ resolved
@@ -341,10 +341,6 @@
 
 void COutputLegacy::SetConvHistory_Header(ofstream *ConvHist_file, CConfig *config, unsigned short val_iZone, unsigned short val_iInst) {
   char cstr[200], turb_resid[1000], adj_turb_resid[1000], scalar_resid[1000];
-<<<<<<< HEAD
-  // char buffer[50];
-=======
->>>>>>> 3a744b52
   unsigned short iMarker_Monitoring;
   string Monitoring_Tag, monitoring_coeff, aeroelastic_coeff, turbo_coeff;
 
@@ -3382,11 +3378,7 @@
             }
             Breakdown_file << ")." << endl;
             break;
-<<<<<<< HEAD
-          
-=======
-
->>>>>>> 3a744b52
+
           case VISCOSITYMODEL::FLAMELET:
             break;
         }
@@ -3423,10 +3415,6 @@
 
             case CONDUCTIVITYMODEL::FLAMELET:
               break;
-<<<<<<< HEAD
-
-=======
->>>>>>> 3a744b52
           }
 
           if ((Kind_Solver == RANS) || (Kind_Solver == ADJ_RANS) || (Kind_Solver == DISC_ADJ_RANS)) {
