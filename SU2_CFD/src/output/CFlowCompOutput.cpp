/*!
 * \file CFlowCompOutput.cpp
 * \brief Main subroutines for compressible flow output
 * \author R. Sanchez
 * \version 7.2.1 "Blackbird"
 *
 * SU2 Project Website: https://su2code.github.io
 *
 * The SU2 Project is maintained by the SU2 Foundation
 * (http://su2foundation.org)
 *
 * Copyright 2012-2021, SU2 Contributors (cf. AUTHORS.md)
 *
 * SU2 is free software; you can redistribute it and/or
 * modify it under the terms of the GNU Lesser General Public
 * License as published by the Free Software Foundation; either
 * version 2.1 of the License, or (at your option) any later version.
 *
 * SU2 is distributed in the hope that it will be useful,
 * but WITHOUT ANY WARRANTY; without even the implied warranty of
 * MERCHANTABILITY or FITNESS FOR A PARTICULAR PURPOSE. See the GNU
 * Lesser General Public License for more details.
 *
 * You should have received a copy of the GNU Lesser General Public
 * License along with SU2. If not, see <http://www.gnu.org/licenses/>.
 */

#include "../../include/output/CFlowCompOutput.hpp"

#include "../../../Common/include/geometry/CGeometry.hpp"
#include "../../include/solvers/CSolver.hpp"

CFlowCompOutput::CFlowCompOutput(const CConfig *config, unsigned short nDim) : CFlowOutput(config, nDim, false) {

  turb_model = config->GetKind_Turb_Model();

  /*--- Set the default history fields if nothing is set in the config file ---*/

  if (nRequestedHistoryFields == 0){
    requestedHistoryFields.emplace_back("ITER");
    requestedHistoryFields.emplace_back("RMS_RES");
    nRequestedHistoryFields = requestedHistoryFields.size();
  }
  if (nRequestedScreenFields == 0){
    if (config->GetTime_Domain()) requestedScreenFields.emplace_back("TIME_ITER");
    if (multiZone) requestedScreenFields.emplace_back("OUTER_ITER");
    requestedScreenFields.emplace_back("INNER_ITER");
    requestedScreenFields.emplace_back("RMS_DENSITY");
    requestedScreenFields.emplace_back("RMS_MOMENTUM-X");
    requestedScreenFields.emplace_back("RMS_MOMENTUM-Y");
    requestedScreenFields.emplace_back("RMS_ENERGY");
    nRequestedScreenFields = requestedScreenFields.size();
  }
  if (nRequestedVolumeFields == 0){
    requestedVolumeFields.emplace_back("COORDINATES");
    requestedVolumeFields.emplace_back("SOLUTION");
    requestedVolumeFields.emplace_back("PRIMITIVE");
    nRequestedVolumeFields = requestedVolumeFields.size();
  }

  if (gridMovement) {
    auto notFound = requestedVolumeFields.end();
    if (find(requestedVolumeFields.begin(), notFound, string("GRID_VELOCITY")) == notFound) {
      requestedVolumeFields.emplace_back("GRID_VELOCITY");
      nRequestedVolumeFields ++;
    }
  }

  stringstream ss;
  ss << "Zone " << config->GetiZone() << " (Comp. Fluid)";
  multiZoneHeaderString = ss.str();

  /*--- Set the volume filename --- */

  volumeFilename = config->GetVolume_FileName();

  /*--- Set the surface filename --- */

  surfaceFilename = config->GetSurfCoeff_FileName();

  /*--- Set the restart filename --- */

  restartFilename = config->GetRestart_FileName();

  /*--- Set the default convergence field --- */

  if (convFields.empty() ) convFields.emplace_back("RMS_DENSITY");

  if (config->GetFixed_CL_Mode()) {
    bool found = false;
    for (unsigned short iField = 0; iField < convFields.size(); iField++)
      if (convFields[iField] == "LIFT") found = true;
    if (!found) {
      if (rank == MASTER_NODE)
        cout<<"  Fixed CL: Adding LIFT as Convergence Field to ensure convergence to target CL"<<endl;
      convFields.emplace_back("LIFT");
      newFunc.resize(convFields.size());
      oldFunc.resize(convFields.size());
      cauchySerie.resize(convFields.size(), vector<su2double>(nCauchy_Elems, 0.0));
    }
  }
}

void CFlowCompOutput::SetHistoryOutputFields(CConfig *config){

  /// BEGIN_GROUP: RMS_RES, DESCRIPTION: The root-mean-square residuals of the SOLUTION variables.
  /// DESCRIPTION: Root-mean square residual of the density.
  AddHistoryOutput("RMS_DENSITY",    "rms[Rho]",  ScreenOutputFormat::FIXED, "RMS_RES", "Root-mean square residual of the density.", HistoryFieldType::RESIDUAL);
  /// DESCRIPTION: Root-mean square residual of the momentum x-component.
  AddHistoryOutput("RMS_MOMENTUM-X", "rms[RhoU]", ScreenOutputFormat::FIXED, "RMS_RES", "Root-mean square residual of the momentum x-component.", HistoryFieldType::RESIDUAL);
  /// DESCRIPTION: Root-mean square residual of the momentum y-component.
  AddHistoryOutput("RMS_MOMENTUM-Y", "rms[RhoV]", ScreenOutputFormat::FIXED, "RMS_RES", "Root-mean square residual of the momentum y-component.", HistoryFieldType::RESIDUAL);
  /// DESCRIPTION: Root-mean square residual of the momentum z-component.
  if (nDim == 3) AddHistoryOutput("RMS_MOMENTUM-Z", "rms[RhoW]", ScreenOutputFormat::FIXED, "RMS_RES", "Root-mean square residual of the momentum z-component.", HistoryFieldType::RESIDUAL);
  /// DESCRIPTION: Root-mean square residual of the energy.
  AddHistoryOutput("RMS_ENERGY",     "rms[RhoE]", ScreenOutputFormat::FIXED, "RMS_RES", "Root-mean square residual of the energy.", HistoryFieldType::RESIDUAL);

<<<<<<< HEAD
  switch(turb_model){
  case TURB_MODEL::SA: case TURB_MODEL::SA_NEG: case TURB_MODEL::SA_E: case TURB_MODEL::SA_COMP: case TURB_MODEL::SA_E_COMP:
    /// DESCRIPTION: Root-mean square residual of nu tilde (SA model).
    AddHistoryOutput("RMS_NU_TILDE", "rms[nu]", ScreenOutputFormat::FIXED, "RMS_RES", "Root-mean square residual of nu tilde (SA model).", HistoryFieldType::RESIDUAL);
    break;
  case TURB_MODEL::SST: case TURB_MODEL::SST_SUST:
    /// DESCRIPTION: Root-mean square residual of kinetic energy (SST model).
    AddHistoryOutput("RMS_TKE", "rms[k]",  ScreenOutputFormat::FIXED, "RMS_RES", "Root-mean square residual of kinetic energy (SST model).", HistoryFieldType::RESIDUAL);
    /// DESCRIPTION: Root-mean square residual of the dissipation (SST model).
    AddHistoryOutput("RMS_DISSIPATION", "rms[w]",  ScreenOutputFormat::FIXED, "RMS_RES", "Root-mean square residual of dissipation (SST model).", HistoryFieldType::RESIDUAL);
    break;
  case TURB_MODEL::NONE: break;
  }
=======
  AddHistoryOutputFields_ScalarRMS_RES(config);
>>>>>>> 1249f9f6
  /// END_GROUP

  /// BEGIN_GROUP: MAX_RES, DESCRIPTION: The maximum residuals of the SOLUTION variables.
  /// DESCRIPTION: Maximum residual of the density.
  AddHistoryOutput("MAX_DENSITY",    "max[Rho]",  ScreenOutputFormat::FIXED,   "MAX_RES", "Maximum square residual of the density.", HistoryFieldType::RESIDUAL);
  /// DESCRIPTION: Maximum residual of the momentum x-component.
  AddHistoryOutput("MAX_MOMENTUM-X", "max[RhoU]", ScreenOutputFormat::FIXED,   "MAX_RES", "Maximum square residual of the momentum x-component.", HistoryFieldType::RESIDUAL);
  /// DESCRIPTION: Maximum residual of the momentum y-component.
  AddHistoryOutput("MAX_MOMENTUM-Y", "max[RhoV]", ScreenOutputFormat::FIXED,   "MAX_RES", "Maximum square residual of the momentum y-component.", HistoryFieldType::RESIDUAL);
  /// DESCRIPTION: Maximum residual of the momentum z-component.
  if (nDim == 3) AddHistoryOutput("MAX_MOMENTUM-Z", "max[RhoW]", ScreenOutputFormat::FIXED,"MAX_RES", "Maximum residual of the z-component.", HistoryFieldType::RESIDUAL);
  /// DESCRIPTION: Maximum residual of the energy.
  AddHistoryOutput("MAX_ENERGY",     "max[RhoE]", ScreenOutputFormat::FIXED,   "MAX_RES", "Maximum residual of the energy.", HistoryFieldType::RESIDUAL);

<<<<<<< HEAD
  switch(turb_model){
  case TURB_MODEL::SA: case TURB_MODEL::SA_NEG: case TURB_MODEL::SA_E: case TURB_MODEL::SA_COMP: case TURB_MODEL::SA_E_COMP:
    /// DESCRIPTION: Maximum residual of nu tilde (SA model).
    AddHistoryOutput("MAX_NU_TILDE",       "max[nu]", ScreenOutputFormat::FIXED, "MAX_RES", "Maximum residual of nu tilde (SA model).", HistoryFieldType::RESIDUAL);
    break;
  case TURB_MODEL::SST: case TURB_MODEL::SST_SUST:
    /// DESCRIPTION: Maximum residual of kinetic energy (SST model).
    AddHistoryOutput("MAX_TKE", "max[k]",  ScreenOutputFormat::FIXED, "MAX_RES", "Maximum residual of kinetic energy (SST model).", HistoryFieldType::RESIDUAL);
    /// DESCRIPTION: Maximum residual of the dissipation (SST model).
    AddHistoryOutput("MAX_DISSIPATION",    "max[w]",  ScreenOutputFormat::FIXED, "MAX_RES", "Maximum residual of dissipation (SST model).", HistoryFieldType::RESIDUAL);
    break;
  case TURB_MODEL::NONE: break;
  }
=======
  AddHistoryOutputFields_ScalarMAX_RES(config);
>>>>>>> 1249f9f6
  /// END_GROUP

  /// BEGIN_GROUP: BGS_RES, DESCRIPTION: The block Gauss Seidel residuals of the SOLUTION variables.
  /// DESCRIPTION: Maximum residual of the density.
  AddHistoryOutput("BGS_DENSITY",    "bgs[Rho]",  ScreenOutputFormat::FIXED,   "BGS_RES", "BGS residual of the density.", HistoryFieldType::RESIDUAL);
  /// DESCRIPTION: Maximum residual of the momentum x-component.
  AddHistoryOutput("BGS_MOMENTUM-X", "bgs[RhoU]", ScreenOutputFormat::FIXED,   "BGS_RES", "BGS residual of the momentum x-component.", HistoryFieldType::RESIDUAL);
  /// DESCRIPTION: Maximum residual of the momentum y-component.
  AddHistoryOutput("BGS_MOMENTUM-Y", "bgs[RhoV]", ScreenOutputFormat::FIXED,   "BGS_RES", "BGS residual of the momentum y-component.",  HistoryFieldType::RESIDUAL);
  /// DESCRIPTION: Maximum residual of the momentum z-component.
  if (nDim == 3) AddHistoryOutput("BGS_MOMENTUM-Z", "bgs[RhoW]", ScreenOutputFormat::FIXED, "BGS_RES", "BGS residual of the z-component.",  HistoryFieldType::RESIDUAL);
  /// DESCRIPTION: Maximum residual of the energy.
  AddHistoryOutput("BGS_ENERGY",     "bgs[RhoE]", ScreenOutputFormat::FIXED,   "BGS_RES", "BGS residual of the energy.",  HistoryFieldType::RESIDUAL);

<<<<<<< HEAD
  switch(turb_model){
  case TURB_MODEL::SA: case TURB_MODEL::SA_NEG: case TURB_MODEL::SA_E: case TURB_MODEL::SA_COMP: case TURB_MODEL::SA_E_COMP:
    /// DESCRIPTION: Maximum residual of nu tilde (SA model).
    AddHistoryOutput("BGS_NU_TILDE",       "bgs[nu]", ScreenOutputFormat::FIXED, "BGS_RES", "BGS residual of nu tilde (SA model).",  HistoryFieldType::RESIDUAL);
    break;
  case TURB_MODEL::SST: case TURB_MODEL::SST_SUST:
    /// DESCRIPTION: Maximum residual of kinetic energy (SST model).
    AddHistoryOutput("BGS_TKE", "bgs[k]",  ScreenOutputFormat::FIXED, "BGS_RES", "BGS residual of kinetic energy (SST model).",  HistoryFieldType::RESIDUAL);
    /// DESCRIPTION: Maximum residual of the dissipation (SST model).
    AddHistoryOutput("BGS_DISSIPATION",    "bgs[w]",  ScreenOutputFormat::FIXED, "BGS_RES", "BGS residual of dissipation (SST model).", HistoryFieldType::RESIDUAL);
    break;
  case TURB_MODEL::NONE: break;
  }
=======
  AddHistoryOutputFields_ScalarBGS_RES(config);
>>>>>>> 1249f9f6
  /// END_GROUP

  vector<string> Marker_Monitoring;
  for (unsigned short iMarker_Monitoring = 0; iMarker_Monitoring < config->GetnMarker_Monitoring(); iMarker_Monitoring++){
    Marker_Monitoring.push_back(config->GetMarker_Monitoring_TagBound(iMarker_Monitoring));
  }
  /// BEGIN_GROUP: AEROELASTIC, DESCRIPTION: Aeroelastic plunge, pitch
  /// DESCRIPTION: Aeroelastic plunge
  AddHistoryOutputPerSurface("PLUNGE", "plunge", ScreenOutputFormat::FIXED, "AEROELASTIC", Marker_Monitoring, HistoryFieldType::COEFFICIENT);
  /// DESCRIPTION: Aeroelastic pitch
  AddHistoryOutputPerSurface("PITCH",  "pitch",  ScreenOutputFormat::FIXED, "AEROELASTIC", Marker_Monitoring, HistoryFieldType::COEFFICIENT);
  /// END_GROUP


  /// DESCRIPTION: Linear solver iterations
  AddHistoryOutput("LINSOL_ITER", "Linear_Solver_Iterations", ScreenOutputFormat::INTEGER, "LINSOL", "Number of iterations of the linear solver.");
  AddHistoryOutput("LINSOL_RESIDUAL", "LinSolRes", ScreenOutputFormat::FIXED, "LINSOL", "Residual of the linear solver.");
<<<<<<< HEAD
  if (turb_model != TURB_MODEL::NONE) {
    AddHistoryOutput("LINSOL_ITER_TURB", "LinSolIterTurb", ScreenOutputFormat::INTEGER, "LINSOL", "Number of iterations of the linear solver for turbulence solver.");
    AddHistoryOutput("LINSOL_RESIDUAL_TURB", "LinSolResTurb", ScreenOutputFormat::FIXED, "LINSOL", "Residual of the linear solver for turbulence solver.");
  }
=======
  AddHistoryOutputFields_ScalarLinsol(config);
>>>>>>> 1249f9f6

  /// BEGIN_GROUP: ENGINE_OUTPUT, DESCRIPTION: Engine output
  /// DESCRIPTION: Aero CD drag
  AddHistoryOutput("AEROCDRAG",                  "AeroCDrag",                  ScreenOutputFormat::SCIENTIFIC, "ENGINE_OUTPUT", "Aero CD drag", HistoryFieldType::COEFFICIENT);
  /// DESCRIPTION: Solid CD drag
  AddHistoryOutput("SOLIDCDRAG",                 "SolidCDrag",                 ScreenOutputFormat::SCIENTIFIC, "ENGINE_OUTPUT", "Solid CD drag ", HistoryFieldType::COEFFICIENT);
  /// DESCRIPTION: Radial distortion
  AddHistoryOutput("RADIAL_DISTORTION",          "Radial_Distortion",          ScreenOutputFormat::SCIENTIFIC, "ENGINE_OUTPUT", "Radial distortion ", HistoryFieldType::COEFFICIENT);
  /// DESCRIPTION: Circumferential distortion
  AddHistoryOutput("CIRCUMFERENTIAL_DISTORTION", "Circumferential_Distortion", ScreenOutputFormat::SCIENTIFIC, "ENGINE_OUTPUT", "Circumferential distortion", HistoryFieldType::COEFFICIENT);
  /// END_GROUP

  /// BEGIN_GROUP: ROTATING_FRAME, DESCRIPTION: Coefficients related to a rotating frame of reference.
  /// DESCRIPTION: Merit
  AddHistoryOutput("FIGURE_OF_MERIT", "CMerit", ScreenOutputFormat::SCIENTIFIC, "ROTATING_FRAME", "Merit", HistoryFieldType::COEFFICIENT);
  /// DESCRIPTION: CT
  AddHistoryOutput("THRUST",    "CT",     ScreenOutputFormat::SCIENTIFIC, "ROTATING_FRAME", "CT", HistoryFieldType::COEFFICIENT);
  /// DESCRIPTION: CQ
  AddHistoryOutput("TORQUE",    "CQ",     ScreenOutputFormat::SCIENTIFIC, "ROTATING_FRAME", "CQ", HistoryFieldType::COEFFICIENT);
  /// END_GROUP

  /// BEGIN_GROUP: EQUIVALENT_AREA, DESCRIPTION: Equivalent area.
  /// DESCRIPTION: Nearfield obj. function
  AddHistoryOutput("NEARFIELD_OF", "CNearFieldOF", ScreenOutputFormat::SCIENTIFIC, "EQUIVALENT_AREA", "Nearfield obj. function", HistoryFieldType::COEFFICIENT);
  /// END_GROUP

  ///   /// BEGIN_GROUP: HEAT_COEFF, DESCRIPTION: Heat coefficients on all surfaces set with MARKER_MONITORING.
  /// DESCRIPTION: Total heatflux
  AddHistoryOutput("TOTAL_HEATFLUX", "HF",      ScreenOutputFormat::SCIENTIFIC, "HEAT", "Total heatflux on all surfaces set with MARKER_MONITORING.", HistoryFieldType::COEFFICIENT);
  /// DESCRIPTION: Maximal heatflux
  AddHistoryOutput("MAXIMUM_HEATFLUX", "maxHF", ScreenOutputFormat::SCIENTIFIC, "HEAT", "Total maximum heatflux on all surfaces set with MARKER_MONITORING.", HistoryFieldType::COEFFICIENT);
  /// END_GROUP

  AddHistoryOutput("MIN_DELTA_TIME", "Min DT", ScreenOutputFormat::SCIENTIFIC, "CFL_NUMBER", "Current minimum local time step");
  AddHistoryOutput("MAX_DELTA_TIME", "Max DT", ScreenOutputFormat::SCIENTIFIC, "CFL_NUMBER", "Current maximum local time step");

  AddHistoryOutput("MIN_CFL", "Min CFL", ScreenOutputFormat::SCIENTIFIC, "CFL_NUMBER", "Current minimum of the local CFL numbers");
  AddHistoryOutput("MAX_CFL", "Max CFL", ScreenOutputFormat::SCIENTIFIC, "CFL_NUMBER", "Current maximum of the local CFL numbers");
  AddHistoryOutput("AVG_CFL", "Avg CFL", ScreenOutputFormat::SCIENTIFIC, "CFL_NUMBER", "Current average of the local CFL numbers");

  ///   /// BEGIN_GROUP: FIXED_CL, DESCRIPTION: Relevant outputs for the Fixed CL mode

  if (config->GetFixed_CL_Mode()){
    /// DESCRIPTION: Difference between current and target CL
    AddHistoryOutput("DELTA_CL", "Delta_CL", ScreenOutputFormat::SCIENTIFIC, "FIXED_CL", "Difference between Target CL and current CL", HistoryFieldType::COEFFICIENT);
    /// DESCRIPTION: Angle of attack before the most recent update
    AddHistoryOutput("PREV_AOA", "Previous_AOA", ScreenOutputFormat::FIXED, "FIXED_CL", "Angle of Attack at the previous iteration of the Fixed CL driver");
    /// DESCRIPTION: Last change in angle of attack by the Fixed CL driver
    AddHistoryOutput("CHANGE_IN_AOA", "Change_in_AOA", ScreenOutputFormat::SCIENTIFIC, "FIXED_CL", "Last change in Angle of Attack by Fixed CL Driver", HistoryFieldType::RESIDUAL);
    /// DESCRIPTION: AOA control command by the CL Driver
    AddHistoryOutput("CL_DRIVER_COMMAND", "CL_Driver_Command", ScreenOutputFormat::SCIENTIFIC, "FIXED_CL", "CL Driver's control command", HistoryFieldType::RESIDUAL);
  }

  if (config->GetDeform_Mesh()){
    AddHistoryOutput("DEFORM_MIN_VOLUME", "MinVolume", ScreenOutputFormat::SCIENTIFIC, "DEFORM", "Minimum volume in the mesh");
    AddHistoryOutput("DEFORM_MAX_VOLUME", "MaxVolume", ScreenOutputFormat::SCIENTIFIC, "DEFORM", "Maximum volume in the mesh");
    AddHistoryOutput("DEFORM_ITER", "DeformIter", ScreenOutputFormat::INTEGER, "DEFORM", "Linear solver iterations for the mesh deformation");
    AddHistoryOutput("DEFORM_RESIDUAL", "DeformRes", ScreenOutputFormat::FIXED, "DEFORM", "Residual of the linear solver for the mesh deformation");
  }
  
  if (config->GetReduced_Model()) {
    /// BEGIN_GROUP: ROM variables.
    ///   /// DESCRIPTION: Root-mean square residual of the reduced coordinates.
    AddHistoryOutput("NORM_ROM",    "norm[r_hat]",  ScreenOutputFormat::SCIENTIFIC, "RMS_RES", "Norm residual of the reduced  variables (rom).", HistoryFieldType::RESIDUAL);
    ///   /// DESCRIPTION: Root-mean square residual of the density.
    AddHistoryOutput("ROM_COORD_1",    "ROM_Coord_1",  ScreenOutputFormat::SCIENTIFIC, "ROM_COORD", "Value of the reduced coordinate  (rom).", HistoryFieldType::RESIDUAL);
    ///   /// DESCRIPTION: Root-mean square residual of the density.
    //AddHistoryOutput("ROM_COORD-2",    "norm[r_hat]",  ScreenOutputFormat::SCIENTIFIC, "ROM_COORD", "Norm residual of the reduced   variables (rom).", HistoryFieldType::RESIDUAL);
    ///   /// DESCRIPTION: Root-mean square residual of the density.
    //AddHistoryOutput("ROM_COORD-3",    "norm[r_hat]",  ScreenOutputFormat::SCIENTIFIC, "ROM_COORD", "Norm residual of the reduced   variables (rom).", HistoryFieldType::RESIDUAL);
  }

  /*--- Add analyze surface history fields --- */

  AddAnalyzeSurfaceOutput(config);

  /*--- Add aerodynamic coefficients fields --- */

  AddAerodynamicCoefficients(config);

  if (config->GetViscous()) {
    AddHistoryOutput("BUFFET", "Buffet", ScreenOutputFormat::SCIENTIFIC, "AERO_COEFF", "Buffet sensor", HistoryFieldType::COEFFICIENT);
  }

  /*--- Add Cp diff fields ---*/

  Add_CpInverseDesignOutput();

  /*--- Add nearfield diff fields ---*/

  Add_NearfieldInverseDesignOutput();

}

void CFlowCompOutput::SetVolumeOutputFields(CConfig *config){

  // Grid coordinates
  AddCoordinates();

  // Solution variables
  AddVolumeOutput("DENSITY",    "Density",    "SOLUTION", "Density");
  AddVolumeOutput("MOMENTUM-X", "Momentum_x", "SOLUTION", "x-component of the momentum vector");
  AddVolumeOutput("MOMENTUM-Y", "Momentum_y", "SOLUTION", "y-component of the momentum vector");
  if (nDim == 3)
    AddVolumeOutput("MOMENTUM-Z", "Momentum_z", "SOLUTION", "z-component of the momentum vector");
  AddVolumeOutput("ENERGY",     "Energy",     "SOLUTION", "Energy");

<<<<<<< HEAD
  // Turbulent Residuals
  switch(config->GetKind_Turb_Model()){
  case TURB_MODEL::SST: case TURB_MODEL::SST_SUST:
    AddVolumeOutput("TKE", "Turb_Kin_Energy", "SOLUTION", "Turbulent kinetic energy");
    AddVolumeOutput("DISSIPATION", "Omega", "SOLUTION", "Rate of dissipation");
    break;
  case TURB_MODEL::SA: case TURB_MODEL::SA_COMP: case TURB_MODEL::SA_E:
  case TURB_MODEL::SA_E_COMP: case TURB_MODEL::SA_NEG:
    AddVolumeOutput("NU_TILDE", "Nu_Tilde", "SOLUTION", "Spalart-Allmaras variable");
    break;
  case TURB_MODEL::NONE:
    break;
  }
=======
  SetVolumeOutputFields_ScalarSolution(config);
>>>>>>> 1249f9f6

  // Grid velocity
  if (gridMovement){
    AddVolumeOutput("GRID_VELOCITY-X", "Grid_Velocity_x", "GRID_VELOCITY", "x-component of the grid velocity vector");
    AddVolumeOutput("GRID_VELOCITY-Y", "Grid_Velocity_y", "GRID_VELOCITY", "y-component of the grid velocity vector");
    if (nDim == 3 )
      AddVolumeOutput("GRID_VELOCITY-Z", "Grid_Velocity_z", "GRID_VELOCITY", "z-component of the grid velocity vector");
  }

  // Primitive variables
  AddVolumeOutput("PRESSURE",    "Pressure",                "PRIMITIVE", "Pressure");
  AddVolumeOutput("TEMPERATURE", "Temperature",             "PRIMITIVE", "Temperature");
  AddVolumeOutput("MACH",        "Mach",                    "PRIMITIVE", "Mach number");
  AddVolumeOutput("PRESSURE_COEFF", "Pressure_Coefficient", "PRIMITIVE", "Pressure coefficient");

  if (config->GetViscous()) {
    AddVolumeOutput("LAMINAR_VISCOSITY", "Laminar_Viscosity", "PRIMITIVE", "Laminar viscosity");

    AddVolumeOutput("SKIN_FRICTION-X", "Skin_Friction_Coefficient_x", "PRIMITIVE", "x-component of the skin friction vector");
    AddVolumeOutput("SKIN_FRICTION-Y", "Skin_Friction_Coefficient_y", "PRIMITIVE", "y-component of the skin friction vector");
    if (nDim == 3)
      AddVolumeOutput("SKIN_FRICTION-Z", "Skin_Friction_Coefficient_z", "PRIMITIVE", "z-component of the skin friction vector");

    AddVolumeOutput("HEAT_FLUX", "Heat_Flux", "PRIMITIVE", "Heat-flux");
    AddVolumeOutput("Y_PLUS", "Y_Plus", "PRIMITIVE", "Non-dim. wall distance (Y-Plus)");
  }

  //Residuals
  AddVolumeOutput("RES_DENSITY", "Residual_Density", "RESIDUAL", "Residual of the density");
  AddVolumeOutput("RES_MOMENTUM-X", "Residual_Momentum_x", "RESIDUAL", "Residual of the x-momentum component");
  AddVolumeOutput("RES_MOMENTUM-Y", "Residual_Momentum_y", "RESIDUAL", "Residual of the y-momentum component");
  if (nDim == 3)
    AddVolumeOutput("RES_MOMENTUM-Z", "Residual_Momentum_z", "RESIDUAL", "Residual of the z-momentum component");
  AddVolumeOutput("RES_ENERGY", "Residual_Energy", "RESIDUAL", "Residual of the energy");

<<<<<<< HEAD
  switch(config->GetKind_Turb_Model()){
  case TURB_MODEL::SST: case TURB_MODEL::SST_SUST:
    AddVolumeOutput("RES_TKE", "Residual_TKE", "RESIDUAL", "Residual of turbulent kinetic energy");
    AddVolumeOutput("RES_DISSIPATION", "Residual_Omega", "RESIDUAL", "Residual of the rate of dissipation");
    break;
  case TURB_MODEL::SA: case TURB_MODEL::SA_COMP: case TURB_MODEL::SA_E:
  case TURB_MODEL::SA_E_COMP: case TURB_MODEL::SA_NEG:
    AddVolumeOutput("RES_NU_TILDE", "Residual_Nu_Tilde", "RESIDUAL", "Residual of the Spalart-Allmaras variable");
    break;
  case TURB_MODEL::NONE:
    break;
  }
=======
  SetVolumeOutputFields_ScalarResidual(config);
>>>>>>> 1249f9f6

  if (config->GetKind_SlopeLimit_Flow() != NO_LIMITER && config->GetKind_SlopeLimit_Flow() != VAN_ALBADA_EDGE) {
    AddVolumeOutput("LIMITER_VELOCITY-X", "Limiter_Velocity_x", "LIMITER", "Limiter value of the x-velocity");
    AddVolumeOutput("LIMITER_VELOCITY-Y", "Limiter_Velocity_y", "LIMITER", "Limiter value of the y-velocity");
    if (nDim == 3) {
      AddVolumeOutput("LIMITER_VELOCITY-Z", "Limiter_Velocity_z", "LIMITER", "Limiter value of the z-velocity");
    }
    AddVolumeOutput("LIMITER_PRESSURE", "Limiter_Pressure", "LIMITER", "Limiter value of the pressure");
    AddVolumeOutput("LIMITER_DENSITY", "Limiter_Density", "LIMITER", "Limiter value of the density");
    AddVolumeOutput("LIMITER_ENTHALPY", "Limiter_Enthalpy", "LIMITER", "Limiter value of the enthalpy");
  }

<<<<<<< HEAD
  if (config->GetKind_SlopeLimit_Turb() != NO_LIMITER) {
    switch(config->GetKind_Turb_Model()){
    case TURB_MODEL::SST: case TURB_MODEL::SST_SUST:
      AddVolumeOutput("LIMITER_TKE", "Limiter_TKE", "LIMITER", "Limiter value of turb. kinetic energy");
      AddVolumeOutput("LIMITER_DISSIPATION", "Limiter_Omega", "LIMITER", "Limiter value of dissipation rate");
      break;
    case TURB_MODEL::SA: case TURB_MODEL::SA_COMP: case TURB_MODEL::SA_E:
    case TURB_MODEL::SA_E_COMP: case TURB_MODEL::SA_NEG:
      AddVolumeOutput("LIMITER_NU_TILDE", "Limiter_Nu_Tilde", "LIMITER", "Limiter value of the Spalart-Allmaras variable");
      break;
    case TURB_MODEL::NONE:
      break;
    }
  }

  // Hybrid RANS-LES
  if (config->GetKind_HybridRANSLES() != NO_HYBRIDRANSLES){
    AddVolumeOutput("DES_LENGTHSCALE", "DES_LengthScale", "DDES", "DES length scale value");
    AddVolumeOutput("WALL_DISTANCE", "Wall_Distance", "DDES", "Wall distance value");
  }
=======
  SetVolumeOutputFields_ScalarLimiter(config);
>>>>>>> 1249f9f6

  // Roe Low Dissipation
  if (config->GetKind_RoeLowDiss() != NO_ROELOWDISS) {
    AddVolumeOutput("ROE_DISSIPATION", "Roe_Dissipation", "ROE_DISSIPATION", "Value of the Roe dissipation");
  }

<<<<<<< HEAD
  if(config->GetKind_Solver() == RANS || config->GetKind_Solver() == NAVIER_STOKES){
    if (nDim == 3){
      AddVolumeOutput("VORTICITY_X", "Vorticity_x", "VORTEX_IDENTIFICATION", "x-component of the vorticity vector");
      AddVolumeOutput("VORTICITY_Y", "Vorticity_y", "VORTEX_IDENTIFICATION", "y-component of the vorticity vector");
      AddVolumeOutput("VORTICITY_Z", "Vorticity_z", "VORTEX_IDENTIFICATION", "z-component of the vorticity vector");
    } else {
      AddVolumeOutput("VORTICITY", "Vorticity", "VORTEX_IDENTIFICATION", "Value of the vorticity");
    }
    AddVolumeOutput("Q_CRITERION", "Q_Criterion", "VORTEX_IDENTIFICATION", "Value of the Q-Criterion");
  }

=======
>>>>>>> 1249f9f6
  AddCommonFVMOutputs(config);

  if (config->GetTime_Domain()){
    SetTimeAveragedFields();
  }
}

void CFlowCompOutput::LoadVolumeData(CConfig *config, CGeometry *geometry, CSolver **solver, unsigned long iPoint){

<<<<<<< HEAD
  CVariable* Node_Flow = solver[FLOW_SOL]->GetNodes();
  CVariable* Node_Turb = nullptr;
  const auto Node_Geo  = geometry->nodes;

  if (config->GetKind_Turb_Model() != TURB_MODEL::NONE){
    Node_Turb = solver[TURB_SOL]->GetNodes();
  }

=======
  const auto* Node_Flow = solver[FLOW_SOL]->GetNodes();
  auto* Node_Geo  = geometry->nodes;

>>>>>>> 1249f9f6
  LoadCoordinates(Node_Geo->GetCoord(iPoint), iPoint);

  SetVolumeOutputValue("DENSITY",    iPoint, Node_Flow->GetSolution(iPoint, 0));
  SetVolumeOutputValue("MOMENTUM-X", iPoint, Node_Flow->GetSolution(iPoint, 1));
  SetVolumeOutputValue("MOMENTUM-Y", iPoint, Node_Flow->GetSolution(iPoint, 2));
  if (nDim == 3){
    SetVolumeOutputValue("MOMENTUM-Z", iPoint, Node_Flow->GetSolution(iPoint, 3));
    SetVolumeOutputValue("ENERGY",     iPoint, Node_Flow->GetSolution(iPoint, 4));
  } else {
    SetVolumeOutputValue("ENERGY",     iPoint, Node_Flow->GetSolution(iPoint, 3));
  }

<<<<<<< HEAD
  // Turbulent Residuals
  switch(config->GetKind_Turb_Model()){
  case TURB_MODEL::SST: case TURB_MODEL::SST_SUST:
    SetVolumeOutputValue("TKE",         iPoint, Node_Turb->GetSolution(iPoint, 0));
    SetVolumeOutputValue("DISSIPATION", iPoint, Node_Turb->GetSolution(iPoint, 1));
    break;
  case TURB_MODEL::SA: case TURB_MODEL::SA_COMP: case TURB_MODEL::SA_E:
  case TURB_MODEL::SA_E_COMP: case TURB_MODEL::SA_NEG:
    SetVolumeOutputValue("NU_TILDE", iPoint, Node_Turb->GetSolution(iPoint, 0));
    break;
  case TURB_MODEL::NONE:
    break;
  }

=======
>>>>>>> 1249f9f6
  if (gridMovement){
    SetVolumeOutputValue("GRID_VELOCITY-X", iPoint, Node_Geo->GetGridVel(iPoint)[0]);
    SetVolumeOutputValue("GRID_VELOCITY-Y", iPoint, Node_Geo->GetGridVel(iPoint)[1]);
    if (nDim == 3)
      SetVolumeOutputValue("GRID_VELOCITY-Z", iPoint, Node_Geo->GetGridVel(iPoint)[2]);
  }

  SetVolumeOutputValue("PRESSURE", iPoint, Node_Flow->GetPressure(iPoint));
  SetVolumeOutputValue("TEMPERATURE", iPoint, Node_Flow->GetTemperature(iPoint));
  SetVolumeOutputValue("MACH", iPoint, sqrt(Node_Flow->GetVelocity2(iPoint))/Node_Flow->GetSoundSpeed(iPoint));

  su2double VelMag = 0.0;
  for (unsigned short iDim = 0; iDim < nDim; iDim++){
    VelMag += pow(solver[FLOW_SOL]->GetVelocity_Inf(iDim),2.0);
  }
  su2double factor = 1.0/(0.5*solver[FLOW_SOL]->GetDensity_Inf()*VelMag);
  SetVolumeOutputValue("PRESSURE_COEFF", iPoint, (Node_Flow->GetPressure(iPoint) - solver[FLOW_SOL]->GetPressure_Inf())*factor);

  if (config->GetKind_Solver() == MAIN_SOLVER::RANS || config->GetKind_Solver() == MAIN_SOLVER::NAVIER_STOKES){
    SetVolumeOutputValue("LAMINAR_VISCOSITY", iPoint, Node_Flow->GetLaminarViscosity(iPoint));
  }

  SetVolumeOutputValue("RES_DENSITY", iPoint, solver[FLOW_SOL]->LinSysRes(iPoint, 0));
  SetVolumeOutputValue("RES_MOMENTUM-X", iPoint, solver[FLOW_SOL]->LinSysRes(iPoint, 1));
  SetVolumeOutputValue("RES_MOMENTUM-Y", iPoint, solver[FLOW_SOL]->LinSysRes(iPoint, 2));
  if (nDim == 3){
    SetVolumeOutputValue("RES_MOMENTUM-Z", iPoint, solver[FLOW_SOL]->LinSysRes(iPoint, 3));
    SetVolumeOutputValue("RES_ENERGY", iPoint, solver[FLOW_SOL]->LinSysRes(iPoint, 4));
  } else {
    SetVolumeOutputValue("RES_ENERGY", iPoint, solver[FLOW_SOL]->LinSysRes(iPoint, 3));
  }

<<<<<<< HEAD
  switch(config->GetKind_Turb_Model()){
  case TURB_MODEL::SST: case TURB_MODEL::SST_SUST:
    SetVolumeOutputValue("RES_TKE", iPoint, solver[TURB_SOL]->LinSysRes(iPoint, 0));
    SetVolumeOutputValue("RES_DISSIPATION", iPoint, solver[TURB_SOL]->LinSysRes(iPoint, 1));
    break;
  case TURB_MODEL::SA: case TURB_MODEL::SA_COMP: case TURB_MODEL::SA_E:
  case TURB_MODEL::SA_E_COMP: case TURB_MODEL::SA_NEG:
    SetVolumeOutputValue("RES_NU_TILDE", iPoint, solver[TURB_SOL]->LinSysRes(iPoint, 0));
    break;
  case TURB_MODEL::NONE:
    break;
  }

=======
>>>>>>> 1249f9f6
  if (config->GetKind_SlopeLimit_Flow() != NO_LIMITER && config->GetKind_SlopeLimit_Flow() != VAN_ALBADA_EDGE) {
    SetVolumeOutputValue("LIMITER_VELOCITY-X", iPoint, Node_Flow->GetLimiter_Primitive(iPoint, 1));
    SetVolumeOutputValue("LIMITER_VELOCITY-Y", iPoint, Node_Flow->GetLimiter_Primitive(iPoint, 2));
    if (nDim == 3){
      SetVolumeOutputValue("LIMITER_VELOCITY-Z", iPoint, Node_Flow->GetLimiter_Primitive(iPoint, 3));
    }
    SetVolumeOutputValue("LIMITER_PRESSURE", iPoint, Node_Flow->GetLimiter_Primitive(iPoint, nDim+1));
    SetVolumeOutputValue("LIMITER_DENSITY", iPoint, Node_Flow->GetLimiter_Primitive(iPoint, nDim+2));
    SetVolumeOutputValue("LIMITER_ENTHALPY", iPoint, Node_Flow->GetLimiter_Primitive(iPoint, nDim+3));
  }

<<<<<<< HEAD
  if (config->GetKind_SlopeLimit_Turb() != NO_LIMITER) {
    switch(config->GetKind_Turb_Model()){
    case TURB_MODEL::SST: case TURB_MODEL::SST_SUST:
      SetVolumeOutputValue("LIMITER_TKE",         iPoint, Node_Turb->GetLimiter(iPoint, 0));
      SetVolumeOutputValue("LIMITER_DISSIPATION", iPoint, Node_Turb->GetLimiter(iPoint, 1));
      break;
    case TURB_MODEL::SA: case TURB_MODEL::SA_COMP: case TURB_MODEL::SA_E:
    case TURB_MODEL::SA_E_COMP: case TURB_MODEL::SA_NEG:
      SetVolumeOutputValue("LIMITER_NU_TILDE", iPoint, Node_Turb->GetLimiter(iPoint, 0));
      break;
    case TURB_MODEL::NONE:
      break;
    }
  }

  if (config->GetKind_HybridRANSLES() != NO_HYBRIDRANSLES){
    SetVolumeOutputValue("DES_LENGTHSCALE", iPoint, Node_Flow->GetDES_LengthScale(iPoint));
    SetVolumeOutputValue("WALL_DISTANCE", iPoint, Node_Geo->GetWall_Distance(iPoint));
  }

=======
>>>>>>> 1249f9f6
  if (config->GetKind_RoeLowDiss() != NO_ROELOWDISS){
    SetVolumeOutputValue("ROE_DISSIPATION", iPoint, Node_Flow->GetRoe_Dissipation(iPoint));
  }

<<<<<<< HEAD
  if(config->GetKind_Solver() == RANS || config->GetKind_Solver() == NAVIER_STOKES){
    if (nDim == 3){
      SetVolumeOutputValue("VORTICITY_X", iPoint, Node_Flow->GetVorticity(iPoint)[0]);
      SetVolumeOutputValue("VORTICITY_Y", iPoint, Node_Flow->GetVorticity(iPoint)[1]);
      SetVolumeOutputValue("VORTICITY_Z", iPoint, Node_Flow->GetVorticity(iPoint)[2]);
    } else {
      SetVolumeOutputValue("VORTICITY", iPoint, Node_Flow->GetVorticity(iPoint)[2]);
    }
    SetVolumeOutputValue("Q_CRITERION", iPoint, GetQ_Criterion(Node_Flow->GetVelocityGradient(iPoint)));
  }
=======
  LoadVolumeData_Scalar(config, solver, geometry, iPoint);
>>>>>>> 1249f9f6

  LoadCommonFVMOutputs(config, geometry, iPoint);

  if (config->GetTime_Domain()){
    LoadTimeAveragedData(iPoint, Node_Flow);
  }
}

void CFlowCompOutput::LoadHistoryData(CConfig *config, CGeometry *geometry, CSolver **solver)  {

  CSolver* flow_solver = solver[FLOW_SOL];
  CSolver* mesh_solver = solver[MESH_SOL];

  SetHistoryOutputValue("RMS_DENSITY", log10(flow_solver->GetRes_RMS(0)));
  SetHistoryOutputValue("RMS_MOMENTUM-X", log10(flow_solver->GetRes_RMS(1)));
  SetHistoryOutputValue("RMS_MOMENTUM-Y", log10(flow_solver->GetRes_RMS(2)));
  if (nDim == 2)
    SetHistoryOutputValue("RMS_ENERGY", log10(flow_solver->GetRes_RMS(3)));
  else {
    SetHistoryOutputValue("RMS_MOMENTUM-Z", log10(flow_solver->GetRes_RMS(3)));
    SetHistoryOutputValue("RMS_ENERGY", log10(flow_solver->GetRes_RMS(4)));
  }
<<<<<<< HEAD
  if (config->GetReduced_Model())
    SetHistoryOutputValue("NORM_ROM", flow_solver->GetRes_ROM());

  switch(turb_model){
  case TURB_MODEL::SA: case TURB_MODEL::SA_NEG: case TURB_MODEL::SA_E: case TURB_MODEL::SA_COMP: case TURB_MODEL::SA_E_COMP:
    SetHistoryOutputValue("RMS_NU_TILDE", log10(turb_solver->GetRes_RMS(0)));
    break;
  case TURB_MODEL::SST: case TURB_MODEL::SST_SUST:
    SetHistoryOutputValue("RMS_TKE", log10(turb_solver->GetRes_RMS(0)));
    SetHistoryOutputValue("RMS_DISSIPATION",    log10(turb_solver->GetRes_RMS(1)));
    break;
  case TURB_MODEL::NONE: break;
  }

=======
>>>>>>> 1249f9f6
  SetHistoryOutputValue("MAX_DENSITY", log10(flow_solver->GetRes_Max(0)));
  SetHistoryOutputValue("MAX_MOMENTUM-X", log10(flow_solver->GetRes_Max(1)));
  SetHistoryOutputValue("MAX_MOMENTUM-Y", log10(flow_solver->GetRes_Max(2)));
  if (nDim == 2)
    SetHistoryOutputValue("MAX_ENERGY", log10(flow_solver->GetRes_Max(3)));
  else {
    SetHistoryOutputValue("MAX_MOMENTUM-Z", log10(flow_solver->GetRes_Max(3)));
    SetHistoryOutputValue("MAX_ENERGY", log10(flow_solver->GetRes_Max(4)));
  }
<<<<<<< HEAD

  switch(turb_model){
  case TURB_MODEL::SA: case TURB_MODEL::SA_NEG: case TURB_MODEL::SA_E: case TURB_MODEL::SA_COMP: case TURB_MODEL::SA_E_COMP:
    SetHistoryOutputValue("MAX_NU_TILDE", log10(turb_solver->GetRes_Max(0)));
    break;
  case TURB_MODEL::SST: case TURB_MODEL::SST_SUST:
    SetHistoryOutputValue("MAX_TKE", log10(turb_solver->GetRes_Max(0)));
    SetHistoryOutputValue("MAX_DISSIPATION",    log10(turb_solver->GetRes_Max(1)));
    break;
  case TURB_MODEL::NONE: break;
  }

=======
>>>>>>> 1249f9f6
  if (multiZone){
    SetHistoryOutputValue("BGS_DENSITY", log10(flow_solver->GetRes_BGS(0)));
    SetHistoryOutputValue("BGS_MOMENTUM-X", log10(flow_solver->GetRes_BGS(1)));
    SetHistoryOutputValue("BGS_MOMENTUM-Y", log10(flow_solver->GetRes_BGS(2)));
    if (nDim == 2)
      SetHistoryOutputValue("BGS_ENERGY", log10(flow_solver->GetRes_BGS(3)));
    else {
      SetHistoryOutputValue("BGS_MOMENTUM-Z", log10(flow_solver->GetRes_BGS(3)));
      SetHistoryOutputValue("BGS_ENERGY", log10(flow_solver->GetRes_BGS(4)));
    }
<<<<<<< HEAD


    switch(turb_model){
    case TURB_MODEL::SA: case TURB_MODEL::SA_NEG: case TURB_MODEL::SA_E: case TURB_MODEL::SA_COMP: case TURB_MODEL::SA_E_COMP:
      SetHistoryOutputValue("BGS_NU_TILDE", log10(turb_solver->GetRes_BGS(0)));
      break;
    case TURB_MODEL::SST: case TURB_MODEL::SST_SUST:
      SetHistoryOutputValue("BGS_TKE", log10(turb_solver->GetRes_BGS(0)));
      SetHistoryOutputValue("BGS_DISSIPATION",    log10(turb_solver->GetRes_BGS(1)));
      break;
    case TURB_MODEL::NONE: break;
    }
=======
>>>>>>> 1249f9f6
  }

  SetHistoryOutputValue("TOTAL_HEATFLUX",   flow_solver->GetTotal_HeatFlux());
  SetHistoryOutputValue("MAXIMUM_HEATFLUX", flow_solver->GetTotal_MaxHeatFlux());

  SetHistoryOutputValue("MIN_DELTA_TIME", flow_solver->GetMin_Delta_Time());
  SetHistoryOutputValue("MAX_DELTA_TIME", flow_solver->GetMax_Delta_Time());

  SetHistoryOutputValue("MIN_CFL", flow_solver->GetMin_CFL_Local());
  SetHistoryOutputValue("MAX_CFL", flow_solver->GetMax_CFL_Local());
  SetHistoryOutputValue("AVG_CFL", flow_solver->GetAvg_CFL_Local());

  SetHistoryOutputValue("LINSOL_ITER", flow_solver->GetIterLinSolver());
  SetHistoryOutputValue("LINSOL_RESIDUAL", log10(flow_solver->GetResLinSolver()));
  if (turb_model != TURB_MODEL::NONE) {
    SetHistoryOutputValue("LINSOL_ITER_TURB", turb_solver->GetIterLinSolver());
    SetHistoryOutputValue("LINSOL_RESIDUAL_TURB", log10(turb_solver->GetResLinSolver()));
  }

  if (config->GetDeform_Mesh()){
    SetHistoryOutputValue("DEFORM_MIN_VOLUME", mesh_solver->GetMinimum_Volume());
    SetHistoryOutputValue("DEFORM_MAX_VOLUME", mesh_solver->GetMaximum_Volume());
    SetHistoryOutputValue("DEFORM_ITER", mesh_solver->GetIterLinSolver());
    SetHistoryOutputValue("DEFORM_RESIDUAL", log10(mesh_solver->GetResLinSolver()));
  }

  if(config->GetFixed_CL_Mode()){
    SetHistoryOutputValue("DELTA_CL", fabs(flow_solver->GetTotal_CL() - config->GetTarget_CL()));
    SetHistoryOutputValue("PREV_AOA", flow_solver->GetPrevious_AoA());
    SetHistoryOutputValue("CHANGE_IN_AOA", config->GetAoA()-flow_solver->GetPrevious_AoA());
    SetHistoryOutputValue("CL_DRIVER_COMMAND", flow_solver->GetAoA_inc());
  }

  LoadHistoryData_Scalar(config, solver);

  /*--- Set the analyse surface history values --- */

  SetAnalyzeSurface(solver, geometry, config, false);

  /*--- Set aeroydnamic coefficients --- */

  SetAerodynamicCoefficients(config, flow_solver);

  if (config->GetViscous()) {
    SetHistoryOutputValue("BUFFET", flow_solver->GetTotal_Buffet_Metric());
  }

  /*--- Set rotating frame coefficients --- */

  SetRotatingFrameCoefficients(config, flow_solver);

  /*--- Set Cp diff fields ---*/

  Set_CpInverseDesign(flow_solver, geometry, config);

  /*--- Set nearfield diff fields ---*/
  if (config->GetEquivArea()) Set_NearfieldInverseDesign(flow_solver, geometry, config);

}

bool CFlowCompOutput::SetInit_Residuals(const CConfig *config){

  return (config->GetTime_Marching() != TIME_MARCHING::STEADY && (curInnerIter == 0))||
         (config->GetTime_Marching() == TIME_MARCHING::STEADY && (curInnerIter < 2));

}

void CFlowCompOutput::SetAdditionalScreenOutput(const CConfig *config){

  if (config->GetFixed_CL_Mode()){
    SetFixedCLScreenOutput(config);
  }
}

bool CFlowCompOutput::WriteHistoryFile_Output(const CConfig *config) {
  return !config->GetFinite_Difference_Mode() && COutput::WriteHistoryFile_Output(config);
}<|MERGE_RESOLUTION|>--- conflicted
+++ resolved
@@ -115,23 +115,7 @@
   /// DESCRIPTION: Root-mean square residual of the energy.
   AddHistoryOutput("RMS_ENERGY",     "rms[RhoE]", ScreenOutputFormat::FIXED, "RMS_RES", "Root-mean square residual of the energy.", HistoryFieldType::RESIDUAL);
 
-<<<<<<< HEAD
-  switch(turb_model){
-  case TURB_MODEL::SA: case TURB_MODEL::SA_NEG: case TURB_MODEL::SA_E: case TURB_MODEL::SA_COMP: case TURB_MODEL::SA_E_COMP:
-    /// DESCRIPTION: Root-mean square residual of nu tilde (SA model).
-    AddHistoryOutput("RMS_NU_TILDE", "rms[nu]", ScreenOutputFormat::FIXED, "RMS_RES", "Root-mean square residual of nu tilde (SA model).", HistoryFieldType::RESIDUAL);
-    break;
-  case TURB_MODEL::SST: case TURB_MODEL::SST_SUST:
-    /// DESCRIPTION: Root-mean square residual of kinetic energy (SST model).
-    AddHistoryOutput("RMS_TKE", "rms[k]",  ScreenOutputFormat::FIXED, "RMS_RES", "Root-mean square residual of kinetic energy (SST model).", HistoryFieldType::RESIDUAL);
-    /// DESCRIPTION: Root-mean square residual of the dissipation (SST model).
-    AddHistoryOutput("RMS_DISSIPATION", "rms[w]",  ScreenOutputFormat::FIXED, "RMS_RES", "Root-mean square residual of dissipation (SST model).", HistoryFieldType::RESIDUAL);
-    break;
-  case TURB_MODEL::NONE: break;
-  }
-=======
   AddHistoryOutputFields_ScalarRMS_RES(config);
->>>>>>> 1249f9f6
   /// END_GROUP
 
   /// BEGIN_GROUP: MAX_RES, DESCRIPTION: The maximum residuals of the SOLUTION variables.
@@ -146,23 +130,7 @@
   /// DESCRIPTION: Maximum residual of the energy.
   AddHistoryOutput("MAX_ENERGY",     "max[RhoE]", ScreenOutputFormat::FIXED,   "MAX_RES", "Maximum residual of the energy.", HistoryFieldType::RESIDUAL);
 
-<<<<<<< HEAD
-  switch(turb_model){
-  case TURB_MODEL::SA: case TURB_MODEL::SA_NEG: case TURB_MODEL::SA_E: case TURB_MODEL::SA_COMP: case TURB_MODEL::SA_E_COMP:
-    /// DESCRIPTION: Maximum residual of nu tilde (SA model).
-    AddHistoryOutput("MAX_NU_TILDE",       "max[nu]", ScreenOutputFormat::FIXED, "MAX_RES", "Maximum residual of nu tilde (SA model).", HistoryFieldType::RESIDUAL);
-    break;
-  case TURB_MODEL::SST: case TURB_MODEL::SST_SUST:
-    /// DESCRIPTION: Maximum residual of kinetic energy (SST model).
-    AddHistoryOutput("MAX_TKE", "max[k]",  ScreenOutputFormat::FIXED, "MAX_RES", "Maximum residual of kinetic energy (SST model).", HistoryFieldType::RESIDUAL);
-    /// DESCRIPTION: Maximum residual of the dissipation (SST model).
-    AddHistoryOutput("MAX_DISSIPATION",    "max[w]",  ScreenOutputFormat::FIXED, "MAX_RES", "Maximum residual of dissipation (SST model).", HistoryFieldType::RESIDUAL);
-    break;
-  case TURB_MODEL::NONE: break;
-  }
-=======
   AddHistoryOutputFields_ScalarMAX_RES(config);
->>>>>>> 1249f9f6
   /// END_GROUP
 
   /// BEGIN_GROUP: BGS_RES, DESCRIPTION: The block Gauss Seidel residuals of the SOLUTION variables.
@@ -177,23 +145,7 @@
   /// DESCRIPTION: Maximum residual of the energy.
   AddHistoryOutput("BGS_ENERGY",     "bgs[RhoE]", ScreenOutputFormat::FIXED,   "BGS_RES", "BGS residual of the energy.",  HistoryFieldType::RESIDUAL);
 
-<<<<<<< HEAD
-  switch(turb_model){
-  case TURB_MODEL::SA: case TURB_MODEL::SA_NEG: case TURB_MODEL::SA_E: case TURB_MODEL::SA_COMP: case TURB_MODEL::SA_E_COMP:
-    /// DESCRIPTION: Maximum residual of nu tilde (SA model).
-    AddHistoryOutput("BGS_NU_TILDE",       "bgs[nu]", ScreenOutputFormat::FIXED, "BGS_RES", "BGS residual of nu tilde (SA model).",  HistoryFieldType::RESIDUAL);
-    break;
-  case TURB_MODEL::SST: case TURB_MODEL::SST_SUST:
-    /// DESCRIPTION: Maximum residual of kinetic energy (SST model).
-    AddHistoryOutput("BGS_TKE", "bgs[k]",  ScreenOutputFormat::FIXED, "BGS_RES", "BGS residual of kinetic energy (SST model).",  HistoryFieldType::RESIDUAL);
-    /// DESCRIPTION: Maximum residual of the dissipation (SST model).
-    AddHistoryOutput("BGS_DISSIPATION",    "bgs[w]",  ScreenOutputFormat::FIXED, "BGS_RES", "BGS residual of dissipation (SST model).", HistoryFieldType::RESIDUAL);
-    break;
-  case TURB_MODEL::NONE: break;
-  }
-=======
   AddHistoryOutputFields_ScalarBGS_RES(config);
->>>>>>> 1249f9f6
   /// END_GROUP
 
   vector<string> Marker_Monitoring;
@@ -211,14 +163,7 @@
   /// DESCRIPTION: Linear solver iterations
   AddHistoryOutput("LINSOL_ITER", "Linear_Solver_Iterations", ScreenOutputFormat::INTEGER, "LINSOL", "Number of iterations of the linear solver.");
   AddHistoryOutput("LINSOL_RESIDUAL", "LinSolRes", ScreenOutputFormat::FIXED, "LINSOL", "Residual of the linear solver.");
-<<<<<<< HEAD
-  if (turb_model != TURB_MODEL::NONE) {
-    AddHistoryOutput("LINSOL_ITER_TURB", "LinSolIterTurb", ScreenOutputFormat::INTEGER, "LINSOL", "Number of iterations of the linear solver for turbulence solver.");
-    AddHistoryOutput("LINSOL_RESIDUAL_TURB", "LinSolResTurb", ScreenOutputFormat::FIXED, "LINSOL", "Residual of the linear solver for turbulence solver.");
-  }
-=======
   AddHistoryOutputFields_ScalarLinsol(config);
->>>>>>> 1249f9f6
 
   /// BEGIN_GROUP: ENGINE_OUTPUT, DESCRIPTION: Engine output
   /// DESCRIPTION: Aero CD drag
@@ -326,23 +271,7 @@
     AddVolumeOutput("MOMENTUM-Z", "Momentum_z", "SOLUTION", "z-component of the momentum vector");
   AddVolumeOutput("ENERGY",     "Energy",     "SOLUTION", "Energy");
 
-<<<<<<< HEAD
-  // Turbulent Residuals
-  switch(config->GetKind_Turb_Model()){
-  case TURB_MODEL::SST: case TURB_MODEL::SST_SUST:
-    AddVolumeOutput("TKE", "Turb_Kin_Energy", "SOLUTION", "Turbulent kinetic energy");
-    AddVolumeOutput("DISSIPATION", "Omega", "SOLUTION", "Rate of dissipation");
-    break;
-  case TURB_MODEL::SA: case TURB_MODEL::SA_COMP: case TURB_MODEL::SA_E:
-  case TURB_MODEL::SA_E_COMP: case TURB_MODEL::SA_NEG:
-    AddVolumeOutput("NU_TILDE", "Nu_Tilde", "SOLUTION", "Spalart-Allmaras variable");
-    break;
-  case TURB_MODEL::NONE:
-    break;
-  }
-=======
   SetVolumeOutputFields_ScalarSolution(config);
->>>>>>> 1249f9f6
 
   // Grid velocity
   if (gridMovement){
@@ -378,22 +307,7 @@
     AddVolumeOutput("RES_MOMENTUM-Z", "Residual_Momentum_z", "RESIDUAL", "Residual of the z-momentum component");
   AddVolumeOutput("RES_ENERGY", "Residual_Energy", "RESIDUAL", "Residual of the energy");
 
-<<<<<<< HEAD
-  switch(config->GetKind_Turb_Model()){
-  case TURB_MODEL::SST: case TURB_MODEL::SST_SUST:
-    AddVolumeOutput("RES_TKE", "Residual_TKE", "RESIDUAL", "Residual of turbulent kinetic energy");
-    AddVolumeOutput("RES_DISSIPATION", "Residual_Omega", "RESIDUAL", "Residual of the rate of dissipation");
-    break;
-  case TURB_MODEL::SA: case TURB_MODEL::SA_COMP: case TURB_MODEL::SA_E:
-  case TURB_MODEL::SA_E_COMP: case TURB_MODEL::SA_NEG:
-    AddVolumeOutput("RES_NU_TILDE", "Residual_Nu_Tilde", "RESIDUAL", "Residual of the Spalart-Allmaras variable");
-    break;
-  case TURB_MODEL::NONE:
-    break;
-  }
-=======
   SetVolumeOutputFields_ScalarResidual(config);
->>>>>>> 1249f9f6
 
   if (config->GetKind_SlopeLimit_Flow() != NO_LIMITER && config->GetKind_SlopeLimit_Flow() != VAN_ALBADA_EDGE) {
     AddVolumeOutput("LIMITER_VELOCITY-X", "Limiter_Velocity_x", "LIMITER", "Limiter value of the x-velocity");
@@ -406,50 +320,13 @@
     AddVolumeOutput("LIMITER_ENTHALPY", "Limiter_Enthalpy", "LIMITER", "Limiter value of the enthalpy");
   }
 
-<<<<<<< HEAD
-  if (config->GetKind_SlopeLimit_Turb() != NO_LIMITER) {
-    switch(config->GetKind_Turb_Model()){
-    case TURB_MODEL::SST: case TURB_MODEL::SST_SUST:
-      AddVolumeOutput("LIMITER_TKE", "Limiter_TKE", "LIMITER", "Limiter value of turb. kinetic energy");
-      AddVolumeOutput("LIMITER_DISSIPATION", "Limiter_Omega", "LIMITER", "Limiter value of dissipation rate");
-      break;
-    case TURB_MODEL::SA: case TURB_MODEL::SA_COMP: case TURB_MODEL::SA_E:
-    case TURB_MODEL::SA_E_COMP: case TURB_MODEL::SA_NEG:
-      AddVolumeOutput("LIMITER_NU_TILDE", "Limiter_Nu_Tilde", "LIMITER", "Limiter value of the Spalart-Allmaras variable");
-      break;
-    case TURB_MODEL::NONE:
-      break;
-    }
-  }
-
-  // Hybrid RANS-LES
-  if (config->GetKind_HybridRANSLES() != NO_HYBRIDRANSLES){
-    AddVolumeOutput("DES_LENGTHSCALE", "DES_LengthScale", "DDES", "DES length scale value");
-    AddVolumeOutput("WALL_DISTANCE", "Wall_Distance", "DDES", "Wall distance value");
-  }
-=======
   SetVolumeOutputFields_ScalarLimiter(config);
->>>>>>> 1249f9f6
 
   // Roe Low Dissipation
   if (config->GetKind_RoeLowDiss() != NO_ROELOWDISS) {
     AddVolumeOutput("ROE_DISSIPATION", "Roe_Dissipation", "ROE_DISSIPATION", "Value of the Roe dissipation");
   }
 
-<<<<<<< HEAD
-  if(config->GetKind_Solver() == RANS || config->GetKind_Solver() == NAVIER_STOKES){
-    if (nDim == 3){
-      AddVolumeOutput("VORTICITY_X", "Vorticity_x", "VORTEX_IDENTIFICATION", "x-component of the vorticity vector");
-      AddVolumeOutput("VORTICITY_Y", "Vorticity_y", "VORTEX_IDENTIFICATION", "y-component of the vorticity vector");
-      AddVolumeOutput("VORTICITY_Z", "Vorticity_z", "VORTEX_IDENTIFICATION", "z-component of the vorticity vector");
-    } else {
-      AddVolumeOutput("VORTICITY", "Vorticity", "VORTEX_IDENTIFICATION", "Value of the vorticity");
-    }
-    AddVolumeOutput("Q_CRITERION", "Q_Criterion", "VORTEX_IDENTIFICATION", "Value of the Q-Criterion");
-  }
-
-=======
->>>>>>> 1249f9f6
   AddCommonFVMOutputs(config);
 
   if (config->GetTime_Domain()){
@@ -459,20 +336,9 @@
 
 void CFlowCompOutput::LoadVolumeData(CConfig *config, CGeometry *geometry, CSolver **solver, unsigned long iPoint){
 
-<<<<<<< HEAD
-  CVariable* Node_Flow = solver[FLOW_SOL]->GetNodes();
-  CVariable* Node_Turb = nullptr;
-  const auto Node_Geo  = geometry->nodes;
-
-  if (config->GetKind_Turb_Model() != TURB_MODEL::NONE){
-    Node_Turb = solver[TURB_SOL]->GetNodes();
-  }
-
-=======
   const auto* Node_Flow = solver[FLOW_SOL]->GetNodes();
   auto* Node_Geo  = geometry->nodes;
 
->>>>>>> 1249f9f6
   LoadCoordinates(Node_Geo->GetCoord(iPoint), iPoint);
 
   SetVolumeOutputValue("DENSITY",    iPoint, Node_Flow->GetSolution(iPoint, 0));
@@ -485,23 +351,6 @@
     SetVolumeOutputValue("ENERGY",     iPoint, Node_Flow->GetSolution(iPoint, 3));
   }
 
-<<<<<<< HEAD
-  // Turbulent Residuals
-  switch(config->GetKind_Turb_Model()){
-  case TURB_MODEL::SST: case TURB_MODEL::SST_SUST:
-    SetVolumeOutputValue("TKE",         iPoint, Node_Turb->GetSolution(iPoint, 0));
-    SetVolumeOutputValue("DISSIPATION", iPoint, Node_Turb->GetSolution(iPoint, 1));
-    break;
-  case TURB_MODEL::SA: case TURB_MODEL::SA_COMP: case TURB_MODEL::SA_E:
-  case TURB_MODEL::SA_E_COMP: case TURB_MODEL::SA_NEG:
-    SetVolumeOutputValue("NU_TILDE", iPoint, Node_Turb->GetSolution(iPoint, 0));
-    break;
-  case TURB_MODEL::NONE:
-    break;
-  }
-
-=======
->>>>>>> 1249f9f6
   if (gridMovement){
     SetVolumeOutputValue("GRID_VELOCITY-X", iPoint, Node_Geo->GetGridVel(iPoint)[0]);
     SetVolumeOutputValue("GRID_VELOCITY-Y", iPoint, Node_Geo->GetGridVel(iPoint)[1]);
@@ -534,22 +383,6 @@
     SetVolumeOutputValue("RES_ENERGY", iPoint, solver[FLOW_SOL]->LinSysRes(iPoint, 3));
   }
 
-<<<<<<< HEAD
-  switch(config->GetKind_Turb_Model()){
-  case TURB_MODEL::SST: case TURB_MODEL::SST_SUST:
-    SetVolumeOutputValue("RES_TKE", iPoint, solver[TURB_SOL]->LinSysRes(iPoint, 0));
-    SetVolumeOutputValue("RES_DISSIPATION", iPoint, solver[TURB_SOL]->LinSysRes(iPoint, 1));
-    break;
-  case TURB_MODEL::SA: case TURB_MODEL::SA_COMP: case TURB_MODEL::SA_E:
-  case TURB_MODEL::SA_E_COMP: case TURB_MODEL::SA_NEG:
-    SetVolumeOutputValue("RES_NU_TILDE", iPoint, solver[TURB_SOL]->LinSysRes(iPoint, 0));
-    break;
-  case TURB_MODEL::NONE:
-    break;
-  }
-
-=======
->>>>>>> 1249f9f6
   if (config->GetKind_SlopeLimit_Flow() != NO_LIMITER && config->GetKind_SlopeLimit_Flow() != VAN_ALBADA_EDGE) {
     SetVolumeOutputValue("LIMITER_VELOCITY-X", iPoint, Node_Flow->GetLimiter_Primitive(iPoint, 1));
     SetVolumeOutputValue("LIMITER_VELOCITY-Y", iPoint, Node_Flow->GetLimiter_Primitive(iPoint, 2));
@@ -561,47 +394,11 @@
     SetVolumeOutputValue("LIMITER_ENTHALPY", iPoint, Node_Flow->GetLimiter_Primitive(iPoint, nDim+3));
   }
 
-<<<<<<< HEAD
-  if (config->GetKind_SlopeLimit_Turb() != NO_LIMITER) {
-    switch(config->GetKind_Turb_Model()){
-    case TURB_MODEL::SST: case TURB_MODEL::SST_SUST:
-      SetVolumeOutputValue("LIMITER_TKE",         iPoint, Node_Turb->GetLimiter(iPoint, 0));
-      SetVolumeOutputValue("LIMITER_DISSIPATION", iPoint, Node_Turb->GetLimiter(iPoint, 1));
-      break;
-    case TURB_MODEL::SA: case TURB_MODEL::SA_COMP: case TURB_MODEL::SA_E:
-    case TURB_MODEL::SA_E_COMP: case TURB_MODEL::SA_NEG:
-      SetVolumeOutputValue("LIMITER_NU_TILDE", iPoint, Node_Turb->GetLimiter(iPoint, 0));
-      break;
-    case TURB_MODEL::NONE:
-      break;
-    }
-  }
-
-  if (config->GetKind_HybridRANSLES() != NO_HYBRIDRANSLES){
-    SetVolumeOutputValue("DES_LENGTHSCALE", iPoint, Node_Flow->GetDES_LengthScale(iPoint));
-    SetVolumeOutputValue("WALL_DISTANCE", iPoint, Node_Geo->GetWall_Distance(iPoint));
-  }
-
-=======
->>>>>>> 1249f9f6
   if (config->GetKind_RoeLowDiss() != NO_ROELOWDISS){
     SetVolumeOutputValue("ROE_DISSIPATION", iPoint, Node_Flow->GetRoe_Dissipation(iPoint));
   }
 
-<<<<<<< HEAD
-  if(config->GetKind_Solver() == RANS || config->GetKind_Solver() == NAVIER_STOKES){
-    if (nDim == 3){
-      SetVolumeOutputValue("VORTICITY_X", iPoint, Node_Flow->GetVorticity(iPoint)[0]);
-      SetVolumeOutputValue("VORTICITY_Y", iPoint, Node_Flow->GetVorticity(iPoint)[1]);
-      SetVolumeOutputValue("VORTICITY_Z", iPoint, Node_Flow->GetVorticity(iPoint)[2]);
-    } else {
-      SetVolumeOutputValue("VORTICITY", iPoint, Node_Flow->GetVorticity(iPoint)[2]);
-    }
-    SetVolumeOutputValue("Q_CRITERION", iPoint, GetQ_Criterion(Node_Flow->GetVelocityGradient(iPoint)));
-  }
-=======
   LoadVolumeData_Scalar(config, solver, geometry, iPoint);
->>>>>>> 1249f9f6
 
   LoadCommonFVMOutputs(config, geometry, iPoint);
 
@@ -624,23 +421,6 @@
     SetHistoryOutputValue("RMS_MOMENTUM-Z", log10(flow_solver->GetRes_RMS(3)));
     SetHistoryOutputValue("RMS_ENERGY", log10(flow_solver->GetRes_RMS(4)));
   }
-<<<<<<< HEAD
-  if (config->GetReduced_Model())
-    SetHistoryOutputValue("NORM_ROM", flow_solver->GetRes_ROM());
-
-  switch(turb_model){
-  case TURB_MODEL::SA: case TURB_MODEL::SA_NEG: case TURB_MODEL::SA_E: case TURB_MODEL::SA_COMP: case TURB_MODEL::SA_E_COMP:
-    SetHistoryOutputValue("RMS_NU_TILDE", log10(turb_solver->GetRes_RMS(0)));
-    break;
-  case TURB_MODEL::SST: case TURB_MODEL::SST_SUST:
-    SetHistoryOutputValue("RMS_TKE", log10(turb_solver->GetRes_RMS(0)));
-    SetHistoryOutputValue("RMS_DISSIPATION",    log10(turb_solver->GetRes_RMS(1)));
-    break;
-  case TURB_MODEL::NONE: break;
-  }
-
-=======
->>>>>>> 1249f9f6
   SetHistoryOutputValue("MAX_DENSITY", log10(flow_solver->GetRes_Max(0)));
   SetHistoryOutputValue("MAX_MOMENTUM-X", log10(flow_solver->GetRes_Max(1)));
   SetHistoryOutputValue("MAX_MOMENTUM-Y", log10(flow_solver->GetRes_Max(2)));
@@ -650,21 +430,6 @@
     SetHistoryOutputValue("MAX_MOMENTUM-Z", log10(flow_solver->GetRes_Max(3)));
     SetHistoryOutputValue("MAX_ENERGY", log10(flow_solver->GetRes_Max(4)));
   }
-<<<<<<< HEAD
-
-  switch(turb_model){
-  case TURB_MODEL::SA: case TURB_MODEL::SA_NEG: case TURB_MODEL::SA_E: case TURB_MODEL::SA_COMP: case TURB_MODEL::SA_E_COMP:
-    SetHistoryOutputValue("MAX_NU_TILDE", log10(turb_solver->GetRes_Max(0)));
-    break;
-  case TURB_MODEL::SST: case TURB_MODEL::SST_SUST:
-    SetHistoryOutputValue("MAX_TKE", log10(turb_solver->GetRes_Max(0)));
-    SetHistoryOutputValue("MAX_DISSIPATION",    log10(turb_solver->GetRes_Max(1)));
-    break;
-  case TURB_MODEL::NONE: break;
-  }
-
-=======
->>>>>>> 1249f9f6
   if (multiZone){
     SetHistoryOutputValue("BGS_DENSITY", log10(flow_solver->GetRes_BGS(0)));
     SetHistoryOutputValue("BGS_MOMENTUM-X", log10(flow_solver->GetRes_BGS(1)));
@@ -675,21 +440,6 @@
       SetHistoryOutputValue("BGS_MOMENTUM-Z", log10(flow_solver->GetRes_BGS(3)));
       SetHistoryOutputValue("BGS_ENERGY", log10(flow_solver->GetRes_BGS(4)));
     }
-<<<<<<< HEAD
-
-
-    switch(turb_model){
-    case TURB_MODEL::SA: case TURB_MODEL::SA_NEG: case TURB_MODEL::SA_E: case TURB_MODEL::SA_COMP: case TURB_MODEL::SA_E_COMP:
-      SetHistoryOutputValue("BGS_NU_TILDE", log10(turb_solver->GetRes_BGS(0)));
-      break;
-    case TURB_MODEL::SST: case TURB_MODEL::SST_SUST:
-      SetHistoryOutputValue("BGS_TKE", log10(turb_solver->GetRes_BGS(0)));
-      SetHistoryOutputValue("BGS_DISSIPATION",    log10(turb_solver->GetRes_BGS(1)));
-      break;
-    case TURB_MODEL::NONE: break;
-    }
-=======
->>>>>>> 1249f9f6
   }
 
   SetHistoryOutputValue("TOTAL_HEATFLUX",   flow_solver->GetTotal_HeatFlux());
