--- conflicted
+++ resolved
@@ -167,10 +167,6 @@
 
   // MPI-Rank
   SetVolumeOutputValue("RANK", iPoint, rank);
-<<<<<<< HEAD
-
-=======
->>>>>>> 22507514
 }
 
 void CHeatOutput::LoadSurfaceData(CConfig *config, CGeometry *geometry, CSolver **solver, unsigned long iPoint, unsigned short iMarker, unsigned long iVertex){
