// !$*UTF8*$!
{
	archiveVersion = 1;
	classes = {
	};
	objectVersion = 46;
	objects = {

/* Begin PBXBuildFile section */
		354901D12537E0050095B597 /* CMirror.cpp in Sources */ = {isa = PBXBuildFile; fileRef = 354901672537E0050095B597 /* CMirror.cpp */; };
		354901D22537E0050095B597 /* CInterpolatorFactory.cpp in Sources */ = {isa = PBXBuildFile; fileRef = 354901682537E0050095B597 /* CInterpolatorFactory.cpp */; };
		354901D32537E0050095B597 /* CSlidingMesh.cpp in Sources */ = {isa = PBXBuildFile; fileRef = 354901692537E0050095B597 /* CSlidingMesh.cpp */; };
		354901D42537E0050095B597 /* CIsoparametric.cpp in Sources */ = {isa = PBXBuildFile; fileRef = 3549016B2537E0050095B597 /* CIsoparametric.cpp */; };
		354901D52537E0050095B597 /* CRadialBasisFunction.cpp in Sources */ = {isa = PBXBuildFile; fileRef = 3549016C2537E0050095B597 /* CRadialBasisFunction.cpp */; };
		354901D62537E0050095B597 /* CNearestNeighbor.cpp in Sources */ = {isa = PBXBuildFile; fileRef = 3549016D2537E0050095B597 /* CNearestNeighbor.cpp */; };
		354901D72537E0050095B597 /* CInterpolator.cpp in Sources */ = {isa = PBXBuildFile; fileRef = 3549016E2537E0050095B597 /* CInterpolator.cpp */; };
		354901D82537E0050095B597 /* CSymmetricMatrix.cpp in Sources */ = {isa = PBXBuildFile; fileRef = 354901702537E0050095B597 /* CSymmetricMatrix.cpp */; };
		354901D92537E0050095B597 /* CInviscidVortexSolution.cpp in Sources */ = {isa = PBXBuildFile; fileRef = 354901732537E0050095B597 /* CInviscidVortexSolution.cpp */; };
		354901DA2537E0050095B597 /* CMMSIncNSSolution.cpp in Sources */ = {isa = PBXBuildFile; fileRef = 354901742537E0050095B597 /* CMMSIncNSSolution.cpp */; };
		354901DB2537E0050095B597 /* CMMSIncEulerSolution.cpp in Sources */ = {isa = PBXBuildFile; fileRef = 354901752537E0050095B597 /* CMMSIncEulerSolution.cpp */; };
		354901DD2537E0050095B597 /* CTGVSolution.cpp in Sources */ = {isa = PBXBuildFile; fileRef = 3549017E2537E0050095B597 /* CTGVSolution.cpp */; };
		354901DE2537E0050095B597 /* CMMSNSTwoHalfSpheresSolution.cpp in Sources */ = {isa = PBXBuildFile; fileRef = 3549017F2537E0050095B597 /* CMMSNSTwoHalfSpheresSolution.cpp */; };
		354901E02537E0050095B597 /* CNSUnitQuadSolution.cpp in Sources */ = {isa = PBXBuildFile; fileRef = 354901822537E0050095B597 /* CNSUnitQuadSolution.cpp */; };
		354901E12537E0050095B597 /* CRinglebSolution.cpp in Sources */ = {isa = PBXBuildFile; fileRef = 354901832537E0050095B597 /* CRinglebSolution.cpp */; };
		354901E22537E0050095B597 /* CIncTGVSolution.cpp in Sources */ = {isa = PBXBuildFile; fileRef = 354901842537E0050095B597 /* CIncTGVSolution.cpp */; };
		354901E32537E0050095B597 /* CMMSNSUnitQuadSolutionWallBC.cpp in Sources */ = {isa = PBXBuildFile; fileRef = 354901852537E0050095B597 /* CMMSNSUnitQuadSolutionWallBC.cpp */; };
		354901E42537E0050095B597 /* CVerificationSolution.cpp in Sources */ = {isa = PBXBuildFile; fileRef = 354901862537E0050095B597 /* CVerificationSolution.cpp */; };
		354901E52537E0050095B597 /* CMMSNSUnitQuadSolution.cpp in Sources */ = {isa = PBXBuildFile; fileRef = 354901872537E0050095B597 /* CMMSNSUnitQuadSolution.cpp */; };
		354901E62537E0050095B597 /* CMMSNSTwoHalfCirclesSolution.cpp in Sources */ = {isa = PBXBuildFile; fileRef = 354901882537E0050095B597 /* CMMSNSTwoHalfCirclesSolution.cpp */; };
		354901E72537E0050095B597 /* CUserDefinedSolution.cpp in Sources */ = {isa = PBXBuildFile; fileRef = 354901892537E0050095B597 /* CUserDefinedSolution.cpp */; };
		354901E82537E0050095B597 /* CLinearPartitioner.cpp in Sources */ = {isa = PBXBuildFile; fileRef = 3549018A2537E0050095B597 /* CLinearPartitioner.cpp */; };
		354901E92537E0050095B597 /* C1DInterpolation.cpp in Sources */ = {isa = PBXBuildFile; fileRef = 3549018B2537E0050095B597 /* C1DInterpolation.cpp */; };
		354901EA2537E0050095B597 /* printing_toolbox.cpp in Sources */ = {isa = PBXBuildFile; fileRef = 3549018C2537E0050095B597 /* printing_toolbox.cpp */; };
		354901EC2537E0050095B597 /* graph_coloring_structure.cpp in Sources */ = {isa = PBXBuildFile; fileRef = 3549018E2537E0050095B597 /* graph_coloring_structure.cpp */; };
		354901F32537E0050095B597 /* wall_model.cpp in Sources */ = {isa = PBXBuildFile; fileRef = 354901962537E0050095B597 /* wall_model.cpp */; };
		354901F42537E0050095B597 /* CPrism.cpp in Sources */ = {isa = PBXBuildFile; fileRef = 354901992537E0050095B597 /* CPrism.cpp */; };
		354901F52537E0050095B597 /* CTriangle.cpp in Sources */ = {isa = PBXBuildFile; fileRef = 3549019A2537E0050095B597 /* CTriangle.cpp */; };
		354901F62537E0050095B597 /* CPyramid.cpp in Sources */ = {isa = PBXBuildFile; fileRef = 3549019B2537E0050095B597 /* CPyramid.cpp */; };
		354901F72537E0050095B597 /* CHexahedron.cpp in Sources */ = {isa = PBXBuildFile; fileRef = 3549019C2537E0050095B597 /* CHexahedron.cpp */; };
		354901F82537E0050095B597 /* CQuadrilateral.cpp in Sources */ = {isa = PBXBuildFile; fileRef = 3549019D2537E0050095B597 /* CQuadrilateral.cpp */; };
		354901F92537E0050095B597 /* CPrimalGrid.cpp in Sources */ = {isa = PBXBuildFile; fileRef = 3549019E2537E0050095B597 /* CPrimalGrid.cpp */; };
		354901FA2537E0050095B597 /* CTetrahedron.cpp in Sources */ = {isa = PBXBuildFile; fileRef = 3549019F2537E0050095B597 /* CTetrahedron.cpp */; };
		354901FB2537E0050095B597 /* CPrimalGridBoundFEM.cpp in Sources */ = {isa = PBXBuildFile; fileRef = 354901A12537E0050095B597 /* CPrimalGridBoundFEM.cpp */; };
		354901FC2537E0050095B597 /* CLine.cpp in Sources */ = {isa = PBXBuildFile; fileRef = 354901A22537E0050095B597 /* CLine.cpp */; };
		354901FD2537E0050095B597 /* CPrimalGridFEM.cpp in Sources */ = {isa = PBXBuildFile; fileRef = 354901A32537E0050095B597 /* CPrimalGridFEM.cpp */; };
		354901FE2537E0050095B597 /* CVertexMPI.cpp in Sources */ = {isa = PBXBuildFile; fileRef = 354901A42537E0050095B597 /* CVertexMPI.cpp */; };
		354901FF2537E0050095B597 /* CMultiGridGeometry.cpp in Sources */ = {isa = PBXBuildFile; fileRef = 354901A52537E0050095B597 /* CMultiGridGeometry.cpp */; };
		354902002537E0050095B597 /* CEdge.cpp in Sources */ = {isa = PBXBuildFile; fileRef = 354901A72537E0050095B597 /* CEdge.cpp */; };
		354902012537E0050095B597 /* CDualGrid.cpp in Sources */ = {isa = PBXBuildFile; fileRef = 354901A82537E0050095B597 /* CDualGrid.cpp */; };
		354902022537E0050095B597 /* CVertex.cpp in Sources */ = {isa = PBXBuildFile; fileRef = 354901AA2537E0050095B597 /* CVertex.cpp */; };
		354902032537E0050095B597 /* CPoint.cpp in Sources */ = {isa = PBXBuildFile; fileRef = 354901AB2537E0050095B597 /* CPoint.cpp */; };
		354902042537E0050095B597 /* CTurboVertex.cpp in Sources */ = {isa = PBXBuildFile; fileRef = 354901AC2537E0050095B597 /* CTurboVertex.cpp */; };
		354902052537E0050095B597 /* CSU2ASCIIMeshReaderFVM.cpp in Sources */ = {isa = PBXBuildFile; fileRef = 354901AE2537E0050095B597 /* CSU2ASCIIMeshReaderFVM.cpp */; };
		354902062537E0050095B597 /* CRectangularMeshReaderFVM.cpp in Sources */ = {isa = PBXBuildFile; fileRef = 354901AF2537E0050095B597 /* CRectangularMeshReaderFVM.cpp */; };
		354902072537E0050095B597 /* CBoxMeshReaderFVM.cpp in Sources */ = {isa = PBXBuildFile; fileRef = 354901B02537E0050095B597 /* CBoxMeshReaderFVM.cpp */; };
		354902082537E0050095B597 /* CCGNSMeshReaderFVM.cpp in Sources */ = {isa = PBXBuildFile; fileRef = 354901B22537E0050095B597 /* CCGNSMeshReaderFVM.cpp */; };
		354902092537E0050095B597 /* CMeshReaderFVM.cpp in Sources */ = {isa = PBXBuildFile; fileRef = 354901B32537E0050095B597 /* CMeshReaderFVM.cpp */; };
		3549020A2537E0050095B597 /* CPhysicalGeometry.cpp in Sources */ = {isa = PBXBuildFile; fileRef = 354901B42537E0050095B597 /* CPhysicalGeometry.cpp */; };
		3549020B2537E0050095B597 /* CTETRA1.cpp in Sources */ = {isa = PBXBuildFile; fileRef = 354901B72537E0050095B597 /* CTETRA1.cpp */; };
		3549020C2537E0050095B597 /* CQUAD4.cpp in Sources */ = {isa = PBXBuildFile; fileRef = 354901B82537E0050095B597 /* CQUAD4.cpp */; };
		3549020D2537E0050095B597 /* CPRISM6.cpp in Sources */ = {isa = PBXBuildFile; fileRef = 354901B92537E0050095B597 /* CPRISM6.cpp */; };
		3549020E2537E0050095B597 /* CTRIA1.cpp in Sources */ = {isa = PBXBuildFile; fileRef = 354901BA2537E0050095B597 /* CTRIA1.cpp */; };
		3549020F2537E0050095B597 /* CPYRAM5.cpp in Sources */ = {isa = PBXBuildFile; fileRef = 354901BB2537E0050095B597 /* CPYRAM5.cpp */; };
		354902102537E0050095B597 /* CHEXA8.cpp in Sources */ = {isa = PBXBuildFile; fileRef = 354901BD2537E0050095B597 /* CHEXA8.cpp */; };
		354902112537E0050095B597 /* CElement.cpp in Sources */ = {isa = PBXBuildFile; fileRef = 354901BE2537E0050095B597 /* CElement.cpp */; };
		354902122537E0050095B597 /* CDummyGeometry.cpp in Sources */ = {isa = PBXBuildFile; fileRef = 354901BF2537E0050095B597 /* CDummyGeometry.cpp */; };
		354902132537E0050095B597 /* CGeometry.cpp in Sources */ = {isa = PBXBuildFile; fileRef = 354901C02537E0050095B597 /* CGeometry.cpp */; };
		354902142537E0050095B597 /* CSysSolve_b.cpp in Sources */ = {isa = PBXBuildFile; fileRef = 354901C22537E0050095B597 /* CSysSolve_b.cpp */; };
		354902152537E0050095B597 /* CSysMatrix.cpp in Sources */ = {isa = PBXBuildFile; fileRef = 354901C32537E0050095B597 /* CSysMatrix.cpp */; };
		354902162537E0050095B597 /* CSysVector.cpp in Sources */ = {isa = PBXBuildFile; fileRef = 354901C42537E0050095B597 /* CSysVector.cpp */; };
		354902172537E0050095B597 /* CSysSolve.cpp in Sources */ = {isa = PBXBuildFile; fileRef = 354901C62537E0050095B597 /* CSysSolve.cpp */; };
		354902182537E0050095B597 /* CPastixWrapper.cpp in Sources */ = {isa = PBXBuildFile; fileRef = 354901C72537E0050095B597 /* CPastixWrapper.cpp */; };
		354902192537E0050095B597 /* CConfig.cpp in Sources */ = {isa = PBXBuildFile; fileRef = 354901C82537E0050095B597 /* CConfig.cpp */; };
		3549036A2537E0280095B597 /* CMarkerProfileReaderFVM.cpp in Sources */ = {isa = PBXBuildFile; fileRef = 354902C92537E0280095B597 /* CMarkerProfileReaderFVM.cpp */; };
		3549036B2537E0280095B597 /* python_wrapper_structure.cpp in Sources */ = {isa = PBXBuildFile; fileRef = 354902CA2537E0280095B597 /* python_wrapper_structure.cpp */; };
		3549036F2537E0280095B597 /* CSinglezoneDriver.cpp in Sources */ = {isa = PBXBuildFile; fileRef = 354902CF2537E0280095B597 /* CSinglezoneDriver.cpp */; };
		354903702537E0280095B597 /* CDiscAdjSinglezoneDriver.cpp in Sources */ = {isa = PBXBuildFile; fileRef = 354902D02537E0280095B597 /* CDiscAdjSinglezoneDriver.cpp */; };
		354903712537E0280095B597 /* CDiscAdjMultizoneDriver.cpp in Sources */ = {isa = PBXBuildFile; fileRef = 354902D12537E0280095B597 /* CDiscAdjMultizoneDriver.cpp */; };
		354903722537E0280095B597 /* CDriver.cpp in Sources */ = {isa = PBXBuildFile; fileRef = 354902D22537E0280095B597 /* CDriver.cpp */; };
		354903732537E0280095B597 /* CDummyDriver.cpp in Sources */ = {isa = PBXBuildFile; fileRef = 354902D32537E0280095B597 /* CDummyDriver.cpp */; };
		354903742537E0280095B597 /* CMultizoneDriver.cpp in Sources */ = {isa = PBXBuildFile; fileRef = 354902D42537E0280095B597 /* CMultizoneDriver.cpp */; };
		354903762537E0280095B597 /* CLimiterDetails.cpp in Sources */ = {isa = PBXBuildFile; fileRef = 354902D72537E0280095B597 /* CLimiterDetails.cpp */; };
		354903772537E0280095B597 /* CFEM_DG_Integration.cpp in Sources */ = {isa = PBXBuildFile; fileRef = 354902D92537E0280095B597 /* CFEM_DG_Integration.cpp */; };
		354903782537E0280095B597 /* CIntegration.cpp in Sources */ = {isa = PBXBuildFile; fileRef = 354902DA2537E0280095B597 /* CIntegration.cpp */; };
		354903792537E0280095B597 /* CStructuralIntegration.cpp in Sources */ = {isa = PBXBuildFile; fileRef = 354902DB2537E0280095B597 /* CStructuralIntegration.cpp */; };
		3549037A2537E0280095B597 /* CSingleGridIntegration.cpp in Sources */ = {isa = PBXBuildFile; fileRef = 354902DC2537E0280095B597 /* CSingleGridIntegration.cpp */; };
		3549037B2537E0280095B597 /* CMultiGridIntegration.cpp in Sources */ = {isa = PBXBuildFile; fileRef = 354902DD2537E0280095B597 /* CMultiGridIntegration.cpp */; };
		3549037C2537E0280095B597 /* CIntegrationFactory.cpp in Sources */ = {isa = PBXBuildFile; fileRef = 354902DE2537E0280095B597 /* CIntegrationFactory.cpp */; };
		3549037F2537E0280095B597 /* COutput.cpp in Sources */ = {isa = PBXBuildFile; fileRef = 354902E22537E0280095B597 /* COutput.cpp */; };
		354903802537E0280095B597 /* COutputFactory.cpp in Sources */ = {isa = PBXBuildFile; fileRef = 354902E32537E0280095B597 /* COutputFactory.cpp */; };
		354903812537E0280095B597 /* CWindowingTools.cpp in Sources */ = {isa = PBXBuildFile; fileRef = 354902E52537E0280095B597 /* CWindowingTools.cpp */; };
		354903822537E0280095B597 /* CAdjElasticityOutput.cpp in Sources */ = {isa = PBXBuildFile; fileRef = 354902E62537E0280095B597 /* CAdjElasticityOutput.cpp */; };
		354903832537E0280095B597 /* CElasticityOutput.cpp in Sources */ = {isa = PBXBuildFile; fileRef = 354902E72537E0280095B597 /* CElasticityOutput.cpp */; };
		354903842537E0280095B597 /* CMeshOutput.cpp in Sources */ = {isa = PBXBuildFile; fileRef = 354902E82537E0280095B597 /* CMeshOutput.cpp */; };
		354903852537E0280095B597 /* CMultizoneOutput.cpp in Sources */ = {isa = PBXBuildFile; fileRef = 354902E92537E0280095B597 /* CMultizoneOutput.cpp */; };
		354903862537E0280095B597 /* CFlowOutput.cpp in Sources */ = {isa = PBXBuildFile; fileRef = 354902EA2537E0280095B597 /* CFlowOutput.cpp */; };
		354903872537E0280095B597 /* output_structure_legacy.cpp in Sources */ = {isa = PBXBuildFile; fileRef = 354902EB2537E0280095B597 /* output_structure_legacy.cpp */; };
		354903882537E0280095B597 /* CCSVFileWriter.cpp in Sources */ = {isa = PBXBuildFile; fileRef = 354902ED2537E0280095B597 /* CCSVFileWriter.cpp */; };
		354903892537E0290095B597 /* CSurfaceFVMDataSorter.cpp in Sources */ = {isa = PBXBuildFile; fileRef = 354902EE2537E0280095B597 /* CSurfaceFVMDataSorter.cpp */; };
		3549038A2537E0290095B597 /* CParallelFileWriter.cpp in Sources */ = {isa = PBXBuildFile; fileRef = 354902EF2537E0280095B597 /* CParallelFileWriter.cpp */; };
		3549038B2537E0290095B597 /* CSTLFileWriter.cpp in Sources */ = {isa = PBXBuildFile; fileRef = 354902F02537E0280095B597 /* CSTLFileWriter.cpp */; };
		3549038C2537E0290095B597 /* CParallelDataSorter.cpp in Sources */ = {isa = PBXBuildFile; fileRef = 354902F12537E0280095B597 /* CParallelDataSorter.cpp */; };
		3549038D2537E0290095B597 /* CParaviewBinaryFileWriter.cpp in Sources */ = {isa = PBXBuildFile; fileRef = 354902F22537E0280095B597 /* CParaviewBinaryFileWriter.cpp */; };
		3549038E2537E0290095B597 /* CFEMDataSorter.cpp in Sources */ = {isa = PBXBuildFile; fileRef = 354902F32537E0280095B597 /* CFEMDataSorter.cpp */; };
		3549038F2537E0290095B597 /* CParaviewXMLFileWriter.cpp in Sources */ = {isa = PBXBuildFile; fileRef = 354902F42537E0280095B597 /* CParaviewXMLFileWriter.cpp */; };
		354903902537E0290095B597 /* CParaviewVTMFileWriter.cpp in Sources */ = {isa = PBXBuildFile; fileRef = 354902F52537E0280095B597 /* CParaviewVTMFileWriter.cpp */; };
		354903912537E0290095B597 /* CSU2BinaryFileWriter.cpp in Sources */ = {isa = PBXBuildFile; fileRef = 354902F62537E0280095B597 /* CSU2BinaryFileWriter.cpp */; };
		354903922537E0290095B597 /* CTecplotBinaryFileWriter.cpp in Sources */ = {isa = PBXBuildFile; fileRef = 354902F72537E0280095B597 /* CTecplotBinaryFileWriter.cpp */; };
		354903932537E0290095B597 /* CSU2FileWriter.cpp in Sources */ = {isa = PBXBuildFile; fileRef = 354902F82537E0280095B597 /* CSU2FileWriter.cpp */; };
		354903942537E0290095B597 /* CFVMDataSorter.cpp in Sources */ = {isa = PBXBuildFile; fileRef = 354902F92537E0280095B597 /* CFVMDataSorter.cpp */; };
		354903952537E0290095B597 /* CParaviewFileWriter.cpp in Sources */ = {isa = PBXBuildFile; fileRef = 354902FA2537E0280095B597 /* CParaviewFileWriter.cpp */; };
		354903962537E0290095B597 /* CSurfaceFEMDataSorter.cpp in Sources */ = {isa = PBXBuildFile; fileRef = 354902FB2537E0280095B597 /* CSurfaceFEMDataSorter.cpp */; };
		354903972537E0290095B597 /* CTecplotFileWriter.cpp in Sources */ = {isa = PBXBuildFile; fileRef = 354902FC2537E0280095B597 /* CTecplotFileWriter.cpp */; };
		354903982537E0290095B597 /* CSU2MeshFileWriter.cpp in Sources */ = {isa = PBXBuildFile; fileRef = 354902FD2537E0280095B597 /* CSU2MeshFileWriter.cpp */; };
		354903992537E0290095B597 /* CAdjFlowIncOutput.cpp in Sources */ = {isa = PBXBuildFile; fileRef = 354902FE2537E0280095B597 /* CAdjFlowIncOutput.cpp */; };
		3549039A2537E0290095B597 /* CFlowCompOutput.cpp in Sources */ = {isa = PBXBuildFile; fileRef = 354902FF2537E0280095B597 /* CFlowCompOutput.cpp */; };
		3549039B2537E0290095B597 /* CBaselineOutput.cpp in Sources */ = {isa = PBXBuildFile; fileRef = 354903002537E0280095B597 /* CBaselineOutput.cpp */; };
		3549039C2537E0290095B597 /* output_physics.cpp in Sources */ = {isa = PBXBuildFile; fileRef = 354903012537E0280095B597 /* output_physics.cpp */; };
		3549039D2537E0290095B597 /* CFlowIncOutput.cpp in Sources */ = {isa = PBXBuildFile; fileRef = 354903022537E0280095B597 /* CFlowIncOutput.cpp */; };
		3549039E2537E0290095B597 /* CAdjHeatOutput.cpp in Sources */ = {isa = PBXBuildFile; fileRef = 354903032537E0280095B597 /* CAdjHeatOutput.cpp */; };
		3549039F2537E0290095B597 /* CFlowCompFEMOutput.cpp in Sources */ = {isa = PBXBuildFile; fileRef = 354903042537E0280095B597 /* CFlowCompFEMOutput.cpp */; };
		354903A02537E0290095B597 /* CAdjFlowCompOutput.cpp in Sources */ = {isa = PBXBuildFile; fileRef = 354903052537E0280095B597 /* CAdjFlowCompOutput.cpp */; };
		354903A12537E0290095B597 /* CHeatOutput.cpp in Sources */ = {isa = PBXBuildFile; fileRef = 354903062537E0280095B597 /* CHeatOutput.cpp */; };
		354903A22537E0290095B597 /* CIncEulerSolver.cpp in Sources */ = {isa = PBXBuildFile; fileRef = 354903082537E0280095B597 /* CIncEulerSolver.cpp */; };
		354903A32537E0290095B597 /* CTurbSolver.cpp in Sources */ = {isa = PBXBuildFile; fileRef = 354903092537E0280095B597 /* CTurbSolver.cpp */; };
		354903A42537E0290095B597 /* CAdjEulerSolver.cpp in Sources */ = {isa = PBXBuildFile; fileRef = 3549030A2537E0280095B597 /* CAdjEulerSolver.cpp */; };
		354903A52537E0290095B597 /* CTurbSSTSolver.cpp in Sources */ = {isa = PBXBuildFile; fileRef = 3549030B2537E0280095B597 /* CTurbSSTSolver.cpp */; };
		354903A62537E0290095B597 /* CDiscAdjFEASolver.cpp in Sources */ = {isa = PBXBuildFile; fileRef = 3549030C2537E0280095B597 /* CDiscAdjFEASolver.cpp */; };
		354903A72537E0290095B597 /* CRadP1Solver.cpp in Sources */ = {isa = PBXBuildFile; fileRef = 3549030D2537E0280095B597 /* CRadP1Solver.cpp */; };
		354903A82537E0290095B597 /* CFEASolver.cpp in Sources */ = {isa = PBXBuildFile; fileRef = 3549030E2537E0280095B597 /* CFEASolver.cpp */; };
		354903A92537E0290095B597 /* CHeatSolver.cpp in Sources */ = {isa = PBXBuildFile; fileRef = 3549030F2537E0280095B597 /* CHeatSolver.cpp */; };
		354903AA2537E0290095B597 /* CTemplateSolver.cpp in Sources */ = {isa = PBXBuildFile; fileRef = 354903102537E0280095B597 /* CTemplateSolver.cpp */; };
		354903AB2537E0290095B597 /* CTransLMSolver.cpp in Sources */ = {isa = PBXBuildFile; fileRef = 354903112537E0280095B597 /* CTransLMSolver.cpp */; };
		354903AC2537E0290095B597 /* CAdjTurbSolver.cpp in Sources */ = {isa = PBXBuildFile; fileRef = 354903122537E0280095B597 /* CAdjTurbSolver.cpp */; };
		354903AD2537E0290095B597 /* CIncNSSolver.cpp in Sources */ = {isa = PBXBuildFile; fileRef = 354903132537E0280095B597 /* CIncNSSolver.cpp */; };
		354903AE2537E0290095B597 /* CSolverFactory.cpp in Sources */ = {isa = PBXBuildFile; fileRef = 354903142537E0280095B597 /* CSolverFactory.cpp */; };
		354903AF2537E0290095B597 /* CBaselineSolver_FEM.cpp in Sources */ = {isa = PBXBuildFile; fileRef = 354903152537E0280095B597 /* CBaselineSolver_FEM.cpp */; };
		354903B02537E0290095B597 /* CSolver.cpp in Sources */ = {isa = PBXBuildFile; fileRef = 354903162537E0280095B597 /* CSolver.cpp */; };
		354903B12537E0290095B597 /* CMeshSolver.cpp in Sources */ = {isa = PBXBuildFile; fileRef = 354903172537E0280095B597 /* CMeshSolver.cpp */; };
		354903B22537E0290095B597 /* CDiscAdjMeshSolver.cpp in Sources */ = {isa = PBXBuildFile; fileRef = 354903182537E0280095B597 /* CDiscAdjMeshSolver.cpp */; };
		354903B32537E0290095B597 /* CTurbSASolver.cpp in Sources */ = {isa = PBXBuildFile; fileRef = 354903192537E0280095B597 /* CTurbSASolver.cpp */; };
		354903B42537E0290095B597 /* CAdjNSSolver.cpp in Sources */ = {isa = PBXBuildFile; fileRef = 3549031A2537E0280095B597 /* CAdjNSSolver.cpp */; };
		354903B52537E0290095B597 /* CNSSolver.cpp in Sources */ = {isa = PBXBuildFile; fileRef = 3549031B2537E0280095B597 /* CNSSolver.cpp */; };
		354903B62537E0290095B597 /* CDiscAdjSolver.cpp in Sources */ = {isa = PBXBuildFile; fileRef = 3549031C2537E0280095B597 /* CDiscAdjSolver.cpp */; };
		354903B72537E0290095B597 /* CEulerSolver.cpp in Sources */ = {isa = PBXBuildFile; fileRef = 3549031D2537E0280095B597 /* CEulerSolver.cpp */; };
		354903B82537E0290095B597 /* CFEM_DG_EulerSolver.cpp in Sources */ = {isa = PBXBuildFile; fileRef = 3549031E2537E0280095B597 /* CFEM_DG_EulerSolver.cpp */; };
		354903B92537E0290095B597 /* CFEM_DG_NSSolver.cpp in Sources */ = {isa = PBXBuildFile; fileRef = 3549031F2537E0280095B597 /* CFEM_DG_NSSolver.cpp */; };
		354903BA2537E0290095B597 /* CBaselineSolver.cpp in Sources */ = {isa = PBXBuildFile; fileRef = 354903202537E0280095B597 /* CBaselineSolver.cpp */; };
		354903BB2537E0290095B597 /* CRadSolver.cpp in Sources */ = {isa = PBXBuildFile; fileRef = 354903212537E0280095B597 /* CRadSolver.cpp */; };
		354903BC2537E0290095B597 /* SU2_CFD.cpp in Sources */ = {isa = PBXBuildFile; fileRef = 354903222537E0280095B597 /* SU2_CFD.cpp */; };
		354903BD2537E0290095B597 /* template.cpp in Sources */ = {isa = PBXBuildFile; fileRef = 354903252537E0280095B597 /* template.cpp */; };
		354903BE2537E0290095B597 /* CFEANonlinearElasticity.cpp in Sources */ = {isa = PBXBuildFile; fileRef = 354903272537E0280095B597 /* CFEANonlinearElasticity.cpp */; };
		354903BF2537E0290095B597 /* CFEALinearElasticity.cpp in Sources */ = {isa = PBXBuildFile; fileRef = 354903282537E0280095B597 /* CFEALinearElasticity.cpp */; };
		354903C02537E0290095B597 /* CFEAElasticity.cpp in Sources */ = {isa = PBXBuildFile; fileRef = 354903292537E0280095B597 /* CFEAElasticity.cpp */; };
		354903C12537E0290095B597 /* nonlinear_models.cpp in Sources */ = {isa = PBXBuildFile; fileRef = 3549032A2537E0280095B597 /* nonlinear_models.cpp */; };
		354903C22537E0290095B597 /* transition.cpp in Sources */ = {isa = PBXBuildFile; fileRef = 3549032B2537E0280095B597 /* transition.cpp */; };
		354903C32537E0290095B597 /* radiation.cpp in Sources */ = {isa = PBXBuildFile; fileRef = 3549032C2537E0280095B597 /* radiation.cpp */; };
		354903C52537E0290095B597 /* turb_sources.cpp in Sources */ = {isa = PBXBuildFile; fileRef = 3549032F2537E0280095B597 /* turb_sources.cpp */; };
		354903C72537E0290095B597 /* heat.cpp in Sources */ = {isa = PBXBuildFile; fileRef = 354903312537E0280095B597 /* heat.cpp */; };
		354903C82537E0290095B597 /* adj_diffusion.cpp in Sources */ = {isa = PBXBuildFile; fileRef = 354903332537E0280095B597 /* adj_diffusion.cpp */; };
		354903C92537E0290095B597 /* adj_sources.cpp in Sources */ = {isa = PBXBuildFile; fileRef = 354903342537E0280095B597 /* adj_sources.cpp */; };
		354903CA2537E0290095B597 /* adj_convection.cpp in Sources */ = {isa = PBXBuildFile; fileRef = 354903352537E0280095B597 /* adj_convection.cpp */; };
		354903CB2537E0290095B597 /* CNumerics.cpp in Sources */ = {isa = PBXBuildFile; fileRef = 354903362537E0280095B597 /* CNumerics.cpp */; };
		354903CC2537E0290095B597 /* flow_diffusion.cpp in Sources */ = {isa = PBXBuildFile; fileRef = 354903382537E0280095B597 /* flow_diffusion.cpp */; };
		354903CD2537E0290095B597 /* ausm_slau.cpp in Sources */ = {isa = PBXBuildFile; fileRef = 3549033A2537E0280095B597 /* ausm_slau.cpp */; };
		354903CE2537E0290095B597 /* cusp.cpp in Sources */ = {isa = PBXBuildFile; fileRef = 3549033B2537E0280095B597 /* cusp.cpp */; };
		354903CF2537E0290095B597 /* centered.cpp in Sources */ = {isa = PBXBuildFile; fileRef = 3549033C2537E0280095B597 /* centered.cpp */; };
		354903D02537E0290095B597 /* roe.cpp in Sources */ = {isa = PBXBuildFile; fileRef = 3549033D2537E0280095B597 /* roe.cpp */; };
		354903D12537E0290095B597 /* fds.cpp in Sources */ = {isa = PBXBuildFile; fileRef = 3549033E2537E0280095B597 /* fds.cpp */; };
		354903D22537E0290095B597 /* fvs.cpp in Sources */ = {isa = PBXBuildFile; fileRef = 3549033F2537E0280095B597 /* fvs.cpp */; };
		354903D32537E0290095B597 /* hllc.cpp in Sources */ = {isa = PBXBuildFile; fileRef = 354903402537E0280095B597 /* hllc.cpp */; };
		354903D42537E0290095B597 /* flow_sources.cpp in Sources */ = {isa = PBXBuildFile; fileRef = 354903412537E0280095B597 /* flow_sources.cpp */; };
		354903D52537E0290095B597 /* CTurbSSTVariable.cpp in Sources */ = {isa = PBXBuildFile; fileRef = 354903432537E0280095B597 /* CTurbSSTVariable.cpp */; };
		354903D62537E0290095B597 /* CMeshElement.cpp in Sources */ = {isa = PBXBuildFile; fileRef = 354903442537E0280095B597 /* CMeshElement.cpp */; };
		354903D72537E0290095B597 /* CDiscAdjVariable.cpp in Sources */ = {isa = PBXBuildFile; fileRef = 354903452537E0280095B597 /* CDiscAdjVariable.cpp */; };
		354903D82537E0290095B597 /* CIncEulerVariable.cpp in Sources */ = {isa = PBXBuildFile; fileRef = 354903462537E0280095B597 /* CIncEulerVariable.cpp */; };
		354903D92537E0290095B597 /* CVariable.cpp in Sources */ = {isa = PBXBuildFile; fileRef = 354903472537E0280095B597 /* CVariable.cpp */; };
		354903DA2537E0290095B597 /* CMeshBoundVariable.cpp in Sources */ = {isa = PBXBuildFile; fileRef = 354903482537E0280095B597 /* CMeshBoundVariable.cpp */; };
		354903DB2537E0290095B597 /* CDiscAdjFEABoundVariable.cpp in Sources */ = {isa = PBXBuildFile; fileRef = 354903492537E0280095B597 /* CDiscAdjFEABoundVariable.cpp */; };
		354903DD2537E0290095B597 /* CBaselineVariable.cpp in Sources */ = {isa = PBXBuildFile; fileRef = 3549034B2537E0280095B597 /* CBaselineVariable.cpp */; };
		354903DE2537E0290095B597 /* CAdjTurbVariable.cpp in Sources */ = {isa = PBXBuildFile; fileRef = 3549034C2537E0280095B597 /* CAdjTurbVariable.cpp */; };
		354903DF2537E0290095B597 /* CAdjEulerVariable.cpp in Sources */ = {isa = PBXBuildFile; fileRef = 3549034D2537E0280095B597 /* CAdjEulerVariable.cpp */; };
		354903E02537E0290095B597 /* CEulerVariable.cpp in Sources */ = {isa = PBXBuildFile; fileRef = 3549034E2537E0280095B597 /* CEulerVariable.cpp */; };
		354903E12537E0290095B597 /* CMeshVariable.cpp in Sources */ = {isa = PBXBuildFile; fileRef = 3549034F2537E0280095B597 /* CMeshVariable.cpp */; };
		354903E22537E0290095B597 /* CDiscAdjMeshBoundVariable.cpp in Sources */ = {isa = PBXBuildFile; fileRef = 354903502537E0280095B597 /* CDiscAdjMeshBoundVariable.cpp */; };
		354903E32537E0290095B597 /* CIncNSVariable.cpp in Sources */ = {isa = PBXBuildFile; fileRef = 354903512537E0280095B597 /* CIncNSVariable.cpp */; };
		354903E42537E0290095B597 /* CTurbVariable.cpp in Sources */ = {isa = PBXBuildFile; fileRef = 354903522537E0280095B597 /* CTurbVariable.cpp */; };
		354903E52537E0290095B597 /* CAdjNSVariable.cpp in Sources */ = {isa = PBXBuildFile; fileRef = 354903532537E0280095B597 /* CAdjNSVariable.cpp */; };
		354903E62537E0290095B597 /* CTransLMVariable.cpp in Sources */ = {isa = PBXBuildFile; fileRef = 354903542537E0280095B597 /* CTransLMVariable.cpp */; };
		354903E72537E0290095B597 /* CFEABoundVariable.cpp in Sources */ = {isa = PBXBuildFile; fileRef = 354903552537E0280095B597 /* CFEABoundVariable.cpp */; };
		354903E82537E0290095B597 /* CNSVariable.cpp in Sources */ = {isa = PBXBuildFile; fileRef = 354903562537E0280095B597 /* CNSVariable.cpp */; };
		354903E92537E0290095B597 /* CHeatVariable.cpp in Sources */ = {isa = PBXBuildFile; fileRef = 354903572537E0280095B597 /* CHeatVariable.cpp */; };
		354903EA2537E0290095B597 /* CTurbSAVariable.cpp in Sources */ = {isa = PBXBuildFile; fileRef = 354903582537E0280095B597 /* CTurbSAVariable.cpp */; };
		354903EB2537E0290095B597 /* CRadP1Variable.cpp in Sources */ = {isa = PBXBuildFile; fileRef = 354903592537E0280095B597 /* CRadP1Variable.cpp */; };
		354903EC2537E0290095B597 /* CRadVariable.cpp in Sources */ = {isa = PBXBuildFile; fileRef = 3549035A2537E0280095B597 /* CRadVariable.cpp */; };
		354903ED2537E0290095B597 /* CFEAVariable.cpp in Sources */ = {isa = PBXBuildFile; fileRef = 3549035B2537E0280095B597 /* CFEAVariable.cpp */; };
		354903EE2537E0290095B597 /* definition_structure.cpp in Sources */ = {isa = PBXBuildFile; fileRef = 3549035C2537E0280095B597 /* definition_structure.cpp */; };
		354903F02537E0290095B597 /* CConjugateHeatInterface.cpp in Sources */ = {isa = PBXBuildFile; fileRef = 354903602537E0280095B597 /* CConjugateHeatInterface.cpp */; };
		354903F12537E0290095B597 /* CInterface.cpp in Sources */ = {isa = PBXBuildFile; fileRef = 354903612537E0280095B597 /* CInterface.cpp */; };
		354903F22537E0290095B597 /* CConservativeVarsInterface.cpp in Sources */ = {isa = PBXBuildFile; fileRef = 354903632537E0280095B597 /* CConservativeVarsInterface.cpp */; };
		354903F32537E0290095B597 /* CSlidingInterface.cpp in Sources */ = {isa = PBXBuildFile; fileRef = 354903642537E0280095B597 /* CSlidingInterface.cpp */; };
		354903F42537E0290095B597 /* CMixingPlaneInterface.cpp in Sources */ = {isa = PBXBuildFile; fileRef = 354903652537E0280095B597 /* CMixingPlaneInterface.cpp */; };
		354903F52537E0290095B597 /* CDisplacementsInterface.cpp in Sources */ = {isa = PBXBuildFile; fileRef = 354903672537E0280095B597 /* CDisplacementsInterface.cpp */; };
		354903F62537E0290095B597 /* CDiscAdjFlowTractionInterface.cpp in Sources */ = {isa = PBXBuildFile; fileRef = 354903682537E0280095B597 /* CDiscAdjFlowTractionInterface.cpp */; };
		354903F72537E0290095B597 /* CFlowTractionInterface.cpp in Sources */ = {isa = PBXBuildFile; fileRef = 354903692537E0280095B597 /* CFlowTractionInterface.cpp */; };
		357BEE48256D589B00423D14 /* CNEMOEulerSolver.cpp in Sources */ = {isa = PBXBuildFile; fileRef = 357BEE46256D589B00423D14 /* CNEMOEulerSolver.cpp */; };
		357BEE49256D589B00423D14 /* CNEMONSSolver.cpp in Sources */ = {isa = PBXBuildFile; fileRef = 357BEE47256D589B00423D14 /* CNEMONSSolver.cpp */; };
		357BEE53256D592C00423D14 /* CPengRobinson.cpp in Sources */ = {isa = PBXBuildFile; fileRef = 357BEE4C256D592C00423D14 /* CPengRobinson.cpp */; };
		357BEE54256D592C00423D14 /* CSU2TCLib.cpp in Sources */ = {isa = PBXBuildFile; fileRef = 357BEE4D256D592C00423D14 /* CSU2TCLib.cpp */; };
		357BEE55256D592C00423D14 /* CIdealGas.cpp in Sources */ = {isa = PBXBuildFile; fileRef = 357BEE4E256D592C00423D14 /* CIdealGas.cpp */; };
		357BEE56256D592C00423D14 /* CFluidModel.cpp in Sources */ = {isa = PBXBuildFile; fileRef = 357BEE4F256D592C00423D14 /* CFluidModel.cpp */; };
		357BEE57256D592C00423D14 /* CNEMOGas.cpp in Sources */ = {isa = PBXBuildFile; fileRef = 357BEE50256D592C00423D14 /* CNEMOGas.cpp */; };
		357BEE58256D592C00423D14 /* CVanDerWaalsGas.cpp in Sources */ = {isa = PBXBuildFile; fileRef = 357BEE51256D592C00423D14 /* CVanDerWaalsGas.cpp */; };
		357BEE59256D592C00423D14 /* CMutationTCLib.cpp in Sources */ = {isa = PBXBuildFile; fileRef = 357BEE52256D592C00423D14 /* CMutationTCLib.cpp */; };
		357BEE6B256D59AA00423D14 /* CADTElemClass.cpp in Sources */ = {isa = PBXBuildFile; fileRef = 357BEE5B256D59AA00423D14 /* CADTElemClass.cpp */; };
		357BEE6C256D59AA00423D14 /* CADTPointsOnlyClass.cpp in Sources */ = {isa = PBXBuildFile; fileRef = 357BEE5D256D59AA00423D14 /* CADTPointsOnlyClass.cpp */; };
		357BEE6D256D59AA00423D14 /* CADTBaseClass.cpp in Sources */ = {isa = PBXBuildFile; fileRef = 357BEE5E256D59AA00423D14 /* CADTBaseClass.cpp */; };
		357BEE6E256D59AA00423D14 /* ad_structure.cpp in Sources */ = {isa = PBXBuildFile; fileRef = 357BEE60256D59AA00423D14 /* ad_structure.cpp */; };
		357BEE6F256D59AA00423D14 /* fem_standard_element.cpp in Sources */ = {isa = PBXBuildFile; fileRef = 357BEE62256D59AA00423D14 /* fem_standard_element.cpp */; };
		357BEE70256D59AA00423D14 /* geometry_structure_fem_part.cpp in Sources */ = {isa = PBXBuildFile; fileRef = 357BEE63256D59AA00423D14 /* geometry_structure_fem_part.cpp */; };
		357BEE71256D59AA00423D14 /* fem_gauss_jacobi_quadrature.cpp in Sources */ = {isa = PBXBuildFile; fileRef = 357BEE64256D59AA00423D14 /* fem_gauss_jacobi_quadrature.cpp */; };
		357BEE72256D59AA00423D14 /* fem_work_estimate_metis.cpp in Sources */ = {isa = PBXBuildFile; fileRef = 357BEE65256D59AA00423D14 /* fem_work_estimate_metis.cpp */; };
		357BEE73256D59AA00423D14 /* fem_integration_rules.cpp in Sources */ = {isa = PBXBuildFile; fileRef = 357BEE66256D59AA00423D14 /* fem_integration_rules.cpp */; };
		357BEE74256D59AA00423D14 /* fem_geometry_structure.cpp in Sources */ = {isa = PBXBuildFile; fileRef = 357BEE68256D59AA00423D14 /* fem_geometry_structure.cpp */; };
		357BEE75256D59AA00423D14 /* fem_cgns_elements.cpp in Sources */ = {isa = PBXBuildFile; fileRef = 357BEE69256D59AA00423D14 /* fem_cgns_elements.cpp */; };
		357BEE76256D59AA00423D14 /* fem_wall_distance.cpp in Sources */ = {isa = PBXBuildFile; fileRef = 357BEE6A256D59AA00423D14 /* fem_wall_distance.cpp */; };
		357BEEC8256D70B900423D14 /* CNumericsSIMD.cpp in Sources */ = {isa = PBXBuildFile; fileRef = 357BEEBC256D70B900423D14 /* CNumericsSIMD.cpp */; };
		357BEED6256D711C00423D14 /* CAdjFluidIteration.cpp in Sources */ = {isa = PBXBuildFile; fileRef = 357BEECB256D711C00423D14 /* CAdjFluidIteration.cpp */; };
		357BEED7256D711C00423D14 /* CIterationFactory.cpp in Sources */ = {isa = PBXBuildFile; fileRef = 357BEECC256D711C00423D14 /* CIterationFactory.cpp */; };
		357BEED8256D711C00423D14 /* CHeatIteration.cpp in Sources */ = {isa = PBXBuildFile; fileRef = 357BEECD256D711C00423D14 /* CHeatIteration.cpp */; };
		357BEED9256D711C00423D14 /* CTurboIteration.cpp in Sources */ = {isa = PBXBuildFile; fileRef = 357BEECE256D711C00423D14 /* CTurboIteration.cpp */; };
		357BEEDA256D711C00423D14 /* CDiscAdjFluidIteration.cpp in Sources */ = {isa = PBXBuildFile; fileRef = 357BEECF256D711C00423D14 /* CDiscAdjFluidIteration.cpp */; };
		357BEEDB256D711C00423D14 /* CFEMFluidIteration.cpp in Sources */ = {isa = PBXBuildFile; fileRef = 357BEED0256D711C00423D14 /* CFEMFluidIteration.cpp */; };
		357BEEDC256D711C00423D14 /* CFluidIteration.cpp in Sources */ = {isa = PBXBuildFile; fileRef = 357BEED1256D711C00423D14 /* CFluidIteration.cpp */; };
		357BEEDD256D711C00423D14 /* CDiscAdjHeatIteration.cpp in Sources */ = {isa = PBXBuildFile; fileRef = 357BEED2256D711C00423D14 /* CDiscAdjHeatIteration.cpp */; };
		357BEEDE256D711C00423D14 /* CIteration.cpp in Sources */ = {isa = PBXBuildFile; fileRef = 357BEED3256D711C00423D14 /* CIteration.cpp */; };
		357BEEDF256D711C00423D14 /* CDiscAdjFEAIteration.cpp in Sources */ = {isa = PBXBuildFile; fileRef = 357BEED4256D711C00423D14 /* CDiscAdjFEAIteration.cpp */; };
		357BEEE0256D711C00423D14 /* CFEAIteration.cpp in Sources */ = {isa = PBXBuildFile; fileRef = 357BEED5256D711C00423D14 /* CFEAIteration.cpp */; };
		357BEEE2256D712600423D14 /* CNEMOCompOutput.cpp in Sources */ = {isa = PBXBuildFile; fileRef = 357BEEE1256D712600423D14 /* CNEMOCompOutput.cpp */; };
		357BEEE5256D716400423D14 /* CNEMOEulerVariable.cpp in Sources */ = {isa = PBXBuildFile; fileRef = 357BEEE3256D716400423D14 /* CNEMOEulerVariable.cpp */; };
		357BEEE6256D716400423D14 /* CNEMONSVariable.cpp in Sources */ = {isa = PBXBuildFile; fileRef = 357BEEE4256D716400423D14 /* CNEMONSVariable.cpp */; };
		357BEEF4256D71E100423D14 /* lax.cpp in Sources */ = {isa = PBXBuildFile; fileRef = 357BEEEB256D71E100423D14 /* lax.cpp */; };
		357BEEF5256D71E100423D14 /* ausmpwplus.cpp in Sources */ = {isa = PBXBuildFile; fileRef = 357BEEEC256D71E100423D14 /* ausmpwplus.cpp */; };
		357BEEF6256D71E100423D14 /* roe.cpp in Sources */ = {isa = PBXBuildFile; fileRef = 357BEEED256D71E100423D14 /* roe.cpp */; };
		357BEEF7256D71E100423D14 /* ausmplusup2.cpp in Sources */ = {isa = PBXBuildFile; fileRef = 357BEEEE256D71E100423D14 /* ausmplusup2.cpp */; };
		357BEEF8256D71E100423D14 /* ausm.cpp in Sources */ = {isa = PBXBuildFile; fileRef = 357BEEEF256D71E100423D14 /* ausm.cpp */; };
		357BEEF9256D71E100423D14 /* msw.cpp in Sources */ = {isa = PBXBuildFile; fileRef = 357BEEF0256D71E100423D14 /* msw.cpp */; };
		357BEEFA256D71E100423D14 /* NEMO_sources.cpp in Sources */ = {isa = PBXBuildFile; fileRef = 357BEEF1256D71E100423D14 /* NEMO_sources.cpp */; };
		357BEEFB256D71E100423D14 /* NEMO_diffusion.cpp in Sources */ = {isa = PBXBuildFile; fileRef = 357BEEF2256D71E100423D14 /* NEMO_diffusion.cpp */; };
		357BEEFC256D71E100423D14 /* CNEMONumerics.cpp in Sources */ = {isa = PBXBuildFile; fileRef = 357BEEF3256D71E100423D14 /* CNEMONumerics.cpp */; };
		357BEF11256D722500423D14 /* CSurfaceMovement.cpp in Sources */ = {isa = PBXBuildFile; fileRef = 357BEF09256D722500423D14 /* CSurfaceMovement.cpp */; };
		357BEF12256D722500423D14 /* CVolumetricMovement.cpp in Sources */ = {isa = PBXBuildFile; fileRef = 357BEF0A256D722500423D14 /* CVolumetricMovement.cpp */; };
		357BEF13256D722500423D14 /* CFreeFormDefBox.cpp in Sources */ = {isa = PBXBuildFile; fileRef = 357BEF0B256D722500423D14 /* CFreeFormDefBox.cpp */; };
		357BEF14256D722500423D14 /* CBezierBlending.cpp in Sources */ = {isa = PBXBuildFile; fileRef = 357BEF0C256D722500423D14 /* CBezierBlending.cpp */; };
		357BEF15256D722500423D14 /* CFreeFormBlending.cpp in Sources */ = {isa = PBXBuildFile; fileRef = 357BEF0E256D722500423D14 /* CFreeFormBlending.cpp */; };
		357BEF16256D722500423D14 /* CGridMovement.cpp in Sources */ = {isa = PBXBuildFile; fileRef = 357BEF0F256D722500423D14 /* CGridMovement.cpp */; };
		357BEF17256D722500423D14 /* CBSplineBlending.cpp in Sources */ = {isa = PBXBuildFile; fileRef = 357BEF10256D722500423D14 /* CBSplineBlending.cpp */; };
		35D6300525998751008DF28B /* CMultiGridQueue.cpp in Sources */ = {isa = PBXBuildFile; fileRef = 35D6300425998751008DF28B /* CMultiGridQueue.cpp */; };
		35D63007259987B8008DF28B /* blas_structure.cpp in Sources */ = {isa = PBXBuildFile; fileRef = 35D63006259987B7008DF28B /* blas_structure.cpp */; };
		35D6301625998877008DF28B /* mpi_structure.cpp in Sources */ = {isa = PBXBuildFile; fileRef = 35D6301325998877008DF28B /* mpi_structure.cpp */; };
		35D6301825999185008DF28B /* CSquareMatrixCM.cpp in Sources */ = {isa = PBXBuildFile; fileRef = 35D6301725999185008DF28B /* CSquareMatrixCM.cpp */; };
		401A905F27ACB42500CCF9B7 /* species_sources.cpp in Sources */ = {isa = PBXBuildFile; fileRef = 401A905D27ACB42500CCF9B7 /* species_sources.cpp */; };
		401A906027ACB42500CCF9B7 /* CGradSmoothing.cpp in Sources */ = {isa = PBXBuildFile; fileRef = 401A905E27ACB42500CCF9B7 /* CGradSmoothing.cpp */; };
		401A906927ACB49700CCF9B7 /* CSpeciesSolver.cpp in Sources */ = {isa = PBXBuildFile; fileRef = 401A906627ACB49700CCF9B7 /* CSpeciesSolver.cpp */; };
		401A906A27ACB49700CCF9B7 /* CFEASolverBase.cpp in Sources */ = {isa = PBXBuildFile; fileRef = 401A906727ACB49700CCF9B7 /* CFEASolverBase.cpp */; };
		401A906B27ACB49700CCF9B7 /* CGradientSmoothingSolver.cpp in Sources */ = {isa = PBXBuildFile; fileRef = 401A906827ACB49700CCF9B7 /* CGradientSmoothingSolver.cpp */; };
		401A907127ACB4E100CCF9B7 /* CSpeciesVariable.cpp in Sources */ = {isa = PBXBuildFile; fileRef = 401A906F27ACB4E100CCF9B7 /* CSpeciesVariable.cpp */; };
		401A907227ACB4E100CCF9B7 /* CSobolevSmoothingVariable.cpp in Sources */ = {isa = PBXBuildFile; fileRef = 401A907027ACB4E100CCF9B7 /* CSobolevSmoothingVariable.cpp */; };
		401A907927ACB53E00CCF9B7 /* CPYRAM6.cpp in Sources */ = {isa = PBXBuildFile; fileRef = 401A907527ACB53D00CCF9B7 /* CPYRAM6.cpp */; };
		401A907A27ACB53E00CCF9B7 /* CTRIA3.cpp in Sources */ = {isa = PBXBuildFile; fileRef = 401A907627ACB53D00CCF9B7 /* CTRIA3.cpp */; };
		401A907B27ACB53E00CCF9B7 /* CTETRA4.cpp in Sources */ = {isa = PBXBuildFile; fileRef = 401A907727ACB53D00CCF9B7 /* CTETRA4.cpp */; };
		401A907C27ACB53E00CCF9B7 /* CLINE.cpp in Sources */ = {isa = PBXBuildFile; fileRef = 401A907827ACB53E00CCF9B7 /* CLINE.cpp */; };
		401A907F27ACB5FE00CCF9B7 /* CAdjFlowOutput.cpp in Sources */ = {isa = PBXBuildFile; fileRef = 401A907E27ACB5FE00CCF9B7 /* CAdjFlowOutput.cpp */; };
		40C6D17D271F8053009B5531 /* CScalarVariable.cpp in Sources */ = {isa = PBXBuildFile; fileRef = 40C6D17B271F8053009B5531 /* CScalarVariable.cpp */; };
		40C6D17E271F8053009B5531 /* CFlowVariable.cpp in Sources */ = {isa = PBXBuildFile; fileRef = 40C6D17C271F8053009B5531 /* CFlowVariable.cpp */; };
		40C6D183271F80CC009B5531 /* omp_structure.cpp in Sources */ = {isa = PBXBuildFile; fileRef = 40C6D182271F80CC009B5531 /* omp_structure.cpp */; };
		40C6D18B271F818F009B5531 /* CFVMOutput.cpp in Sources */ = {isa = PBXBuildFile; fileRef = 40C6D18A271F818F009B5531 /* CFVMOutput.cpp */; };
		40C6D18D271F81AD009B5531 /* CNewtonIntegration.cpp in Sources */ = {isa = PBXBuildFile; fileRef = 40C6D18C271F81AD009B5531 /* CNewtonIntegration.cpp */; };
		40C6D193271F822F009B5531 /* CCGNSFileWriter.cpp in Sources */ = {isa = PBXBuildFile; fileRef = 40C6D192271F822E009B5531 /* CCGNSFileWriter.cpp */; };
		40C6D19D271F840E009B5531 /* scalar_sources.cpp in Sources */ = {isa = PBXBuildFile; fileRef = 40C6D19A271F840E009B5531 /* scalar_sources.cpp */; };
		E9D6EE572316522800618E36 /* (null) in Sources */ = {isa = PBXBuildFile; };
/* End PBXBuildFile section */

/* Begin PBXCopyFilesBuildPhase section */
		40084FAF24B8E8330040AA28 /* Embed Libraries */ = {
			isa = PBXCopyFilesBuildPhase;
			buildActionMask = 2147483647;
			dstPath = "";
			dstSubfolderSpec = 10;
			files = (
				40084FAE24B8E8330040AA28 /* libROM.dylib in Embed Libraries */,
			);
			name = "Embed Libraries";
			runOnlyForDeploymentPostprocessing = 0;
		};
		8DD76F690486A84900D96B5E /* CopyFiles */ = {
			isa = PBXCopyFilesBuildPhase;
			buildActionMask = 8;
			dstPath = /usr/share/man/man1/;
			dstSubfolderSpec = 0;
			files = (
			);
			runOnlyForDeploymentPostprocessing = 1;
		};
/* End PBXCopyFilesBuildPhase section */

/* Begin PBXFileReference section */
		0541ABEE1370F5A6002D668B /* SU2_CFD */ = {isa = PBXFileReference; explicitFileType = "compiled.mach-o.executable"; includeInIndex = 0; path = SU2_CFD; sourceTree = BUILT_PRODUCTS_DIR; };
		354900EA2537E0050095B597 /* wall_model.hpp */ = {isa = PBXFileReference; fileEncoding = 4; lastKnownFileType = sourcecode.cpp.h; path = wall_model.hpp; sourceTree = "<group>"; };
		354900EE2537E0050095B597 /* CConfig.hpp */ = {isa = PBXFileReference; fileEncoding = 4; lastKnownFileType = sourcecode.cpp.h; path = CConfig.hpp; sourceTree = "<group>"; };
		354900FC2537E0050095B597 /* CNearestNeighbor.hpp */ = {isa = PBXFileReference; fileEncoding = 4; lastKnownFileType = sourcecode.cpp.h; path = CNearestNeighbor.hpp; sourceTree = "<group>"; };
		354900FD2537E0050095B597 /* CRadialBasisFunction.hpp */ = {isa = PBXFileReference; fileEncoding = 4; lastKnownFileType = sourcecode.cpp.h; path = CRadialBasisFunction.hpp; sourceTree = "<group>"; };
		354900FE2537E0050095B597 /* CInterpolator.hpp */ = {isa = PBXFileReference; fileEncoding = 4; lastKnownFileType = sourcecode.cpp.h; path = CInterpolator.hpp; sourceTree = "<group>"; };
		354900FF2537E0050095B597 /* CIsoparametric.hpp */ = {isa = PBXFileReference; fileEncoding = 4; lastKnownFileType = sourcecode.cpp.h; path = CIsoparametric.hpp; sourceTree = "<group>"; };
		354901002537E0050095B597 /* CSlidingMesh.hpp */ = {isa = PBXFileReference; fileEncoding = 4; lastKnownFileType = sourcecode.cpp.h; path = CSlidingMesh.hpp; sourceTree = "<group>"; };
		354901012537E0050095B597 /* CMirror.hpp */ = {isa = PBXFileReference; fileEncoding = 4; lastKnownFileType = sourcecode.cpp.h; path = CMirror.hpp; sourceTree = "<group>"; };
		354901022537E0050095B597 /* CInterpolatorFactory.hpp */ = {isa = PBXFileReference; fileEncoding = 4; lastKnownFileType = sourcecode.cpp.h; path = CInterpolatorFactory.hpp; sourceTree = "<group>"; };
		354901042537E0050095B597 /* CLinearPartitioner.hpp */ = {isa = PBXFileReference; fileEncoding = 4; lastKnownFileType = sourcecode.cpp.h; path = CLinearPartitioner.hpp; sourceTree = "<group>"; };
		354901052537E0050095B597 /* C1DInterpolation.hpp */ = {isa = PBXFileReference; fileEncoding = 4; lastKnownFileType = sourcecode.cpp.h; path = C1DInterpolation.hpp; sourceTree = "<group>"; };
		354901062537E0050095B597 /* printing_toolbox.hpp */ = {isa = PBXFileReference; fileEncoding = 4; lastKnownFileType = sourcecode.cpp.h; path = printing_toolbox.hpp; sourceTree = "<group>"; };
		354901092537E0050095B597 /* CMMSNSUnitQuadSolution.hpp */ = {isa = PBXFileReference; fileEncoding = 4; lastKnownFileType = sourcecode.cpp.h; path = CMMSNSUnitQuadSolution.hpp; sourceTree = "<group>"; };
		3549010A2537E0050095B597 /* CMMSNSTwoHalfCirclesSolution.hpp */ = {isa = PBXFileReference; fileEncoding = 4; lastKnownFileType = sourcecode.cpp.h; path = CMMSNSTwoHalfCirclesSolution.hpp; sourceTree = "<group>"; };
		3549010B2537E0050095B597 /* CUserDefinedSolution.hpp */ = {isa = PBXFileReference; fileEncoding = 4; lastKnownFileType = sourcecode.cpp.h; path = CUserDefinedSolution.hpp; sourceTree = "<group>"; };
		3549010C2537E0050095B597 /* CInviscidShockVortexSolution.hpp */ = {isa = PBXFileReference; fileEncoding = 4; lastKnownFileType = sourcecode.cpp.h; path = CInviscidShockVortexSolution.hpp; sourceTree = "<group>"; };
		3549010D2537E0050095B597 /* CNSUnitQuadSolution.hpp */ = {isa = PBXFileReference; fileEncoding = 4; lastKnownFileType = sourcecode.cpp.h; path = CNSUnitQuadSolution.hpp; sourceTree = "<group>"; };
		3549010E2537E0050095B597 /* CRinglebSolution.hpp */ = {isa = PBXFileReference; fileEncoding = 4; lastKnownFileType = sourcecode.cpp.h; path = CRinglebSolution.hpp; sourceTree = "<group>"; };
		3549010F2537E0050095B597 /* CVerificationSolution.hpp */ = {isa = PBXFileReference; fileEncoding = 4; lastKnownFileType = sourcecode.cpp.h; path = CVerificationSolution.hpp; sourceTree = "<group>"; };
		354901102537E0050095B597 /* CIncTGVSolution.hpp */ = {isa = PBXFileReference; fileEncoding = 4; lastKnownFileType = sourcecode.cpp.h; path = CIncTGVSolution.hpp; sourceTree = "<group>"; };
		354901112537E0050095B597 /* CMMSNSUnitQuadSolutionWallBC.hpp */ = {isa = PBXFileReference; fileEncoding = 4; lastKnownFileType = sourcecode.cpp.h; path = CMMSNSUnitQuadSolutionWallBC.hpp; sourceTree = "<group>"; };
		354901122537E0050095B597 /* CTurbChannelSolution.hpp */ = {isa = PBXFileReference; fileEncoding = 4; lastKnownFileType = sourcecode.cpp.h; path = CTurbChannelSolution.hpp; sourceTree = "<group>"; };
		354901132537E0050095B597 /* CTGVSolution.hpp */ = {isa = PBXFileReference; fileEncoding = 4; lastKnownFileType = sourcecode.cpp.h; path = CTGVSolution.hpp; sourceTree = "<group>"; };
		354901142537E0050095B597 /* CMMSNSTwoHalfSpheresSolution.hpp */ = {isa = PBXFileReference; fileEncoding = 4; lastKnownFileType = sourcecode.cpp.h; path = CMMSNSTwoHalfSpheresSolution.hpp; sourceTree = "<group>"; };
		354901152537E0050095B597 /* CInviscidVortexSolution.hpp */ = {isa = PBXFileReference; fileEncoding = 4; lastKnownFileType = sourcecode.cpp.h; path = CInviscidVortexSolution.hpp; sourceTree = "<group>"; };
		354901162537E0050095B597 /* CMMSIncNSSolution.hpp */ = {isa = PBXFileReference; fileEncoding = 4; lastKnownFileType = sourcecode.cpp.h; path = CMMSIncNSSolution.hpp; sourceTree = "<group>"; };
		354901172537E0050095B597 /* CMMSIncEulerSolution.hpp */ = {isa = PBXFileReference; fileEncoding = 4; lastKnownFileType = sourcecode.cpp.h; path = CMMSIncEulerSolution.hpp; sourceTree = "<group>"; };
		354901182537E0050095B597 /* CSymmetricMatrix.hpp */ = {isa = PBXFileReference; fileEncoding = 4; lastKnownFileType = sourcecode.cpp.h; path = CSymmetricMatrix.hpp; sourceTree = "<group>"; };
		354901192537E0050095B597 /* geometry_toolbox.hpp */ = {isa = PBXFileReference; fileEncoding = 4; lastKnownFileType = sourcecode.cpp.h; path = geometry_toolbox.hpp; sourceTree = "<group>"; };
		3549011A2537E0050095B597 /* allocation_toolbox.hpp */ = {isa = PBXFileReference; fileEncoding = 4; lastKnownFileType = sourcecode.cpp.h; path = allocation_toolbox.hpp; sourceTree = "<group>"; };
		3549011C2537E0050095B597 /* graph_toolbox.hpp */ = {isa = PBXFileReference; fileEncoding = 4; lastKnownFileType = sourcecode.cpp.h; path = graph_toolbox.hpp; sourceTree = "<group>"; };
		354901202537E0050095B597 /* option_structure.hpp */ = {isa = PBXFileReference; fileEncoding = 4; lastKnownFileType = sourcecode.cpp.h; path = option_structure.hpp; sourceTree = "<group>"; };
		354901232537E0050095B597 /* graph_coloring_structure.hpp */ = {isa = PBXFileReference; fileEncoding = 4; lastKnownFileType = sourcecode.cpp.h; path = graph_coloring_structure.hpp; sourceTree = "<group>"; };
		3549012C2537E0050095B597 /* CPrimalGridFEM.hpp */ = {isa = PBXFileReference; fileEncoding = 4; lastKnownFileType = sourcecode.cpp.h; path = CPrimalGridFEM.hpp; sourceTree = "<group>"; };
		3549012D2537E0050095B597 /* CVertexMPI.hpp */ = {isa = PBXFileReference; fileEncoding = 4; lastKnownFileType = sourcecode.cpp.h; path = CVertexMPI.hpp; sourceTree = "<group>"; };
		3549012E2537E0050095B597 /* CLine.hpp */ = {isa = PBXFileReference; fileEncoding = 4; lastKnownFileType = sourcecode.cpp.h; path = CLine.hpp; sourceTree = "<group>"; };
		3549012F2537E0050095B597 /* CPrimalGridBoundFEM.hpp */ = {isa = PBXFileReference; fileEncoding = 4; lastKnownFileType = sourcecode.cpp.h; path = CPrimalGridBoundFEM.hpp; sourceTree = "<group>"; };
		354901312537E0050095B597 /* CHexahedron.hpp */ = {isa = PBXFileReference; fileEncoding = 4; lastKnownFileType = sourcecode.cpp.h; path = CHexahedron.hpp; sourceTree = "<group>"; };
		354901322537E0050095B597 /* CQuadrilateral.hpp */ = {isa = PBXFileReference; fileEncoding = 4; lastKnownFileType = sourcecode.cpp.h; path = CQuadrilateral.hpp; sourceTree = "<group>"; };
		354901332537E0050095B597 /* CPrimalGrid.hpp */ = {isa = PBXFileReference; fileEncoding = 4; lastKnownFileType = sourcecode.cpp.h; path = CPrimalGrid.hpp; sourceTree = "<group>"; };
		354901342537E0050095B597 /* CTetrahedron.hpp */ = {isa = PBXFileReference; fileEncoding = 4; lastKnownFileType = sourcecode.cpp.h; path = CTetrahedron.hpp; sourceTree = "<group>"; };
		354901352537E0050095B597 /* CPrism.hpp */ = {isa = PBXFileReference; fileEncoding = 4; lastKnownFileType = sourcecode.cpp.h; path = CPrism.hpp; sourceTree = "<group>"; };
		354901362537E0050095B597 /* CTriangle.hpp */ = {isa = PBXFileReference; fileEncoding = 4; lastKnownFileType = sourcecode.cpp.h; path = CTriangle.hpp; sourceTree = "<group>"; };
		354901372537E0050095B597 /* CPyramid.hpp */ = {isa = PBXFileReference; fileEncoding = 4; lastKnownFileType = sourcecode.cpp.h; path = CPyramid.hpp; sourceTree = "<group>"; };
		354901392537E0050095B597 /* CTurboVertex.hpp */ = {isa = PBXFileReference; fileEncoding = 4; lastKnownFileType = sourcecode.cpp.h; path = CTurboVertex.hpp; sourceTree = "<group>"; };
		3549013A2537E0050095B597 /* CVertex.hpp */ = {isa = PBXFileReference; fileEncoding = 4; lastKnownFileType = sourcecode.cpp.h; path = CVertex.hpp; sourceTree = "<group>"; };
		3549013B2537E0050095B597 /* CPoint.hpp */ = {isa = PBXFileReference; fileEncoding = 4; lastKnownFileType = sourcecode.cpp.h; path = CPoint.hpp; sourceTree = "<group>"; };
		3549013C2537E0050095B597 /* CEdge.hpp */ = {isa = PBXFileReference; fileEncoding = 4; lastKnownFileType = sourcecode.cpp.h; path = CEdge.hpp; sourceTree = "<group>"; };
		3549013D2537E0050095B597 /* CDualGrid.hpp */ = {isa = PBXFileReference; fileEncoding = 4; lastKnownFileType = sourcecode.cpp.h; path = CDualGrid.hpp; sourceTree = "<group>"; };
		3549013F2537E0050095B597 /* CCGNSMeshReaderFVM.hpp */ = {isa = PBXFileReference; fileEncoding = 4; lastKnownFileType = sourcecode.cpp.h; path = CCGNSMeshReaderFVM.hpp; sourceTree = "<group>"; };
		354901402537E0050095B597 /* CMeshReaderFVM.hpp */ = {isa = PBXFileReference; fileEncoding = 4; lastKnownFileType = sourcecode.cpp.h; path = CMeshReaderFVM.hpp; sourceTree = "<group>"; };
		354901412537E0050095B597 /* CRectangularMeshReaderFVM.hpp */ = {isa = PBXFileReference; fileEncoding = 4; lastKnownFileType = sourcecode.cpp.h; path = CRectangularMeshReaderFVM.hpp; sourceTree = "<group>"; };
		354901422537E0050095B597 /* CBoxMeshReaderFVM.hpp */ = {isa = PBXFileReference; fileEncoding = 4; lastKnownFileType = sourcecode.cpp.h; path = CBoxMeshReaderFVM.hpp; sourceTree = "<group>"; };
		354901432537E0050095B597 /* CSU2ASCIIMeshReaderFVM.hpp */ = {isa = PBXFileReference; fileEncoding = 4; lastKnownFileType = sourcecode.cpp.h; path = CSU2ASCIIMeshReaderFVM.hpp; sourceTree = "<group>"; };
		354901452537E0050095B597 /* CElement.hpp */ = {isa = PBXFileReference; fileEncoding = 4; lastKnownFileType = sourcecode.cpp.h; path = CElement.hpp; sourceTree = "<group>"; };
		354901462537E0050095B597 /* CElementProperty.hpp */ = {isa = PBXFileReference; fileEncoding = 4; lastKnownFileType = sourcecode.cpp.h; path = CElementProperty.hpp; sourceTree = "<group>"; };
		354901472537E0050095B597 /* CGaussVariable.hpp */ = {isa = PBXFileReference; fileEncoding = 4; lastKnownFileType = sourcecode.cpp.h; path = CGaussVariable.hpp; sourceTree = "<group>"; };
		354901482537E0050095B597 /* option_structure.inl */ = {isa = PBXFileReference; fileEncoding = 4; lastKnownFileType = text; path = option_structure.inl; sourceTree = "<group>"; };
		3549014A2537E0050095B597 /* CMatrixVectorProduct.hpp */ = {isa = PBXFileReference; fileEncoding = 4; lastKnownFileType = sourcecode.cpp.h; path = CMatrixVectorProduct.hpp; sourceTree = "<group>"; };
		3549014B2537E0050095B597 /* CSysSolve.hpp */ = {isa = PBXFileReference; fileEncoding = 4; lastKnownFileType = sourcecode.cpp.h; path = CSysSolve.hpp; sourceTree = "<group>"; };
		3549014C2537E0050095B597 /* CPastixWrapper.hpp */ = {isa = PBXFileReference; fileEncoding = 4; lastKnownFileType = sourcecode.cpp.h; path = CPastixWrapper.hpp; sourceTree = "<group>"; };
		3549014D2537E0050095B597 /* CSysMatrix.hpp */ = {isa = PBXFileReference; fileEncoding = 4; lastKnownFileType = sourcecode.cpp.h; path = CSysMatrix.hpp; sourceTree = "<group>"; };
		3549014E2537E0050095B597 /* CSysVector.hpp */ = {isa = PBXFileReference; fileEncoding = 4; lastKnownFileType = sourcecode.cpp.h; path = CSysVector.hpp; sourceTree = "<group>"; };
		3549014F2537E0050095B597 /* CPreconditioner.hpp */ = {isa = PBXFileReference; fileEncoding = 4; lastKnownFileType = sourcecode.cpp.h; path = CPreconditioner.hpp; sourceTree = "<group>"; };
		354901502537E0050095B597 /* CSysMatrix.inl */ = {isa = PBXFileReference; fileEncoding = 4; lastKnownFileType = text; path = CSysMatrix.inl; sourceTree = "<group>"; };
		354901512537E0050095B597 /* CSysSolve_b.hpp */ = {isa = PBXFileReference; fileEncoding = 4; lastKnownFileType = sourcecode.cpp.h; path = CSysSolve_b.hpp; sourceTree = "<group>"; };
		354901672537E0050095B597 /* CMirror.cpp */ = {isa = PBXFileReference; fileEncoding = 4; lastKnownFileType = sourcecode.cpp.cpp; path = CMirror.cpp; sourceTree = "<group>"; };
		354901682537E0050095B597 /* CInterpolatorFactory.cpp */ = {isa = PBXFileReference; fileEncoding = 4; lastKnownFileType = sourcecode.cpp.cpp; path = CInterpolatorFactory.cpp; sourceTree = "<group>"; };
		354901692537E0050095B597 /* CSlidingMesh.cpp */ = {isa = PBXFileReference; fileEncoding = 4; lastKnownFileType = sourcecode.cpp.cpp; path = CSlidingMesh.cpp; sourceTree = "<group>"; };
		3549016A2537E0050095B597 /* meson.build */ = {isa = PBXFileReference; fileEncoding = 4; lastKnownFileType = text; path = meson.build; sourceTree = "<group>"; };
		3549016B2537E0050095B597 /* CIsoparametric.cpp */ = {isa = PBXFileReference; fileEncoding = 4; lastKnownFileType = sourcecode.cpp.cpp; path = CIsoparametric.cpp; sourceTree = "<group>"; };
		3549016C2537E0050095B597 /* CRadialBasisFunction.cpp */ = {isa = PBXFileReference; fileEncoding = 4; lastKnownFileType = sourcecode.cpp.cpp; path = CRadialBasisFunction.cpp; sourceTree = "<group>"; };
		3549016D2537E0050095B597 /* CNearestNeighbor.cpp */ = {isa = PBXFileReference; fileEncoding = 4; lastKnownFileType = sourcecode.cpp.cpp; path = CNearestNeighbor.cpp; sourceTree = "<group>"; };
		3549016E2537E0050095B597 /* CInterpolator.cpp */ = {isa = PBXFileReference; fileEncoding = 4; lastKnownFileType = sourcecode.cpp.cpp; path = CInterpolator.cpp; sourceTree = "<group>"; };
		354901702537E0050095B597 /* CSymmetricMatrix.cpp */ = {isa = PBXFileReference; fileEncoding = 4; lastKnownFileType = sourcecode.cpp.cpp; path = CSymmetricMatrix.cpp; sourceTree = "<group>"; };
		354901712537E0050095B597 /* meson.build */ = {isa = PBXFileReference; fileEncoding = 4; lastKnownFileType = text; path = meson.build; sourceTree = "<group>"; };
		354901732537E0050095B597 /* CInviscidVortexSolution.cpp */ = {isa = PBXFileReference; fileEncoding = 4; lastKnownFileType = sourcecode.cpp.cpp; path = CInviscidVortexSolution.cpp; sourceTree = "<group>"; };
		354901742537E0050095B597 /* CMMSIncNSSolution.cpp */ = {isa = PBXFileReference; fileEncoding = 4; lastKnownFileType = sourcecode.cpp.cpp; path = CMMSIncNSSolution.cpp; sourceTree = "<group>"; };
		354901752537E0050095B597 /* CMMSIncEulerSolution.cpp */ = {isa = PBXFileReference; fileEncoding = 4; lastKnownFileType = sourcecode.cpp.cpp; path = CMMSIncEulerSolution.cpp; sourceTree = "<group>"; };
		354901782537E0050095B597 /* CMMSNSTwoHalfCirclesSolution.mw */ = {isa = PBXFileReference; fileEncoding = 4; lastKnownFileType = text.xml; path = CMMSNSTwoHalfCirclesSolution.mw; sourceTree = "<group>"; };
		354901792537E0050095B597 /* CMMSIncEulerSolution.py */ = {isa = PBXFileReference; fileEncoding = 4; lastKnownFileType = text.script.python; path = CMMSIncEulerSolution.py; sourceTree = "<group>"; };
		3549017A2537E0050095B597 /* CMMSNSUnitQuadSolution.mw */ = {isa = PBXFileReference; fileEncoding = 4; lastKnownFileType = text.xml; path = CMMSNSUnitQuadSolution.mw; sourceTree = "<group>"; };
		3549017B2537E0050095B597 /* CMMSNSTwoHalfSpheresSolution.mw */ = {isa = PBXFileReference; fileEncoding = 4; lastKnownFileType = text.xml; path = CMMSNSTwoHalfSpheresSolution.mw; sourceTree = "<group>"; };
		3549017C2537E0050095B597 /* CMMSNSUnitQuadSolutionWallBC.mw */ = {isa = PBXFileReference; fileEncoding = 4; lastKnownFileType = text.xml; path = CMMSNSUnitQuadSolutionWallBC.mw; sourceTree = "<group>"; };
		3549017D2537E0050095B597 /* CMMSIncNSSolution.py */ = {isa = PBXFileReference; fileEncoding = 4; lastKnownFileType = text.script.python; path = CMMSIncNSSolution.py; sourceTree = "<group>"; };
		3549017E2537E0050095B597 /* CTGVSolution.cpp */ = {isa = PBXFileReference; fileEncoding = 4; lastKnownFileType = sourcecode.cpp.cpp; path = CTGVSolution.cpp; sourceTree = "<group>"; };
		3549017F2537E0050095B597 /* CMMSNSTwoHalfSpheresSolution.cpp */ = {isa = PBXFileReference; fileEncoding = 4; lastKnownFileType = sourcecode.cpp.cpp; path = CMMSNSTwoHalfSpheresSolution.cpp; sourceTree = "<group>"; };
		354901802537E0050095B597 /* meson.build */ = {isa = PBXFileReference; fileEncoding = 4; lastKnownFileType = text; path = meson.build; sourceTree = "<group>"; };
		354901822537E0050095B597 /* CNSUnitQuadSolution.cpp */ = {isa = PBXFileReference; fileEncoding = 4; lastKnownFileType = sourcecode.cpp.cpp; path = CNSUnitQuadSolution.cpp; sourceTree = "<group>"; };
		354901832537E0050095B597 /* CRinglebSolution.cpp */ = {isa = PBXFileReference; fileEncoding = 4; lastKnownFileType = sourcecode.cpp.cpp; path = CRinglebSolution.cpp; sourceTree = "<group>"; };
		354901842537E0050095B597 /* CIncTGVSolution.cpp */ = {isa = PBXFileReference; fileEncoding = 4; lastKnownFileType = sourcecode.cpp.cpp; path = CIncTGVSolution.cpp; sourceTree = "<group>"; };
		354901852537E0050095B597 /* CMMSNSUnitQuadSolutionWallBC.cpp */ = {isa = PBXFileReference; fileEncoding = 4; lastKnownFileType = sourcecode.cpp.cpp; path = CMMSNSUnitQuadSolutionWallBC.cpp; sourceTree = "<group>"; };
		354901862537E0050095B597 /* CVerificationSolution.cpp */ = {isa = PBXFileReference; fileEncoding = 4; lastKnownFileType = sourcecode.cpp.cpp; path = CVerificationSolution.cpp; sourceTree = "<group>"; };
		354901872537E0050095B597 /* CMMSNSUnitQuadSolution.cpp */ = {isa = PBXFileReference; fileEncoding = 4; lastKnownFileType = sourcecode.cpp.cpp; path = CMMSNSUnitQuadSolution.cpp; sourceTree = "<group>"; };
		354901882537E0050095B597 /* CMMSNSTwoHalfCirclesSolution.cpp */ = {isa = PBXFileReference; fileEncoding = 4; lastKnownFileType = sourcecode.cpp.cpp; path = CMMSNSTwoHalfCirclesSolution.cpp; sourceTree = "<group>"; };
		354901892537E0050095B597 /* CUserDefinedSolution.cpp */ = {isa = PBXFileReference; fileEncoding = 4; lastKnownFileType = sourcecode.cpp.cpp; path = CUserDefinedSolution.cpp; sourceTree = "<group>"; };
		3549018A2537E0050095B597 /* CLinearPartitioner.cpp */ = {isa = PBXFileReference; fileEncoding = 4; lastKnownFileType = sourcecode.cpp.cpp; path = CLinearPartitioner.cpp; sourceTree = "<group>"; };
		3549018B2537E0050095B597 /* C1DInterpolation.cpp */ = {isa = PBXFileReference; fileEncoding = 4; lastKnownFileType = sourcecode.cpp.cpp; path = C1DInterpolation.cpp; sourceTree = "<group>"; };
		3549018C2537E0050095B597 /* printing_toolbox.cpp */ = {isa = PBXFileReference; fileEncoding = 4; lastKnownFileType = sourcecode.cpp.cpp; path = printing_toolbox.cpp; sourceTree = "<group>"; };
		3549018E2537E0050095B597 /* graph_coloring_structure.cpp */ = {isa = PBXFileReference; fileEncoding = 4; lastKnownFileType = sourcecode.cpp.cpp; path = graph_coloring_structure.cpp; sourceTree = "<group>"; };
		3549018F2537E0050095B597 /* meson.build */ = {isa = PBXFileReference; fileEncoding = 4; lastKnownFileType = text; path = meson.build; sourceTree = "<group>"; };
		354901962537E0050095B597 /* wall_model.cpp */ = {isa = PBXFileReference; fileEncoding = 4; lastKnownFileType = sourcecode.cpp.cpp; path = wall_model.cpp; sourceTree = "<group>"; };
		354901992537E0050095B597 /* CPrism.cpp */ = {isa = PBXFileReference; fileEncoding = 4; lastKnownFileType = sourcecode.cpp.cpp; path = CPrism.cpp; sourceTree = "<group>"; };
		3549019A2537E0050095B597 /* CTriangle.cpp */ = {isa = PBXFileReference; fileEncoding = 4; lastKnownFileType = sourcecode.cpp.cpp; path = CTriangle.cpp; sourceTree = "<group>"; };
		3549019B2537E0050095B597 /* CPyramid.cpp */ = {isa = PBXFileReference; fileEncoding = 4; lastKnownFileType = sourcecode.cpp.cpp; path = CPyramid.cpp; sourceTree = "<group>"; };
		3549019C2537E0050095B597 /* CHexahedron.cpp */ = {isa = PBXFileReference; fileEncoding = 4; lastKnownFileType = sourcecode.cpp.cpp; path = CHexahedron.cpp; sourceTree = "<group>"; };
		3549019D2537E0050095B597 /* CQuadrilateral.cpp */ = {isa = PBXFileReference; fileEncoding = 4; lastKnownFileType = sourcecode.cpp.cpp; path = CQuadrilateral.cpp; sourceTree = "<group>"; };
		3549019E2537E0050095B597 /* CPrimalGrid.cpp */ = {isa = PBXFileReference; fileEncoding = 4; lastKnownFileType = sourcecode.cpp.cpp; path = CPrimalGrid.cpp; sourceTree = "<group>"; };
		3549019F2537E0050095B597 /* CTetrahedron.cpp */ = {isa = PBXFileReference; fileEncoding = 4; lastKnownFileType = sourcecode.cpp.cpp; path = CTetrahedron.cpp; sourceTree = "<group>"; };
		354901A02537E0050095B597 /* meson.build */ = {isa = PBXFileReference; fileEncoding = 4; lastKnownFileType = text; path = meson.build; sourceTree = "<group>"; };
		354901A12537E0050095B597 /* CPrimalGridBoundFEM.cpp */ = {isa = PBXFileReference; fileEncoding = 4; lastKnownFileType = sourcecode.cpp.cpp; path = CPrimalGridBoundFEM.cpp; sourceTree = "<group>"; };
		354901A22537E0050095B597 /* CLine.cpp */ = {isa = PBXFileReference; fileEncoding = 4; lastKnownFileType = sourcecode.cpp.cpp; path = CLine.cpp; sourceTree = "<group>"; };
		354901A32537E0050095B597 /* CPrimalGridFEM.cpp */ = {isa = PBXFileReference; fileEncoding = 4; lastKnownFileType = sourcecode.cpp.cpp; path = CPrimalGridFEM.cpp; sourceTree = "<group>"; };
		354901A42537E0050095B597 /* CVertexMPI.cpp */ = {isa = PBXFileReference; fileEncoding = 4; lastKnownFileType = sourcecode.cpp.cpp; path = CVertexMPI.cpp; sourceTree = "<group>"; };
		354901A52537E0050095B597 /* CMultiGridGeometry.cpp */ = {isa = PBXFileReference; fileEncoding = 4; lastKnownFileType = sourcecode.cpp.cpp; path = CMultiGridGeometry.cpp; sourceTree = "<group>"; };
		354901A72537E0050095B597 /* CEdge.cpp */ = {isa = PBXFileReference; fileEncoding = 4; lastKnownFileType = sourcecode.cpp.cpp; path = CEdge.cpp; sourceTree = "<group>"; };
		354901A82537E0050095B597 /* CDualGrid.cpp */ = {isa = PBXFileReference; fileEncoding = 4; lastKnownFileType = sourcecode.cpp.cpp; path = CDualGrid.cpp; sourceTree = "<group>"; };
		354901A92537E0050095B597 /* meson.build */ = {isa = PBXFileReference; fileEncoding = 4; lastKnownFileType = text; path = meson.build; sourceTree = "<group>"; };
		354901AA2537E0050095B597 /* CVertex.cpp */ = {isa = PBXFileReference; fileEncoding = 4; lastKnownFileType = sourcecode.cpp.cpp; path = CVertex.cpp; sourceTree = "<group>"; };
		354901AB2537E0050095B597 /* CPoint.cpp */ = {isa = PBXFileReference; fileEncoding = 4; lastKnownFileType = sourcecode.cpp.cpp; path = CPoint.cpp; sourceTree = "<group>"; };
		354901AC2537E0050095B597 /* CTurboVertex.cpp */ = {isa = PBXFileReference; fileEncoding = 4; lastKnownFileType = sourcecode.cpp.cpp; path = CTurboVertex.cpp; sourceTree = "<group>"; };
		354901AE2537E0050095B597 /* CSU2ASCIIMeshReaderFVM.cpp */ = {isa = PBXFileReference; fileEncoding = 4; lastKnownFileType = sourcecode.cpp.cpp; path = CSU2ASCIIMeshReaderFVM.cpp; sourceTree = "<group>"; };
		354901AF2537E0050095B597 /* CRectangularMeshReaderFVM.cpp */ = {isa = PBXFileReference; fileEncoding = 4; lastKnownFileType = sourcecode.cpp.cpp; path = CRectangularMeshReaderFVM.cpp; sourceTree = "<group>"; };
		354901B02537E0050095B597 /* CBoxMeshReaderFVM.cpp */ = {isa = PBXFileReference; fileEncoding = 4; lastKnownFileType = sourcecode.cpp.cpp; path = CBoxMeshReaderFVM.cpp; sourceTree = "<group>"; };
		354901B12537E0050095B597 /* meson.build */ = {isa = PBXFileReference; fileEncoding = 4; lastKnownFileType = text; path = meson.build; sourceTree = "<group>"; };
		354901B22537E0050095B597 /* CCGNSMeshReaderFVM.cpp */ = {isa = PBXFileReference; fileEncoding = 4; lastKnownFileType = sourcecode.cpp.cpp; path = CCGNSMeshReaderFVM.cpp; sourceTree = "<group>"; };
		354901B32537E0050095B597 /* CMeshReaderFVM.cpp */ = {isa = PBXFileReference; fileEncoding = 4; lastKnownFileType = sourcecode.cpp.cpp; path = CMeshReaderFVM.cpp; sourceTree = "<group>"; };
		354901B42537E0050095B597 /* CPhysicalGeometry.cpp */ = {isa = PBXFileReference; fileEncoding = 4; lastKnownFileType = sourcecode.cpp.cpp; path = CPhysicalGeometry.cpp; sourceTree = "<group>"; };
		354901B52537E0050095B597 /* meson.build */ = {isa = PBXFileReference; fileEncoding = 4; lastKnownFileType = text; path = meson.build; sourceTree = "<group>"; };
		354901B72537E0050095B597 /* CTETRA1.cpp */ = {isa = PBXFileReference; fileEncoding = 4; lastKnownFileType = sourcecode.cpp.cpp; path = CTETRA1.cpp; sourceTree = "<group>"; };
		354901B82537E0050095B597 /* CQUAD4.cpp */ = {isa = PBXFileReference; fileEncoding = 4; lastKnownFileType = sourcecode.cpp.cpp; path = CQUAD4.cpp; sourceTree = "<group>"; };
		354901B92537E0050095B597 /* CPRISM6.cpp */ = {isa = PBXFileReference; fileEncoding = 4; lastKnownFileType = sourcecode.cpp.cpp; path = CPRISM6.cpp; sourceTree = "<group>"; };
		354901BA2537E0050095B597 /* CTRIA1.cpp */ = {isa = PBXFileReference; fileEncoding = 4; lastKnownFileType = sourcecode.cpp.cpp; path = CTRIA1.cpp; sourceTree = "<group>"; };
		354901BB2537E0050095B597 /* CPYRAM5.cpp */ = {isa = PBXFileReference; fileEncoding = 4; lastKnownFileType = sourcecode.cpp.cpp; path = CPYRAM5.cpp; sourceTree = "<group>"; };
		354901BC2537E0050095B597 /* meson.build */ = {isa = PBXFileReference; fileEncoding = 4; lastKnownFileType = text; path = meson.build; sourceTree = "<group>"; };
		354901BD2537E0050095B597 /* CHEXA8.cpp */ = {isa = PBXFileReference; fileEncoding = 4; lastKnownFileType = sourcecode.cpp.cpp; path = CHEXA8.cpp; sourceTree = "<group>"; };
		354901BE2537E0050095B597 /* CElement.cpp */ = {isa = PBXFileReference; fileEncoding = 4; lastKnownFileType = sourcecode.cpp.cpp; path = CElement.cpp; sourceTree = "<group>"; };
		354901BF2537E0050095B597 /* CDummyGeometry.cpp */ = {isa = PBXFileReference; fileEncoding = 4; lastKnownFileType = sourcecode.cpp.cpp; path = CDummyGeometry.cpp; sourceTree = "<group>"; };
		354901C02537E0050095B597 /* CGeometry.cpp */ = {isa = PBXFileReference; fileEncoding = 4; lastKnownFileType = sourcecode.cpp.cpp; path = CGeometry.cpp; sourceTree = "<group>"; };
		354901C22537E0050095B597 /* CSysSolve_b.cpp */ = {isa = PBXFileReference; fileEncoding = 4; lastKnownFileType = sourcecode.cpp.cpp; path = CSysSolve_b.cpp; sourceTree = "<group>"; };
		354901C32537E0050095B597 /* CSysMatrix.cpp */ = {isa = PBXFileReference; fileEncoding = 4; lastKnownFileType = sourcecode.cpp.cpp; path = CSysMatrix.cpp; sourceTree = "<group>"; };
		354901C42537E0050095B597 /* CSysVector.cpp */ = {isa = PBXFileReference; fileEncoding = 4; lastKnownFileType = sourcecode.cpp.cpp; path = CSysVector.cpp; sourceTree = "<group>"; };
		354901C52537E0050095B597 /* meson.build */ = {isa = PBXFileReference; fileEncoding = 4; lastKnownFileType = text; path = meson.build; sourceTree = "<group>"; };
		354901C62537E0050095B597 /* CSysSolve.cpp */ = {isa = PBXFileReference; fileEncoding = 4; lastKnownFileType = sourcecode.cpp.cpp; path = CSysSolve.cpp; sourceTree = "<group>"; };
		354901C72537E0050095B597 /* CPastixWrapper.cpp */ = {isa = PBXFileReference; fileEncoding = 4; lastKnownFileType = sourcecode.cpp.cpp; path = CPastixWrapper.cpp; sourceTree = "<group>"; };
		354901C82537E0050095B597 /* CConfig.cpp */ = {isa = PBXFileReference; fileEncoding = 4; lastKnownFileType = sourcecode.cpp.cpp; path = CConfig.cpp; sourceTree = "<group>"; };
		354902222537E0280095B597 /* definition_structure.hpp */ = {isa = PBXFileReference; fileEncoding = 4; lastKnownFileType = sourcecode.cpp.h; path = definition_structure.hpp; sourceTree = "<group>"; };
		354902232537E0280095B597 /* sgs_model.inl */ = {isa = PBXFileReference; fileEncoding = 4; lastKnownFileType = text; path = sgs_model.inl; sourceTree = "<group>"; };
		354902252537E0280095B597 /* CDiscAdjMultizoneDriver.hpp */ = {isa = PBXFileReference; fileEncoding = 4; lastKnownFileType = sourcecode.cpp.h; path = CDiscAdjMultizoneDriver.hpp; sourceTree = "<group>"; };
		354902262537E0280095B597 /* CDriver.hpp */ = {isa = PBXFileReference; fileEncoding = 4; lastKnownFileType = sourcecode.cpp.h; path = CDriver.hpp; sourceTree = "<group>"; };
		354902272537E0280095B597 /* CDummyDriver.hpp */ = {isa = PBXFileReference; fileEncoding = 4; lastKnownFileType = sourcecode.cpp.h; path = CDummyDriver.hpp; sourceTree = "<group>"; };
		354902282537E0280095B597 /* CMultizoneDriver.hpp */ = {isa = PBXFileReference; fileEncoding = 4; lastKnownFileType = sourcecode.cpp.h; path = CMultizoneDriver.hpp; sourceTree = "<group>"; };
		354902292537E0280095B597 /* CDiscAdjSinglezoneDriver.hpp */ = {isa = PBXFileReference; fileEncoding = 4; lastKnownFileType = sourcecode.cpp.h; path = CDiscAdjSinglezoneDriver.hpp; sourceTree = "<group>"; };
		3549022A2537E0280095B597 /* CSinglezoneDriver.hpp */ = {isa = PBXFileReference; fileEncoding = 4; lastKnownFileType = sourcecode.cpp.h; path = CSinglezoneDriver.hpp; sourceTree = "<group>"; };
		3549022C2537E0280095B597 /* computeLimiters.hpp */ = {isa = PBXFileReference; fileEncoding = 4; lastKnownFileType = sourcecode.cpp.h; path = computeLimiters.hpp; sourceTree = "<group>"; };
		3549022D2537E0280095B597 /* CLimiterDetails.hpp */ = {isa = PBXFileReference; fileEncoding = 4; lastKnownFileType = sourcecode.cpp.h; path = CLimiterDetails.hpp; sourceTree = "<group>"; };
		3549022E2537E0280095B597 /* computeLimiters_impl.hpp */ = {isa = PBXFileReference; fileEncoding = 4; lastKnownFileType = sourcecode.cpp.h; path = computeLimiters_impl.hpp; sourceTree = "<group>"; };
		354902302537E0280095B597 /* CSingleGridIntegration.hpp */ = {isa = PBXFileReference; fileEncoding = 4; lastKnownFileType = sourcecode.cpp.h; path = CSingleGridIntegration.hpp; sourceTree = "<group>"; };
		354902312537E0280095B597 /* CMultiGridIntegration.hpp */ = {isa = PBXFileReference; fileEncoding = 4; lastKnownFileType = sourcecode.cpp.h; path = CMultiGridIntegration.hpp; sourceTree = "<group>"; };
		354902322537E0280095B597 /* CIntegrationFactory.hpp */ = {isa = PBXFileReference; fileEncoding = 4; lastKnownFileType = sourcecode.cpp.h; path = CIntegrationFactory.hpp; sourceTree = "<group>"; };
		354902332537E0280095B597 /* CStructuralIntegration.hpp */ = {isa = PBXFileReference; fileEncoding = 4; lastKnownFileType = sourcecode.cpp.h; path = CStructuralIntegration.hpp; sourceTree = "<group>"; };
		354902342537E0280095B597 /* CFEM_DG_Integration.hpp */ = {isa = PBXFileReference; fileEncoding = 4; lastKnownFileType = sourcecode.cpp.h; path = CFEM_DG_Integration.hpp; sourceTree = "<group>"; };
		354902352537E0280095B597 /* CIntegration.hpp */ = {isa = PBXFileReference; fileEncoding = 4; lastKnownFileType = sourcecode.cpp.h; path = CIntegration.hpp; sourceTree = "<group>"; };
		354902372537E0280095B597 /* CFlowCompFEMOutput.hpp */ = {isa = PBXFileReference; fileEncoding = 4; lastKnownFileType = sourcecode.cpp.h; path = CFlowCompFEMOutput.hpp; sourceTree = "<group>"; };
		354902382537E0280095B597 /* CHeatOutput.hpp */ = {isa = PBXFileReference; fileEncoding = 4; lastKnownFileType = sourcecode.cpp.h; path = CHeatOutput.hpp; sourceTree = "<group>"; };
		3549023A2537E0280095B597 /* CWindowingTools.hpp */ = {isa = PBXFileReference; fileEncoding = 4; lastKnownFileType = sourcecode.cpp.h; path = CWindowingTools.hpp; sourceTree = "<group>"; };
		3549023B2537E0280095B597 /* COutputLegacy.hpp */ = {isa = PBXFileReference; fileEncoding = 4; lastKnownFileType = sourcecode.cpp.h; path = COutputLegacy.hpp; sourceTree = "<group>"; };
		3549023C2537E0280095B597 /* CFlowIncOutput.hpp */ = {isa = PBXFileReference; fileEncoding = 4; lastKnownFileType = sourcecode.cpp.h; path = CFlowIncOutput.hpp; sourceTree = "<group>"; };
		3549023D2537E0280095B597 /* CAdjHeatOutput.hpp */ = {isa = PBXFileReference; fileEncoding = 4; lastKnownFileType = sourcecode.cpp.h; path = CAdjHeatOutput.hpp; sourceTree = "<group>"; };
		3549023F2537E0280095B597 /* CParaviewFileWriter.hpp */ = {isa = PBXFileReference; fileEncoding = 4; lastKnownFileType = sourcecode.cpp.h; path = CParaviewFileWriter.hpp; sourceTree = "<group>"; };
		354902402537E0280095B597 /* CTecplotFileWriter.hpp */ = {isa = PBXFileReference; fileEncoding = 4; lastKnownFileType = sourcecode.cpp.h; path = CTecplotFileWriter.hpp; sourceTree = "<group>"; };
		354902412537E0280095B597 /* CSurfaceFEMDataSorter.hpp */ = {isa = PBXFileReference; fileEncoding = 4; lastKnownFileType = sourcecode.cpp.h; path = CSurfaceFEMDataSorter.hpp; sourceTree = "<group>"; };
		354902422537E0280095B597 /* CSU2MeshFileWriter.hpp */ = {isa = PBXFileReference; fileEncoding = 4; lastKnownFileType = sourcecode.cpp.h; path = CSU2MeshFileWriter.hpp; sourceTree = "<group>"; };
		354902432537E0280095B597 /* CTecplotBinaryFileWriter.hpp */ = {isa = PBXFileReference; fileEncoding = 4; lastKnownFileType = sourcecode.cpp.h; path = CTecplotBinaryFileWriter.hpp; sourceTree = "<group>"; };
		354902442537E0280095B597 /* CSU2FileWriter.hpp */ = {isa = PBXFileReference; fileEncoding = 4; lastKnownFileType = sourcecode.cpp.h; path = CSU2FileWriter.hpp; sourceTree = "<group>"; };
		354902452537E0280095B597 /* CFVMDataSorter.hpp */ = {isa = PBXFileReference; fileEncoding = 4; lastKnownFileType = sourcecode.cpp.h; path = CFVMDataSorter.hpp; sourceTree = "<group>"; };
		354902462537E0280095B597 /* CSTLFileWriter.hpp */ = {isa = PBXFileReference; fileEncoding = 4; lastKnownFileType = sourcecode.cpp.h; path = CSTLFileWriter.hpp; sourceTree = "<group>"; };
		354902472537E0280095B597 /* CParallelDataSorter.hpp */ = {isa = PBXFileReference; fileEncoding = 4; lastKnownFileType = sourcecode.cpp.h; path = CParallelDataSorter.hpp; sourceTree = "<group>"; };
		354902482537E0280095B597 /* CFEMDataSorter.hpp */ = {isa = PBXFileReference; fileEncoding = 4; lastKnownFileType = sourcecode.cpp.h; path = CFEMDataSorter.hpp; sourceTree = "<group>"; };
		354902492537E0280095B597 /* CParaviewBinaryFileWriter.hpp */ = {isa = PBXFileReference; fileEncoding = 4; lastKnownFileType = sourcecode.cpp.h; path = CParaviewBinaryFileWriter.hpp; sourceTree = "<group>"; };
		3549024A2537E0280095B597 /* CParaviewXMLFileWriter.hpp */ = {isa = PBXFileReference; fileEncoding = 4; lastKnownFileType = sourcecode.cpp.h; path = CParaviewXMLFileWriter.hpp; sourceTree = "<group>"; };
		3549024B2537E0280095B597 /* CParaviewVTMFileWriter.hpp */ = {isa = PBXFileReference; fileEncoding = 4; lastKnownFileType = sourcecode.cpp.h; path = CParaviewVTMFileWriter.hpp; sourceTree = "<group>"; };
		3549024C2537E0280095B597 /* CSU2BinaryFileWriter.hpp */ = {isa = PBXFileReference; fileEncoding = 4; lastKnownFileType = sourcecode.cpp.h; path = CSU2BinaryFileWriter.hpp; sourceTree = "<group>"; };
		3549024D2537E0280095B597 /* CFileWriter.hpp */ = {isa = PBXFileReference; fileEncoding = 4; lastKnownFileType = sourcecode.cpp.h; path = CFileWriter.hpp; sourceTree = "<group>"; };
		3549024E2537E0280095B597 /* CCSVFileWriter.hpp */ = {isa = PBXFileReference; fileEncoding = 4; lastKnownFileType = sourcecode.cpp.h; path = CCSVFileWriter.hpp; sourceTree = "<group>"; };
		3549024F2537E0280095B597 /* CSurfaceFVMDataSorter.hpp */ = {isa = PBXFileReference; fileEncoding = 4; lastKnownFileType = sourcecode.cpp.h; path = CSurfaceFVMDataSorter.hpp; sourceTree = "<group>"; };
		354902502537E0280095B597 /* CFlowOutput.hpp */ = {isa = PBXFileReference; fileEncoding = 4; lastKnownFileType = sourcecode.cpp.h; path = CFlowOutput.hpp; sourceTree = "<group>"; };
		354902512537E0280095B597 /* CAdjFlowIncOutput.hpp */ = {isa = PBXFileReference; fileEncoding = 4; lastKnownFileType = sourcecode.cpp.h; path = CAdjFlowIncOutput.hpp; sourceTree = "<group>"; };
		354902522537E0280095B597 /* CFlowCompOutput.hpp */ = {isa = PBXFileReference; fileEncoding = 4; lastKnownFileType = sourcecode.cpp.h; path = CFlowCompOutput.hpp; sourceTree = "<group>"; };
		354902532537E0280095B597 /* CBaselineOutput.hpp */ = {isa = PBXFileReference; fileEncoding = 4; lastKnownFileType = sourcecode.cpp.h; path = CBaselineOutput.hpp; sourceTree = "<group>"; };
		354902542537E0280095B597 /* COutput.hpp */ = {isa = PBXFileReference; fileEncoding = 4; lastKnownFileType = sourcecode.cpp.h; path = COutput.hpp; sourceTree = "<group>"; };
		354902552537E0280095B597 /* COutputFactory.hpp */ = {isa = PBXFileReference; fileEncoding = 4; lastKnownFileType = sourcecode.cpp.h; path = COutputFactory.hpp; sourceTree = "<group>"; };
		354902562537E0280095B597 /* CAdjElasticityOutput.hpp */ = {isa = PBXFileReference; fileEncoding = 4; lastKnownFileType = sourcecode.cpp.h; path = CAdjElasticityOutput.hpp; sourceTree = "<group>"; };
		354902572537E0280095B597 /* CMeshOutput.hpp */ = {isa = PBXFileReference; fileEncoding = 4; lastKnownFileType = sourcecode.cpp.h; path = CMeshOutput.hpp; sourceTree = "<group>"; };
		354902582537E0280095B597 /* CElasticityOutput.hpp */ = {isa = PBXFileReference; fileEncoding = 4; lastKnownFileType = sourcecode.cpp.h; path = CElasticityOutput.hpp; sourceTree = "<group>"; };
		3549025A2537E0280095B597 /* CMultizoneOutput.hpp */ = {isa = PBXFileReference; fileEncoding = 4; lastKnownFileType = sourcecode.cpp.h; path = CMultizoneOutput.hpp; sourceTree = "<group>"; };
		3549025D2537E0280095B597 /* CNSSolver.hpp */ = {isa = PBXFileReference; fileEncoding = 4; lastKnownFileType = sourcecode.cpp.h; path = CNSSolver.hpp; sourceTree = "<group>"; };
		3549025E2537E0280095B597 /* CDiscAdjSolver.hpp */ = {isa = PBXFileReference; fileEncoding = 4; lastKnownFileType = sourcecode.cpp.h; path = CDiscAdjSolver.hpp; sourceTree = "<group>"; };
		3549025F2537E0280095B597 /* CEulerSolver.hpp */ = {isa = PBXFileReference; fileEncoding = 4; lastKnownFileType = sourcecode.cpp.h; path = CEulerSolver.hpp; sourceTree = "<group>"; };
		354902602537E0280095B597 /* CFEM_DG_EulerSolver.hpp */ = {isa = PBXFileReference; fileEncoding = 4; lastKnownFileType = sourcecode.cpp.h; path = CFEM_DG_EulerSolver.hpp; sourceTree = "<group>"; };
		354902612537E0280095B597 /* CFEM_DG_NSSolver.hpp */ = {isa = PBXFileReference; fileEncoding = 4; lastKnownFileType = sourcecode.cpp.h; path = CFEM_DG_NSSolver.hpp; sourceTree = "<group>"; };
		354902622537E0280095B597 /* CBaselineSolver.hpp */ = {isa = PBXFileReference; fileEncoding = 4; lastKnownFileType = sourcecode.cpp.h; path = CBaselineSolver.hpp; sourceTree = "<group>"; };
		354902632537E0280095B597 /* CRadSolver.hpp */ = {isa = PBXFileReference; fileEncoding = 4; lastKnownFileType = sourcecode.cpp.h; path = CRadSolver.hpp; sourceTree = "<group>"; };
		354902642537E0280095B597 /* CBaselineSolver_FEM.hpp */ = {isa = PBXFileReference; fileEncoding = 4; lastKnownFileType = sourcecode.cpp.h; path = CBaselineSolver_FEM.hpp; sourceTree = "<group>"; };
		354902652537E0280095B597 /* CSolver.hpp */ = {isa = PBXFileReference; fileEncoding = 4; lastKnownFileType = sourcecode.cpp.h; path = CSolver.hpp; sourceTree = "<group>"; };
		354902662537E0280095B597 /* CMeshSolver.hpp */ = {isa = PBXFileReference; fileEncoding = 4; lastKnownFileType = sourcecode.cpp.h; path = CMeshSolver.hpp; sourceTree = "<group>"; };
		354902672537E0280095B597 /* CDiscAdjMeshSolver.hpp */ = {isa = PBXFileReference; fileEncoding = 4; lastKnownFileType = sourcecode.cpp.h; path = CDiscAdjMeshSolver.hpp; sourceTree = "<group>"; };
		354902682537E0280095B597 /* CTurbSASolver.hpp */ = {isa = PBXFileReference; fileEncoding = 4; lastKnownFileType = sourcecode.cpp.h; path = CTurbSASolver.hpp; sourceTree = "<group>"; };
		354902692537E0280095B597 /* CAdjNSSolver.hpp */ = {isa = PBXFileReference; fileEncoding = 4; lastKnownFileType = sourcecode.cpp.h; path = CAdjNSSolver.hpp; sourceTree = "<group>"; };
		3549026A2537E0280095B597 /* CRadP1Solver.hpp */ = {isa = PBXFileReference; fileEncoding = 4; lastKnownFileType = sourcecode.cpp.h; path = CRadP1Solver.hpp; sourceTree = "<group>"; };
		3549026B2537E0280095B597 /* CFEASolver.hpp */ = {isa = PBXFileReference; fileEncoding = 4; lastKnownFileType = sourcecode.cpp.h; path = CFEASolver.hpp; sourceTree = "<group>"; };
		3549026C2537E0280095B597 /* CTemplateSolver.hpp */ = {isa = PBXFileReference; fileEncoding = 4; lastKnownFileType = sourcecode.cpp.h; path = CTemplateSolver.hpp; sourceTree = "<group>"; };
		3549026D2537E0280095B597 /* CHeatSolver.hpp */ = {isa = PBXFileReference; fileEncoding = 4; lastKnownFileType = sourcecode.cpp.h; path = CHeatSolver.hpp; sourceTree = "<group>"; };
		3549026E2537E0280095B597 /* CTransLMSolver.hpp */ = {isa = PBXFileReference; fileEncoding = 4; lastKnownFileType = sourcecode.cpp.h; path = CTransLMSolver.hpp; sourceTree = "<group>"; };
		3549026F2537E0280095B597 /* CAdjTurbSolver.hpp */ = {isa = PBXFileReference; fileEncoding = 4; lastKnownFileType = sourcecode.cpp.h; path = CAdjTurbSolver.hpp; sourceTree = "<group>"; };
		354902702537E0280095B597 /* CSolverFactory.hpp */ = {isa = PBXFileReference; fileEncoding = 4; lastKnownFileType = sourcecode.cpp.h; path = CSolverFactory.hpp; sourceTree = "<group>"; };
		354902712537E0280095B597 /* CIncNSSolver.hpp */ = {isa = PBXFileReference; fileEncoding = 4; lastKnownFileType = sourcecode.cpp.h; path = CIncNSSolver.hpp; sourceTree = "<group>"; };
		354902722537E0280095B597 /* CIncEulerSolver.hpp */ = {isa = PBXFileReference; fileEncoding = 4; lastKnownFileType = sourcecode.cpp.h; path = CIncEulerSolver.hpp; sourceTree = "<group>"; };
		354902732537E0280095B597 /* CTurbSolver.hpp */ = {isa = PBXFileReference; fileEncoding = 4; lastKnownFileType = sourcecode.cpp.h; path = CTurbSolver.hpp; sourceTree = "<group>"; };
		354902742537E0280095B597 /* CAdjEulerSolver.hpp */ = {isa = PBXFileReference; fileEncoding = 4; lastKnownFileType = sourcecode.cpp.h; path = CAdjEulerSolver.hpp; sourceTree = "<group>"; };
		354902752537E0280095B597 /* CTurbSSTSolver.hpp */ = {isa = PBXFileReference; fileEncoding = 4; lastKnownFileType = sourcecode.cpp.h; path = CTurbSSTSolver.hpp; sourceTree = "<group>"; };
		354902762537E0280095B597 /* CDiscAdjFEASolver.hpp */ = {isa = PBXFileReference; fileEncoding = 4; lastKnownFileType = sourcecode.cpp.h; path = CDiscAdjFEASolver.hpp; sourceTree = "<group>"; };
		354902772537E0280095B597 /* sgs_model.hpp */ = {isa = PBXFileReference; fileEncoding = 4; lastKnownFileType = sourcecode.cpp.h; path = sgs_model.hpp; sourceTree = "<group>"; };
		3549027A2537E0280095B597 /* nonlinear_models.hpp */ = {isa = PBXFileReference; fileEncoding = 4; lastKnownFileType = sourcecode.cpp.h; path = nonlinear_models.hpp; sourceTree = "<group>"; };
		3549027B2537E0280095B597 /* CFEAElasticity.hpp */ = {isa = PBXFileReference; fileEncoding = 4; lastKnownFileType = sourcecode.cpp.h; path = CFEAElasticity.hpp; sourceTree = "<group>"; };
		3549027C2537E0280095B597 /* CFEANonlinearElasticity.hpp */ = {isa = PBXFileReference; fileEncoding = 4; lastKnownFileType = sourcecode.cpp.h; path = CFEANonlinearElasticity.hpp; sourceTree = "<group>"; };
		3549027D2537E0280095B597 /* CFEALinearElasticity.hpp */ = {isa = PBXFileReference; fileEncoding = 4; lastKnownFileType = sourcecode.cpp.h; path = CFEALinearElasticity.hpp; sourceTree = "<group>"; };
		3549027F2537E0280095B597 /* turb_diffusion.hpp */ = {isa = PBXFileReference; fileEncoding = 4; lastKnownFileType = sourcecode.cpp.h; path = turb_diffusion.hpp; sourceTree = "<group>"; };
		354902802537E0280095B597 /* turb_convection.hpp */ = {isa = PBXFileReference; fileEncoding = 4; lastKnownFileType = sourcecode.cpp.h; path = turb_convection.hpp; sourceTree = "<group>"; };
		354902812537E0280095B597 /* turb_sources.hpp */ = {isa = PBXFileReference; fileEncoding = 4; lastKnownFileType = sourcecode.cpp.h; path = turb_sources.hpp; sourceTree = "<group>"; };
		354902832537E0280095B597 /* adj_convection.hpp */ = {isa = PBXFileReference; fileEncoding = 4; lastKnownFileType = sourcecode.cpp.h; path = adj_convection.hpp; sourceTree = "<group>"; };
		354902842537E0280095B597 /* adj_diffusion.hpp */ = {isa = PBXFileReference; fileEncoding = 4; lastKnownFileType = sourcecode.cpp.h; path = adj_diffusion.hpp; sourceTree = "<group>"; };
		354902852537E0280095B597 /* adj_sources.hpp */ = {isa = PBXFileReference; fileEncoding = 4; lastKnownFileType = sourcecode.cpp.h; path = adj_sources.hpp; sourceTree = "<group>"; };
		354902862537E0280095B597 /* CNumerics.hpp */ = {isa = PBXFileReference; fileEncoding = 4; lastKnownFileType = sourcecode.cpp.h; path = CNumerics.hpp; sourceTree = "<group>"; };
		354902872537E0280095B597 /* heat.hpp */ = {isa = PBXFileReference; fileEncoding = 4; lastKnownFileType = sourcecode.cpp.h; path = heat.hpp; sourceTree = "<group>"; };
		354902882537E0280095B597 /* template.hpp */ = {isa = PBXFileReference; fileEncoding = 4; lastKnownFileType = sourcecode.cpp.h; path = template.hpp; sourceTree = "<group>"; };
		354902892537E0280095B597 /* transition.hpp */ = {isa = PBXFileReference; fileEncoding = 4; lastKnownFileType = sourcecode.cpp.h; path = transition.hpp; sourceTree = "<group>"; };
		3549028A2537E0280095B597 /* radiation.hpp */ = {isa = PBXFileReference; fileEncoding = 4; lastKnownFileType = sourcecode.cpp.h; path = radiation.hpp; sourceTree = "<group>"; };
		3549028C2537E0280095B597 /* flow_sources.hpp */ = {isa = PBXFileReference; fileEncoding = 4; lastKnownFileType = sourcecode.cpp.h; path = flow_sources.hpp; sourceTree = "<group>"; };
		3549028E2537E0280095B597 /* fvs.hpp */ = {isa = PBXFileReference; fileEncoding = 4; lastKnownFileType = sourcecode.cpp.h; path = fvs.hpp; sourceTree = "<group>"; };
		3549028F2537E0280095B597 /* hllc.hpp */ = {isa = PBXFileReference; fileEncoding = 4; lastKnownFileType = sourcecode.cpp.h; path = hllc.hpp; sourceTree = "<group>"; };
		354902902537E0280095B597 /* fds.hpp */ = {isa = PBXFileReference; fileEncoding = 4; lastKnownFileType = sourcecode.cpp.h; path = fds.hpp; sourceTree = "<group>"; };
		354902912537E0280095B597 /* cusp.hpp */ = {isa = PBXFileReference; fileEncoding = 4; lastKnownFileType = sourcecode.cpp.h; path = cusp.hpp; sourceTree = "<group>"; };
		354902922537E0280095B597 /* centered.hpp */ = {isa = PBXFileReference; fileEncoding = 4; lastKnownFileType = sourcecode.cpp.h; path = centered.hpp; sourceTree = "<group>"; };
		354902932537E0280095B597 /* roe.hpp */ = {isa = PBXFileReference; fileEncoding = 4; lastKnownFileType = sourcecode.cpp.h; path = roe.hpp; sourceTree = "<group>"; };
		354902942537E0280095B597 /* ausm_slau.hpp */ = {isa = PBXFileReference; fileEncoding = 4; lastKnownFileType = sourcecode.cpp.h; path = ausm_slau.hpp; sourceTree = "<group>"; };
		354902952537E0280095B597 /* flow_diffusion.hpp */ = {isa = PBXFileReference; fileEncoding = 4; lastKnownFileType = sourcecode.cpp.h; path = flow_diffusion.hpp; sourceTree = "<group>"; };
		354902972537E0280095B597 /* task_definition.hpp */ = {isa = PBXFileReference; fileEncoding = 4; lastKnownFileType = sourcecode.cpp.h; path = task_definition.hpp; sourceTree = "<group>"; };
		354902992537E0280095B597 /* CFEABoundVariable.hpp */ = {isa = PBXFileReference; fileEncoding = 4; lastKnownFileType = sourcecode.cpp.h; path = CFEABoundVariable.hpp; sourceTree = "<group>"; };
		3549029A2537E0280095B597 /* CNSVariable.hpp */ = {isa = PBXFileReference; fileEncoding = 4; lastKnownFileType = sourcecode.cpp.h; path = CNSVariable.hpp; sourceTree = "<group>"; };
		3549029B2537E0280095B597 /* CTurbSAVariable.hpp */ = {isa = PBXFileReference; fileEncoding = 4; lastKnownFileType = sourcecode.cpp.h; path = CTurbSAVariable.hpp; sourceTree = "<group>"; };
		3549029C2537E0280095B597 /* CHeatVariable.hpp */ = {isa = PBXFileReference; fileEncoding = 4; lastKnownFileType = sourcecode.cpp.h; path = CHeatVariable.hpp; sourceTree = "<group>"; };
		3549029D2537E0280095B597 /* CRadP1Variable.hpp */ = {isa = PBXFileReference; fileEncoding = 4; lastKnownFileType = sourcecode.cpp.h; path = CRadP1Variable.hpp; sourceTree = "<group>"; };
		3549029E2537E0280095B597 /* CRadVariable.hpp */ = {isa = PBXFileReference; fileEncoding = 4; lastKnownFileType = sourcecode.cpp.h; path = CRadVariable.hpp; sourceTree = "<group>"; };
		3549029F2537E0280095B597 /* CFEAVariable.hpp */ = {isa = PBXFileReference; fileEncoding = 4; lastKnownFileType = sourcecode.cpp.h; path = CFEAVariable.hpp; sourceTree = "<group>"; };
		354902A02537E0280095B597 /* CEulerVariable.hpp */ = {isa = PBXFileReference; fileEncoding = 4; lastKnownFileType = sourcecode.cpp.h; path = CEulerVariable.hpp; sourceTree = "<group>"; };
		354902A12537E0280095B597 /* CMeshVariable.hpp */ = {isa = PBXFileReference; fileEncoding = 4; lastKnownFileType = sourcecode.cpp.h; path = CMeshVariable.hpp; sourceTree = "<group>"; };
		354902A22537E0280095B597 /* CDiscAdjMeshBoundVariable.hpp */ = {isa = PBXFileReference; fileEncoding = 4; lastKnownFileType = sourcecode.cpp.h; path = CDiscAdjMeshBoundVariable.hpp; sourceTree = "<group>"; };
		354902A32537E0280095B597 /* CIncNSVariable.hpp */ = {isa = PBXFileReference; fileEncoding = 4; lastKnownFileType = sourcecode.cpp.h; path = CIncNSVariable.hpp; sourceTree = "<group>"; };
		354902A42537E0280095B597 /* CTurbVariable.hpp */ = {isa = PBXFileReference; fileEncoding = 4; lastKnownFileType = sourcecode.cpp.h; path = CTurbVariable.hpp; sourceTree = "<group>"; };
		354902A52537E0280095B597 /* CAdjNSVariable.hpp */ = {isa = PBXFileReference; fileEncoding = 4; lastKnownFileType = sourcecode.cpp.h; path = CAdjNSVariable.hpp; sourceTree = "<group>"; };
		354902A62537E0280095B597 /* CTransLMVariable.hpp */ = {isa = PBXFileReference; fileEncoding = 4; lastKnownFileType = sourcecode.cpp.h; path = CTransLMVariable.hpp; sourceTree = "<group>"; };
		354902A72537E0280095B597 /* CVariable.hpp */ = {isa = PBXFileReference; fileEncoding = 4; lastKnownFileType = sourcecode.cpp.h; path = CVariable.hpp; sourceTree = "<group>"; };
		354902A82537E0280095B597 /* CDiscAdjFEABoundVariable.hpp */ = {isa = PBXFileReference; fileEncoding = 4; lastKnownFileType = sourcecode.cpp.h; path = CDiscAdjFEABoundVariable.hpp; sourceTree = "<group>"; };
		354902A92537E0280095B597 /* CMeshBoundVariable.hpp */ = {isa = PBXFileReference; fileEncoding = 4; lastKnownFileType = sourcecode.cpp.h; path = CMeshBoundVariable.hpp; sourceTree = "<group>"; };
		354902AB2537E0280095B597 /* CBaselineVariable.hpp */ = {isa = PBXFileReference; fileEncoding = 4; lastKnownFileType = sourcecode.cpp.h; path = CBaselineVariable.hpp; sourceTree = "<group>"; };
		354902AC2537E0280095B597 /* CAdjTurbVariable.hpp */ = {isa = PBXFileReference; fileEncoding = 4; lastKnownFileType = sourcecode.cpp.h; path = CAdjTurbVariable.hpp; sourceTree = "<group>"; };
		354902AD2537E0280095B597 /* CAdjEulerVariable.hpp */ = {isa = PBXFileReference; fileEncoding = 4; lastKnownFileType = sourcecode.cpp.h; path = CAdjEulerVariable.hpp; sourceTree = "<group>"; };
		354902AE2537E0280095B597 /* CTurbSSTVariable.hpp */ = {isa = PBXFileReference; fileEncoding = 4; lastKnownFileType = sourcecode.cpp.h; path = CTurbSSTVariable.hpp; sourceTree = "<group>"; };
		354902AF2537E0280095B597 /* CMeshElement.hpp */ = {isa = PBXFileReference; fileEncoding = 4; lastKnownFileType = sourcecode.cpp.h; path = CMeshElement.hpp; sourceTree = "<group>"; };
		354902B02537E0280095B597 /* CDiscAdjVariable.hpp */ = {isa = PBXFileReference; fileEncoding = 4; lastKnownFileType = sourcecode.cpp.h; path = CDiscAdjVariable.hpp; sourceTree = "<group>"; };
		354902B12537E0280095B597 /* CIncEulerVariable.hpp */ = {isa = PBXFileReference; fileEncoding = 4; lastKnownFileType = sourcecode.cpp.h; path = CIncEulerVariable.hpp; sourceTree = "<group>"; };
		354902B22537E0280095B597 /* SU2_CFD.hpp */ = {isa = PBXFileReference; fileEncoding = 4; lastKnownFileType = sourcecode.cpp.h; path = SU2_CFD.hpp; sourceTree = "<group>"; };
		354902B42537E0280095B597 /* CMarkerProfileReaderFVM.hpp */ = {isa = PBXFileReference; fileEncoding = 4; lastKnownFileType = sourcecode.cpp.h; path = CMarkerProfileReaderFVM.hpp; sourceTree = "<group>"; };
		354902B52537E0280095B597 /* task_definition.inl */ = {isa = PBXFileReference; fileEncoding = 4; lastKnownFileType = text; path = task_definition.inl; sourceTree = "<group>"; };
		354902B82537E0280095B597 /* computeGradientsLeastSquares.hpp */ = {isa = PBXFileReference; fileEncoding = 4; lastKnownFileType = sourcecode.cpp.h; path = computeGradientsLeastSquares.hpp; sourceTree = "<group>"; };
		354902B92537E0280095B597 /* computeGradientsGreenGauss.hpp */ = {isa = PBXFileReference; fileEncoding = 4; lastKnownFileType = sourcecode.cpp.h; path = computeGradientsGreenGauss.hpp; sourceTree = "<group>"; };
		354902BD2537E0280095B597 /* CConjugateHeatInterface.hpp */ = {isa = PBXFileReference; fileEncoding = 4; lastKnownFileType = sourcecode.cpp.h; path = CConjugateHeatInterface.hpp; sourceTree = "<group>"; };
		354902BE2537E0280095B597 /* CInterface.hpp */ = {isa = PBXFileReference; fileEncoding = 4; lastKnownFileType = sourcecode.cpp.h; path = CInterface.hpp; sourceTree = "<group>"; };
		354902C02537E0280095B597 /* CMixingPlaneInterface.hpp */ = {isa = PBXFileReference; fileEncoding = 4; lastKnownFileType = sourcecode.cpp.h; path = CMixingPlaneInterface.hpp; sourceTree = "<group>"; };
		354902C12537E0280095B597 /* CSlidingInterface.hpp */ = {isa = PBXFileReference; fileEncoding = 4; lastKnownFileType = sourcecode.cpp.h; path = CSlidingInterface.hpp; sourceTree = "<group>"; };
		354902C22537E0280095B597 /* CConservativeVarsInterface.hpp */ = {isa = PBXFileReference; fileEncoding = 4; lastKnownFileType = sourcecode.cpp.h; path = CConservativeVarsInterface.hpp; sourceTree = "<group>"; };
		354902C42537E0280095B597 /* CFlowTractionInterface.hpp */ = {isa = PBXFileReference; fileEncoding = 4; lastKnownFileType = sourcecode.cpp.h; path = CFlowTractionInterface.hpp; sourceTree = "<group>"; };
		354902C52537E0280095B597 /* CDisplacementsInterface.hpp */ = {isa = PBXFileReference; fileEncoding = 4; lastKnownFileType = sourcecode.cpp.h; path = CDisplacementsInterface.hpp; sourceTree = "<group>"; };
		354902C62537E0280095B597 /* CDiscAdjFlowTractionInterface.hpp */ = {isa = PBXFileReference; fileEncoding = 4; lastKnownFileType = sourcecode.cpp.h; path = CDiscAdjFlowTractionInterface.hpp; sourceTree = "<group>"; };
		354902C92537E0280095B597 /* CMarkerProfileReaderFVM.cpp */ = {isa = PBXFileReference; fileEncoding = 4; lastKnownFileType = sourcecode.cpp.cpp; path = CMarkerProfileReaderFVM.cpp; sourceTree = "<group>"; };
		354902CA2537E0280095B597 /* python_wrapper_structure.cpp */ = {isa = PBXFileReference; fileEncoding = 4; lastKnownFileType = sourcecode.cpp.cpp; path = python_wrapper_structure.cpp; sourceTree = "<group>"; };
		354902CF2537E0280095B597 /* CSinglezoneDriver.cpp */ = {isa = PBXFileReference; fileEncoding = 4; lastKnownFileType = sourcecode.cpp.cpp; path = CSinglezoneDriver.cpp; sourceTree = "<group>"; };
		354902D02537E0280095B597 /* CDiscAdjSinglezoneDriver.cpp */ = {isa = PBXFileReference; fileEncoding = 4; lastKnownFileType = sourcecode.cpp.cpp; path = CDiscAdjSinglezoneDriver.cpp; sourceTree = "<group>"; };
		354902D12537E0280095B597 /* CDiscAdjMultizoneDriver.cpp */ = {isa = PBXFileReference; fileEncoding = 4; lastKnownFileType = sourcecode.cpp.cpp; path = CDiscAdjMultizoneDriver.cpp; sourceTree = "<group>"; };
		354902D22537E0280095B597 /* CDriver.cpp */ = {isa = PBXFileReference; fileEncoding = 4; lastKnownFileType = sourcecode.cpp.cpp; path = CDriver.cpp; sourceTree = "<group>"; };
		354902D32537E0280095B597 /* CDummyDriver.cpp */ = {isa = PBXFileReference; fileEncoding = 4; lastKnownFileType = sourcecode.cpp.cpp; path = CDummyDriver.cpp; sourceTree = "<group>"; };
		354902D42537E0280095B597 /* CMultizoneDriver.cpp */ = {isa = PBXFileReference; fileEncoding = 4; lastKnownFileType = sourcecode.cpp.cpp; path = CMultizoneDriver.cpp; sourceTree = "<group>"; };
		354902D72537E0280095B597 /* CLimiterDetails.cpp */ = {isa = PBXFileReference; fileEncoding = 4; lastKnownFileType = sourcecode.cpp.cpp; path = CLimiterDetails.cpp; sourceTree = "<group>"; };
		354902D92537E0280095B597 /* CFEM_DG_Integration.cpp */ = {isa = PBXFileReference; fileEncoding = 4; lastKnownFileType = sourcecode.cpp.cpp; path = CFEM_DG_Integration.cpp; sourceTree = "<group>"; };
		354902DA2537E0280095B597 /* CIntegration.cpp */ = {isa = PBXFileReference; fileEncoding = 4; lastKnownFileType = sourcecode.cpp.cpp; path = CIntegration.cpp; sourceTree = "<group>"; };
		354902DB2537E0280095B597 /* CStructuralIntegration.cpp */ = {isa = PBXFileReference; fileEncoding = 4; lastKnownFileType = sourcecode.cpp.cpp; path = CStructuralIntegration.cpp; sourceTree = "<group>"; };
		354902DC2537E0280095B597 /* CSingleGridIntegration.cpp */ = {isa = PBXFileReference; fileEncoding = 4; lastKnownFileType = sourcecode.cpp.cpp; path = CSingleGridIntegration.cpp; sourceTree = "<group>"; };
		354902DD2537E0280095B597 /* CMultiGridIntegration.cpp */ = {isa = PBXFileReference; fileEncoding = 4; lastKnownFileType = sourcecode.cpp.cpp; path = CMultiGridIntegration.cpp; sourceTree = "<group>"; };
		354902DE2537E0280095B597 /* CIntegrationFactory.cpp */ = {isa = PBXFileReference; fileEncoding = 4; lastKnownFileType = sourcecode.cpp.cpp; path = CIntegrationFactory.cpp; sourceTree = "<group>"; };
		354902E22537E0280095B597 /* COutput.cpp */ = {isa = PBXFileReference; fileEncoding = 4; lastKnownFileType = sourcecode.cpp.cpp; path = COutput.cpp; sourceTree = "<group>"; };
		354902E32537E0280095B597 /* COutputFactory.cpp */ = {isa = PBXFileReference; fileEncoding = 4; lastKnownFileType = sourcecode.cpp.cpp; path = COutputFactory.cpp; sourceTree = "<group>"; };
		354902E52537E0280095B597 /* CWindowingTools.cpp */ = {isa = PBXFileReference; fileEncoding = 4; lastKnownFileType = sourcecode.cpp.cpp; path = CWindowingTools.cpp; sourceTree = "<group>"; };
		354902E62537E0280095B597 /* CAdjElasticityOutput.cpp */ = {isa = PBXFileReference; fileEncoding = 4; lastKnownFileType = sourcecode.cpp.cpp; path = CAdjElasticityOutput.cpp; sourceTree = "<group>"; };
		354902E72537E0280095B597 /* CElasticityOutput.cpp */ = {isa = PBXFileReference; fileEncoding = 4; lastKnownFileType = sourcecode.cpp.cpp; path = CElasticityOutput.cpp; sourceTree = "<group>"; };
		354902E82537E0280095B597 /* CMeshOutput.cpp */ = {isa = PBXFileReference; fileEncoding = 4; lastKnownFileType = sourcecode.cpp.cpp; path = CMeshOutput.cpp; sourceTree = "<group>"; };
		354902E92537E0280095B597 /* CMultizoneOutput.cpp */ = {isa = PBXFileReference; fileEncoding = 4; lastKnownFileType = sourcecode.cpp.cpp; path = CMultizoneOutput.cpp; sourceTree = "<group>"; };
		354902EA2537E0280095B597 /* CFlowOutput.cpp */ = {isa = PBXFileReference; fileEncoding = 4; lastKnownFileType = sourcecode.cpp.cpp; path = CFlowOutput.cpp; sourceTree = "<group>"; };
		354902EB2537E0280095B597 /* output_structure_legacy.cpp */ = {isa = PBXFileReference; fileEncoding = 4; lastKnownFileType = sourcecode.cpp.cpp; path = output_structure_legacy.cpp; sourceTree = "<group>"; };
		354902ED2537E0280095B597 /* CCSVFileWriter.cpp */ = {isa = PBXFileReference; fileEncoding = 4; lastKnownFileType = sourcecode.cpp.cpp; path = CCSVFileWriter.cpp; sourceTree = "<group>"; };
		354902EE2537E0280095B597 /* CSurfaceFVMDataSorter.cpp */ = {isa = PBXFileReference; fileEncoding = 4; lastKnownFileType = sourcecode.cpp.cpp; path = CSurfaceFVMDataSorter.cpp; sourceTree = "<group>"; };
		354902EF2537E0280095B597 /* CParallelFileWriter.cpp */ = {isa = PBXFileReference; fileEncoding = 4; lastKnownFileType = sourcecode.cpp.cpp; path = CParallelFileWriter.cpp; sourceTree = "<group>"; };
		354902F02537E0280095B597 /* CSTLFileWriter.cpp */ = {isa = PBXFileReference; fileEncoding = 4; lastKnownFileType = sourcecode.cpp.cpp; path = CSTLFileWriter.cpp; sourceTree = "<group>"; };
		354902F12537E0280095B597 /* CParallelDataSorter.cpp */ = {isa = PBXFileReference; fileEncoding = 4; lastKnownFileType = sourcecode.cpp.cpp; path = CParallelDataSorter.cpp; sourceTree = "<group>"; };
		354902F22537E0280095B597 /* CParaviewBinaryFileWriter.cpp */ = {isa = PBXFileReference; fileEncoding = 4; lastKnownFileType = sourcecode.cpp.cpp; path = CParaviewBinaryFileWriter.cpp; sourceTree = "<group>"; };
		354902F32537E0280095B597 /* CFEMDataSorter.cpp */ = {isa = PBXFileReference; fileEncoding = 4; lastKnownFileType = sourcecode.cpp.cpp; path = CFEMDataSorter.cpp; sourceTree = "<group>"; };
		354902F42537E0280095B597 /* CParaviewXMLFileWriter.cpp */ = {isa = PBXFileReference; fileEncoding = 4; lastKnownFileType = sourcecode.cpp.cpp; path = CParaviewXMLFileWriter.cpp; sourceTree = "<group>"; };
		354902F52537E0280095B597 /* CParaviewVTMFileWriter.cpp */ = {isa = PBXFileReference; fileEncoding = 4; lastKnownFileType = sourcecode.cpp.cpp; path = CParaviewVTMFileWriter.cpp; sourceTree = "<group>"; };
		354902F62537E0280095B597 /* CSU2BinaryFileWriter.cpp */ = {isa = PBXFileReference; fileEncoding = 4; lastKnownFileType = sourcecode.cpp.cpp; path = CSU2BinaryFileWriter.cpp; sourceTree = "<group>"; };
		354902F72537E0280095B597 /* CTecplotBinaryFileWriter.cpp */ = {isa = PBXFileReference; fileEncoding = 4; lastKnownFileType = sourcecode.cpp.cpp; path = CTecplotBinaryFileWriter.cpp; sourceTree = "<group>"; };
		354902F82537E0280095B597 /* CSU2FileWriter.cpp */ = {isa = PBXFileReference; fileEncoding = 4; lastKnownFileType = sourcecode.cpp.cpp; path = CSU2FileWriter.cpp; sourceTree = "<group>"; };
		354902F92537E0280095B597 /* CFVMDataSorter.cpp */ = {isa = PBXFileReference; fileEncoding = 4; lastKnownFileType = sourcecode.cpp.cpp; path = CFVMDataSorter.cpp; sourceTree = "<group>"; };
		354902FA2537E0280095B597 /* CParaviewFileWriter.cpp */ = {isa = PBXFileReference; fileEncoding = 4; lastKnownFileType = sourcecode.cpp.cpp; path = CParaviewFileWriter.cpp; sourceTree = "<group>"; };
		354902FB2537E0280095B597 /* CSurfaceFEMDataSorter.cpp */ = {isa = PBXFileReference; fileEncoding = 4; lastKnownFileType = sourcecode.cpp.cpp; path = CSurfaceFEMDataSorter.cpp; sourceTree = "<group>"; };
		354902FC2537E0280095B597 /* CTecplotFileWriter.cpp */ = {isa = PBXFileReference; fileEncoding = 4; lastKnownFileType = sourcecode.cpp.cpp; path = CTecplotFileWriter.cpp; sourceTree = "<group>"; };
		354902FD2537E0280095B597 /* CSU2MeshFileWriter.cpp */ = {isa = PBXFileReference; fileEncoding = 4; lastKnownFileType = sourcecode.cpp.cpp; path = CSU2MeshFileWriter.cpp; sourceTree = "<group>"; };
		354902FE2537E0280095B597 /* CAdjFlowIncOutput.cpp */ = {isa = PBXFileReference; fileEncoding = 4; lastKnownFileType = sourcecode.cpp.cpp; path = CAdjFlowIncOutput.cpp; sourceTree = "<group>"; };
		354902FF2537E0280095B597 /* CFlowCompOutput.cpp */ = {isa = PBXFileReference; fileEncoding = 4; lastKnownFileType = sourcecode.cpp.cpp; path = CFlowCompOutput.cpp; sourceTree = "<group>"; };
		354903002537E0280095B597 /* CBaselineOutput.cpp */ = {isa = PBXFileReference; fileEncoding = 4; lastKnownFileType = sourcecode.cpp.cpp; path = CBaselineOutput.cpp; sourceTree = "<group>"; };
		354903012537E0280095B597 /* output_physics.cpp */ = {isa = PBXFileReference; fileEncoding = 4; lastKnownFileType = sourcecode.cpp.cpp; path = output_physics.cpp; sourceTree = "<group>"; };
		354903022537E0280095B597 /* CFlowIncOutput.cpp */ = {isa = PBXFileReference; fileEncoding = 4; lastKnownFileType = sourcecode.cpp.cpp; path = CFlowIncOutput.cpp; sourceTree = "<group>"; };
		354903032537E0280095B597 /* CAdjHeatOutput.cpp */ = {isa = PBXFileReference; fileEncoding = 4; lastKnownFileType = sourcecode.cpp.cpp; path = CAdjHeatOutput.cpp; sourceTree = "<group>"; };
		354903042537E0280095B597 /* CFlowCompFEMOutput.cpp */ = {isa = PBXFileReference; fileEncoding = 4; lastKnownFileType = sourcecode.cpp.cpp; path = CFlowCompFEMOutput.cpp; sourceTree = "<group>"; };
		354903052537E0280095B597 /* CAdjFlowCompOutput.cpp */ = {isa = PBXFileReference; fileEncoding = 4; lastKnownFileType = sourcecode.cpp.cpp; path = CAdjFlowCompOutput.cpp; sourceTree = "<group>"; };
		354903062537E0280095B597 /* CHeatOutput.cpp */ = {isa = PBXFileReference; fileEncoding = 4; lastKnownFileType = sourcecode.cpp.cpp; path = CHeatOutput.cpp; sourceTree = "<group>"; };
		354903082537E0280095B597 /* CIncEulerSolver.cpp */ = {isa = PBXFileReference; fileEncoding = 4; lastKnownFileType = sourcecode.cpp.cpp; path = CIncEulerSolver.cpp; sourceTree = "<group>"; };
		354903092537E0280095B597 /* CTurbSolver.cpp */ = {isa = PBXFileReference; fileEncoding = 4; lastKnownFileType = sourcecode.cpp.cpp; path = CTurbSolver.cpp; sourceTree = "<group>"; };
		3549030A2537E0280095B597 /* CAdjEulerSolver.cpp */ = {isa = PBXFileReference; fileEncoding = 4; lastKnownFileType = sourcecode.cpp.cpp; path = CAdjEulerSolver.cpp; sourceTree = "<group>"; };
		3549030B2537E0280095B597 /* CTurbSSTSolver.cpp */ = {isa = PBXFileReference; fileEncoding = 4; lastKnownFileType = sourcecode.cpp.cpp; path = CTurbSSTSolver.cpp; sourceTree = "<group>"; };
		3549030C2537E0280095B597 /* CDiscAdjFEASolver.cpp */ = {isa = PBXFileReference; fileEncoding = 4; lastKnownFileType = sourcecode.cpp.cpp; path = CDiscAdjFEASolver.cpp; sourceTree = "<group>"; };
		3549030D2537E0280095B597 /* CRadP1Solver.cpp */ = {isa = PBXFileReference; fileEncoding = 4; lastKnownFileType = sourcecode.cpp.cpp; path = CRadP1Solver.cpp; sourceTree = "<group>"; };
		3549030E2537E0280095B597 /* CFEASolver.cpp */ = {isa = PBXFileReference; fileEncoding = 4; lastKnownFileType = sourcecode.cpp.cpp; path = CFEASolver.cpp; sourceTree = "<group>"; };
		3549030F2537E0280095B597 /* CHeatSolver.cpp */ = {isa = PBXFileReference; fileEncoding = 4; lastKnownFileType = sourcecode.cpp.cpp; path = CHeatSolver.cpp; sourceTree = "<group>"; };
		354903102537E0280095B597 /* CTemplateSolver.cpp */ = {isa = PBXFileReference; fileEncoding = 4; lastKnownFileType = sourcecode.cpp.cpp; path = CTemplateSolver.cpp; sourceTree = "<group>"; };
		354903112537E0280095B597 /* CTransLMSolver.cpp */ = {isa = PBXFileReference; fileEncoding = 4; lastKnownFileType = sourcecode.cpp.cpp; path = CTransLMSolver.cpp; sourceTree = "<group>"; };
		354903122537E0280095B597 /* CAdjTurbSolver.cpp */ = {isa = PBXFileReference; fileEncoding = 4; lastKnownFileType = sourcecode.cpp.cpp; path = CAdjTurbSolver.cpp; sourceTree = "<group>"; };
		354903132537E0280095B597 /* CIncNSSolver.cpp */ = {isa = PBXFileReference; fileEncoding = 4; lastKnownFileType = sourcecode.cpp.cpp; path = CIncNSSolver.cpp; sourceTree = "<group>"; };
		354903142537E0280095B597 /* CSolverFactory.cpp */ = {isa = PBXFileReference; fileEncoding = 4; lastKnownFileType = sourcecode.cpp.cpp; path = CSolverFactory.cpp; sourceTree = "<group>"; };
		354903152537E0280095B597 /* CBaselineSolver_FEM.cpp */ = {isa = PBXFileReference; fileEncoding = 4; lastKnownFileType = sourcecode.cpp.cpp; path = CBaselineSolver_FEM.cpp; sourceTree = "<group>"; };
		354903162537E0280095B597 /* CSolver.cpp */ = {isa = PBXFileReference; fileEncoding = 4; lastKnownFileType = sourcecode.cpp.cpp; path = CSolver.cpp; sourceTree = "<group>"; };
		354903172537E0280095B597 /* CMeshSolver.cpp */ = {isa = PBXFileReference; fileEncoding = 4; lastKnownFileType = sourcecode.cpp.cpp; path = CMeshSolver.cpp; sourceTree = "<group>"; };
		354903182537E0280095B597 /* CDiscAdjMeshSolver.cpp */ = {isa = PBXFileReference; fileEncoding = 4; lastKnownFileType = sourcecode.cpp.cpp; path = CDiscAdjMeshSolver.cpp; sourceTree = "<group>"; };
		354903192537E0280095B597 /* CTurbSASolver.cpp */ = {isa = PBXFileReference; fileEncoding = 4; lastKnownFileType = sourcecode.cpp.cpp; path = CTurbSASolver.cpp; sourceTree = "<group>"; };
		3549031A2537E0280095B597 /* CAdjNSSolver.cpp */ = {isa = PBXFileReference; fileEncoding = 4; lastKnownFileType = sourcecode.cpp.cpp; path = CAdjNSSolver.cpp; sourceTree = "<group>"; };
		3549031B2537E0280095B597 /* CNSSolver.cpp */ = {isa = PBXFileReference; fileEncoding = 4; lastKnownFileType = sourcecode.cpp.cpp; path = CNSSolver.cpp; sourceTree = "<group>"; };
		3549031C2537E0280095B597 /* CDiscAdjSolver.cpp */ = {isa = PBXFileReference; fileEncoding = 4; lastKnownFileType = sourcecode.cpp.cpp; path = CDiscAdjSolver.cpp; sourceTree = "<group>"; };
		3549031D2537E0280095B597 /* CEulerSolver.cpp */ = {isa = PBXFileReference; fileEncoding = 4; lastKnownFileType = sourcecode.cpp.cpp; path = CEulerSolver.cpp; sourceTree = "<group>"; };
		3549031E2537E0280095B597 /* CFEM_DG_EulerSolver.cpp */ = {isa = PBXFileReference; fileEncoding = 4; lastKnownFileType = sourcecode.cpp.cpp; path = CFEM_DG_EulerSolver.cpp; sourceTree = "<group>"; };
		3549031F2537E0280095B597 /* CFEM_DG_NSSolver.cpp */ = {isa = PBXFileReference; fileEncoding = 4; lastKnownFileType = sourcecode.cpp.cpp; path = CFEM_DG_NSSolver.cpp; sourceTree = "<group>"; };
		354903202537E0280095B597 /* CBaselineSolver.cpp */ = {isa = PBXFileReference; fileEncoding = 4; lastKnownFileType = sourcecode.cpp.cpp; path = CBaselineSolver.cpp; sourceTree = "<group>"; };
		354903212537E0280095B597 /* CRadSolver.cpp */ = {isa = PBXFileReference; fileEncoding = 4; lastKnownFileType = sourcecode.cpp.cpp; path = CRadSolver.cpp; sourceTree = "<group>"; };
		354903222537E0280095B597 /* SU2_CFD.cpp */ = {isa = PBXFileReference; fileEncoding = 4; lastKnownFileType = sourcecode.cpp.cpp; path = SU2_CFD.cpp; sourceTree = "<group>"; };
		354903232537E0280095B597 /* meson.build */ = {isa = PBXFileReference; fileEncoding = 4; lastKnownFileType = text; path = meson.build; sourceTree = "<group>"; };
		354903252537E0280095B597 /* template.cpp */ = {isa = PBXFileReference; fileEncoding = 4; lastKnownFileType = sourcecode.cpp.cpp; path = template.cpp; sourceTree = "<group>"; };
		354903272537E0280095B597 /* CFEANonlinearElasticity.cpp */ = {isa = PBXFileReference; fileEncoding = 4; lastKnownFileType = sourcecode.cpp.cpp; path = CFEANonlinearElasticity.cpp; sourceTree = "<group>"; };
		354903282537E0280095B597 /* CFEALinearElasticity.cpp */ = {isa = PBXFileReference; fileEncoding = 4; lastKnownFileType = sourcecode.cpp.cpp; path = CFEALinearElasticity.cpp; sourceTree = "<group>"; };
		354903292537E0280095B597 /* CFEAElasticity.cpp */ = {isa = PBXFileReference; fileEncoding = 4; lastKnownFileType = sourcecode.cpp.cpp; path = CFEAElasticity.cpp; sourceTree = "<group>"; };
		3549032A2537E0280095B597 /* nonlinear_models.cpp */ = {isa = PBXFileReference; fileEncoding = 4; lastKnownFileType = sourcecode.cpp.cpp; path = nonlinear_models.cpp; sourceTree = "<group>"; };
		3549032B2537E0280095B597 /* transition.cpp */ = {isa = PBXFileReference; fileEncoding = 4; lastKnownFileType = sourcecode.cpp.cpp; path = transition.cpp; sourceTree = "<group>"; };
		3549032C2537E0280095B597 /* radiation.cpp */ = {isa = PBXFileReference; fileEncoding = 4; lastKnownFileType = sourcecode.cpp.cpp; path = radiation.cpp; sourceTree = "<group>"; };
		3549032F2537E0280095B597 /* turb_sources.cpp */ = {isa = PBXFileReference; fileEncoding = 4; lastKnownFileType = sourcecode.cpp.cpp; path = turb_sources.cpp; sourceTree = "<group>"; };
		354903312537E0280095B597 /* heat.cpp */ = {isa = PBXFileReference; fileEncoding = 4; lastKnownFileType = sourcecode.cpp.cpp; path = heat.cpp; sourceTree = "<group>"; };
		354903332537E0280095B597 /* adj_diffusion.cpp */ = {isa = PBXFileReference; fileEncoding = 4; lastKnownFileType = sourcecode.cpp.cpp; path = adj_diffusion.cpp; sourceTree = "<group>"; };
		354903342537E0280095B597 /* adj_sources.cpp */ = {isa = PBXFileReference; fileEncoding = 4; lastKnownFileType = sourcecode.cpp.cpp; path = adj_sources.cpp; sourceTree = "<group>"; };
		354903352537E0280095B597 /* adj_convection.cpp */ = {isa = PBXFileReference; fileEncoding = 4; lastKnownFileType = sourcecode.cpp.cpp; path = adj_convection.cpp; sourceTree = "<group>"; };
		354903362537E0280095B597 /* CNumerics.cpp */ = {isa = PBXFileReference; fileEncoding = 4; lastKnownFileType = sourcecode.cpp.cpp; path = CNumerics.cpp; sourceTree = "<group>"; };
		354903382537E0280095B597 /* flow_diffusion.cpp */ = {isa = PBXFileReference; fileEncoding = 4; lastKnownFileType = sourcecode.cpp.cpp; path = flow_diffusion.cpp; sourceTree = "<group>"; };
		3549033A2537E0280095B597 /* ausm_slau.cpp */ = {isa = PBXFileReference; fileEncoding = 4; lastKnownFileType = sourcecode.cpp.cpp; path = ausm_slau.cpp; sourceTree = "<group>"; };
		3549033B2537E0280095B597 /* cusp.cpp */ = {isa = PBXFileReference; fileEncoding = 4; lastKnownFileType = sourcecode.cpp.cpp; path = cusp.cpp; sourceTree = "<group>"; };
		3549033C2537E0280095B597 /* centered.cpp */ = {isa = PBXFileReference; fileEncoding = 4; lastKnownFileType = sourcecode.cpp.cpp; path = centered.cpp; sourceTree = "<group>"; };
		3549033D2537E0280095B597 /* roe.cpp */ = {isa = PBXFileReference; fileEncoding = 4; lastKnownFileType = sourcecode.cpp.cpp; path = roe.cpp; sourceTree = "<group>"; };
		3549033E2537E0280095B597 /* fds.cpp */ = {isa = PBXFileReference; fileEncoding = 4; lastKnownFileType = sourcecode.cpp.cpp; path = fds.cpp; sourceTree = "<group>"; };
		3549033F2537E0280095B597 /* fvs.cpp */ = {isa = PBXFileReference; fileEncoding = 4; lastKnownFileType = sourcecode.cpp.cpp; path = fvs.cpp; sourceTree = "<group>"; };
		354903402537E0280095B597 /* hllc.cpp */ = {isa = PBXFileReference; fileEncoding = 4; lastKnownFileType = sourcecode.cpp.cpp; path = hllc.cpp; sourceTree = "<group>"; };
		354903412537E0280095B597 /* flow_sources.cpp */ = {isa = PBXFileReference; fileEncoding = 4; lastKnownFileType = sourcecode.cpp.cpp; path = flow_sources.cpp; sourceTree = "<group>"; };
		354903432537E0280095B597 /* CTurbSSTVariable.cpp */ = {isa = PBXFileReference; fileEncoding = 4; lastKnownFileType = sourcecode.cpp.cpp; path = CTurbSSTVariable.cpp; sourceTree = "<group>"; };
		354903442537E0280095B597 /* CMeshElement.cpp */ = {isa = PBXFileReference; fileEncoding = 4; lastKnownFileType = sourcecode.cpp.cpp; path = CMeshElement.cpp; sourceTree = "<group>"; };
		354903452537E0280095B597 /* CDiscAdjVariable.cpp */ = {isa = PBXFileReference; fileEncoding = 4; lastKnownFileType = sourcecode.cpp.cpp; path = CDiscAdjVariable.cpp; sourceTree = "<group>"; };
		354903462537E0280095B597 /* CIncEulerVariable.cpp */ = {isa = PBXFileReference; fileEncoding = 4; lastKnownFileType = sourcecode.cpp.cpp; path = CIncEulerVariable.cpp; sourceTree = "<group>"; };
		354903472537E0280095B597 /* CVariable.cpp */ = {isa = PBXFileReference; fileEncoding = 4; lastKnownFileType = sourcecode.cpp.cpp; path = CVariable.cpp; sourceTree = "<group>"; };
		354903482537E0280095B597 /* CMeshBoundVariable.cpp */ = {isa = PBXFileReference; fileEncoding = 4; lastKnownFileType = sourcecode.cpp.cpp; path = CMeshBoundVariable.cpp; sourceTree = "<group>"; };
		354903492537E0280095B597 /* CDiscAdjFEABoundVariable.cpp */ = {isa = PBXFileReference; fileEncoding = 4; lastKnownFileType = sourcecode.cpp.cpp; path = CDiscAdjFEABoundVariable.cpp; sourceTree = "<group>"; };
		3549034B2537E0280095B597 /* CBaselineVariable.cpp */ = {isa = PBXFileReference; fileEncoding = 4; lastKnownFileType = sourcecode.cpp.cpp; path = CBaselineVariable.cpp; sourceTree = "<group>"; };
		3549034C2537E0280095B597 /* CAdjTurbVariable.cpp */ = {isa = PBXFileReference; fileEncoding = 4; lastKnownFileType = sourcecode.cpp.cpp; path = CAdjTurbVariable.cpp; sourceTree = "<group>"; };
		3549034D2537E0280095B597 /* CAdjEulerVariable.cpp */ = {isa = PBXFileReference; fileEncoding = 4; lastKnownFileType = sourcecode.cpp.cpp; path = CAdjEulerVariable.cpp; sourceTree = "<group>"; };
		3549034E2537E0280095B597 /* CEulerVariable.cpp */ = {isa = PBXFileReference; fileEncoding = 4; lastKnownFileType = sourcecode.cpp.cpp; path = CEulerVariable.cpp; sourceTree = "<group>"; };
		3549034F2537E0280095B597 /* CMeshVariable.cpp */ = {isa = PBXFileReference; fileEncoding = 4; lastKnownFileType = sourcecode.cpp.cpp; path = CMeshVariable.cpp; sourceTree = "<group>"; };
		354903502537E0280095B597 /* CDiscAdjMeshBoundVariable.cpp */ = {isa = PBXFileReference; fileEncoding = 4; lastKnownFileType = sourcecode.cpp.cpp; path = CDiscAdjMeshBoundVariable.cpp; sourceTree = "<group>"; };
		354903512537E0280095B597 /* CIncNSVariable.cpp */ = {isa = PBXFileReference; fileEncoding = 4; lastKnownFileType = sourcecode.cpp.cpp; path = CIncNSVariable.cpp; sourceTree = "<group>"; };
		354903522537E0280095B597 /* CTurbVariable.cpp */ = {isa = PBXFileReference; fileEncoding = 4; lastKnownFileType = sourcecode.cpp.cpp; path = CTurbVariable.cpp; sourceTree = "<group>"; };
		354903532537E0280095B597 /* CAdjNSVariable.cpp */ = {isa = PBXFileReference; fileEncoding = 4; lastKnownFileType = sourcecode.cpp.cpp; path = CAdjNSVariable.cpp; sourceTree = "<group>"; };
		354903542537E0280095B597 /* CTransLMVariable.cpp */ = {isa = PBXFileReference; fileEncoding = 4; lastKnownFileType = sourcecode.cpp.cpp; path = CTransLMVariable.cpp; sourceTree = "<group>"; };
		354903552537E0280095B597 /* CFEABoundVariable.cpp */ = {isa = PBXFileReference; fileEncoding = 4; lastKnownFileType = sourcecode.cpp.cpp; path = CFEABoundVariable.cpp; sourceTree = "<group>"; };
		354903562537E0280095B597 /* CNSVariable.cpp */ = {isa = PBXFileReference; fileEncoding = 4; lastKnownFileType = sourcecode.cpp.cpp; path = CNSVariable.cpp; sourceTree = "<group>"; };
		354903572537E0280095B597 /* CHeatVariable.cpp */ = {isa = PBXFileReference; fileEncoding = 4; lastKnownFileType = sourcecode.cpp.cpp; path = CHeatVariable.cpp; sourceTree = "<group>"; };
		354903582537E0280095B597 /* CTurbSAVariable.cpp */ = {isa = PBXFileReference; fileEncoding = 4; lastKnownFileType = sourcecode.cpp.cpp; path = CTurbSAVariable.cpp; sourceTree = "<group>"; };
		354903592537E0280095B597 /* CRadP1Variable.cpp */ = {isa = PBXFileReference; fileEncoding = 4; lastKnownFileType = sourcecode.cpp.cpp; path = CRadP1Variable.cpp; sourceTree = "<group>"; };
		3549035A2537E0280095B597 /* CRadVariable.cpp */ = {isa = PBXFileReference; fileEncoding = 4; lastKnownFileType = sourcecode.cpp.cpp; path = CRadVariable.cpp; sourceTree = "<group>"; };
		3549035B2537E0280095B597 /* CFEAVariable.cpp */ = {isa = PBXFileReference; fileEncoding = 4; lastKnownFileType = sourcecode.cpp.cpp; path = CFEAVariable.cpp; sourceTree = "<group>"; };
		3549035C2537E0280095B597 /* definition_structure.cpp */ = {isa = PBXFileReference; fileEncoding = 4; lastKnownFileType = sourcecode.cpp.cpp; path = definition_structure.cpp; sourceTree = "<group>"; };
		354903602537E0280095B597 /* CConjugateHeatInterface.cpp */ = {isa = PBXFileReference; fileEncoding = 4; lastKnownFileType = sourcecode.cpp.cpp; path = CConjugateHeatInterface.cpp; sourceTree = "<group>"; };
		354903612537E0280095B597 /* CInterface.cpp */ = {isa = PBXFileReference; fileEncoding = 4; lastKnownFileType = sourcecode.cpp.cpp; path = CInterface.cpp; sourceTree = "<group>"; };
		354903632537E0280095B597 /* CConservativeVarsInterface.cpp */ = {isa = PBXFileReference; fileEncoding = 4; lastKnownFileType = sourcecode.cpp.cpp; path = CConservativeVarsInterface.cpp; sourceTree = "<group>"; };
		354903642537E0280095B597 /* CSlidingInterface.cpp */ = {isa = PBXFileReference; fileEncoding = 4; lastKnownFileType = sourcecode.cpp.cpp; path = CSlidingInterface.cpp; sourceTree = "<group>"; };
		354903652537E0280095B597 /* CMixingPlaneInterface.cpp */ = {isa = PBXFileReference; fileEncoding = 4; lastKnownFileType = sourcecode.cpp.cpp; path = CMixingPlaneInterface.cpp; sourceTree = "<group>"; };
		354903672537E0280095B597 /* CDisplacementsInterface.cpp */ = {isa = PBXFileReference; fileEncoding = 4; lastKnownFileType = sourcecode.cpp.cpp; path = CDisplacementsInterface.cpp; sourceTree = "<group>"; };
		354903682537E0280095B597 /* CDiscAdjFlowTractionInterface.cpp */ = {isa = PBXFileReference; fileEncoding = 4; lastKnownFileType = sourcecode.cpp.cpp; path = CDiscAdjFlowTractionInterface.cpp; sourceTree = "<group>"; };
		354903692537E0280095B597 /* CFlowTractionInterface.cpp */ = {isa = PBXFileReference; fileEncoding = 4; lastKnownFileType = sourcecode.cpp.cpp; path = CFlowTractionInterface.cpp; sourceTree = "<group>"; };
		354903F82537E2C50095B597 /* CMultiGridGeometry.hpp */ = {isa = PBXFileReference; fileEncoding = 4; lastKnownFileType = sourcecode.cpp.h; path = CMultiGridGeometry.hpp; sourceTree = "<group>"; };
		354903F92537E2C50095B597 /* CGeometry.hpp */ = {isa = PBXFileReference; fileEncoding = 4; lastKnownFileType = sourcecode.cpp.h; path = CGeometry.hpp; sourceTree = "<group>"; };
		354903FA2537E2C50095B597 /* CPhysicalGeometry.hpp */ = {isa = PBXFileReference; fileEncoding = 4; lastKnownFileType = sourcecode.cpp.h; path = CPhysicalGeometry.hpp; sourceTree = "<group>"; };
		354903FB2537E2C50095B597 /* CDummyGeometry.hpp */ = {isa = PBXFileReference; fileEncoding = 4; lastKnownFileType = sourcecode.cpp.h; path = CDummyGeometry.hpp; sourceTree = "<group>"; };
		3569BC6525819526004B4612 /* config_template.cfg */ = {isa = PBXFileReference; fileEncoding = 4; lastKnownFileType = text; name = config_template.cfg; path = ../../config_template.cfg; sourceTree = "<group>"; };
		357BEE46256D589B00423D14 /* CNEMOEulerSolver.cpp */ = {isa = PBXFileReference; fileEncoding = 4; lastKnownFileType = sourcecode.cpp.cpp; path = CNEMOEulerSolver.cpp; sourceTree = "<group>"; };
		357BEE47256D589B00423D14 /* CNEMONSSolver.cpp */ = {isa = PBXFileReference; fileEncoding = 4; lastKnownFileType = sourcecode.cpp.cpp; path = CNEMONSSolver.cpp; sourceTree = "<group>"; };
		357BEE4C256D592C00423D14 /* CPengRobinson.cpp */ = {isa = PBXFileReference; fileEncoding = 4; lastKnownFileType = sourcecode.cpp.cpp; path = CPengRobinson.cpp; sourceTree = "<group>"; };
		357BEE4D256D592C00423D14 /* CSU2TCLib.cpp */ = {isa = PBXFileReference; fileEncoding = 4; lastKnownFileType = sourcecode.cpp.cpp; path = CSU2TCLib.cpp; sourceTree = "<group>"; };
		357BEE4E256D592C00423D14 /* CIdealGas.cpp */ = {isa = PBXFileReference; fileEncoding = 4; lastKnownFileType = sourcecode.cpp.cpp; path = CIdealGas.cpp; sourceTree = "<group>"; };
		357BEE4F256D592C00423D14 /* CFluidModel.cpp */ = {isa = PBXFileReference; fileEncoding = 4; lastKnownFileType = sourcecode.cpp.cpp; path = CFluidModel.cpp; sourceTree = "<group>"; };
		357BEE50256D592C00423D14 /* CNEMOGas.cpp */ = {isa = PBXFileReference; fileEncoding = 4; lastKnownFileType = sourcecode.cpp.cpp; path = CNEMOGas.cpp; sourceTree = "<group>"; };
		357BEE51256D592C00423D14 /* CVanDerWaalsGas.cpp */ = {isa = PBXFileReference; fileEncoding = 4; lastKnownFileType = sourcecode.cpp.cpp; path = CVanDerWaalsGas.cpp; sourceTree = "<group>"; };
		357BEE52256D592C00423D14 /* CMutationTCLib.cpp */ = {isa = PBXFileReference; fileEncoding = 4; lastKnownFileType = sourcecode.cpp.cpp; path = CMutationTCLib.cpp; sourceTree = "<group>"; };
		357BEE5B256D59AA00423D14 /* CADTElemClass.cpp */ = {isa = PBXFileReference; fileEncoding = 4; lastKnownFileType = sourcecode.cpp.cpp; path = CADTElemClass.cpp; sourceTree = "<group>"; };
		357BEE5C256D59AA00423D14 /* meson.build */ = {isa = PBXFileReference; fileEncoding = 4; lastKnownFileType = text; path = meson.build; sourceTree = "<group>"; };
		357BEE5D256D59AA00423D14 /* CADTPointsOnlyClass.cpp */ = {isa = PBXFileReference; fileEncoding = 4; lastKnownFileType = sourcecode.cpp.cpp; path = CADTPointsOnlyClass.cpp; sourceTree = "<group>"; };
		357BEE5E256D59AA00423D14 /* CADTBaseClass.cpp */ = {isa = PBXFileReference; fileEncoding = 4; lastKnownFileType = sourcecode.cpp.cpp; path = CADTBaseClass.cpp; sourceTree = "<group>"; };
		357BEE60256D59AA00423D14 /* ad_structure.cpp */ = {isa = PBXFileReference; fileEncoding = 4; lastKnownFileType = sourcecode.cpp.cpp; path = ad_structure.cpp; sourceTree = "<group>"; };
		357BEE62256D59AA00423D14 /* fem_standard_element.cpp */ = {isa = PBXFileReference; fileEncoding = 4; lastKnownFileType = sourcecode.cpp.cpp; path = fem_standard_element.cpp; sourceTree = "<group>"; };
		357BEE63256D59AA00423D14 /* geometry_structure_fem_part.cpp */ = {isa = PBXFileReference; fileEncoding = 4; lastKnownFileType = sourcecode.cpp.cpp; path = geometry_structure_fem_part.cpp; sourceTree = "<group>"; };
		357BEE64256D59AA00423D14 /* fem_gauss_jacobi_quadrature.cpp */ = {isa = PBXFileReference; fileEncoding = 4; lastKnownFileType = sourcecode.cpp.cpp; path = fem_gauss_jacobi_quadrature.cpp; sourceTree = "<group>"; };
		357BEE65256D59AA00423D14 /* fem_work_estimate_metis.cpp */ = {isa = PBXFileReference; fileEncoding = 4; lastKnownFileType = sourcecode.cpp.cpp; path = fem_work_estimate_metis.cpp; sourceTree = "<group>"; };
		357BEE66256D59AA00423D14 /* fem_integration_rules.cpp */ = {isa = PBXFileReference; fileEncoding = 4; lastKnownFileType = sourcecode.cpp.cpp; path = fem_integration_rules.cpp; sourceTree = "<group>"; };
		357BEE67256D59AA00423D14 /* meson.build */ = {isa = PBXFileReference; fileEncoding = 4; lastKnownFileType = text; path = meson.build; sourceTree = "<group>"; };
		357BEE68256D59AA00423D14 /* fem_geometry_structure.cpp */ = {isa = PBXFileReference; fileEncoding = 4; lastKnownFileType = sourcecode.cpp.cpp; path = fem_geometry_structure.cpp; sourceTree = "<group>"; };
		357BEE69256D59AA00423D14 /* fem_cgns_elements.cpp */ = {isa = PBXFileReference; fileEncoding = 4; lastKnownFileType = sourcecode.cpp.cpp; path = fem_cgns_elements.cpp; sourceTree = "<group>"; };
		357BEE6A256D59AA00423D14 /* fem_wall_distance.cpp */ = {isa = PBXFileReference; fileEncoding = 4; lastKnownFileType = sourcecode.cpp.cpp; path = fem_wall_distance.cpp; sourceTree = "<group>"; };
		357BEE78256D6F7500423D14 /* ad_structure.hpp */ = {isa = PBXFileReference; fileEncoding = 4; lastKnownFileType = sourcecode.cpp.h; path = ad_structure.hpp; sourceTree = "<group>"; };
		357BEE79256D6F7500423D14 /* datatype_structure.hpp */ = {isa = PBXFileReference; fileEncoding = 4; lastKnownFileType = sourcecode.cpp.h; path = datatype_structure.hpp; sourceTree = "<group>"; };
		357BEE7B256D6F7500423D14 /* fem_cgns_elements.hpp */ = {isa = PBXFileReference; fileEncoding = 4; lastKnownFileType = sourcecode.cpp.h; path = fem_cgns_elements.hpp; sourceTree = "<group>"; };
		357BEE7C256D6F7500423D14 /* fem_geometry_structure.hpp */ = {isa = PBXFileReference; fileEncoding = 4; lastKnownFileType = sourcecode.cpp.h; path = fem_geometry_structure.hpp; sourceTree = "<group>"; };
		357BEE7D256D6F7500423D14 /* fem_standard_element.hpp */ = {isa = PBXFileReference; fileEncoding = 4; lastKnownFileType = sourcecode.cpp.h; path = fem_standard_element.hpp; sourceTree = "<group>"; };
		357BEE7E256D6F7500423D14 /* geometry_structure_fem_part.hpp */ = {isa = PBXFileReference; fileEncoding = 4; lastKnownFileType = sourcecode.cpp.h; path = geometry_structure_fem_part.hpp; sourceTree = "<group>"; };
		357BEE7F256D6F7500423D14 /* fem_gauss_jacobi_quadrature.hpp */ = {isa = PBXFileReference; fileEncoding = 4; lastKnownFileType = sourcecode.cpp.h; path = fem_gauss_jacobi_quadrature.hpp; sourceTree = "<group>"; };
		357BEE81256D6F7500423D14 /* CADTPointsOnlyClass.hpp */ = {isa = PBXFileReference; fileEncoding = 4; lastKnownFileType = sourcecode.cpp.h; path = CADTPointsOnlyClass.hpp; sourceTree = "<group>"; };
		357BEE82256D6F7500423D14 /* CADTBaseClass.hpp */ = {isa = PBXFileReference; fileEncoding = 4; lastKnownFileType = sourcecode.cpp.h; path = CADTBaseClass.hpp; sourceTree = "<group>"; };
		357BEE83256D6F7500423D14 /* CBBoxTargetClass.hpp */ = {isa = PBXFileReference; fileEncoding = 4; lastKnownFileType = sourcecode.cpp.h; path = CBBoxTargetClass.hpp; sourceTree = "<group>"; };
		357BEE84256D6F7500423D14 /* CADTNodeClass.hpp */ = {isa = PBXFileReference; fileEncoding = 4; lastKnownFileType = sourcecode.cpp.h; path = CADTNodeClass.hpp; sourceTree = "<group>"; };
		357BEE85256D6F7500423D14 /* CADTElemClass.hpp */ = {isa = PBXFileReference; fileEncoding = 4; lastKnownFileType = sourcecode.cpp.h; path = CADTElemClass.hpp; sourceTree = "<group>"; };
		357BEE86256D6F7500423D14 /* CADTComparePointClass.hpp */ = {isa = PBXFileReference; fileEncoding = 4; lastKnownFileType = sourcecode.cpp.h; path = CADTComparePointClass.hpp; sourceTree = "<group>"; };
		357BEE88256D6F7500423D14 /* CVertexMap.hpp */ = {isa = PBXFileReference; fileEncoding = 4; lastKnownFileType = sourcecode.cpp.h; path = CVertexMap.hpp; sourceTree = "<group>"; };
		357BEE89256D6F7500423D14 /* container_decorators.hpp */ = {isa = PBXFileReference; fileEncoding = 4; lastKnownFileType = sourcecode.cpp.h; path = container_decorators.hpp; sourceTree = "<group>"; };
		357BEE8A256D6F7500423D14 /* CFastFindAndEraseQueue.hpp */ = {isa = PBXFileReference; fileEncoding = 4; lastKnownFileType = sourcecode.cpp.h; path = CFastFindAndEraseQueue.hpp; sourceTree = "<group>"; };
		357BEE8B256D6F7500423D14 /* C2DContainer.hpp */ = {isa = PBXFileReference; fileEncoding = 4; lastKnownFileType = sourcecode.cpp.h; path = C2DContainer.hpp; sourceTree = "<group>"; };
		357BEE8D256D6F7500423D14 /* CBSplineBlending.hpp */ = {isa = PBXFileReference; fileEncoding = 4; lastKnownFileType = sourcecode.cpp.h; path = CBSplineBlending.hpp; sourceTree = "<group>"; };
		357BEE8E256D6F7500423D14 /* CFreeFormBlending.hpp */ = {isa = PBXFileReference; fileEncoding = 4; lastKnownFileType = sourcecode.cpp.h; path = CFreeFormBlending.hpp; sourceTree = "<group>"; };
		357BEE8F256D6F7500423D14 /* CGridMovement.hpp */ = {isa = PBXFileReference; fileEncoding = 4; lastKnownFileType = sourcecode.cpp.h; path = CGridMovement.hpp; sourceTree = "<group>"; };
		357BEE90256D6F7500423D14 /* CBezierBlending.hpp */ = {isa = PBXFileReference; fileEncoding = 4; lastKnownFileType = sourcecode.cpp.h; path = CBezierBlending.hpp; sourceTree = "<group>"; };
		357BEE91256D6F7500423D14 /* CSurfaceMovement.hpp */ = {isa = PBXFileReference; fileEncoding = 4; lastKnownFileType = sourcecode.cpp.h; path = CSurfaceMovement.hpp; sourceTree = "<group>"; };
		357BEE92256D6F7500423D14 /* CVolumetricMovement.hpp */ = {isa = PBXFileReference; fileEncoding = 4; lastKnownFileType = sourcecode.cpp.h; path = CVolumetricMovement.hpp; sourceTree = "<group>"; };
		357BEE93256D6F7500423D14 /* CFreeFormDefBox.hpp */ = {isa = PBXFileReference; fileEncoding = 4; lastKnownFileType = sourcecode.cpp.h; path = CFreeFormDefBox.hpp; sourceTree = "<group>"; };
		357BEE94256D6F8900423D14 /* vector_expressions.hpp */ = {isa = PBXFileReference; fileEncoding = 4; lastKnownFileType = sourcecode.cpp.h; path = vector_expressions.hpp; sourceTree = "<group>"; };
		357BEE95256D6FB700423D14 /* CNEMOEulerSolver.hpp */ = {isa = PBXFileReference; fileEncoding = 4; lastKnownFileType = sourcecode.cpp.h; path = CNEMOEulerSolver.hpp; sourceTree = "<group>"; };
		357BEE96256D6FB700423D14 /* CFVMFlowSolverBase.inl */ = {isa = PBXFileReference; fileEncoding = 4; lastKnownFileType = text; path = CFVMFlowSolverBase.inl; sourceTree = "<group>"; };
		357BEE97256D6FB700423D14 /* CFVMFlowSolverBase.hpp */ = {isa = PBXFileReference; fileEncoding = 4; lastKnownFileType = sourcecode.cpp.h; path = CFVMFlowSolverBase.hpp; sourceTree = "<group>"; };
		357BEE98256D6FB700423D14 /* CNEMONSSolver.hpp */ = {isa = PBXFileReference; fileEncoding = 4; lastKnownFileType = sourcecode.cpp.h; path = CNEMONSSolver.hpp; sourceTree = "<group>"; };
		357BEE9A256D706900423D14 /* CIncIdealGasPolynomial.hpp */ = {isa = PBXFileReference; fileEncoding = 4; lastKnownFileType = sourcecode.cpp.h; path = CIncIdealGasPolynomial.hpp; sourceTree = "<group>"; };
		357BEE9B256D706900423D14 /* CConductivityModel.hpp */ = {isa = PBXFileReference; fileEncoding = 4; lastKnownFileType = sourcecode.cpp.h; path = CConductivityModel.hpp; sourceTree = "<group>"; };
		357BEE9C256D706900423D14 /* CIncIdealGas.hpp */ = {isa = PBXFileReference; fileEncoding = 4; lastKnownFileType = sourcecode.cpp.h; path = CIncIdealGas.hpp; sourceTree = "<group>"; };
		357BEE9D256D706900423D14 /* CConstantViscosity.hpp */ = {isa = PBXFileReference; fileEncoding = 4; lastKnownFileType = sourcecode.cpp.h; path = CConstantViscosity.hpp; sourceTree = "<group>"; };
		357BEE9E256D706900423D14 /* CConstantConductivityRANS.hpp */ = {isa = PBXFileReference; fileEncoding = 4; lastKnownFileType = sourcecode.cpp.h; path = CConstantConductivityRANS.hpp; sourceTree = "<group>"; };
		357BEE9F256D706900423D14 /* CMutationTCLib.hpp */ = {isa = PBXFileReference; fileEncoding = 4; lastKnownFileType = sourcecode.cpp.h; path = CMutationTCLib.hpp; sourceTree = "<group>"; };
		357BEEA0256D706900423D14 /* CConstantPrandtl.hpp */ = {isa = PBXFileReference; fileEncoding = 4; lastKnownFileType = sourcecode.cpp.h; path = CConstantPrandtl.hpp; sourceTree = "<group>"; };
		357BEEA1256D706900423D14 /* CSutherland.hpp */ = {isa = PBXFileReference; fileEncoding = 4; lastKnownFileType = sourcecode.cpp.h; path = CSutherland.hpp; sourceTree = "<group>"; };
		357BEEA2256D706900423D14 /* CConstantDensity.hpp */ = {isa = PBXFileReference; fileEncoding = 4; lastKnownFileType = sourcecode.cpp.h; path = CConstantDensity.hpp; sourceTree = "<group>"; };
		357BEEA3256D706900423D14 /* CNEMOGas.hpp */ = {isa = PBXFileReference; fileEncoding = 4; lastKnownFileType = sourcecode.cpp.h; path = CNEMOGas.hpp; sourceTree = "<group>"; };
		357BEEA4256D706900423D14 /* CConstantConductivity.hpp */ = {isa = PBXFileReference; fileEncoding = 4; lastKnownFileType = sourcecode.cpp.h; path = CConstantConductivity.hpp; sourceTree = "<group>"; };
		357BEEA5256D706900423D14 /* CPolynomialConductivity.hpp */ = {isa = PBXFileReference; fileEncoding = 4; lastKnownFileType = sourcecode.cpp.h; path = CPolynomialConductivity.hpp; sourceTree = "<group>"; };
		357BEEA6256D706900423D14 /* CVanDerWaalsGas.hpp */ = {isa = PBXFileReference; fileEncoding = 4; lastKnownFileType = sourcecode.cpp.h; path = CVanDerWaalsGas.hpp; sourceTree = "<group>"; };
		357BEEA7256D706900423D14 /* CViscosityModel.hpp */ = {isa = PBXFileReference; fileEncoding = 4; lastKnownFileType = sourcecode.cpp.h; path = CViscosityModel.hpp; sourceTree = "<group>"; };
		357BEEA8256D706900423D14 /* CSU2TCLib.hpp */ = {isa = PBXFileReference; fileEncoding = 4; lastKnownFileType = sourcecode.cpp.h; path = CSU2TCLib.hpp; sourceTree = "<group>"; };
		357BEEA9256D706900423D14 /* CPolynomialConductivityRANS.hpp */ = {isa = PBXFileReference; fileEncoding = 4; lastKnownFileType = sourcecode.cpp.h; path = CPolynomialConductivityRANS.hpp; sourceTree = "<group>"; };
		357BEEAA256D706900423D14 /* CIdealGas.hpp */ = {isa = PBXFileReference; fileEncoding = 4; lastKnownFileType = sourcecode.cpp.h; path = CIdealGas.hpp; sourceTree = "<group>"; };
		357BEEAB256D706900423D14 /* CConstantPrandtlRANS.hpp */ = {isa = PBXFileReference; fileEncoding = 4; lastKnownFileType = sourcecode.cpp.h; path = CConstantPrandtlRANS.hpp; sourceTree = "<group>"; };
		357BEEAC256D706900423D14 /* CFluidModel.hpp */ = {isa = PBXFileReference; fileEncoding = 4; lastKnownFileType = sourcecode.cpp.h; path = CFluidModel.hpp; sourceTree = "<group>"; };
		357BEEAD256D706900423D14 /* CPengRobinson.hpp */ = {isa = PBXFileReference; fileEncoding = 4; lastKnownFileType = sourcecode.cpp.h; path = CPengRobinson.hpp; sourceTree = "<group>"; };
		357BEEAE256D706900423D14 /* CPolynomialViscosity.hpp */ = {isa = PBXFileReference; fileEncoding = 4; lastKnownFileType = sourcecode.cpp.h; path = CPolynomialViscosity.hpp; sourceTree = "<group>"; };
		357BEEB0256D708200423D14 /* CIteration.hpp */ = {isa = PBXFileReference; fileEncoding = 4; lastKnownFileType = sourcecode.cpp.h; path = CIteration.hpp; sourceTree = "<group>"; };
		357BEEB1256D708200423D14 /* CDiscAdjFEAIteration.hpp */ = {isa = PBXFileReference; fileEncoding = 4; lastKnownFileType = sourcecode.cpp.h; path = CDiscAdjFEAIteration.hpp; sourceTree = "<group>"; };
		357BEEB2256D708200423D14 /* CFEAIteration.hpp */ = {isa = PBXFileReference; fileEncoding = 4; lastKnownFileType = sourcecode.cpp.h; path = CFEAIteration.hpp; sourceTree = "<group>"; };
		357BEEB3256D708200423D14 /* CFEMFluidIteration.hpp */ = {isa = PBXFileReference; fileEncoding = 4; lastKnownFileType = sourcecode.cpp.h; path = CFEMFluidIteration.hpp; sourceTree = "<group>"; };
		357BEEB4256D708200423D14 /* CFluidIteration.hpp */ = {isa = PBXFileReference; fileEncoding = 4; lastKnownFileType = sourcecode.cpp.h; path = CFluidIteration.hpp; sourceTree = "<group>"; };
		357BEEB5256D708200423D14 /* CDiscAdjHeatIteration.hpp */ = {isa = PBXFileReference; fileEncoding = 4; lastKnownFileType = sourcecode.cpp.h; path = CDiscAdjHeatIteration.hpp; sourceTree = "<group>"; };
		357BEEB6256D708200423D14 /* CIterationFactory.hpp */ = {isa = PBXFileReference; fileEncoding = 4; lastKnownFileType = sourcecode.cpp.h; path = CIterationFactory.hpp; sourceTree = "<group>"; };
		357BEEB7256D708200423D14 /* CHeatIteration.hpp */ = {isa = PBXFileReference; fileEncoding = 4; lastKnownFileType = sourcecode.cpp.h; path = CHeatIteration.hpp; sourceTree = "<group>"; };
		357BEEB8256D708200423D14 /* CTurboIteration.hpp */ = {isa = PBXFileReference; fileEncoding = 4; lastKnownFileType = sourcecode.cpp.h; path = CTurboIteration.hpp; sourceTree = "<group>"; };
		357BEEB9256D708200423D14 /* CDiscAdjFluidIteration.hpp */ = {isa = PBXFileReference; fileEncoding = 4; lastKnownFileType = sourcecode.cpp.h; path = CDiscAdjFluidIteration.hpp; sourceTree = "<group>"; };
		357BEEBA256D708200423D14 /* CAdjFluidIteration.hpp */ = {isa = PBXFileReference; fileEncoding = 4; lastKnownFileType = sourcecode.cpp.h; path = CAdjFluidIteration.hpp; sourceTree = "<group>"; };
		357BEEBC256D70B900423D14 /* CNumericsSIMD.cpp */ = {isa = PBXFileReference; fileEncoding = 4; lastKnownFileType = sourcecode.cpp.cpp; path = CNumericsSIMD.cpp; sourceTree = "<group>"; };
		357BEEBD256D70B900423D14 /* CNumericsSIMD.hpp */ = {isa = PBXFileReference; fileEncoding = 4; lastKnownFileType = sourcecode.cpp.h; path = CNumericsSIMD.hpp; sourceTree = "<group>"; };
		357BEEBE256D70B900423D14 /* util.hpp */ = {isa = PBXFileReference; fileEncoding = 4; lastKnownFileType = sourcecode.cpp.h; path = util.hpp; sourceTree = "<group>"; };
		357BEEC1256D70B900423D14 /* viscous_fluxes.hpp */ = {isa = PBXFileReference; fileEncoding = 4; lastKnownFileType = sourcecode.cpp.h; path = viscous_fluxes.hpp; sourceTree = "<group>"; };
		357BEEC2256D70B900423D14 /* common.hpp */ = {isa = PBXFileReference; fileEncoding = 4; lastKnownFileType = sourcecode.cpp.h; path = common.hpp; sourceTree = "<group>"; };
		357BEEC3256D70B900423D14 /* variables.hpp */ = {isa = PBXFileReference; fileEncoding = 4; lastKnownFileType = sourcecode.cpp.h; path = variables.hpp; sourceTree = "<group>"; };
		357BEEC5256D70B900423D14 /* centered.hpp */ = {isa = PBXFileReference; fileEncoding = 4; lastKnownFileType = sourcecode.cpp.h; path = centered.hpp; sourceTree = "<group>"; };
		357BEEC6256D70B900423D14 /* roe.hpp */ = {isa = PBXFileReference; fileEncoding = 4; lastKnownFileType = sourcecode.cpp.h; path = roe.hpp; sourceTree = "<group>"; };
		357BEEC7256D70B900423D14 /* common.hpp */ = {isa = PBXFileReference; fileEncoding = 4; lastKnownFileType = sourcecode.cpp.h; path = common.hpp; sourceTree = "<group>"; };
		357BEEC9256D70DC00423D14 /* CNEMOCompOutput.hpp */ = {isa = PBXFileReference; fileEncoding = 4; lastKnownFileType = sourcecode.cpp.h; path = CNEMOCompOutput.hpp; sourceTree = "<group>"; };
		357BEECB256D711C00423D14 /* CAdjFluidIteration.cpp */ = {isa = PBXFileReference; fileEncoding = 4; lastKnownFileType = sourcecode.cpp.cpp; path = CAdjFluidIteration.cpp; sourceTree = "<group>"; };
		357BEECC256D711C00423D14 /* CIterationFactory.cpp */ = {isa = PBXFileReference; fileEncoding = 4; lastKnownFileType = sourcecode.cpp.cpp; path = CIterationFactory.cpp; sourceTree = "<group>"; };
		357BEECD256D711C00423D14 /* CHeatIteration.cpp */ = {isa = PBXFileReference; fileEncoding = 4; lastKnownFileType = sourcecode.cpp.cpp; path = CHeatIteration.cpp; sourceTree = "<group>"; };
		357BEECE256D711C00423D14 /* CTurboIteration.cpp */ = {isa = PBXFileReference; fileEncoding = 4; lastKnownFileType = sourcecode.cpp.cpp; path = CTurboIteration.cpp; sourceTree = "<group>"; };
		357BEECF256D711C00423D14 /* CDiscAdjFluidIteration.cpp */ = {isa = PBXFileReference; fileEncoding = 4; lastKnownFileType = sourcecode.cpp.cpp; path = CDiscAdjFluidIteration.cpp; sourceTree = "<group>"; };
		357BEED0256D711C00423D14 /* CFEMFluidIteration.cpp */ = {isa = PBXFileReference; fileEncoding = 4; lastKnownFileType = sourcecode.cpp.cpp; path = CFEMFluidIteration.cpp; sourceTree = "<group>"; };
		357BEED1256D711C00423D14 /* CFluidIteration.cpp */ = {isa = PBXFileReference; fileEncoding = 4; lastKnownFileType = sourcecode.cpp.cpp; path = CFluidIteration.cpp; sourceTree = "<group>"; };
		357BEED2256D711C00423D14 /* CDiscAdjHeatIteration.cpp */ = {isa = PBXFileReference; fileEncoding = 4; lastKnownFileType = sourcecode.cpp.cpp; path = CDiscAdjHeatIteration.cpp; sourceTree = "<group>"; };
		357BEED3256D711C00423D14 /* CIteration.cpp */ = {isa = PBXFileReference; fileEncoding = 4; lastKnownFileType = sourcecode.cpp.cpp; path = CIteration.cpp; sourceTree = "<group>"; };
		357BEED4256D711C00423D14 /* CDiscAdjFEAIteration.cpp */ = {isa = PBXFileReference; fileEncoding = 4; lastKnownFileType = sourcecode.cpp.cpp; path = CDiscAdjFEAIteration.cpp; sourceTree = "<group>"; };
		357BEED5256D711C00423D14 /* CFEAIteration.cpp */ = {isa = PBXFileReference; fileEncoding = 4; lastKnownFileType = sourcecode.cpp.cpp; path = CFEAIteration.cpp; sourceTree = "<group>"; };
		357BEEE1256D712600423D14 /* CNEMOCompOutput.cpp */ = {isa = PBXFileReference; fileEncoding = 4; lastKnownFileType = sourcecode.cpp.cpp; path = CNEMOCompOutput.cpp; sourceTree = "<group>"; };
		357BEEE3256D716400423D14 /* CNEMOEulerVariable.cpp */ = {isa = PBXFileReference; fileEncoding = 4; lastKnownFileType = sourcecode.cpp.cpp; path = CNEMOEulerVariable.cpp; sourceTree = "<group>"; };
		357BEEE4256D716400423D14 /* CNEMONSVariable.cpp */ = {isa = PBXFileReference; fileEncoding = 4; lastKnownFileType = sourcecode.cpp.cpp; path = CNEMONSVariable.cpp; sourceTree = "<group>"; };
		357BEEE7256D717900423D14 /* CNEMOEulerVariable.hpp */ = {isa = PBXFileReference; fileEncoding = 4; lastKnownFileType = sourcecode.cpp.h; path = CNEMOEulerVariable.hpp; sourceTree = "<group>"; };
		357BEEE8256D717900423D14 /* CNEMONSVariable.hpp */ = {isa = PBXFileReference; fileEncoding = 4; lastKnownFileType = sourcecode.cpp.h; path = CNEMONSVariable.hpp; sourceTree = "<group>"; };
		357BEEEB256D71E100423D14 /* lax.cpp */ = {isa = PBXFileReference; fileEncoding = 4; lastKnownFileType = sourcecode.cpp.cpp; path = lax.cpp; sourceTree = "<group>"; };
		357BEEEC256D71E100423D14 /* ausmpwplus.cpp */ = {isa = PBXFileReference; fileEncoding = 4; lastKnownFileType = sourcecode.cpp.cpp; path = ausmpwplus.cpp; sourceTree = "<group>"; };
		357BEEED256D71E100423D14 /* roe.cpp */ = {isa = PBXFileReference; fileEncoding = 4; lastKnownFileType = sourcecode.cpp.cpp; path = roe.cpp; sourceTree = "<group>"; };
		357BEEEE256D71E100423D14 /* ausmplusup2.cpp */ = {isa = PBXFileReference; fileEncoding = 4; lastKnownFileType = sourcecode.cpp.cpp; path = ausmplusup2.cpp; sourceTree = "<group>"; };
		357BEEEF256D71E100423D14 /* ausm.cpp */ = {isa = PBXFileReference; fileEncoding = 4; lastKnownFileType = sourcecode.cpp.cpp; path = ausm.cpp; sourceTree = "<group>"; };
		357BEEF0256D71E100423D14 /* msw.cpp */ = {isa = PBXFileReference; fileEncoding = 4; lastKnownFileType = sourcecode.cpp.cpp; path = msw.cpp; sourceTree = "<group>"; };
		357BEEF1256D71E100423D14 /* NEMO_sources.cpp */ = {isa = PBXFileReference; fileEncoding = 4; lastKnownFileType = sourcecode.cpp.cpp; path = NEMO_sources.cpp; sourceTree = "<group>"; };
		357BEEF2256D71E100423D14 /* NEMO_diffusion.cpp */ = {isa = PBXFileReference; fileEncoding = 4; lastKnownFileType = sourcecode.cpp.cpp; path = NEMO_diffusion.cpp; sourceTree = "<group>"; };
		357BEEF3256D71E100423D14 /* CNEMONumerics.cpp */ = {isa = PBXFileReference; fileEncoding = 4; lastKnownFileType = sourcecode.cpp.cpp; path = CNEMONumerics.cpp; sourceTree = "<group>"; };
		357BEEFE256D71ED00423D14 /* NEMO_sources.hpp */ = {isa = PBXFileReference; fileEncoding = 4; lastKnownFileType = sourcecode.cpp.h; path = NEMO_sources.hpp; sourceTree = "<group>"; };
		357BEEFF256D71ED00423D14 /* NEMO_diffusion.hpp */ = {isa = PBXFileReference; fileEncoding = 4; lastKnownFileType = sourcecode.cpp.h; path = NEMO_diffusion.hpp; sourceTree = "<group>"; };
		357BEF00256D71ED00423D14 /* CNEMONumerics.hpp */ = {isa = PBXFileReference; fileEncoding = 4; lastKnownFileType = sourcecode.cpp.h; path = CNEMONumerics.hpp; sourceTree = "<group>"; };
		357BEF02256D71ED00423D14 /* msw.hpp */ = {isa = PBXFileReference; fileEncoding = 4; lastKnownFileType = sourcecode.cpp.h; path = msw.hpp; sourceTree = "<group>"; };
		357BEF03256D71ED00423D14 /* ausm.hpp */ = {isa = PBXFileReference; fileEncoding = 4; lastKnownFileType = sourcecode.cpp.h; path = ausm.hpp; sourceTree = "<group>"; };
		357BEF04256D71ED00423D14 /* roe.hpp */ = {isa = PBXFileReference; fileEncoding = 4; lastKnownFileType = sourcecode.cpp.h; path = roe.hpp; sourceTree = "<group>"; };
		357BEF05256D71ED00423D14 /* ausmplusup2.hpp */ = {isa = PBXFileReference; fileEncoding = 4; lastKnownFileType = sourcecode.cpp.h; path = ausmplusup2.hpp; sourceTree = "<group>"; };
		357BEF06256D71ED00423D14 /* ausmpwplus.hpp */ = {isa = PBXFileReference; fileEncoding = 4; lastKnownFileType = sourcecode.cpp.h; path = ausmpwplus.hpp; sourceTree = "<group>"; };
		357BEF07256D71ED00423D14 /* lax.hpp */ = {isa = PBXFileReference; fileEncoding = 4; lastKnownFileType = sourcecode.cpp.h; path = lax.hpp; sourceTree = "<group>"; };
		357BEF09256D722500423D14 /* CSurfaceMovement.cpp */ = {isa = PBXFileReference; fileEncoding = 4; lastKnownFileType = sourcecode.cpp.cpp; path = CSurfaceMovement.cpp; sourceTree = "<group>"; };
		357BEF0A256D722500423D14 /* CVolumetricMovement.cpp */ = {isa = PBXFileReference; fileEncoding = 4; lastKnownFileType = sourcecode.cpp.cpp; path = CVolumetricMovement.cpp; sourceTree = "<group>"; };
		357BEF0B256D722500423D14 /* CFreeFormDefBox.cpp */ = {isa = PBXFileReference; fileEncoding = 4; lastKnownFileType = sourcecode.cpp.cpp; path = CFreeFormDefBox.cpp; sourceTree = "<group>"; };
		357BEF0C256D722500423D14 /* CBezierBlending.cpp */ = {isa = PBXFileReference; fileEncoding = 4; lastKnownFileType = sourcecode.cpp.cpp; path = CBezierBlending.cpp; sourceTree = "<group>"; };
		357BEF0D256D722500423D14 /* meson.build */ = {isa = PBXFileReference; fileEncoding = 4; lastKnownFileType = text; path = meson.build; sourceTree = "<group>"; };
		357BEF0E256D722500423D14 /* CFreeFormBlending.cpp */ = {isa = PBXFileReference; fileEncoding = 4; lastKnownFileType = sourcecode.cpp.cpp; path = CFreeFormBlending.cpp; sourceTree = "<group>"; };
		357BEF0F256D722500423D14 /* CGridMovement.cpp */ = {isa = PBXFileReference; fileEncoding = 4; lastKnownFileType = sourcecode.cpp.cpp; path = CGridMovement.cpp; sourceTree = "<group>"; };
		357BEF10256D722500423D14 /* CBSplineBlending.cpp */ = {isa = PBXFileReference; fileEncoding = 4; lastKnownFileType = sourcecode.cpp.cpp; path = CBSplineBlending.cpp; sourceTree = "<group>"; };
		35D6300425998751008DF28B /* CMultiGridQueue.cpp */ = {isa = PBXFileReference; fileEncoding = 4; lastKnownFileType = sourcecode.cpp.cpp; path = CMultiGridQueue.cpp; sourceTree = "<group>"; };
		35D63006259987B7008DF28B /* blas_structure.cpp */ = {isa = PBXFileReference; fileEncoding = 4; lastKnownFileType = sourcecode.cpp.cpp; path = blas_structure.cpp; sourceTree = "<group>"; };
		35D6301125998877008DF28B /* mpi_structure.hpp */ = {isa = PBXFileReference; fileEncoding = 4; lastKnownFileType = sourcecode.cpp.h; path = mpi_structure.hpp; sourceTree = "<group>"; };
		35D6301225998877008DF28B /* special_vectorization.hpp */ = {isa = PBXFileReference; fileEncoding = 4; lastKnownFileType = sourcecode.cpp.h; path = special_vectorization.hpp; sourceTree = "<group>"; };
		35D6301325998877008DF28B /* mpi_structure.cpp */ = {isa = PBXFileReference; fileEncoding = 4; lastKnownFileType = sourcecode.cpp.cpp; path = mpi_structure.cpp; sourceTree = "<group>"; };
		35D6301425998877008DF28B /* vectorization.hpp */ = {isa = PBXFileReference; fileEncoding = 4; lastKnownFileType = sourcecode.cpp.h; path = vectorization.hpp; sourceTree = "<group>"; };
		35D6301525998877008DF28B /* omp_structure.hpp */ = {isa = PBXFileReference; fileEncoding = 4; lastKnownFileType = sourcecode.cpp.h; path = omp_structure.hpp; sourceTree = "<group>"; };
		35D6301725999185008DF28B /* CSquareMatrixCM.cpp */ = {isa = PBXFileReference; fileEncoding = 4; lastKnownFileType = sourcecode.cpp.cpp; path = CSquareMatrixCM.cpp; sourceTree = "<group>"; };
		401A905D27ACB42500CCF9B7 /* species_sources.cpp */ = {isa = PBXFileReference; fileEncoding = 4; lastKnownFileType = sourcecode.cpp.cpp; path = species_sources.cpp; sourceTree = "<group>"; };
		401A905E27ACB42500CCF9B7 /* CGradSmoothing.cpp */ = {isa = PBXFileReference; fileEncoding = 4; lastKnownFileType = sourcecode.cpp.cpp; path = CGradSmoothing.cpp; sourceTree = "<group>"; };
		401A906127ACB46E00CCF9B7 /* CGradSmoothing.hpp */ = {isa = PBXFileReference; fileEncoding = 4; lastKnownFileType = sourcecode.cpp.h; path = CGradSmoothing.hpp; sourceTree = "<group>"; };
		401A906327ACB46E00CCF9B7 /* species_convection.hpp */ = {isa = PBXFileReference; fileEncoding = 4; lastKnownFileType = sourcecode.cpp.h; path = species_convection.hpp; sourceTree = "<group>"; };
		401A906427ACB46E00CCF9B7 /* species_diffusion.hpp */ = {isa = PBXFileReference; fileEncoding = 4; lastKnownFileType = sourcecode.cpp.h; path = species_diffusion.hpp; sourceTree = "<group>"; };
		401A906527ACB46E00CCF9B7 /* species_sources.hpp */ = {isa = PBXFileReference; fileEncoding = 4; lastKnownFileType = sourcecode.cpp.h; path = species_sources.hpp; sourceTree = "<group>"; };
		401A906627ACB49700CCF9B7 /* CSpeciesSolver.cpp */ = {isa = PBXFileReference; fileEncoding = 4; lastKnownFileType = sourcecode.cpp.cpp; path = CSpeciesSolver.cpp; sourceTree = "<group>"; };
		401A906727ACB49700CCF9B7 /* CFEASolverBase.cpp */ = {isa = PBXFileReference; fileEncoding = 4; lastKnownFileType = sourcecode.cpp.cpp; path = CFEASolverBase.cpp; sourceTree = "<group>"; };
		401A906827ACB49700CCF9B7 /* CGradientSmoothingSolver.cpp */ = {isa = PBXFileReference; fileEncoding = 4; lastKnownFileType = sourcecode.cpp.cpp; path = CGradientSmoothingSolver.cpp; sourceTree = "<group>"; };
		401A906C27ACB4B900CCF9B7 /* CFEASolverBase.hpp */ = {isa = PBXFileReference; fileEncoding = 4; lastKnownFileType = sourcecode.cpp.h; path = CFEASolverBase.hpp; sourceTree = "<group>"; };
		401A906D27ACB4B900CCF9B7 /* CSpeciesSolver.hpp */ = {isa = PBXFileReference; fileEncoding = 4; lastKnownFileType = sourcecode.cpp.h; path = CSpeciesSolver.hpp; sourceTree = "<group>"; };
		401A906E27ACB4B900CCF9B7 /* CGradientSmoothingSolver.hpp */ = {isa = PBXFileReference; fileEncoding = 4; lastKnownFileType = sourcecode.cpp.h; path = CGradientSmoothingSolver.hpp; sourceTree = "<group>"; };
		401A906F27ACB4E100CCF9B7 /* CSpeciesVariable.cpp */ = {isa = PBXFileReference; fileEncoding = 4; lastKnownFileType = sourcecode.cpp.cpp; path = CSpeciesVariable.cpp; sourceTree = "<group>"; };
		401A907027ACB4E100CCF9B7 /* CSobolevSmoothingVariable.cpp */ = {isa = PBXFileReference; fileEncoding = 4; lastKnownFileType = sourcecode.cpp.cpp; path = CSobolevSmoothingVariable.cpp; sourceTree = "<group>"; };
		401A907327ACB4F800CCF9B7 /* CSobolevSmoothingVariable.hpp */ = {isa = PBXFileReference; fileEncoding = 4; lastKnownFileType = sourcecode.cpp.h; path = CSobolevSmoothingVariable.hpp; sourceTree = "<group>"; };
		401A907427ACB4F800CCF9B7 /* CSpeciesVariable.hpp */ = {isa = PBXFileReference; fileEncoding = 4; lastKnownFileType = sourcecode.cpp.h; path = CSpeciesVariable.hpp; sourceTree = "<group>"; };
		401A907527ACB53D00CCF9B7 /* CPYRAM6.cpp */ = {isa = PBXFileReference; fileEncoding = 4; lastKnownFileType = sourcecode.cpp.cpp; path = CPYRAM6.cpp; sourceTree = "<group>"; };
		401A907627ACB53D00CCF9B7 /* CTRIA3.cpp */ = {isa = PBXFileReference; fileEncoding = 4; lastKnownFileType = sourcecode.cpp.cpp; path = CTRIA3.cpp; sourceTree = "<group>"; };
		401A907727ACB53D00CCF9B7 /* CTETRA4.cpp */ = {isa = PBXFileReference; fileEncoding = 4; lastKnownFileType = sourcecode.cpp.cpp; path = CTETRA4.cpp; sourceTree = "<group>"; };
		401A907827ACB53E00CCF9B7 /* CLINE.cpp */ = {isa = PBXFileReference; fileEncoding = 4; lastKnownFileType = sourcecode.cpp.cpp; path = CLINE.cpp; sourceTree = "<group>"; };
		401A907D27ACB5E900CCF9B7 /* CAdjFlowOutput.hpp */ = {isa = PBXFileReference; fileEncoding = 4; lastKnownFileType = sourcecode.cpp.h; path = CAdjFlowOutput.hpp; sourceTree = "<group>"; };
		401A907E27ACB5FE00CCF9B7 /* CAdjFlowOutput.cpp */ = {isa = PBXFileReference; fileEncoding = 4; lastKnownFileType = sourcecode.cpp.cpp; path = CAdjFlowOutput.cpp; sourceTree = "<group>"; };
		40C6D17B271F8053009B5531 /* CScalarVariable.cpp */ = {isa = PBXFileReference; fileEncoding = 4; lastKnownFileType = sourcecode.cpp.cpp; path = CScalarVariable.cpp; sourceTree = "<group>"; };
		40C6D17C271F8053009B5531 /* CFlowVariable.cpp */ = {isa = PBXFileReference; fileEncoding = 4; lastKnownFileType = sourcecode.cpp.cpp; path = CFlowVariable.cpp; sourceTree = "<group>"; };
		40C6D17F271F806D009B5531 /* CScalarVariable.hpp */ = {isa = PBXFileReference; fileEncoding = 4; lastKnownFileType = sourcecode.cpp.h; path = CScalarVariable.hpp; sourceTree = "<group>"; };
		40C6D180271F806D009B5531 /* CFlowVariable.hpp */ = {isa = PBXFileReference; fileEncoding = 4; lastKnownFileType = sourcecode.cpp.h; path = CFlowVariable.hpp; sourceTree = "<group>"; };
		40C6D181271F80BB009B5531 /* code_config.hpp */ = {isa = PBXFileReference; fileEncoding = 4; lastKnownFileType = sourcecode.cpp.h; path = code_config.hpp; sourceTree = "<group>"; };
		40C6D182271F80CC009B5531 /* omp_structure.cpp */ = {isa = PBXFileReference; fileEncoding = 4; lastKnownFileType = sourcecode.cpp.cpp; path = omp_structure.cpp; sourceTree = "<group>"; };
		40C6D184271F80FD009B5531 /* blas_structure.hpp */ = {isa = PBXFileReference; fileEncoding = 4; lastKnownFileType = sourcecode.cpp.h; path = blas_structure.hpp; sourceTree = "<group>"; };
		40C6D185271F8120009B5531 /* ndflattener.hpp */ = {isa = PBXFileReference; fileEncoding = 4; lastKnownFileType = sourcecode.cpp.h; path = ndflattener.hpp; sourceTree = "<group>"; };
		40C6D186271F8120009B5531 /* CQuasiNewtonInvLeastSquares.hpp */ = {isa = PBXFileReference; fileEncoding = 4; lastKnownFileType = sourcecode.cpp.h; path = CQuasiNewtonInvLeastSquares.hpp; sourceTree = "<group>"; };
		40C6D187271F8120009B5531 /* CSquareMatrixCM.hpp */ = {isa = PBXFileReference; fileEncoding = 4; lastKnownFileType = sourcecode.cpp.h; path = CSquareMatrixCM.hpp; sourceTree = "<group>"; };
		40C6D188271F817C009B5531 /* CFVMOutput.hpp */ = {isa = PBXFileReference; fileEncoding = 4; lastKnownFileType = sourcecode.cpp.h; path = CFVMOutput.hpp; sourceTree = "<group>"; };
		40C6D189271F817C009B5531 /* CAdjFlowCompOutput.hpp */ = {isa = PBXFileReference; fileEncoding = 4; lastKnownFileType = sourcecode.cpp.h; path = CAdjFlowCompOutput.hpp; sourceTree = "<group>"; };
		40C6D18A271F818F009B5531 /* CFVMOutput.cpp */ = {isa = PBXFileReference; fileEncoding = 4; lastKnownFileType = sourcecode.cpp.cpp; path = CFVMOutput.cpp; sourceTree = "<group>"; };
		40C6D18C271F81AD009B5531 /* CNewtonIntegration.cpp */ = {isa = PBXFileReference; fileEncoding = 4; lastKnownFileType = sourcecode.cpp.cpp; path = CNewtonIntegration.cpp; sourceTree = "<group>"; };
		40C6D18E271F81B9009B5531 /* CNewtonIntegration.hpp */ = {isa = PBXFileReference; fileEncoding = 4; lastKnownFileType = sourcecode.cpp.h; path = CNewtonIntegration.hpp; sourceTree = "<group>"; };
		40C6D18F271F81D9009B5531 /* CScalarSolver.hpp */ = {isa = PBXFileReference; fileEncoding = 4; lastKnownFileType = sourcecode.cpp.h; path = CScalarSolver.hpp; sourceTree = "<group>"; };
		40C6D190271F81D9009B5531 /* CScalarSolver.inl */ = {isa = PBXFileReference; fileEncoding = 4; lastKnownFileType = text; path = CScalarSolver.inl; sourceTree = "<group>"; };
		40C6D191271F8221009B5531 /* CCGNSFileWriter.hpp */ = {isa = PBXFileReference; fileEncoding = 4; lastKnownFileType = sourcecode.cpp.h; path = CCGNSFileWriter.hpp; sourceTree = "<group>"; };
		40C6D192271F822E009B5531 /* CCGNSFileWriter.cpp */ = {isa = PBXFileReference; fileEncoding = 4; lastKnownFileType = sourcecode.cpp.cpp; path = CCGNSFileWriter.cpp; sourceTree = "<group>"; };
		40C6D196271F83CC009B5531 /* scalar_sources.hpp */ = {isa = PBXFileReference; fileEncoding = 4; lastKnownFileType = sourcecode.cpp.h; path = scalar_sources.hpp; sourceTree = "<group>"; };
		40C6D197271F83CC009B5531 /* scalar_diffusion.hpp */ = {isa = PBXFileReference; fileEncoding = 4; lastKnownFileType = sourcecode.cpp.h; path = scalar_diffusion.hpp; sourceTree = "<group>"; };
		40C6D198271F83CC009B5531 /* scalar_convection.hpp */ = {isa = PBXFileReference; fileEncoding = 4; lastKnownFileType = sourcecode.cpp.h; path = scalar_convection.hpp; sourceTree = "<group>"; };
		40C6D19A271F840E009B5531 /* scalar_sources.cpp */ = {isa = PBXFileReference; fileEncoding = 4; lastKnownFileType = sourcecode.cpp.cpp; path = scalar_sources.cpp; sourceTree = "<group>"; };
/* End PBXFileReference section */

/* Begin PBXFrameworksBuildPhase section */
		8DD76F660486A84900D96B5E /* Frameworks */ = {
			isa = PBXFrameworksBuildPhase;
			buildActionMask = 2147483647;
			files = (
				40707E002579BE6F00808AF6 /* libmpi.40.dylib in Frameworks */,
				40707E0125886B0800808AF6 /* Accelerate.framework in Frameworks */,
				40D4040D24787579008C5E0F /* Accelerate.framework in Frameworks */,
				40084FAD24B8E8330040AA28 /* libROM.dylib in Frameworks */,
			);
			runOnlyForDeploymentPostprocessing = 0;
		};
/* End PBXFrameworksBuildPhase section */

/* Begin PBXGroup section */
		08FB7794FE84155DC02AAC07 /* SU2_CFD */ = {
			isa = PBXGroup;
			children = (
				3569BC6525819526004B4612 /* config_template.cfg */,
				354900E82537E0050095B597 /* Common */,
				3549021A2537E0280095B597 /* SU2_CFD */,
				1AB674ADFE9D54B511CA2CBB /* Products */,
			);
			name = SU2_CFD;
			sourceTree = "<group>";
		};
		1AB674ADFE9D54B511CA2CBB /* Products */ = {
			isa = PBXGroup;
			children = (
				0541ABEE1370F5A6002D668B /* SU2_CFD */,
			);
			name = Products;
			sourceTree = "<group>";
		};
		354900E82537E0050095B597 /* Common */ = {
			isa = PBXGroup;
			children = (
				354900E92537E0050095B597 /* include */,
				3549015D2537E0050095B597 /* src */,
			);
			name = Common;
			path = ../../Common;
			sourceTree = "<group>";
		};
		354900E92537E0050095B597 /* include */ = {
			isa = PBXGroup;
			children = (
				40C6D181271F80BB009B5531 /* code_config.hpp */,
				35D6301025998877008DF28B /* parallelization */,
				357BEE80256D6F7500423D14 /* adt */,
				357BEE77256D6F7500423D14 /* basic_types */,
				357BEE87256D6F7500423D14 /* containers */,
				357BEE7A256D6F7500423D14 /* fem */,
				357BEE8C256D6F7500423D14 /* grid_movement */,
				354900EA2537E0050095B597 /* wall_model.hpp */,
				354900EE2537E0050095B597 /* CConfig.hpp */,
				354900FB2537E0050095B597 /* interface_interpolation */,
				354901032537E0050095B597 /* toolboxes */,
				354901202537E0050095B597 /* option_structure.hpp */,
				354901232537E0050095B597 /* graph_coloring_structure.hpp */,
				3549012A2537E0050095B597 /* geometry */,
				354901482537E0050095B597 /* option_structure.inl */,
				354901492537E0050095B597 /* linear_algebra */,
			);
			path = include;
			sourceTree = "<group>";
		};
		354900FB2537E0050095B597 /* interface_interpolation */ = {
			isa = PBXGroup;
			children = (
				354900FC2537E0050095B597 /* CNearestNeighbor.hpp */,
				354900FD2537E0050095B597 /* CRadialBasisFunction.hpp */,
				354900FE2537E0050095B597 /* CInterpolator.hpp */,
				354900FF2537E0050095B597 /* CIsoparametric.hpp */,
				354901002537E0050095B597 /* CSlidingMesh.hpp */,
				354901012537E0050095B597 /* CMirror.hpp */,
				354901022537E0050095B597 /* CInterpolatorFactory.hpp */,
			);
			path = interface_interpolation;
			sourceTree = "<group>";
		};
		354901032537E0050095B597 /* toolboxes */ = {
			isa = PBXGroup;
			children = (
				354901042537E0050095B597 /* CLinearPartitioner.hpp */,
				40C6D186271F8120009B5531 /* CQuasiNewtonInvLeastSquares.hpp */,
				40C6D187271F8120009B5531 /* CSquareMatrixCM.hpp */,
				40C6D185271F8120009B5531 /* ndflattener.hpp */,
				354901052537E0050095B597 /* C1DInterpolation.hpp */,
				354901062537E0050095B597 /* printing_toolbox.hpp */,
				354901082537E0050095B597 /* MMS */,
				354901182537E0050095B597 /* CSymmetricMatrix.hpp */,
				354901192537E0050095B597 /* geometry_toolbox.hpp */,
				3549011A2537E0050095B597 /* allocation_toolbox.hpp */,
				3549011C2537E0050095B597 /* graph_toolbox.hpp */,
			);
			path = toolboxes;
			sourceTree = "<group>";
		};
		354901082537E0050095B597 /* MMS */ = {
			isa = PBXGroup;
			children = (
				354901092537E0050095B597 /* CMMSNSUnitQuadSolution.hpp */,
				3549010A2537E0050095B597 /* CMMSNSTwoHalfCirclesSolution.hpp */,
				3549010B2537E0050095B597 /* CUserDefinedSolution.hpp */,
				3549010C2537E0050095B597 /* CInviscidShockVortexSolution.hpp */,
				3549010D2537E0050095B597 /* CNSUnitQuadSolution.hpp */,
				3549010E2537E0050095B597 /* CRinglebSolution.hpp */,
				3549010F2537E0050095B597 /* CVerificationSolution.hpp */,
				354901102537E0050095B597 /* CIncTGVSolution.hpp */,
				354901112537E0050095B597 /* CMMSNSUnitQuadSolutionWallBC.hpp */,
				354901122537E0050095B597 /* CTurbChannelSolution.hpp */,
				354901132537E0050095B597 /* CTGVSolution.hpp */,
				354901142537E0050095B597 /* CMMSNSTwoHalfSpheresSolution.hpp */,
				354901152537E0050095B597 /* CInviscidVortexSolution.hpp */,
				354901162537E0050095B597 /* CMMSIncNSSolution.hpp */,
				354901172537E0050095B597 /* CMMSIncEulerSolution.hpp */,
			);
			path = MMS;
			sourceTree = "<group>";
		};
		3549012A2537E0050095B597 /* geometry */ = {
			isa = PBXGroup;
			children = (
				354903FB2537E2C50095B597 /* CDummyGeometry.hpp */,
				354903F92537E2C50095B597 /* CGeometry.hpp */,
				354903F82537E2C50095B597 /* CMultiGridGeometry.hpp */,
				354903FA2537E2C50095B597 /* CPhysicalGeometry.hpp */,
				3549012B2537E0050095B597 /* primal_grid */,
				354901382537E0050095B597 /* dual_grid */,
				3549013E2537E0050095B597 /* meshreader */,
				354901442537E0050095B597 /* elements */,
			);
			path = geometry;
			sourceTree = "<group>";
		};
		3549012B2537E0050095B597 /* primal_grid */ = {
			isa = PBXGroup;
			children = (
				3549012C2537E0050095B597 /* CPrimalGridFEM.hpp */,
				3549012D2537E0050095B597 /* CVertexMPI.hpp */,
				3549012E2537E0050095B597 /* CLine.hpp */,
				3549012F2537E0050095B597 /* CPrimalGridBoundFEM.hpp */,
				354901312537E0050095B597 /* CHexahedron.hpp */,
				354901322537E0050095B597 /* CQuadrilateral.hpp */,
				354901332537E0050095B597 /* CPrimalGrid.hpp */,
				354901342537E0050095B597 /* CTetrahedron.hpp */,
				354901352537E0050095B597 /* CPrism.hpp */,
				354901362537E0050095B597 /* CTriangle.hpp */,
				354901372537E0050095B597 /* CPyramid.hpp */,
			);
			path = primal_grid;
			sourceTree = "<group>";
		};
		354901382537E0050095B597 /* dual_grid */ = {
			isa = PBXGroup;
			children = (
				354901392537E0050095B597 /* CTurboVertex.hpp */,
				3549013A2537E0050095B597 /* CVertex.hpp */,
				3549013B2537E0050095B597 /* CPoint.hpp */,
				3549013C2537E0050095B597 /* CEdge.hpp */,
				3549013D2537E0050095B597 /* CDualGrid.hpp */,
			);
			path = dual_grid;
			sourceTree = "<group>";
		};
		3549013E2537E0050095B597 /* meshreader */ = {
			isa = PBXGroup;
			children = (
				3549013F2537E0050095B597 /* CCGNSMeshReaderFVM.hpp */,
				354901402537E0050095B597 /* CMeshReaderFVM.hpp */,
				354901412537E0050095B597 /* CRectangularMeshReaderFVM.hpp */,
				354901422537E0050095B597 /* CBoxMeshReaderFVM.hpp */,
				354901432537E0050095B597 /* CSU2ASCIIMeshReaderFVM.hpp */,
			);
			path = meshreader;
			sourceTree = "<group>";
		};
		354901442537E0050095B597 /* elements */ = {
			isa = PBXGroup;
			children = (
				354901452537E0050095B597 /* CElement.hpp */,
				354901462537E0050095B597 /* CElementProperty.hpp */,
				354901472537E0050095B597 /* CGaussVariable.hpp */,
			);
			path = elements;
			sourceTree = "<group>";
		};
		354901492537E0050095B597 /* linear_algebra */ = {
			isa = PBXGroup;
			children = (
				40C6D184271F80FD009B5531 /* blas_structure.hpp */,
				357BEE94256D6F8900423D14 /* vector_expressions.hpp */,
				3549014A2537E0050095B597 /* CMatrixVectorProduct.hpp */,
				3549014B2537E0050095B597 /* CSysSolve.hpp */,
				3549014C2537E0050095B597 /* CPastixWrapper.hpp */,
				3549014D2537E0050095B597 /* CSysMatrix.hpp */,
				3549014E2537E0050095B597 /* CSysVector.hpp */,
				3549014F2537E0050095B597 /* CPreconditioner.hpp */,
				354901502537E0050095B597 /* CSysMatrix.inl */,
				354901512537E0050095B597 /* CSysSolve_b.hpp */,
			);
			path = linear_algebra;
			sourceTree = "<group>";
		};
		3549015D2537E0050095B597 /* src */ = {
			isa = PBXGroup;
			children = (
				357BEF08256D722500423D14 /* grid_movement */,
				357BEE5A256D59AA00423D14 /* adt */,
				357BEE5F256D59AA00423D14 /* basic_types */,
				357BEE61256D59AA00423D14 /* fem */,
				354901662537E0050095B597 /* interface_interpolation */,
				3549016F2537E0050095B597 /* toolboxes */,
				3549018E2537E0050095B597 /* graph_coloring_structure.cpp */,
				3549018F2537E0050095B597 /* meson.build */,
				354901962537E0050095B597 /* wall_model.cpp */,
				354901972537E0050095B597 /* geometry */,
				354901C12537E0050095B597 /* linear_algebra */,
				354901C82537E0050095B597 /* CConfig.cpp */,
			);
			path = src;
			sourceTree = "<group>";
		};
		354901662537E0050095B597 /* interface_interpolation */ = {
			isa = PBXGroup;
			children = (
				354901672537E0050095B597 /* CMirror.cpp */,
				354901682537E0050095B597 /* CInterpolatorFactory.cpp */,
				354901692537E0050095B597 /* CSlidingMesh.cpp */,
				3549016A2537E0050095B597 /* meson.build */,
				3549016B2537E0050095B597 /* CIsoparametric.cpp */,
				3549016C2537E0050095B597 /* CRadialBasisFunction.cpp */,
				3549016D2537E0050095B597 /* CNearestNeighbor.cpp */,
				3549016E2537E0050095B597 /* CInterpolator.cpp */,
			);
			path = interface_interpolation;
			sourceTree = "<group>";
		};
		3549016F2537E0050095B597 /* toolboxes */ = {
			isa = PBXGroup;
			children = (
				354901702537E0050095B597 /* CSymmetricMatrix.cpp */,
				35D6301725999185008DF28B /* CSquareMatrixCM.cpp */,
				354901712537E0050095B597 /* meson.build */,
				354901722537E0050095B597 /* MMS */,
				3549018A2537E0050095B597 /* CLinearPartitioner.cpp */,
				3549018B2537E0050095B597 /* C1DInterpolation.cpp */,
				3549018C2537E0050095B597 /* printing_toolbox.cpp */,
			);
			path = toolboxes;
			sourceTree = "<group>";
		};
		354901722537E0050095B597 /* MMS */ = {
			isa = PBXGroup;
			children = (
				354901732537E0050095B597 /* CInviscidVortexSolution.cpp */,
				354901742537E0050095B597 /* CMMSIncNSSolution.cpp */,
				354901752537E0050095B597 /* CMMSIncEulerSolution.cpp */,
				354901772537E0050095B597 /* CreateMMSSourceTerms */,
				3549017E2537E0050095B597 /* CTGVSolution.cpp */,
				3549017F2537E0050095B597 /* CMMSNSTwoHalfSpheresSolution.cpp */,
				354901802537E0050095B597 /* meson.build */,
				354901822537E0050095B597 /* CNSUnitQuadSolution.cpp */,
				354901832537E0050095B597 /* CRinglebSolution.cpp */,
				354901842537E0050095B597 /* CIncTGVSolution.cpp */,
				354901852537E0050095B597 /* CMMSNSUnitQuadSolutionWallBC.cpp */,
				354901862537E0050095B597 /* CVerificationSolution.cpp */,
				354901872537E0050095B597 /* CMMSNSUnitQuadSolution.cpp */,
				354901882537E0050095B597 /* CMMSNSTwoHalfCirclesSolution.cpp */,
				354901892537E0050095B597 /* CUserDefinedSolution.cpp */,
			);
			path = MMS;
			sourceTree = "<group>";
		};
		354901772537E0050095B597 /* CreateMMSSourceTerms */ = {
			isa = PBXGroup;
			children = (
				354901782537E0050095B597 /* CMMSNSTwoHalfCirclesSolution.mw */,
				354901792537E0050095B597 /* CMMSIncEulerSolution.py */,
				3549017A2537E0050095B597 /* CMMSNSUnitQuadSolution.mw */,
				3549017B2537E0050095B597 /* CMMSNSTwoHalfSpheresSolution.mw */,
				3549017C2537E0050095B597 /* CMMSNSUnitQuadSolutionWallBC.mw */,
				3549017D2537E0050095B597 /* CMMSIncNSSolution.py */,
			);
			path = CreateMMSSourceTerms;
			sourceTree = "<group>";
		};
		354901972537E0050095B597 /* geometry */ = {
			isa = PBXGroup;
			children = (
				354901982537E0050095B597 /* primal_grid */,
				354901A52537E0050095B597 /* CMultiGridGeometry.cpp */,
				35D6300425998751008DF28B /* CMultiGridQueue.cpp */,
				354901A62537E0050095B597 /* dual_grid */,
				354901AD2537E0050095B597 /* meshreader */,
				354901B42537E0050095B597 /* CPhysicalGeometry.cpp */,
				354901B52537E0050095B597 /* meson.build */,
				354901B62537E0050095B597 /* elements */,
				354901BF2537E0050095B597 /* CDummyGeometry.cpp */,
				354901C02537E0050095B597 /* CGeometry.cpp */,
			);
			path = geometry;
			sourceTree = "<group>";
		};
		354901982537E0050095B597 /* primal_grid */ = {
			isa = PBXGroup;
			children = (
				354901992537E0050095B597 /* CPrism.cpp */,
				3549019A2537E0050095B597 /* CTriangle.cpp */,
				3549019B2537E0050095B597 /* CPyramid.cpp */,
				3549019C2537E0050095B597 /* CHexahedron.cpp */,
				3549019D2537E0050095B597 /* CQuadrilateral.cpp */,
				3549019E2537E0050095B597 /* CPrimalGrid.cpp */,
				3549019F2537E0050095B597 /* CTetrahedron.cpp */,
				354901A02537E0050095B597 /* meson.build */,
				354901A12537E0050095B597 /* CPrimalGridBoundFEM.cpp */,
				354901A22537E0050095B597 /* CLine.cpp */,
				354901A32537E0050095B597 /* CPrimalGridFEM.cpp */,
				354901A42537E0050095B597 /* CVertexMPI.cpp */,
			);
			path = primal_grid;
			sourceTree = "<group>";
		};
		354901A62537E0050095B597 /* dual_grid */ = {
			isa = PBXGroup;
			children = (
				354901A72537E0050095B597 /* CEdge.cpp */,
				354901A82537E0050095B597 /* CDualGrid.cpp */,
				354901A92537E0050095B597 /* meson.build */,
				354901AA2537E0050095B597 /* CVertex.cpp */,
				354901AB2537E0050095B597 /* CPoint.cpp */,
				354901AC2537E0050095B597 /* CTurboVertex.cpp */,
			);
			path = dual_grid;
			sourceTree = "<group>";
		};
		354901AD2537E0050095B597 /* meshreader */ = {
			isa = PBXGroup;
			children = (
				354901AE2537E0050095B597 /* CSU2ASCIIMeshReaderFVM.cpp */,
				354901AF2537E0050095B597 /* CRectangularMeshReaderFVM.cpp */,
				354901B02537E0050095B597 /* CBoxMeshReaderFVM.cpp */,
				354901B12537E0050095B597 /* meson.build */,
				354901B22537E0050095B597 /* CCGNSMeshReaderFVM.cpp */,
				354901B32537E0050095B597 /* CMeshReaderFVM.cpp */,
			);
			path = meshreader;
			sourceTree = "<group>";
		};
		354901B62537E0050095B597 /* elements */ = {
			isa = PBXGroup;
			children = (
				401A907827ACB53E00CCF9B7 /* CLINE.cpp */,
				401A907527ACB53D00CCF9B7 /* CPYRAM6.cpp */,
				401A907727ACB53D00CCF9B7 /* CTETRA4.cpp */,
				401A907627ACB53D00CCF9B7 /* CTRIA3.cpp */,
				354901B72537E0050095B597 /* CTETRA1.cpp */,
				354901B82537E0050095B597 /* CQUAD4.cpp */,
				354901B92537E0050095B597 /* CPRISM6.cpp */,
				354901BA2537E0050095B597 /* CTRIA1.cpp */,
				354901BB2537E0050095B597 /* CPYRAM5.cpp */,
				354901BC2537E0050095B597 /* meson.build */,
				354901BD2537E0050095B597 /* CHEXA8.cpp */,
				354901BE2537E0050095B597 /* CElement.cpp */,
			);
			path = elements;
			sourceTree = "<group>";
		};
		354901C12537E0050095B597 /* linear_algebra */ = {
			isa = PBXGroup;
			children = (
				35D63006259987B7008DF28B /* blas_structure.cpp */,
				354901C22537E0050095B597 /* CSysSolve_b.cpp */,
				354901C32537E0050095B597 /* CSysMatrix.cpp */,
				354901C42537E0050095B597 /* CSysVector.cpp */,
				354901C52537E0050095B597 /* meson.build */,
				354901C62537E0050095B597 /* CSysSolve.cpp */,
				354901C72537E0050095B597 /* CPastixWrapper.cpp */,
			);
			path = linear_algebra;
			sourceTree = "<group>";
		};
		3549021A2537E0280095B597 /* SU2_CFD */ = {
			isa = PBXGroup;
			children = (
				354902212537E0280095B597 /* include */,
				354902C82537E0280095B597 /* src */,
			);
			name = SU2_CFD;
			path = ../../SU2_CFD;
			sourceTree = "<group>";
		};
		354902212537E0280095B597 /* include */ = {
			isa = PBXGroup;
			children = (
				354902242537E0280095B597 /* drivers */,
				357BEE99256D706900423D14 /* fluid */,
				354902B72537E0280095B597 /* gradients */,
				3549022F2537E0280095B597 /* integration */,
				354902BB2537E0280095B597 /* interfaces */,
				357BEEAF256D708200423D14 /* iteration */,
				3549022B2537E0280095B597 /* limiters */,
				354902782537E0280095B597 /* numerics */,
				357BEEBB256D70B900423D14 /* numerics_simd */,
				354902362537E0280095B597 /* output */,
				3549025C2537E0280095B597 /* solvers */,
				354902982537E0280095B597 /* variables */,
				354902B42537E0280095B597 /* CMarkerProfileReaderFVM.hpp */,
				354902222537E0280095B597 /* definition_structure.hpp */,
				354902772537E0280095B597 /* sgs_model.hpp */,
				354902232537E0280095B597 /* sgs_model.inl */,
				354902B22537E0280095B597 /* SU2_CFD.hpp */,
				354902972537E0280095B597 /* task_definition.hpp */,
				354902B52537E0280095B597 /* task_definition.inl */,
			);
			path = include;
			sourceTree = "<group>";
		};
		354902242537E0280095B597 /* drivers */ = {
			isa = PBXGroup;
			children = (
				354902252537E0280095B597 /* CDiscAdjMultizoneDriver.hpp */,
				354902292537E0280095B597 /* CDiscAdjSinglezoneDriver.hpp */,
				354902262537E0280095B597 /* CDriver.hpp */,
				354902272537E0280095B597 /* CDummyDriver.hpp */,
				354902282537E0280095B597 /* CMultizoneDriver.hpp */,
				3549022A2537E0280095B597 /* CSinglezoneDriver.hpp */,
			);
			path = drivers;
			sourceTree = "<group>";
		};
		3549022B2537E0280095B597 /* limiters */ = {
			isa = PBXGroup;
			children = (
				3549022D2537E0280095B597 /* CLimiterDetails.hpp */,
				3549022E2537E0280095B597 /* computeLimiters_impl.hpp */,
				3549022C2537E0280095B597 /* computeLimiters.hpp */,
			);
			path = limiters;
			sourceTree = "<group>";
		};
		3549022F2537E0280095B597 /* integration */ = {
			isa = PBXGroup;
			children = (
				354902342537E0280095B597 /* CFEM_DG_Integration.hpp */,
				354902352537E0280095B597 /* CIntegration.hpp */,
				354902322537E0280095B597 /* CIntegrationFactory.hpp */,
				354902312537E0280095B597 /* CMultiGridIntegration.hpp */,
				40C6D18E271F81B9009B5531 /* CNewtonIntegration.hpp */,
				354902302537E0280095B597 /* CSingleGridIntegration.hpp */,
				354902332537E0280095B597 /* CStructuralIntegration.hpp */,
			);
			path = integration;
			sourceTree = "<group>";
		};
		354902362537E0280095B597 /* output */ = {
			isa = PBXGroup;
			children = (
				3549023E2537E0280095B597 /* filewriter */,
				354902392537E0280095B597 /* tools */,
				354902562537E0280095B597 /* CAdjElasticityOutput.hpp */,
				40C6D189271F817C009B5531 /* CAdjFlowCompOutput.hpp */,
				354902512537E0280095B597 /* CAdjFlowIncOutput.hpp */,
				401A907D27ACB5E900CCF9B7 /* CAdjFlowOutput.hpp */,
				3549023D2537E0280095B597 /* CAdjHeatOutput.hpp */,
				354902532537E0280095B597 /* CBaselineOutput.hpp */,
				354902582537E0280095B597 /* CElasticityOutput.hpp */,
				354902372537E0280095B597 /* CFlowCompFEMOutput.hpp */,
				354902522537E0280095B597 /* CFlowCompOutput.hpp */,
				3549023C2537E0280095B597 /* CFlowIncOutput.hpp */,
				354902502537E0280095B597 /* CFlowOutput.hpp */,
				40C6D188271F817C009B5531 /* CFVMOutput.hpp */,
				354902382537E0280095B597 /* CHeatOutput.hpp */,
				354902572537E0280095B597 /* CMeshOutput.hpp */,
				3549025A2537E0280095B597 /* CMultizoneOutput.hpp */,
				357BEEC9256D70DC00423D14 /* CNEMOCompOutput.hpp */,
				354902542537E0280095B597 /* COutput.hpp */,
				354902552537E0280095B597 /* COutputFactory.hpp */,
				3549023B2537E0280095B597 /* COutputLegacy.hpp */,
			);
			path = output;
			sourceTree = "<group>";
		};
		354902392537E0280095B597 /* tools */ = {
			isa = PBXGroup;
			children = (
				3549023A2537E0280095B597 /* CWindowingTools.hpp */,
			);
			path = tools;
			sourceTree = "<group>";
		};
		3549023E2537E0280095B597 /* filewriter */ = {
			isa = PBXGroup;
			children = (
				40C6D191271F8221009B5531 /* CCGNSFileWriter.hpp */,
				3549023F2537E0280095B597 /* CParaviewFileWriter.hpp */,
				354902402537E0280095B597 /* CTecplotFileWriter.hpp */,
				354902412537E0280095B597 /* CSurfaceFEMDataSorter.hpp */,
				354902422537E0280095B597 /* CSU2MeshFileWriter.hpp */,
				354902432537E0280095B597 /* CTecplotBinaryFileWriter.hpp */,
				354902442537E0280095B597 /* CSU2FileWriter.hpp */,
				354902452537E0280095B597 /* CFVMDataSorter.hpp */,
				354902462537E0280095B597 /* CSTLFileWriter.hpp */,
				354902472537E0280095B597 /* CParallelDataSorter.hpp */,
				354902482537E0280095B597 /* CFEMDataSorter.hpp */,
				354902492537E0280095B597 /* CParaviewBinaryFileWriter.hpp */,
				3549024A2537E0280095B597 /* CParaviewXMLFileWriter.hpp */,
				3549024B2537E0280095B597 /* CParaviewVTMFileWriter.hpp */,
				3549024C2537E0280095B597 /* CSU2BinaryFileWriter.hpp */,
				3549024D2537E0280095B597 /* CFileWriter.hpp */,
				3549024E2537E0280095B597 /* CCSVFileWriter.hpp */,
				3549024F2537E0280095B597 /* CSurfaceFVMDataSorter.hpp */,
			);
			path = filewriter;
			sourceTree = "<group>";
		};
		3549025C2537E0280095B597 /* solvers */ = {
			isa = PBXGroup;
			children = (
				354902742537E0280095B597 /* CAdjEulerSolver.hpp */,
				354902692537E0280095B597 /* CAdjNSSolver.hpp */,
				3549026F2537E0280095B597 /* CAdjTurbSolver.hpp */,
				354902642537E0280095B597 /* CBaselineSolver_FEM.hpp */,
				354902622537E0280095B597 /* CBaselineSolver.hpp */,
				354902762537E0280095B597 /* CDiscAdjFEASolver.hpp */,
				354902672537E0280095B597 /* CDiscAdjMeshSolver.hpp */,
				3549025E2537E0280095B597 /* CDiscAdjSolver.hpp */,
				3549025F2537E0280095B597 /* CEulerSolver.hpp */,
				3549026B2537E0280095B597 /* CFEASolver.hpp */,
				401A906C27ACB4B900CCF9B7 /* CFEASolverBase.hpp */,
				354902602537E0280095B597 /* CFEM_DG_EulerSolver.hpp */,
				354902612537E0280095B597 /* CFEM_DG_NSSolver.hpp */,
				357BEE97256D6FB700423D14 /* CFVMFlowSolverBase.hpp */,
				357BEE96256D6FB700423D14 /* CFVMFlowSolverBase.inl */,
				401A906E27ACB4B900CCF9B7 /* CGradientSmoothingSolver.hpp */,
				3549026D2537E0280095B597 /* CHeatSolver.hpp */,
				354902722537E0280095B597 /* CIncEulerSolver.hpp */,
				354902712537E0280095B597 /* CIncNSSolver.hpp */,
				354902662537E0280095B597 /* CMeshSolver.hpp */,
				357BEE95256D6FB700423D14 /* CNEMOEulerSolver.hpp */,
				357BEE98256D6FB700423D14 /* CNEMONSSolver.hpp */,
				3549025D2537E0280095B597 /* CNSSolver.hpp */,
				3549026A2537E0280095B597 /* CRadP1Solver.hpp */,
				354902632537E0280095B597 /* CRadSolver.hpp */,
				40C6D18F271F81D9009B5531 /* CScalarSolver.hpp */,
				40C6D190271F81D9009B5531 /* CScalarSolver.inl */,
				354902652537E0280095B597 /* CSolver.hpp */,
				354902702537E0280095B597 /* CSolverFactory.hpp */,
				401A906D27ACB4B900CCF9B7 /* CSpeciesSolver.hpp */,
				3549026C2537E0280095B597 /* CTemplateSolver.hpp */,
				3549026E2537E0280095B597 /* CTransLMSolver.hpp */,
				354902682537E0280095B597 /* CTurbSASolver.hpp */,
				354902732537E0280095B597 /* CTurbSolver.hpp */,
				354902752537E0280095B597 /* CTurbSSTSolver.hpp */,
			);
			path = solvers;
			sourceTree = "<group>";
		};
		354902782537E0280095B597 /* numerics */ = {
			isa = PBXGroup;
			children = (
				354902822537E0280095B597 /* continuous_adjoint */,
				354902792537E0280095B597 /* elasticity */,
				3549028B2537E0280095B597 /* flow */,
				357BEEFD256D71ED00423D14 /* NEMO */,
				40C6D195271F83CC009B5531 /* scalar */,
				401A906227ACB46E00CCF9B7 /* species */,
				3549027E2537E0280095B597 /* turbulent */,
				401A906127ACB46E00CCF9B7 /* CGradSmoothing.hpp */,
				354902862537E0280095B597 /* CNumerics.hpp */,
				354902872537E0280095B597 /* heat.hpp */,
				354902882537E0280095B597 /* template.hpp */,
				354902892537E0280095B597 /* transition.hpp */,
				3549028A2537E0280095B597 /* radiation.hpp */,
			);
			path = numerics;
			sourceTree = "<group>";
		};
		354902792537E0280095B597 /* elasticity */ = {
			isa = PBXGroup;
			children = (
				3549027A2537E0280095B597 /* nonlinear_models.hpp */,
				3549027B2537E0280095B597 /* CFEAElasticity.hpp */,
				3549027C2537E0280095B597 /* CFEANonlinearElasticity.hpp */,
				3549027D2537E0280095B597 /* CFEALinearElasticity.hpp */,
			);
			path = elasticity;
			sourceTree = "<group>";
		};
		3549027E2537E0280095B597 /* turbulent */ = {
			isa = PBXGroup;
			children = (
				3549027F2537E0280095B597 /* turb_diffusion.hpp */,
				354902802537E0280095B597 /* turb_convection.hpp */,
				354902812537E0280095B597 /* turb_sources.hpp */,
			);
			path = turbulent;
			sourceTree = "<group>";
		};
		354902822537E0280095B597 /* continuous_adjoint */ = {
			isa = PBXGroup;
			children = (
				354902832537E0280095B597 /* adj_convection.hpp */,
				354902842537E0280095B597 /* adj_diffusion.hpp */,
				354902852537E0280095B597 /* adj_sources.hpp */,
			);
			path = continuous_adjoint;
			sourceTree = "<group>";
		};
		3549028B2537E0280095B597 /* flow */ = {
			isa = PBXGroup;
			children = (
				3549028C2537E0280095B597 /* flow_sources.hpp */,
				3549028D2537E0280095B597 /* convection */,
				354902952537E0280095B597 /* flow_diffusion.hpp */,
			);
			path = flow;
			sourceTree = "<group>";
		};
		3549028D2537E0280095B597 /* convection */ = {
			isa = PBXGroup;
			children = (
				3549028E2537E0280095B597 /* fvs.hpp */,
				3549028F2537E0280095B597 /* hllc.hpp */,
				354902902537E0280095B597 /* fds.hpp */,
				354902912537E0280095B597 /* cusp.hpp */,
				354902922537E0280095B597 /* centered.hpp */,
				354902932537E0280095B597 /* roe.hpp */,
				354902942537E0280095B597 /* ausm_slau.hpp */,
			);
			path = convection;
			sourceTree = "<group>";
		};
		354902982537E0280095B597 /* variables */ = {
			isa = PBXGroup;
			children = (
				354902AD2537E0280095B597 /* CAdjEulerVariable.hpp */,
				354902A52537E0280095B597 /* CAdjNSVariable.hpp */,
				354902AC2537E0280095B597 /* CAdjTurbVariable.hpp */,
				354902AB2537E0280095B597 /* CBaselineVariable.hpp */,
				354902A82537E0280095B597 /* CDiscAdjFEABoundVariable.hpp */,
				354902A22537E0280095B597 /* CDiscAdjMeshBoundVariable.hpp */,
				354902B02537E0280095B597 /* CDiscAdjVariable.hpp */,
				354902A02537E0280095B597 /* CEulerVariable.hpp */,
				354902992537E0280095B597 /* CFEABoundVariable.hpp */,
				3549029F2537E0280095B597 /* CFEAVariable.hpp */,
				40C6D180271F806D009B5531 /* CFlowVariable.hpp */,
				3549029C2537E0280095B597 /* CHeatVariable.hpp */,
				354902B12537E0280095B597 /* CIncEulerVariable.hpp */,
				354902A32537E0280095B597 /* CIncNSVariable.hpp */,
				354902A92537E0280095B597 /* CMeshBoundVariable.hpp */,
				354902AF2537E0280095B597 /* CMeshElement.hpp */,
				354902A12537E0280095B597 /* CMeshVariable.hpp */,
				357BEEE7256D717900423D14 /* CNEMOEulerVariable.hpp */,
				357BEEE8256D717900423D14 /* CNEMONSVariable.hpp */,
				3549029A2537E0280095B597 /* CNSVariable.hpp */,
				3549029D2537E0280095B597 /* CRadP1Variable.hpp */,
				3549029E2537E0280095B597 /* CRadVariable.hpp */,
				40C6D17F271F806D009B5531 /* CScalarVariable.hpp */,
				401A907327ACB4F800CCF9B7 /* CSobolevSmoothingVariable.hpp */,
				401A907427ACB4F800CCF9B7 /* CSpeciesVariable.hpp */,
				354902A62537E0280095B597 /* CTransLMVariable.hpp */,
				3549029B2537E0280095B597 /* CTurbSAVariable.hpp */,
				354902AE2537E0280095B597 /* CTurbSSTVariable.hpp */,
				354902A42537E0280095B597 /* CTurbVariable.hpp */,
				354902A72537E0280095B597 /* CVariable.hpp */,
			);
			path = variables;
			sourceTree = "<group>";
		};
		354902B72537E0280095B597 /* gradients */ = {
			isa = PBXGroup;
			children = (
				354902B82537E0280095B597 /* computeGradientsLeastSquares.hpp */,
				354902B92537E0280095B597 /* computeGradientsGreenGauss.hpp */,
			);
			path = gradients;
			sourceTree = "<group>";
		};
		354902BB2537E0280095B597 /* interfaces */ = {
			isa = PBXGroup;
			children = (
				354902BC2537E0280095B597 /* cht */,
				354902BE2537E0280095B597 /* CInterface.hpp */,
				354902BF2537E0280095B597 /* cfd */,
				354902C32537E0280095B597 /* fsi */,
			);
			path = interfaces;
			sourceTree = "<group>";
		};
		354902BC2537E0280095B597 /* cht */ = {
			isa = PBXGroup;
			children = (
				354902BD2537E0280095B597 /* CConjugateHeatInterface.hpp */,
			);
			path = cht;
			sourceTree = "<group>";
		};
		354902BF2537E0280095B597 /* cfd */ = {
			isa = PBXGroup;
			children = (
				354902C02537E0280095B597 /* CMixingPlaneInterface.hpp */,
				354902C12537E0280095B597 /* CSlidingInterface.hpp */,
				354902C22537E0280095B597 /* CConservativeVarsInterface.hpp */,
			);
			path = cfd;
			sourceTree = "<group>";
		};
		354902C32537E0280095B597 /* fsi */ = {
			isa = PBXGroup;
			children = (
				354902C42537E0280095B597 /* CFlowTractionInterface.hpp */,
				354902C52537E0280095B597 /* CDisplacementsInterface.hpp */,
				354902C62537E0280095B597 /* CDiscAdjFlowTractionInterface.hpp */,
			);
			path = fsi;
			sourceTree = "<group>";
		};
		354902C82537E0280095B597 /* src */ = {
			isa = PBXGroup;
			children = (
				354902CE2537E0280095B597 /* drivers */,
				357BEE4B256D592C00423D14 /* fluid */,
				354902D82537E0280095B597 /* integration */,
				3549035E2537E0280095B597 /* interfaces */,
				357BEECA256D711C00423D14 /* iteration */,
				354902D62537E0280095B597 /* limiters */,
				354903242537E0280095B597 /* numerics */,
				354902E12537E0280095B597 /* output */,
				354903072537E0280095B597 /* solvers */,
				354903422537E0280095B597 /* variables */,
				354902C92537E0280095B597 /* CMarkerProfileReaderFVM.cpp */,
				3549035C2537E0280095B597 /* definition_structure.cpp */,
				354903232537E0280095B597 /* meson.build */,
				354902CA2537E0280095B597 /* python_wrapper_structure.cpp */,
				354903222537E0280095B597 /* SU2_CFD.cpp */,
			);
			path = src;
			sourceTree = "<group>";
		};
		354902CE2537E0280095B597 /* drivers */ = {
			isa = PBXGroup;
			children = (
				354902D12537E0280095B597 /* CDiscAdjMultizoneDriver.cpp */,
				354902D02537E0280095B597 /* CDiscAdjSinglezoneDriver.cpp */,
				354902D22537E0280095B597 /* CDriver.cpp */,
				354902D32537E0280095B597 /* CDummyDriver.cpp */,
				354902D42537E0280095B597 /* CMultizoneDriver.cpp */,
				354902CF2537E0280095B597 /* CSinglezoneDriver.cpp */,
			);
			path = drivers;
			sourceTree = "<group>";
		};
		354902D62537E0280095B597 /* limiters */ = {
			isa = PBXGroup;
			children = (
				354902D72537E0280095B597 /* CLimiterDetails.cpp */,
			);
			path = limiters;
			sourceTree = "<group>";
		};
		354902D82537E0280095B597 /* integration */ = {
			isa = PBXGroup;
			children = (
				354902D92537E0280095B597 /* CFEM_DG_Integration.cpp */,
				354902DA2537E0280095B597 /* CIntegration.cpp */,
				354902DE2537E0280095B597 /* CIntegrationFactory.cpp */,
				354902DD2537E0280095B597 /* CMultiGridIntegration.cpp */,
				40C6D18C271F81AD009B5531 /* CNewtonIntegration.cpp */,
				354902DC2537E0280095B597 /* CSingleGridIntegration.cpp */,
				354902DB2537E0280095B597 /* CStructuralIntegration.cpp */,
			);
			path = integration;
			sourceTree = "<group>";
		};
		354902E12537E0280095B597 /* output */ = {
			isa = PBXGroup;
			children = (
				354902E62537E0280095B597 /* CAdjElasticityOutput.cpp */,
				354903052537E0280095B597 /* CAdjFlowCompOutput.cpp */,
				354902FE2537E0280095B597 /* CAdjFlowIncOutput.cpp */,
				401A907E27ACB5FE00CCF9B7 /* CAdjFlowOutput.cpp */,
				354903032537E0280095B597 /* CAdjHeatOutput.cpp */,
				354903002537E0280095B597 /* CBaselineOutput.cpp */,
				354902E72537E0280095B597 /* CElasticityOutput.cpp */,
				354903042537E0280095B597 /* CFlowCompFEMOutput.cpp */,
				354902FF2537E0280095B597 /* CFlowCompOutput.cpp */,
				354903022537E0280095B597 /* CFlowIncOutput.cpp */,
				354902EA2537E0280095B597 /* CFlowOutput.cpp */,
				40C6D18A271F818F009B5531 /* CFVMOutput.cpp */,
				354903062537E0280095B597 /* CHeatOutput.cpp */,
				354902E82537E0280095B597 /* CMeshOutput.cpp */,
				354902E92537E0280095B597 /* CMultizoneOutput.cpp */,
				357BEEE1256D712600423D14 /* CNEMOCompOutput.cpp */,
				354902E22537E0280095B597 /* COutput.cpp */,
				354902E32537E0280095B597 /* COutputFactory.cpp */,
				354903012537E0280095B597 /* output_physics.cpp */,
				354902EB2537E0280095B597 /* output_structure_legacy.cpp */,
				354902E42537E0280095B597 /* tools */,
				354902EC2537E0280095B597 /* filewriter */,
			);
			path = output;
			sourceTree = "<group>";
		};
		354902E42537E0280095B597 /* tools */ = {
			isa = PBXGroup;
			children = (
				354902E52537E0280095B597 /* CWindowingTools.cpp */,
			);
			path = tools;
			sourceTree = "<group>";
		};
		354902EC2537E0280095B597 /* filewriter */ = {
			isa = PBXGroup;
			children = (
				40C6D192271F822E009B5531 /* CCGNSFileWriter.cpp */,
				354902ED2537E0280095B597 /* CCSVFileWriter.cpp */,
				354902EE2537E0280095B597 /* CSurfaceFVMDataSorter.cpp */,
				354902EF2537E0280095B597 /* CParallelFileWriter.cpp */,
				354902F02537E0280095B597 /* CSTLFileWriter.cpp */,
				354902F12537E0280095B597 /* CParallelDataSorter.cpp */,
				354902F22537E0280095B597 /* CParaviewBinaryFileWriter.cpp */,
				354902F32537E0280095B597 /* CFEMDataSorter.cpp */,
				354902F42537E0280095B597 /* CParaviewXMLFileWriter.cpp */,
				354902F52537E0280095B597 /* CParaviewVTMFileWriter.cpp */,
				354902F62537E0280095B597 /* CSU2BinaryFileWriter.cpp */,
				354902F72537E0280095B597 /* CTecplotBinaryFileWriter.cpp */,
				354902F82537E0280095B597 /* CSU2FileWriter.cpp */,
				354902F92537E0280095B597 /* CFVMDataSorter.cpp */,
				354902FA2537E0280095B597 /* CParaviewFileWriter.cpp */,
				354902FB2537E0280095B597 /* CSurfaceFEMDataSorter.cpp */,
				354902FC2537E0280095B597 /* CTecplotFileWriter.cpp */,
				354902FD2537E0280095B597 /* CSU2MeshFileWriter.cpp */,
			);
			path = filewriter;
			sourceTree = "<group>";
		};
		354903072537E0280095B597 /* solvers */ = {
			isa = PBXGroup;
			children = (
				3549030A2537E0280095B597 /* CAdjEulerSolver.cpp */,
				3549031A2537E0280095B597 /* CAdjNSSolver.cpp */,
				354903122537E0280095B597 /* CAdjTurbSolver.cpp */,
				354903152537E0280095B597 /* CBaselineSolver_FEM.cpp */,
				354903202537E0280095B597 /* CBaselineSolver.cpp */,
				3549030C2537E0280095B597 /* CDiscAdjFEASolver.cpp */,
				354903182537E0280095B597 /* CDiscAdjMeshSolver.cpp */,
				3549031C2537E0280095B597 /* CDiscAdjSolver.cpp */,
				3549031D2537E0280095B597 /* CEulerSolver.cpp */,
				3549030E2537E0280095B597 /* CFEASolver.cpp */,
				401A906727ACB49700CCF9B7 /* CFEASolverBase.cpp */,
				3549031E2537E0280095B597 /* CFEM_DG_EulerSolver.cpp */,
				3549031F2537E0280095B597 /* CFEM_DG_NSSolver.cpp */,
				401A906827ACB49700CCF9B7 /* CGradientSmoothingSolver.cpp */,
				3549030F2537E0280095B597 /* CHeatSolver.cpp */,
				354903082537E0280095B597 /* CIncEulerSolver.cpp */,
				354903132537E0280095B597 /* CIncNSSolver.cpp */,
				354903172537E0280095B597 /* CMeshSolver.cpp */,
				357BEE46256D589B00423D14 /* CNEMOEulerSolver.cpp */,
				357BEE47256D589B00423D14 /* CNEMONSSolver.cpp */,
				3549031B2537E0280095B597 /* CNSSolver.cpp */,
				3549030D2537E0280095B597 /* CRadP1Solver.cpp */,
				354903212537E0280095B597 /* CRadSolver.cpp */,
				354903162537E0280095B597 /* CSolver.cpp */,
				354903142537E0280095B597 /* CSolverFactory.cpp */,
				401A906627ACB49700CCF9B7 /* CSpeciesSolver.cpp */,
				354903102537E0280095B597 /* CTemplateSolver.cpp */,
				354903112537E0280095B597 /* CTransLMSolver.cpp */,
				354903192537E0280095B597 /* CTurbSASolver.cpp */,
				354903092537E0280095B597 /* CTurbSolver.cpp */,
				3549030B2537E0280095B597 /* CTurbSSTSolver.cpp */,
			);
			path = solvers;
			sourceTree = "<group>";
		};
		354903242537E0280095B597 /* numerics */ = {
			isa = PBXGroup;
			children = (
				354903322537E0280095B597 /* continuous_adjoint */,
				354903262537E0280095B597 /* elasticity */,
				354903372537E0280095B597 /* flow */,
				357BEEE9256D71E100423D14 /* NEMO */,
				40C6D199271F840E009B5531 /* scalar */,
				401A905C27ACB42500CCF9B7 /* species */,
				3549032D2537E0280095B597 /* turbulent */,
				401A905E27ACB42500CCF9B7 /* CGradSmoothing.cpp */,
				354903362537E0280095B597 /* CNumerics.cpp */,
				354903312537E0280095B597 /* heat.cpp */,
				3549032C2537E0280095B597 /* radiation.cpp */,
				354903252537E0280095B597 /* template.cpp */,
				3549032B2537E0280095B597 /* transition.cpp */,
			);
			path = numerics;
			sourceTree = "<group>";
		};
		354903262537E0280095B597 /* elasticity */ = {
			isa = PBXGroup;
			children = (
				354903272537E0280095B597 /* CFEANonlinearElasticity.cpp */,
				354903282537E0280095B597 /* CFEALinearElasticity.cpp */,
				354903292537E0280095B597 /* CFEAElasticity.cpp */,
				3549032A2537E0280095B597 /* nonlinear_models.cpp */,
			);
			path = elasticity;
			sourceTree = "<group>";
		};
		3549032D2537E0280095B597 /* turbulent */ = {
			isa = PBXGroup;
			children = (
				3549032F2537E0280095B597 /* turb_sources.cpp */,
			);
			path = turbulent;
			sourceTree = "<group>";
		};
		354903322537E0280095B597 /* continuous_adjoint */ = {
			isa = PBXGroup;
			children = (
				354903332537E0280095B597 /* adj_diffusion.cpp */,
				354903342537E0280095B597 /* adj_sources.cpp */,
				354903352537E0280095B597 /* adj_convection.cpp */,
			);
			path = continuous_adjoint;
			sourceTree = "<group>";
		};
		354903372537E0280095B597 /* flow */ = {
			isa = PBXGroup;
			children = (
				354903382537E0280095B597 /* flow_diffusion.cpp */,
				354903392537E0280095B597 /* convection */,
				354903412537E0280095B597 /* flow_sources.cpp */,
			);
			path = flow;
			sourceTree = "<group>";
		};
		354903392537E0280095B597 /* convection */ = {
			isa = PBXGroup;
			children = (
				3549033A2537E0280095B597 /* ausm_slau.cpp */,
				3549033B2537E0280095B597 /* cusp.cpp */,
				3549033C2537E0280095B597 /* centered.cpp */,
				3549033D2537E0280095B597 /* roe.cpp */,
				3549033E2537E0280095B597 /* fds.cpp */,
				3549033F2537E0280095B597 /* fvs.cpp */,
				354903402537E0280095B597 /* hllc.cpp */,
			);
			path = convection;
			sourceTree = "<group>";
		};
		354903422537E0280095B597 /* variables */ = {
			isa = PBXGroup;
			children = (
				3549034D2537E0280095B597 /* CAdjEulerVariable.cpp */,
				354903532537E0280095B597 /* CAdjNSVariable.cpp */,
				3549034C2537E0280095B597 /* CAdjTurbVariable.cpp */,
				3549034B2537E0280095B597 /* CBaselineVariable.cpp */,
				354903492537E0280095B597 /* CDiscAdjFEABoundVariable.cpp */,
				354903502537E0280095B597 /* CDiscAdjMeshBoundVariable.cpp */,
				354903452537E0280095B597 /* CDiscAdjVariable.cpp */,
				3549034E2537E0280095B597 /* CEulerVariable.cpp */,
				354903552537E0280095B597 /* CFEABoundVariable.cpp */,
				3549035B2537E0280095B597 /* CFEAVariable.cpp */,
				40C6D17C271F8053009B5531 /* CFlowVariable.cpp */,
				354903572537E0280095B597 /* CHeatVariable.cpp */,
				354903462537E0280095B597 /* CIncEulerVariable.cpp */,
				354903512537E0280095B597 /* CIncNSVariable.cpp */,
				354903482537E0280095B597 /* CMeshBoundVariable.cpp */,
				354903442537E0280095B597 /* CMeshElement.cpp */,
				3549034F2537E0280095B597 /* CMeshVariable.cpp */,
				357BEEE3256D716400423D14 /* CNEMOEulerVariable.cpp */,
				357BEEE4256D716400423D14 /* CNEMONSVariable.cpp */,
				354903562537E0280095B597 /* CNSVariable.cpp */,
				354903592537E0280095B597 /* CRadP1Variable.cpp */,
				3549035A2537E0280095B597 /* CRadVariable.cpp */,
				40C6D17B271F8053009B5531 /* CScalarVariable.cpp */,
				401A907027ACB4E100CCF9B7 /* CSobolevSmoothingVariable.cpp */,
				401A906F27ACB4E100CCF9B7 /* CSpeciesVariable.cpp */,
				354903542537E0280095B597 /* CTransLMVariable.cpp */,
				354903582537E0280095B597 /* CTurbSAVariable.cpp */,
				354903432537E0280095B597 /* CTurbSSTVariable.cpp */,
				354903522537E0280095B597 /* CTurbVariable.cpp */,
				354903472537E0280095B597 /* CVariable.cpp */,
			);
			path = variables;
			sourceTree = "<group>";
		};
		3549035E2537E0280095B597 /* interfaces */ = {
			isa = PBXGroup;
			children = (
				3549035F2537E0280095B597 /* cht */,
				354903612537E0280095B597 /* CInterface.cpp */,
				354903622537E0280095B597 /* cfd */,
				354903662537E0280095B597 /* fsi */,
			);
			path = interfaces;
			sourceTree = "<group>";
		};
		3549035F2537E0280095B597 /* cht */ = {
			isa = PBXGroup;
			children = (
				354903602537E0280095B597 /* CConjugateHeatInterface.cpp */,
			);
			path = cht;
			sourceTree = "<group>";
		};
		354903622537E0280095B597 /* cfd */ = {
			isa = PBXGroup;
			children = (
				354903632537E0280095B597 /* CConservativeVarsInterface.cpp */,
				354903642537E0280095B597 /* CSlidingInterface.cpp */,
				354903652537E0280095B597 /* CMixingPlaneInterface.cpp */,
			);
			path = cfd;
			sourceTree = "<group>";
		};
		354903662537E0280095B597 /* fsi */ = {
			isa = PBXGroup;
			children = (
				354903672537E0280095B597 /* CDisplacementsInterface.cpp */,
				354903682537E0280095B597 /* CDiscAdjFlowTractionInterface.cpp */,
				354903692537E0280095B597 /* CFlowTractionInterface.cpp */,
			);
			path = fsi;
			sourceTree = "<group>";
		};
		357BEE4B256D592C00423D14 /* fluid */ = {
			isa = PBXGroup;
			children = (
				357BEE4F256D592C00423D14 /* CFluidModel.cpp */,
				357BEE4E256D592C00423D14 /* CIdealGas.cpp */,
				357BEE52256D592C00423D14 /* CMutationTCLib.cpp */,
				357BEE50256D592C00423D14 /* CNEMOGas.cpp */,
				357BEE4C256D592C00423D14 /* CPengRobinson.cpp */,
				357BEE4D256D592C00423D14 /* CSU2TCLib.cpp */,
				357BEE51256D592C00423D14 /* CVanDerWaalsGas.cpp */,
			);
			path = fluid;
			sourceTree = "<group>";
		};
		357BEE5A256D59AA00423D14 /* adt */ = {
			isa = PBXGroup;
			children = (
				357BEE5B256D59AA00423D14 /* CADTElemClass.cpp */,
				357BEE5C256D59AA00423D14 /* meson.build */,
				357BEE5D256D59AA00423D14 /* CADTPointsOnlyClass.cpp */,
				357BEE5E256D59AA00423D14 /* CADTBaseClass.cpp */,
			);
			path = adt;
			sourceTree = "<group>";
		};
		357BEE5F256D59AA00423D14 /* basic_types */ = {
			isa = PBXGroup;
			children = (
				357BEE60256D59AA00423D14 /* ad_structure.cpp */,
			);
			path = basic_types;
			sourceTree = "<group>";
		};
		357BEE61256D59AA00423D14 /* fem */ = {
			isa = PBXGroup;
			children = (
				357BEE62256D59AA00423D14 /* fem_standard_element.cpp */,
				357BEE63256D59AA00423D14 /* geometry_structure_fem_part.cpp */,
				357BEE64256D59AA00423D14 /* fem_gauss_jacobi_quadrature.cpp */,
				357BEE65256D59AA00423D14 /* fem_work_estimate_metis.cpp */,
				357BEE66256D59AA00423D14 /* fem_integration_rules.cpp */,
				357BEE67256D59AA00423D14 /* meson.build */,
				357BEE68256D59AA00423D14 /* fem_geometry_structure.cpp */,
				357BEE69256D59AA00423D14 /* fem_cgns_elements.cpp */,
				357BEE6A256D59AA00423D14 /* fem_wall_distance.cpp */,
			);
			path = fem;
			sourceTree = "<group>";
		};
		357BEE77256D6F7500423D14 /* basic_types */ = {
			isa = PBXGroup;
			children = (
				357BEE78256D6F7500423D14 /* ad_structure.hpp */,
				357BEE79256D6F7500423D14 /* datatype_structure.hpp */,
			);
			path = basic_types;
			sourceTree = "<group>";
		};
		357BEE7A256D6F7500423D14 /* fem */ = {
			isa = PBXGroup;
			children = (
				357BEE7B256D6F7500423D14 /* fem_cgns_elements.hpp */,
				357BEE7C256D6F7500423D14 /* fem_geometry_structure.hpp */,
				357BEE7D256D6F7500423D14 /* fem_standard_element.hpp */,
				357BEE7E256D6F7500423D14 /* geometry_structure_fem_part.hpp */,
				357BEE7F256D6F7500423D14 /* fem_gauss_jacobi_quadrature.hpp */,
			);
			path = fem;
			sourceTree = "<group>";
		};
		357BEE80256D6F7500423D14 /* adt */ = {
			isa = PBXGroup;
			children = (
				357BEE81256D6F7500423D14 /* CADTPointsOnlyClass.hpp */,
				357BEE82256D6F7500423D14 /* CADTBaseClass.hpp */,
				357BEE83256D6F7500423D14 /* CBBoxTargetClass.hpp */,
				357BEE84256D6F7500423D14 /* CADTNodeClass.hpp */,
				357BEE85256D6F7500423D14 /* CADTElemClass.hpp */,
				357BEE86256D6F7500423D14 /* CADTComparePointClass.hpp */,
			);
			path = adt;
			sourceTree = "<group>";
		};
		357BEE87256D6F7500423D14 /* containers */ = {
			isa = PBXGroup;
			children = (
				357BEE88256D6F7500423D14 /* CVertexMap.hpp */,
				357BEE89256D6F7500423D14 /* container_decorators.hpp */,
				357BEE8A256D6F7500423D14 /* CFastFindAndEraseQueue.hpp */,
				357BEE8B256D6F7500423D14 /* C2DContainer.hpp */,
			);
			path = containers;
			sourceTree = "<group>";
		};
		357BEE8C256D6F7500423D14 /* grid_movement */ = {
			isa = PBXGroup;
			children = (
				357BEE8D256D6F7500423D14 /* CBSplineBlending.hpp */,
				357BEE8E256D6F7500423D14 /* CFreeFormBlending.hpp */,
				357BEE8F256D6F7500423D14 /* CGridMovement.hpp */,
				357BEE90256D6F7500423D14 /* CBezierBlending.hpp */,
				357BEE91256D6F7500423D14 /* CSurfaceMovement.hpp */,
				357BEE92256D6F7500423D14 /* CVolumetricMovement.hpp */,
				357BEE93256D6F7500423D14 /* CFreeFormDefBox.hpp */,
			);
			path = grid_movement;
			sourceTree = "<group>";
		};
		357BEE99256D706900423D14 /* fluid */ = {
			isa = PBXGroup;
			children = (
				357BEE9B256D706900423D14 /* CConductivityModel.hpp */,
				357BEEA4256D706900423D14 /* CConstantConductivity.hpp */,
				357BEE9E256D706900423D14 /* CConstantConductivityRANS.hpp */,
				357BEEA2256D706900423D14 /* CConstantDensity.hpp */,
				357BEEA0256D706900423D14 /* CConstantPrandtl.hpp */,
				357BEEAB256D706900423D14 /* CConstantPrandtlRANS.hpp */,
				357BEE9D256D706900423D14 /* CConstantViscosity.hpp */,
				357BEEAC256D706900423D14 /* CFluidModel.hpp */,
				357BEEAA256D706900423D14 /* CIdealGas.hpp */,
				357BEE9C256D706900423D14 /* CIncIdealGas.hpp */,
				357BEE9A256D706900423D14 /* CIncIdealGasPolynomial.hpp */,
				357BEE9F256D706900423D14 /* CMutationTCLib.hpp */,
				357BEEA3256D706900423D14 /* CNEMOGas.hpp */,
				357BEEAD256D706900423D14 /* CPengRobinson.hpp */,
				357BEEA5256D706900423D14 /* CPolynomialConductivity.hpp */,
				357BEEA9256D706900423D14 /* CPolynomialConductivityRANS.hpp */,
				357BEEAE256D706900423D14 /* CPolynomialViscosity.hpp */,
				357BEEA8256D706900423D14 /* CSU2TCLib.hpp */,
				357BEEA1256D706900423D14 /* CSutherland.hpp */,
				357BEEA6256D706900423D14 /* CVanDerWaalsGas.hpp */,
				357BEEA7256D706900423D14 /* CViscosityModel.hpp */,
			);
			path = fluid;
			sourceTree = "<group>";
		};
		357BEEAF256D708200423D14 /* iteration */ = {
			isa = PBXGroup;
			children = (
				357BEEBA256D708200423D14 /* CAdjFluidIteration.hpp */,
				357BEEB1256D708200423D14 /* CDiscAdjFEAIteration.hpp */,
				357BEEB9256D708200423D14 /* CDiscAdjFluidIteration.hpp */,
				357BEEB5256D708200423D14 /* CDiscAdjHeatIteration.hpp */,
				357BEEB2256D708200423D14 /* CFEAIteration.hpp */,
				357BEEB3256D708200423D14 /* CFEMFluidIteration.hpp */,
				357BEEB4256D708200423D14 /* CFluidIteration.hpp */,
				357BEEB7256D708200423D14 /* CHeatIteration.hpp */,
				357BEEB0256D708200423D14 /* CIteration.hpp */,
				357BEEB6256D708200423D14 /* CIterationFactory.hpp */,
				357BEEB8256D708200423D14 /* CTurboIteration.hpp */,
			);
			path = iteration;
			sourceTree = "<group>";
		};
		357BEEBB256D70B900423D14 /* numerics_simd */ = {
			isa = PBXGroup;
			children = (
				357BEEBF256D70B900423D14 /* flow */,
				357BEEBC256D70B900423D14 /* CNumericsSIMD.cpp */,
				357BEEBD256D70B900423D14 /* CNumericsSIMD.hpp */,
				357BEEBE256D70B900423D14 /* util.hpp */,
			);
			path = numerics_simd;
			sourceTree = "<group>";
		};
		357BEEBF256D70B900423D14 /* flow */ = {
			isa = PBXGroup;
			children = (
				357BEEC4256D70B900423D14 /* convection */,
				357BEEC0256D70B900423D14 /* diffusion */,
				357BEEC3256D70B900423D14 /* variables.hpp */,
			);
			path = flow;
			sourceTree = "<group>";
		};
		357BEEC0256D70B900423D14 /* diffusion */ = {
			isa = PBXGroup;
			children = (
				357BEEC1256D70B900423D14 /* viscous_fluxes.hpp */,
				357BEEC2256D70B900423D14 /* common.hpp */,
			);
			path = diffusion;
			sourceTree = "<group>";
		};
		357BEEC4256D70B900423D14 /* convection */ = {
			isa = PBXGroup;
			children = (
				357BEEC5256D70B900423D14 /* centered.hpp */,
				357BEEC6256D70B900423D14 /* roe.hpp */,
				357BEEC7256D70B900423D14 /* common.hpp */,
			);
			path = convection;
			sourceTree = "<group>";
		};
		357BEECA256D711C00423D14 /* iteration */ = {
			isa = PBXGroup;
			children = (
				357BEECB256D711C00423D14 /* CAdjFluidIteration.cpp */,
				357BEED4256D711C00423D14 /* CDiscAdjFEAIteration.cpp */,
				357BEECF256D711C00423D14 /* CDiscAdjFluidIteration.cpp */,
				357BEED2256D711C00423D14 /* CDiscAdjHeatIteration.cpp */,
				357BEED5256D711C00423D14 /* CFEAIteration.cpp */,
				357BEED0256D711C00423D14 /* CFEMFluidIteration.cpp */,
				357BEED1256D711C00423D14 /* CFluidIteration.cpp */,
				357BEECD256D711C00423D14 /* CHeatIteration.cpp */,
				357BEED3256D711C00423D14 /* CIteration.cpp */,
				357BEECC256D711C00423D14 /* CIterationFactory.cpp */,
				357BEECE256D711C00423D14 /* CTurboIteration.cpp */,
			);
			path = iteration;
			sourceTree = "<group>";
		};
		357BEEE9256D71E100423D14 /* NEMO */ = {
			isa = PBXGroup;
			children = (
				357BEEEA256D71E100423D14 /* convection */,
				357BEEF1256D71E100423D14 /* NEMO_sources.cpp */,
				357BEEF2256D71E100423D14 /* NEMO_diffusion.cpp */,
				357BEEF3256D71E100423D14 /* CNEMONumerics.cpp */,
			);
			path = NEMO;
			sourceTree = "<group>";
		};
		357BEEEA256D71E100423D14 /* convection */ = {
			isa = PBXGroup;
			children = (
				357BEEEB256D71E100423D14 /* lax.cpp */,
				357BEEEC256D71E100423D14 /* ausmpwplus.cpp */,
				357BEEED256D71E100423D14 /* roe.cpp */,
				357BEEEE256D71E100423D14 /* ausmplusup2.cpp */,
				357BEEEF256D71E100423D14 /* ausm.cpp */,
				357BEEF0256D71E100423D14 /* msw.cpp */,
			);
			path = convection;
			sourceTree = "<group>";
		};
		357BEEFD256D71ED00423D14 /* NEMO */ = {
			isa = PBXGroup;
			children = (
				357BEEFE256D71ED00423D14 /* NEMO_sources.hpp */,
				357BEEFF256D71ED00423D14 /* NEMO_diffusion.hpp */,
				357BEF00256D71ED00423D14 /* CNEMONumerics.hpp */,
				357BEF01256D71ED00423D14 /* convection */,
			);
			path = NEMO;
			sourceTree = "<group>";
		};
		357BEF01256D71ED00423D14 /* convection */ = {
			isa = PBXGroup;
			children = (
				357BEF02256D71ED00423D14 /* msw.hpp */,
				357BEF03256D71ED00423D14 /* ausm.hpp */,
				357BEF04256D71ED00423D14 /* roe.hpp */,
				357BEF05256D71ED00423D14 /* ausmplusup2.hpp */,
				357BEF06256D71ED00423D14 /* ausmpwplus.hpp */,
				357BEF07256D71ED00423D14 /* lax.hpp */,
			);
			path = convection;
			sourceTree = "<group>";
		};
		357BEF08256D722500423D14 /* grid_movement */ = {
			isa = PBXGroup;
			children = (
				357BEF09256D722500423D14 /* CSurfaceMovement.cpp */,
				357BEF0A256D722500423D14 /* CVolumetricMovement.cpp */,
				357BEF0B256D722500423D14 /* CFreeFormDefBox.cpp */,
				357BEF0C256D722500423D14 /* CBezierBlending.cpp */,
				357BEF0D256D722500423D14 /* meson.build */,
				357BEF0E256D722500423D14 /* CFreeFormBlending.cpp */,
				357BEF0F256D722500423D14 /* CGridMovement.cpp */,
				357BEF10256D722500423D14 /* CBSplineBlending.cpp */,
			);
			path = grid_movement;
			sourceTree = "<group>";
		};
		35D6301025998877008DF28B /* parallelization */ = {
			isa = PBXGroup;
			children = (
				40C6D182271F80CC009B5531 /* omp_structure.cpp */,
				35D6301125998877008DF28B /* mpi_structure.hpp */,
				35D6301225998877008DF28B /* special_vectorization.hpp */,
				35D6301325998877008DF28B /* mpi_structure.cpp */,
				35D6301425998877008DF28B /* vectorization.hpp */,
				35D6301525998877008DF28B /* omp_structure.hpp */,
			);
			path = parallelization;
			sourceTree = "<group>";
		};
		401A905C27ACB42500CCF9B7 /* species */ = {
			isa = PBXGroup;
			children = (
				401A905D27ACB42500CCF9B7 /* species_sources.cpp */,
			);
			path = species;
			sourceTree = "<group>";
		};
		401A906227ACB46E00CCF9B7 /* species */ = {
			isa = PBXGroup;
			children = (
				401A906327ACB46E00CCF9B7 /* species_convection.hpp */,
				401A906427ACB46E00CCF9B7 /* species_diffusion.hpp */,
				401A906527ACB46E00CCF9B7 /* species_sources.hpp */,
			);
			path = species;
			sourceTree = "<group>";
		};
		40C6D195271F83CC009B5531 /* scalar */ = {
			isa = PBXGroup;
			children = (
				40C6D196271F83CC009B5531 /* scalar_sources.hpp */,
				40C6D197271F83CC009B5531 /* scalar_diffusion.hpp */,
				40C6D198271F83CC009B5531 /* scalar_convection.hpp */,
			);
			path = scalar;
			sourceTree = "<group>";
		};
		40C6D199271F840E009B5531 /* scalar */ = {
			isa = PBXGroup;
			children = (
				40C6D19A271F840E009B5531 /* scalar_sources.cpp */,
			);
			path = scalar;
			sourceTree = "<group>";
		};
/* End PBXGroup section */

/* Begin PBXNativeTarget section */
		8DD76F620486A84900D96B5E /* SU2_CFD */ = {
			isa = PBXNativeTarget;
			buildConfigurationList = 1DEB923108733DC60010E9CD /* Build configuration list for PBXNativeTarget "SU2_CFD" */;
			buildPhases = (
				8DD76F660486A84900D96B5E /* Frameworks */,
				40084FAF24B8E8330040AA28 /* Embed Libraries */,
				8DD76F640486A84900D96B5E /* Sources */,
				8DD76F690486A84900D96B5E /* CopyFiles */,
			);
			buildRules = (
			);
			dependencies = (
			);
			name = SU2_CFD;
			productInstallPath = "$(HOME)/bin";
			productName = SU2_CFD;
			productReference = 0541ABEE1370F5A6002D668B /* SU2_CFD */;
			productType = "com.apple.product-type.tool";
		};
/* End PBXNativeTarget section */

/* Begin PBXProject section */
		08FB7793FE84155DC02AAC07 /* Project object */ = {
			isa = PBXProject;
			attributes = {
				LastUpgradeCheck = 0910;
			};
			buildConfigurationList = 1DEB923508733DC60010E9CD /* Build configuration list for PBXProject "SU2_CFD" */;
			compatibilityVersion = "Xcode 3.2";
			developmentRegion = English;
			hasScannedForEncodings = 1;
			knownRegions = (
				English,
				Japanese,
				French,
				German,
			);
			mainGroup = 08FB7794FE84155DC02AAC07 /* SU2_CFD */;
			projectDirPath = "";
			projectRoot = "";
			targets = (
				8DD76F620486A84900D96B5E /* SU2_CFD */,
			);
		};
/* End PBXProject section */

/* Begin PBXSourcesBuildPhase section */
		8DD76F640486A84900D96B5E /* Sources */ = {
			isa = PBXSourcesBuildPhase;
			buildActionMask = 2147483647;
			files = (
				357BEE48256D589B00423D14 /* CNEMOEulerSolver.cpp in Sources */,
				357BEEDA256D711C00423D14 /* CDiscAdjFluidIteration.cpp in Sources */,
				354903722537E0280095B597 /* CDriver.cpp in Sources */,
				3549039F2537E0290095B597 /* CFlowCompFEMOutput.cpp in Sources */,
				354901E02537E0050095B597 /* CNSUnitQuadSolution.cpp in Sources */,
				3549038E2537E0290095B597 /* CFEMDataSorter.cpp in Sources */,
				354903712537E0280095B597 /* CDiscAdjMultizoneDriver.cpp in Sources */,
				354903B22537E0290095B597 /* CDiscAdjMeshSolver.cpp in Sources */,
				40C6D183271F80CC009B5531 /* omp_structure.cpp in Sources */,
				401A907C27ACB53E00CCF9B7 /* CLINE.cpp in Sources */,
				354903732537E0280095B597 /* CDummyDriver.cpp in Sources */,
				3549039E2537E0290095B597 /* CAdjHeatOutput.cpp in Sources */,
				354901E62537E0050095B597 /* CMMSNSTwoHalfCirclesSolution.cpp in Sources */,
				354903F52537E0290095B597 /* CDisplacementsInterface.cpp in Sources */,
				354902182537E0050095B597 /* CPastixWrapper.cpp in Sources */,
				3549036A2537E0280095B597 /* CMarkerProfileReaderFVM.cpp in Sources */,
				354902062537E0050095B597 /* CRectangularMeshReaderFVM.cpp in Sources */,
				354903802537E0280095B597 /* COutputFactory.cpp in Sources */,
				354903F22537E0290095B597 /* CConservativeVarsInterface.cpp in Sources */,
				354903782537E0280095B597 /* CIntegration.cpp in Sources */,
				357BEEE2256D712600423D14 /* CNEMOCompOutput.cpp in Sources */,
				3549037B2537E0280095B597 /* CMultiGridIntegration.cpp in Sources */,
				354903CC2537E0290095B597 /* flow_diffusion.cpp in Sources */,
				354903C32537E0290095B597 /* radiation.cpp in Sources */,
				354903C92537E0290095B597 /* adj_sources.cpp in Sources */,
				357BEEFA256D71E100423D14 /* NEMO_sources.cpp in Sources */,
				357BEE6D256D59AA00423D14 /* CADTBaseClass.cpp in Sources */,
				354903E62537E0290095B597 /* CTransLMVariable.cpp in Sources */,
				354901E82537E0050095B597 /* CLinearPartitioner.cpp in Sources */,
				354903B82537E0290095B597 /* CFEM_DG_EulerSolver.cpp in Sources */,
				401A907F27ACB5FE00CCF9B7 /* CAdjFlowOutput.cpp in Sources */,
				3549038D2537E0290095B597 /* CParaviewBinaryFileWriter.cpp in Sources */,
				354903B52537E0290095B597 /* CNSSolver.cpp in Sources */,
				354903CD2537E0290095B597 /* ausm_slau.cpp in Sources */,
				357BEEDE256D711C00423D14 /* CIteration.cpp in Sources */,
				35D6301625998877008DF28B /* mpi_structure.cpp in Sources */,
				354903EB2537E0290095B597 /* CRadP1Variable.cpp in Sources */,
				357BEE70256D59AA00423D14 /* geometry_structure_fem_part.cpp in Sources */,
				357BEED9256D711C00423D14 /* CTurboIteration.cpp in Sources */,
				354902052537E0050095B597 /* CSU2ASCIIMeshReaderFVM.cpp in Sources */,
				3549039D2537E0290095B597 /* CFlowIncOutput.cpp in Sources */,
				357BEE54256D592C00423D14 /* CSU2TCLib.cpp in Sources */,
				354902012537E0050095B597 /* CDualGrid.cpp in Sources */,
				354903CF2537E0290095B597 /* centered.cpp in Sources */,
				354903932537E0290095B597 /* CSU2FileWriter.cpp in Sources */,
				354903E42537E0290095B597 /* CTurbVariable.cpp in Sources */,
				40C6D19D271F840E009B5531 /* scalar_sources.cpp in Sources */,
				354903E82537E0290095B597 /* CNSVariable.cpp in Sources */,
				3549039A2537E0290095B597 /* CFlowCompOutput.cpp in Sources */,
				354903B72537E0290095B597 /* CEulerSolver.cpp in Sources */,
				354903A92537E0290095B597 /* CHeatSolver.cpp in Sources */,
				357BEE6B256D59AA00423D14 /* CADTElemClass.cpp in Sources */,
				35D6300525998751008DF28B /* CMultiGridQueue.cpp in Sources */,
				354903BE2537E0290095B597 /* CFEANonlinearElasticity.cpp in Sources */,
				354903762537E0280095B597 /* CLimiterDetails.cpp in Sources */,
				354903C02537E0290095B597 /* CFEAElasticity.cpp in Sources */,
				354903822537E0280095B597 /* CAdjElasticityOutput.cpp in Sources */,
				354903702537E0280095B597 /* CDiscAdjSinglezoneDriver.cpp in Sources */,
				357BEED8256D711C00423D14 /* CHeatIteration.cpp in Sources */,
				357BEE73256D59AA00423D14 /* fem_integration_rules.cpp in Sources */,
				354903BA2537E0290095B597 /* CBaselineSolver.cpp in Sources */,
				354903982537E0290095B597 /* CSU2MeshFileWriter.cpp in Sources */,
				354903DF2537E0290095B597 /* CAdjEulerVariable.cpp in Sources */,
				354901FA2537E0050095B597 /* CTetrahedron.cpp in Sources */,
				354903D92537E0290095B597 /* CVariable.cpp in Sources */,
				35D6301825999185008DF28B /* CSquareMatrixCM.cpp in Sources */,
				354903E72537E0290095B597 /* CFEABoundVariable.cpp in Sources */,
				354903C72537E0290095B597 /* heat.cpp in Sources */,
				354902092537E0050095B597 /* CMeshReaderFVM.cpp in Sources */,
				354901FE2537E0050095B597 /* CVertexMPI.cpp in Sources */,
				40C6D17D271F8053009B5531 /* CScalarVariable.cpp in Sources */,
				357BEEF8256D71E100423D14 /* ausm.cpp in Sources */,
				354901E22537E0050095B597 /* CIncTGVSolution.cpp in Sources */,
				354903902537E0290095B597 /* CParaviewVTMFileWriter.cpp in Sources */,
				354901F42537E0050095B597 /* CPrism.cpp in Sources */,
				354903DD2537E0290095B597 /* CBaselineVariable.cpp in Sources */,
				3549036F2537E0280095B597 /* CSinglezoneDriver.cpp in Sources */,
				357BEE71256D59AA00423D14 /* fem_gauss_jacobi_quadrature.cpp in Sources */,
				354903CB2537E0290095B597 /* CNumerics.cpp in Sources */,
				357BEE58256D592C00423D14 /* CVanDerWaalsGas.cpp in Sources */,
				354903A72537E0290095B597 /* CRadP1Solver.cpp in Sources */,
				354903D02537E0290095B597 /* roe.cpp in Sources */,
				354903972537E0290095B597 /* CTecplotFileWriter.cpp in Sources */,
				3549038B2537E0290095B597 /* CSTLFileWriter.cpp in Sources */,
				354903CA2537E0290095B597 /* adj_convection.cpp in Sources */,
				354903952537E0290095B597 /* CParaviewFileWriter.cpp in Sources */,
				3549037C2537E0280095B597 /* CIntegrationFactory.cpp in Sources */,
				354901FC2537E0050095B597 /* CLine.cpp in Sources */,
				354903BD2537E0290095B597 /* template.cpp in Sources */,
				401A907227ACB4E100CCF9B7 /* CSobolevSmoothingVariable.cpp in Sources */,
				354903E32537E0290095B597 /* CIncNSVariable.cpp in Sources */,
				401A907127ACB4E100CCF9B7 /* CSpeciesVariable.cpp in Sources */,
				357BEF14256D722500423D14 /* CBezierBlending.cpp in Sources */,
				354903792537E0280095B597 /* CStructuralIntegration.cpp in Sources */,
				354903872537E0280095B597 /* output_structure_legacy.cpp in Sources */,
				354901D92537E0050095B597 /* CInviscidVortexSolution.cpp in Sources */,
				357BEEDC256D711C00423D14 /* CFluidIteration.cpp in Sources */,
				3549020E2537E0050095B597 /* CTRIA1.cpp in Sources */,
				354903EC2537E0290095B597 /* CRadVariable.cpp in Sources */,
				357BEF16256D722500423D14 /* CGridMovement.cpp in Sources */,
				354903A62537E0290095B597 /* CDiscAdjFEASolver.cpp in Sources */,
				354903B92537E0290095B597 /* CFEM_DG_NSSolver.cpp in Sources */,
				354901F62537E0050095B597 /* CPyramid.cpp in Sources */,
				354902132537E0050095B597 /* CGeometry.cpp in Sources */,
				3549039B2537E0290095B597 /* CBaselineOutput.cpp in Sources */,
				354902162537E0050095B597 /* CSysVector.cpp in Sources */,
				354902082537E0050095B597 /* CCGNSMeshReaderFVM.cpp in Sources */,
				354901F32537E0050095B597 /* wall_model.cpp in Sources */,
				354903D32537E0290095B597 /* hllc.cpp in Sources */,
				3549036B2537E0280095B597 /* python_wrapper_structure.cpp in Sources */,
				357BEEF5256D71E100423D14 /* ausmpwplus.cpp in Sources */,
				354903862537E0280095B597 /* CFlowOutput.cpp in Sources */,
				354903EA2537E0290095B597 /* CTurbSAVariable.cpp in Sources */,
				354902022537E0050095B597 /* CVertex.cpp in Sources */,
				3549037F2537E0280095B597 /* COutput.cpp in Sources */,
				357BEEF7256D71E100423D14 /* ausmplusup2.cpp in Sources */,
				354903A42537E0290095B597 /* CAdjEulerSolver.cpp in Sources */,
				354903B32537E0290095B597 /* CTurbSASolver.cpp in Sources */,
				357BEE53256D592C00423D14 /* CPengRobinson.cpp in Sources */,
				354903E02537E0290095B597 /* CEulerVariable.cpp in Sources */,
				40C6D18D271F81AD009B5531 /* CNewtonIntegration.cpp in Sources */,
				354903812537E0280095B597 /* CWindowingTools.cpp in Sources */,
				354903942537E0290095B597 /* CFVMDataSorter.cpp in Sources */,
				357BEE59256D592C00423D14 /* CMutationTCLib.cpp in Sources */,
				354902122537E0050095B597 /* CDummyGeometry.cpp in Sources */,
				357BEE57256D592C00423D14 /* CNEMOGas.cpp in Sources */,
				354901E32537E0050095B597 /* CMMSNSUnitQuadSolutionWallBC.cpp in Sources */,
				354902192537E0050095B597 /* CConfig.cpp in Sources */,
				354903842537E0280095B597 /* CMeshOutput.cpp in Sources */,
				401A907B27ACB53E00CCF9B7 /* CTETRA4.cpp in Sources */,
				354903AD2537E0290095B597 /* CIncNSSolver.cpp in Sources */,
				357BEEC8256D70B900423D14 /* CNumericsSIMD.cpp in Sources */,
				357BEEFC256D71E100423D14 /* CNEMONumerics.cpp in Sources */,
				354901D42537E0050095B597 /* CIsoparametric.cpp in Sources */,
				354903D62537E0290095B597 /* CMeshElement.cpp in Sources */,
				354903E52537E0290095B597 /* CAdjNSVariable.cpp in Sources */,
				354901DE2537E0050095B597 /* CMMSNSTwoHalfSpheresSolution.cpp in Sources */,
				354901E12537E0050095B597 /* CRinglebSolution.cpp in Sources */,
				40C6D18B271F818F009B5531 /* CFVMOutput.cpp in Sources */,
				354903AE2537E0290095B597 /* CSolverFactory.cpp in Sources */,
				3549037A2537E0280095B597 /* CSingleGridIntegration.cpp in Sources */,
				401A906A27ACB49700CCF9B7 /* CFEASolverBase.cpp in Sources */,
				354901D72537E0050095B597 /* CInterpolator.cpp in Sources */,
				357BEEF9256D71E100423D14 /* msw.cpp in Sources */,
				354903772537E0280095B597 /* CFEM_DG_Integration.cpp in Sources */,
				3549020D2537E0050095B597 /* CPRISM6.cpp in Sources */,
				354903B62537E0290095B597 /* CDiscAdjSolver.cpp in Sources */,
				354903EE2537E0290095B597 /* definition_structure.cpp in Sources */,
				354901F72537E0050095B597 /* CHexahedron.cpp in Sources */,
				3549020F2537E0050095B597 /* CPYRAM5.cpp in Sources */,
				354902172537E0050095B597 /* CSysSolve.cpp in Sources */,
				354903F02537E0290095B597 /* CConjugateHeatInterface.cpp in Sources */,
				354903922537E0290095B597 /* CTecplotBinaryFileWriter.cpp in Sources */,
				354903E92537E0290095B597 /* CHeatVariable.cpp in Sources */,
				357BEF15256D722500423D14 /* CFreeFormBlending.cpp in Sources */,
				357BEED7256D711C00423D14 /* CIterationFactory.cpp in Sources */,
				357BEE74256D59AA00423D14 /* fem_geometry_structure.cpp in Sources */,
				354901D22537E0050095B597 /* CInterpolatorFactory.cpp in Sources */,
				357BEEDB256D711C00423D14 /* CFEMFluidIteration.cpp in Sources */,
				354903D12537E0290095B597 /* fds.cpp in Sources */,
				354901FD2537E0050095B597 /* CPrimalGridFEM.cpp in Sources */,
				354903ED2537E0290095B597 /* CFEAVariable.cpp in Sources */,
				357BEE56256D592C00423D14 /* CFluidModel.cpp in Sources */,
				357BEE72256D59AA00423D14 /* fem_work_estimate_metis.cpp in Sources */,
				354901DA2537E0050095B597 /* CMMSIncNSSolution.cpp in Sources */,
				354901D82537E0050095B597 /* CSymmetricMatrix.cpp in Sources */,
				354903A32537E0290095B597 /* CTurbSolver.cpp in Sources */,
				354903C52537E0290095B597 /* turb_sources.cpp in Sources */,
				354903D52537E0290095B597 /* CTurbSSTVariable.cpp in Sources */,
				3549020B2537E0050095B597 /* CTETRA1.cpp in Sources */,
				354903C82537E0290095B597 /* adj_diffusion.cpp in Sources */,
				354902142537E0050095B597 /* CSysSolve_b.cpp in Sources */,
				401A906B27ACB49700CCF9B7 /* CGradientSmoothingSolver.cpp in Sources */,
				354901EA2537E0050095B597 /* printing_toolbox.cpp in Sources */,
				354902002537E0050095B597 /* CEdge.cpp in Sources */,
				354902102537E0050095B597 /* CHEXA8.cpp in Sources */,
				354903D72537E0290095B597 /* CDiscAdjVariable.cpp in Sources */,
				357BEEDD256D711C00423D14 /* CDiscAdjHeatIteration.cpp in Sources */,
				354903F32537E0290095B597 /* CSlidingInterface.cpp in Sources */,
				354903AB2537E0290095B597 /* CTransLMSolver.cpp in Sources */,
				401A905F27ACB42500CCF9B7 /* species_sources.cpp in Sources */,
				354903742537E0280095B597 /* CMultizoneDriver.cpp in Sources */,
				354903992537E0290095B597 /* CAdjFlowIncOutput.cpp in Sources */,
				354901DB2537E0050095B597 /* CMMSIncEulerSolution.cpp in Sources */,
				354901F92537E0050095B597 /* CPrimalGrid.cpp in Sources */,
				40C6D17E271F8053009B5531 /* CFlowVariable.cpp in Sources */,
				354902032537E0050095B597 /* CPoint.cpp in Sources */,
				354903852537E0280095B597 /* CMultizoneOutput.cpp in Sources */,
				357BEEF6256D71E100423D14 /* roe.cpp in Sources */,
				401A907A27ACB53E00CCF9B7 /* CTRIA3.cpp in Sources */,
				354901E52537E0050095B597 /* CMMSNSUnitQuadSolution.cpp in Sources */,
				357BEE6C256D59AA00423D14 /* CADTPointsOnlyClass.cpp in Sources */,
				357BEEE0256D711C00423D14 /* CFEAIteration.cpp in Sources */,
				354903BF2537E0290095B597 /* CFEALinearElasticity.cpp in Sources */,
				357BEF17256D722500423D14 /* CBSplineBlending.cpp in Sources */,
				354903CE2537E0290095B597 /* cusp.cpp in Sources */,
				354903AC2537E0290095B597 /* CAdjTurbSolver.cpp in Sources */,
				354903832537E0280095B597 /* CElasticityOutput.cpp in Sources */,
				354901FF2537E0050095B597 /* CMultiGridGeometry.cpp in Sources */,
				354901E72537E0050095B597 /* CUserDefinedSolution.cpp in Sources */,
				354903A52537E0290095B597 /* CTurbSSTSolver.cpp in Sources */,
				357BEE6E256D59AA00423D14 /* ad_structure.cpp in Sources */,
				354903A22537E0290095B597 /* CIncEulerSolver.cpp in Sources */,
				357BEEDF256D711C00423D14 /* CDiscAdjFEAIteration.cpp in Sources */,
				354901D12537E0050095B597 /* CMirror.cpp in Sources */,
				354903912537E0290095B597 /* CSU2BinaryFileWriter.cpp in Sources */,
				354902112537E0050095B597 /* CElement.cpp in Sources */,
				357BEE76256D59AA00423D14 /* fem_wall_distance.cpp in Sources */,
				354903E22537E0290095B597 /* CDiscAdjMeshBoundVariable.cpp in Sources */,
				357BEF13256D722500423D14 /* CFreeFormDefBox.cpp in Sources */,
				357BEEE6256D716400423D14 /* CNEMONSVariable.cpp in Sources */,
				354902042537E0050095B597 /* CTurboVertex.cpp in Sources */,
				357BEF11256D722500423D14 /* CSurfaceMovement.cpp in Sources */,
				357BEE55256D592C00423D14 /* CIdealGas.cpp in Sources */,
				354903892537E0290095B597 /* CSurfaceFVMDataSorter.cpp in Sources */,
				357BEEF4256D71E100423D14 /* lax.cpp in Sources */,
				354903B02537E0290095B597 /* CSolver.cpp in Sources */,
				354901D52537E0050095B597 /* CRadialBasisFunction.cpp in Sources */,
				357BEE75256D59AA00423D14 /* fem_cgns_elements.cpp in Sources */,
				E9D6EE572316522800618E36 /* (null) in Sources */,
				357BEE6F256D59AA00423D14 /* fem_standard_element.cpp in Sources */,
				354903F12537E0290095B597 /* CInterface.cpp in Sources */,
				354903DA2537E0290095B597 /* CMeshBoundVariable.cpp in Sources */,
				3549020C2537E0050095B597 /* CQUAD4.cpp in Sources */,
				3549038C2537E0290095B597 /* CParallelDataSorter.cpp in Sources */,
				354903D42537E0290095B597 /* flow_sources.cpp in Sources */,
				354903A12537E0290095B597 /* CHeatOutput.cpp in Sources */,
				354901D32537E0050095B597 /* CSlidingMesh.cpp in Sources */,
				357BEEFB256D71E100423D14 /* NEMO_diffusion.cpp in Sources */,
				354902152537E0050095B597 /* CSysMatrix.cpp in Sources */,
				401A907927ACB53E00CCF9B7 /* CPYRAM6.cpp in Sources */,
				354903BC2537E0290095B597 /* SU2_CFD.cpp in Sources */,
				357BEE49256D589B00423D14 /* CNEMONSSolver.cpp in Sources */,
				40C6D193271F822F009B5531 /* CCGNSFileWriter.cpp in Sources */,
				354903BB2537E0290095B597 /* CRadSolver.cpp in Sources */,
				401A906027ACB42500CCF9B7 /* CGradSmoothing.cpp in Sources */,
				3549020A2537E0050095B597 /* CPhysicalGeometry.cpp in Sources */,
				354903C22537E0290095B597 /* transition.cpp in Sources */,
				354903A02537E0290095B597 /* CAdjFlowCompOutput.cpp in Sources */,
				354903C12537E0290095B597 /* nonlinear_models.cpp in Sources */,
				354903D22537E0290095B597 /* fvs.cpp in Sources */,
				354903DE2537E0290095B597 /* CAdjTurbVariable.cpp in Sources */,
				3549039C2537E0290095B597 /* output_physics.cpp in Sources */,
				3549038A2537E0290095B597 /* CParallelFileWriter.cpp in Sources */,
				354903AA2537E0290095B597 /* CTemplateSolver.cpp in Sources */,
				357BEF12256D722500423D14 /* CVolumetricMovement.cpp in Sources */,
				354903AF2537E0290095B597 /* CBaselineSolver_FEM.cpp in Sources */,
				354903D82537E0290095B597 /* CIncEulerVariable.cpp in Sources */,
				354903962537E0290095B597 /* CSurfaceFEMDataSorter.cpp in Sources */,
				354901EC2537E0050095B597 /* graph_coloring_structure.cpp in Sources */,
				354901E42537E0050095B597 /* CVerificationSolution.cpp in Sources */,
				354901E92537E0050095B597 /* C1DInterpolation.cpp in Sources */,
				401A906927ACB49700CCF9B7 /* CSpeciesSolver.cpp in Sources */,
				354903B12537E0290095B597 /* CMeshSolver.cpp in Sources */,
				354901F82537E0050095B597 /* CQuadrilateral.cpp in Sources */,
				354902072537E0050095B597 /* CBoxMeshReaderFVM.cpp in Sources */,
				354903882537E0280095B597 /* CCSVFileWriter.cpp in Sources */,
				354903DB2537E0290095B597 /* CDiscAdjFEABoundVariable.cpp in Sources */,
				354903F62537E0290095B597 /* CDiscAdjFlowTractionInterface.cpp in Sources */,
				354903B42537E0290095B597 /* CAdjNSSolver.cpp in Sources */,
				3549038F2537E0290095B597 /* CParaviewXMLFileWriter.cpp in Sources */,
				354903E12537E0290095B597 /* CMeshVariable.cpp in Sources */,
				354901DD2537E0050095B597 /* CTGVSolution.cpp in Sources */,
				354903F42537E0290095B597 /* CMixingPlaneInterface.cpp in Sources */,
				354903F72537E0290095B597 /* CFlowTractionInterface.cpp in Sources */,
				354901D62537E0050095B597 /* CNearestNeighbor.cpp in Sources */,
				357BEED6256D711C00423D14 /* CAdjFluidIteration.cpp in Sources */,
				357BEEE5256D716400423D14 /* CNEMOEulerVariable.cpp in Sources */,
				354903A82537E0290095B597 /* CFEASolver.cpp in Sources */,
				354901FB2537E0050095B597 /* CPrimalGridBoundFEM.cpp in Sources */,
				354901F52537E0050095B597 /* CTriangle.cpp in Sources */,
				35D63007259987B8008DF28B /* blas_structure.cpp in Sources */,
			);
			runOnlyForDeploymentPostprocessing = 0;
		};
/* End PBXSourcesBuildPhase section */

/* Begin XCBuildConfiguration section */
		1DEB923208733DC60010E9CD /* Debug */ = {
			isa = XCBuildConfiguration;
			buildSettings = {
				ALWAYS_SEARCH_USER_PATHS = NO;
				CLANG_CXX_LANGUAGE_STANDARD = "c++0x";
				CLANG_CXX_LIBRARY = "compiler-default";
				CLANG_ENABLE_MODULES = YES;
				CLANG_WARN_BOOL_CONVERSION = YES;
				CLANG_WARN_CONSTANT_CONVERSION = YES;
				CLANG_WARN_DIRECT_OBJC_ISA_USAGE = YES_ERROR;
				CLANG_WARN_EMPTY_BODY = YES;
				CLANG_WARN_ENUM_CONVERSION = YES;
				CLANG_WARN_IMPLICIT_SIGN_CONVERSION = NO;
				CLANG_WARN_INT_CONVERSION = YES;
				CLANG_WARN_OBJC_ROOT_CLASS = YES_ERROR;
				CLANG_WARN_SUSPICIOUS_IMPLICIT_CONVERSION = NO;
				CLANG_WARN__DUPLICATE_METHOD_MATCH = YES;
				COPY_PHASE_STRIP = NO;
				CURRENT_PROJECT_VERSION = 6.2.0;
				GCC_DYNAMIC_NO_PIC = NO;
				GCC_MODEL_TUNING = G5;
				GCC_OPTIMIZATION_LEVEL = 0;
				GCC_PREPROCESSOR_DEFINITIONS = "";
				"GCC_PREPROCESSOR_DEFINITIONS[arch=*]" = "";
				GCC_SYMBOLS_PRIVATE_EXTERN = NO;
				GCC_TREAT_IMPLICIT_FUNCTION_DECLARATIONS_AS_ERRORS = NO;
				GCC_TREAT_INCOMPATIBLE_POINTER_TYPE_WARNINGS_AS_ERRORS = NO;
				GCC_WARN_64_TO_32_BIT_CONVERSION = YES;
				GCC_WARN_ABOUT_MISSING_FIELD_INITIALIZERS = NO;
				GCC_WARN_ABOUT_MISSING_NEWLINE = NO;
				GCC_WARN_ABOUT_MISSING_PROTOTYPES = NO;
				GCC_WARN_ABOUT_RETURN_TYPE = YES_ERROR;
				GCC_WARN_FOUR_CHARACTER_CONSTANTS = NO;
				GCC_WARN_INITIALIZER_NOT_FULLY_BRACKETED = NO;
				GCC_WARN_SHADOW = NO;
				GCC_WARN_SIGN_COMPARE = NO;
				GCC_WARN_UNDECLARED_SELECTOR = YES;
				GCC_WARN_UNINITIALIZED_AUTOS = YES_AGGRESSIVE;
				GCC_WARN_UNKNOWN_PRAGMAS = NO;
				GCC_WARN_UNUSED_FUNCTION = YES;
				GCC_WARN_UNUSED_LABEL = NO;
				GCC_WARN_UNUSED_PARAMETER = NO;
				GCC_WARN_UNUSED_VALUE = YES;
				GCC_WARN_UNUSED_VARIABLE = YES;
				HEADER_SEARCH_PATHS = (
					/Users/jessie/Software/libROM,
					../../externals/CLI11,
					"/usr/local/Cellar/open-mpi/4.0.4_1/include",
				);
				"HEADER_SEARCH_PATHS[arch=*]" = (
					/Users/jessie/Software/libROM,
					../../externals/CLI11,
				);
				INSTALL_PATH = /usr/local/bin;
				LIBRARY_SEARCH_PATHS = (
					"$(inherited)",
					"/usr/local/Cellar/open-mpi/4.0.4_1/lib",
					/usr/local/opt/libevent/lib,
				);
				MACOSX_DEPLOYMENT_TARGET = 10.15;
				OTHER_CPLUSPLUSFLAGS = (
					"$(OTHER_CFLAGS)",
					"-DHAVE_LAPACK",
					"-Wno-inconsistent-missing-override",
					"-DHAVE_LIBROM",
				);
				PRODUCT_NAME = SU2_CFD;
				WARNING_CFLAGS = (
					"-Wall",
					"-Wextra",
					"-Wunused",
					"-Wno-unused-parameter",
				);
			};
			name = Debug;
		};
		1DEB923308733DC60010E9CD /* Release */ = {
			isa = XCBuildConfiguration;
			buildSettings = {
				ALWAYS_SEARCH_USER_PATHS = NO;
				CLANG_CXX_LANGUAGE_STANDARD = "c++0x";
				CLANG_CXX_LIBRARY = "compiler-default";
				CLANG_ENABLE_MODULES = YES;
				CLANG_WARN_BOOL_CONVERSION = YES;
				CLANG_WARN_CONSTANT_CONVERSION = YES;
				CLANG_WARN_DIRECT_OBJC_ISA_USAGE = YES_ERROR;
				CLANG_WARN_EMPTY_BODY = YES;
				CLANG_WARN_ENUM_CONVERSION = YES;
				CLANG_WARN_IMPLICIT_SIGN_CONVERSION = NO;
				CLANG_WARN_INT_CONVERSION = YES;
				CLANG_WARN_OBJC_ROOT_CLASS = YES_ERROR;
				CLANG_WARN_SUSPICIOUS_IMPLICIT_CONVERSION = NO;
				CLANG_WARN__DUPLICATE_METHOD_MATCH = YES;
				CURRENT_PROJECT_VERSION = 6.2.0;
				DEBUG_INFORMATION_FORMAT = "dwarf-with-dsym";
				GCC_MODEL_TUNING = G5;
				GCC_OPTIMIZATION_LEVEL = 0;
				GCC_TREAT_IMPLICIT_FUNCTION_DECLARATIONS_AS_ERRORS = NO;
				GCC_TREAT_INCOMPATIBLE_POINTER_TYPE_WARNINGS_AS_ERRORS = NO;
				GCC_WARN_64_TO_32_BIT_CONVERSION = YES;
				GCC_WARN_ABOUT_MISSING_FIELD_INITIALIZERS = NO;
				GCC_WARN_ABOUT_MISSING_NEWLINE = NO;
				GCC_WARN_ABOUT_MISSING_PROTOTYPES = NO;
				GCC_WARN_ABOUT_RETURN_TYPE = YES_ERROR;
				GCC_WARN_FOUR_CHARACTER_CONSTANTS = NO;
				GCC_WARN_INITIALIZER_NOT_FULLY_BRACKETED = NO;
				GCC_WARN_SHADOW = NO;
				GCC_WARN_SIGN_COMPARE = NO;
				GCC_WARN_UNDECLARED_SELECTOR = YES;
				GCC_WARN_UNINITIALIZED_AUTOS = YES_AGGRESSIVE;
				GCC_WARN_UNKNOWN_PRAGMAS = NO;
				GCC_WARN_UNUSED_FUNCTION = YES;
				GCC_WARN_UNUSED_LABEL = NO;
				GCC_WARN_UNUSED_PARAMETER = NO;
				GCC_WARN_UNUSED_VALUE = YES;
				GCC_WARN_UNUSED_VARIABLE = YES;
				HEADER_SEARCH_PATHS = (
					/Users/jessie/Software/libROM,
					../../externals/CLI11,
					"/usr/local/Cellar/open-mpi/4.0.4_1/include",
				);
				INSTALL_PATH = /usr/local/bin;
				LIBRARY_SEARCH_PATHS = (
					"$(inherited)",
					"/usr/local/Cellar/open-mpi/4.0.4_1/lib",
					/usr/local/opt/libevent/lib,
				);
				MACOSX_DEPLOYMENT_TARGET = 10.15;
				OTHER_CPLUSPLUSFLAGS = (
					"$(OTHER_CFLAGS)",
					"-DHAVE_LAPACK",
					"-Wno-inconsistent-missing-override",
					"-DHAVE_LIBROM",
				);
				PRODUCT_NAME = SU2_CFD;
				WARNING_CFLAGS = (
					"-Wall",
					"-Wextra",
					"-Wunused",
					"-Wno-unused-parameter",
				);
			};
			name = Release;
		};
		1DEB923608733DC60010E9CD /* Debug */ = {
			isa = XCBuildConfiguration;
			buildSettings = {
				CLANG_ANALYZER_LOCALIZABILITY_NONLOCALIZED = YES;
				CLANG_WARN_BLOCK_CAPTURE_AUTORELEASING = YES;
				CLANG_WARN_COMMA = YES;
				CLANG_WARN_IMPLICIT_SIGN_CONVERSION = YES;
				CLANG_WARN_INFINITE_RECURSION = YES;
				CLANG_WARN_NULLABLE_TO_NONNULL_CONVERSION = YES;
				CLANG_WARN_RANGE_LOOP_ANALYSIS = YES;
				CLANG_WARN_STRICT_PROTOTYPES = YES;
				CLANG_WARN_SUSPICIOUS_IMPLICIT_CONVERSION = YES;
				CLANG_WARN_SUSPICIOUS_MOVE = YES;
				CLANG_WARN_UNREACHABLE_CODE = YES;
				CLANG_WARN__DUPLICATE_METHOD_MATCH = YES;
				ENABLE_STRICT_OBJC_MSGSEND = YES;
				ENABLE_TESTABILITY = YES;
				GCC_C_LANGUAGE_STANDARD = gnu99;
				GCC_NO_COMMON_BLOCKS = YES;
				GCC_OPTIMIZATION_LEVEL = 0;
				GCC_PREPROCESSOR_DEFINITIONS = "";
				GCC_WARN_64_TO_32_BIT_CONVERSION = YES;
				GCC_WARN_ABOUT_RETURN_TYPE = YES;
				GCC_WARN_SHADOW = YES;
				GCC_WARN_SIGN_COMPARE = YES;
				GCC_WARN_UNDECLARED_SELECTOR = YES;
				GCC_WARN_UNINITIALIZED_AUTOS = YES;
				GCC_WARN_UNUSED_FUNCTION = YES;
				GCC_WARN_UNUSED_LABEL = YES;
				GCC_WARN_UNUSED_PARAMETER = YES;
				GCC_WARN_UNUSED_VARIABLE = YES;
				HEADER_SEARCH_PATHS = (
<<<<<<< HEAD
					/Users/jessie/Software/libROM,
					../../externals/CLI11,
				);
				"LD_RUNPATH_SEARCH_PATHS[arch=*]" = /usr/local/lib/;
				"LIBRARY_SEARCH_PATHS[arch=*]" = /usr/local/lib/;
=======
					../../externals/CLI11,
					../../externals/mel,
				);
>>>>>>> 09a20327
				ONLY_ACTIVE_ARCH = YES;
				SDKROOT = macosx;
			};
			name = Debug;
		};
		1DEB923708733DC60010E9CD /* Release */ = {
			isa = XCBuildConfiguration;
			buildSettings = {
				CLANG_ANALYZER_LOCALIZABILITY_NONLOCALIZED = YES;
				CLANG_WARN_BLOCK_CAPTURE_AUTORELEASING = YES;
				CLANG_WARN_COMMA = YES;
				CLANG_WARN_IMPLICIT_SIGN_CONVERSION = YES;
				CLANG_WARN_INFINITE_RECURSION = YES;
				CLANG_WARN_NULLABLE_TO_NONNULL_CONVERSION = YES;
				CLANG_WARN_RANGE_LOOP_ANALYSIS = YES;
				CLANG_WARN_STRICT_PROTOTYPES = YES;
				CLANG_WARN_SUSPICIOUS_IMPLICIT_CONVERSION = YES;
				CLANG_WARN_SUSPICIOUS_MOVE = YES;
				CLANG_WARN_UNREACHABLE_CODE = YES;
				CLANG_WARN__DUPLICATE_METHOD_MATCH = YES;
				ENABLE_STRICT_OBJC_MSGSEND = YES;
				GCC_C_LANGUAGE_STANDARD = gnu99;
				GCC_NO_COMMON_BLOCKS = YES;
				GCC_WARN_64_TO_32_BIT_CONVERSION = YES;
				GCC_WARN_ABOUT_RETURN_TYPE = YES;
				GCC_WARN_SHADOW = YES;
				GCC_WARN_SIGN_COMPARE = YES;
				GCC_WARN_UNDECLARED_SELECTOR = YES;
				GCC_WARN_UNINITIALIZED_AUTOS = YES;
				GCC_WARN_UNUSED_FUNCTION = YES;
				GCC_WARN_UNUSED_LABEL = YES;
				GCC_WARN_UNUSED_PARAMETER = YES;
				GCC_WARN_UNUSED_VARIABLE = YES;
				HEADER_SEARCH_PATHS = (
<<<<<<< HEAD
					/Users/jessie/Software/libROM,
					../../externals/CLI11,
				);
				"LD_RUNPATH_SEARCH_PATHS[arch=*]" = /usr/local/lib/;
				"LIBRARY_SEARCH_PATHS[arch=*]" = /usr/local/lib/;
=======
					../../externals/CLI11,
					../../externals/mel,
				);
>>>>>>> 09a20327
				ONLY_ACTIVE_ARCH = YES;
				SDKROOT = macosx;
			};
			name = Release;
		};
/* End XCBuildConfiguration section */

/* Begin XCConfigurationList section */
		1DEB923108733DC60010E9CD /* Build configuration list for PBXNativeTarget "SU2_CFD" */ = {
			isa = XCConfigurationList;
			buildConfigurations = (
				1DEB923208733DC60010E9CD /* Debug */,
				1DEB923308733DC60010E9CD /* Release */,
			);
			defaultConfigurationIsVisible = 0;
			defaultConfigurationName = Release;
		};
		1DEB923508733DC60010E9CD /* Build configuration list for PBXProject "SU2_CFD" */ = {
			isa = XCConfigurationList;
			buildConfigurations = (
				1DEB923608733DC60010E9CD /* Debug */,
				1DEB923708733DC60010E9CD /* Release */,
			);
			defaultConfigurationIsVisible = 0;
			defaultConfigurationName = Release;
		};
/* End XCConfigurationList section */
	};
	rootObject = 08FB7793FE84155DC02AAC07 /* Project object */;
}<|MERGE_RESOLUTION|>--- conflicted
+++ resolved
@@ -2777,17 +2777,12 @@
 				GCC_WARN_UNUSED_PARAMETER = YES;
 				GCC_WARN_UNUSED_VARIABLE = YES;
 				HEADER_SEARCH_PATHS = (
-<<<<<<< HEAD
 					/Users/jessie/Software/libROM,
 					../../externals/CLI11,
+					../../externals/mel,
 				);
 				"LD_RUNPATH_SEARCH_PATHS[arch=*]" = /usr/local/lib/;
 				"LIBRARY_SEARCH_PATHS[arch=*]" = /usr/local/lib/;
-=======
-					../../externals/CLI11,
-					../../externals/mel,
-				);
->>>>>>> 09a20327
 				ONLY_ACTIVE_ARCH = YES;
 				SDKROOT = macosx;
 			};
@@ -2822,17 +2817,12 @@
 				GCC_WARN_UNUSED_PARAMETER = YES;
 				GCC_WARN_UNUSED_VARIABLE = YES;
 				HEADER_SEARCH_PATHS = (
-<<<<<<< HEAD
 					/Users/jessie/Software/libROM,
 					../../externals/CLI11,
+					../../externals/mel,
 				);
 				"LD_RUNPATH_SEARCH_PATHS[arch=*]" = /usr/local/lib/;
 				"LIBRARY_SEARCH_PATHS[arch=*]" = /usr/local/lib/;
-=======
-					../../externals/CLI11,
-					../../externals/mel,
-				);
->>>>>>> 09a20327
 				ONLY_ACTIVE_ARCH = YES;
 				SDKROOT = macosx;
 			};
