--- conflicted
+++ resolved
@@ -12,20 +12,11 @@
 notifications:
     email:
         recipients:
-<<<<<<< HEAD
             - a.rubino@tudelft.nl
   
 branches:
     only:
         - feature_TMZHB
-=======
-            - s.vitale@tudelft.nl
-            - tim.albring@scicomp.uni-kl.de
-
-branches:
-    only:
-        - feature_turbomachinery
->>>>>>> 64db3204
 
 env:
     global:
